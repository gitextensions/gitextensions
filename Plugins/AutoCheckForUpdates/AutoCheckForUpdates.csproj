--- conflicted
+++ resolved
@@ -10,11 +10,7 @@
     <AppDesignerFolder>Properties</AppDesignerFolder>
     <RootNamespace>AutoCheckForUpdates</RootNamespace>
     <AssemblyName>AutoCheckForUpdates</AssemblyName>
-<<<<<<< HEAD
-    <TargetFrameworkVersion>v3.5</TargetFrameworkVersion>
-=======
     <TargetFrameworkVersion>v4.0</TargetFrameworkVersion>
->>>>>>> 32a552c6
     <FileAlignment>512</FileAlignment>
     <FileUpgradeFlags>
     </FileUpgradeFlags>
