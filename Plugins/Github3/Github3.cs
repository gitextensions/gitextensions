﻿using System;
using System.Collections.Generic;
using System.Linq;
using System.Text;
using GitUIPluginInterfaces.RepositoryHosts;
using GitUIPluginInterfaces;
using Git.hub;
using System.Windows.Forms;
using System.Text.RegularExpressions;
<<<<<<< HEAD
using GitCommands.Config;

namespace Github3
{
    class GithubAPIInfo
    {
        internal static string client_id = "ebc0e8947c206610d737";
        internal static string client_secret = "c993907df3f45145bf638842692b69c56d1ace4d";
    }

    class GithubLoginInfo
    {
        private static string _username;
        public static string username
        {
            get
            {
                if (_username == "")
                    return null;
                if (_username != null)
                    return _username;

                try
                {
                    var user = Github3.github.getCurrentUser();
                    if (user != null)
                    {
                        _username = user.Login;
                        //MessageBox.Show("Github username: " + _username);
                        return _username;
                    }
                    else
                        _username = "";

                    return null;
                }
                catch (Exception)
                {
                    return null;
                }
            }
        }

        public static string OAuthToken
        {
            get
            {
                return Github3.instance.Settings.GetSetting("OAuth Token");
            }
            set
            {
                _username = null;
                Github3.instance.Settings.SetSetting("OAuth Token", value);
                Github3.github.setOAuth2Token(value);
            }
        }
    }

    public class Github3 : GitPluginBase, IRepositoryHostPlugin
    {
        internal static Github3 instance;
        internal static Client github;
        public Github3()
        {
            if (instance != null)
                throw new InvalidOperationException("tried to create second instance");

            instance = this;

            github = new Client();
        }

        public override string Description
        {
            get { return "Github"; }
        }

        protected override void RegisterSettings()
        {
            base.RegisterSettings();
            Settings.AddSetting("OAuth Token", "");
        }

        public override void Register(IGitUICommands gitUiCommands)
        {

            if (GithubLoginInfo.OAuthToken.Length > 0)
            {
                github.setOAuth2Token(GithubLoginInfo.OAuthToken);
            }
        }

        public override bool Execute(GitUIBaseEventArgs gitUiCommands)
        {
            if (GithubLoginInfo.OAuthToken.Length == 0)
            {
                using (var frm = new OAuth()) frm.ShowDialog(gitUiCommands.OwnerForm as IWin32Window);
            }
            else
            {
                MessageBox.Show(gitUiCommands.OwnerForm as IWin32Window, "You already have an OAuth token. To get a new one, delete your old one in Plugins > Settings first.");
            }
            return false;
        }

        // --

        public IList<IHostedRepository> SearchForRepository(string search)
        {
            return github.searchRepositories(search).Select(repo => (IHostedRepository)new GithubRepo(repo)).ToList();
        }

        public IList<IHostedRepository> GetRepositoriesOfUser(string user)
        {
            return github.getRepositories(user).Select(repo => (IHostedRepository)new GithubRepo(repo)).ToList();
        }

        public IHostedRepository GetRepository(string user, string repositoryName)
        {
            return new GithubRepo(github.getRepository(user, repositoryName));
        }

        public IList<IHostedRepository> GetMyRepos()
        {
            return github.getRepositories().Select(repo => (IHostedRepository)new GithubRepo(repo)).ToList();
        }

        public bool ConfigurationOk { get { return true; } }
        public bool GitModuleIsRelevantToMe(IGitModule aModule)
        {
            return GetHostedRemotesForModule(aModule).Count > 0;
        }

        /// <summary>
        /// Returns all relevant github-remotes for the current working directory
        /// </summary>
        /// <returns></returns>
        public List<IHostedRemote> GetHostedRemotesForModule(IGitModule aModule)
        {
            var repoInfos = new List<IHostedRemote>();

            string[] remotes = aModule.GetRemotes(false);
            foreach (string remote in remotes)
            {
                var url = aModule.GetISetting(string.Format(SettingKeyString.RemoteUrl, remote));
                if (string.IsNullOrEmpty(url))
                    continue;

                var m = Regex.Match(url, @"git(?:@|://)github.com[:/]([^/]+)/([\w_\.\-]+)\.git");
                if (!m.Success)
                    m = Regex.Match(url, @"https?://(?:[^@:]+)?(?::[^/@:]+)?@?github.com/([^/]+)/([\w_\.\-]+)(?:.git)?");
                if (m.Success)
                {
                    var hostedRemote = new GithubHostedRemote(remote, m.Groups[1].Value, m.Groups[2].Value.Replace(".git", ""));
                    if (!repoInfos.Contains(hostedRemote))
                        repoInfos.Add(hostedRemote);
                }
            }

            return repoInfos;
        }
    }
}
=======
using GitCommands.Config;

namespace Github3
{
    class GithubAPIInfo
    {
        internal static string client_id = "ebc0e8947c206610d737";
        internal static string client_secret = "c993907df3f45145bf638842692b69c56d1ace4d";
    }

    class GithubLoginInfo
    {
        private static string _username;
        public static string username
        {
            get
            {
                if (_username == "")
                    return null;
                if (_username != null)
                    return _username;

                try
                {
                    var user = Github3.github.getCurrentUser();
                    if (user != null)
                    {
                        _username = user.Login;
                        //MessageBox.Show("Github username: " + _username);
                        return _username;
                    }
                    else
                        _username = "";

                    return null;
                }
                catch (Exception)
                {
                    return null;
                }
            }
        }

        public static string OAuthToken
        {
            get
            {
                return Github3.instance.Settings.GetSetting("OAuth Token");
            }
            set
            {
                _username = null;
                Github3.instance.Settings.SetSetting("OAuth Token", value);
                Github3.github.setOAuth2Token(value);
            }
        }
    }

    public class Github3 : IRepositoryHostPlugin
    {
        internal static Github3 instance;
        internal static Client github;
        public Github3()
        {
            if (instance != null)
                throw new InvalidOperationException("tried to create second instance");

            instance = this;

            github = new Client();
        }

        public string Description
        {
            get { return "Github"; }
        }

        public IGitPluginSettingsContainer Settings { get; set; }

        public void Register(IGitUICommands gitUiCommands)
        {
            Settings.AddSetting("OAuth Token", "");

            if (GithubLoginInfo.OAuthToken.Length > 0)
            {
                github.setOAuth2Token(GithubLoginInfo.OAuthToken);
            }
        }

        public bool Execute(GitUIBaseEventArgs gitUiCommands)
        {
            if (GithubLoginInfo.OAuthToken.Length == 0)
            {
                using (var frm = new OAuth()) frm.ShowDialog(gitUiCommands.OwnerForm as IWin32Window);
            }
            else
            {
                MessageBox.Show(gitUiCommands.OwnerForm as IWin32Window, "You already have an OAuth token. To get a new one, delete your old one in Plugins > Settings first.");
            }
            return false;
        }

        // --

        public IList<IHostedRepository> SearchForRepository(string search)
        {
            return github.searchRepositories(search).Select(repo => (IHostedRepository)new GithubRepo(repo)).ToList();
        }

        public IList<IHostedRepository> GetRepositoriesOfUser(string user)
        {
            return github.getRepositories(user).Select(repo => (IHostedRepository)new GithubRepo(repo)).ToList();
        }

        public IHostedRepository GetRepository(string user, string repositoryName)
        {
            return new GithubRepo(github.getRepository(user, repositoryName));
        }

        public IList<IHostedRepository> GetMyRepos()
        {
            return github.getRepositories().Select(repo => (IHostedRepository)new GithubRepo(repo)).ToList();
        }

        public bool ConfigurationOk { get { return true; } }
        public bool CurrentWorkingDirRepoIsRelevantToMe { get { return GetHostedRemotesForCurrentWorkingDirRepo().Count > 0; } }

        /// <summary>
        /// Returns all relevant github-remotes for the current working directory
        /// </summary>
        /// <returns></returns>
        public List<IHostedRemote> GetHostedRemotesForCurrentWorkingDirRepo()
        {
            var repoInfos = new List<IHostedRemote>();

            string[] remotes = GitCommands.GitModule.Current.GetRemotes(false);
            foreach (string remote in remotes)
            {
                var url = GitCommands.GitModule.Current.GetSetting(string.Format(SettingKeyString.RemoteUrl, remote));
                if (string.IsNullOrEmpty(url))
                    continue;

                var m = Regex.Match(url, @"git(?:@|://)github.com[:/]([^/]+)/([\w_\.\-]+)\.git");
                if (!m.Success)
                    m = Regex.Match(url, @"https?://(?:[^@:]+)?(?::[^/@:]+)?@?github.com/([^/]+)/([\w_\.\-]+)(?:.git)?");
                if (m.Success)
                {
                    var hostedRemote = new GithubHostedRemote(remote, m.Groups[1].Value, m.Groups[2].Value.Replace(".git", ""));
                    if (!repoInfos.Contains(hostedRemote))
                        repoInfos.Add(hostedRemote);
                }
            }

            return repoInfos;
        }
    }
}
>>>>>>> f77ad67f
<|MERGE_RESOLUTION|>--- conflicted
+++ resolved
@@ -1,332 +1,172 @@
-﻿using System;
-using System.Collections.Generic;
-using System.Linq;
-using System.Text;
-using GitUIPluginInterfaces.RepositoryHosts;
-using GitUIPluginInterfaces;
-using Git.hub;
-using System.Windows.Forms;
-using System.Text.RegularExpressions;
-<<<<<<< HEAD
-using GitCommands.Config;
-
-namespace Github3
-{
-    class GithubAPIInfo
-    {
-        internal static string client_id = "ebc0e8947c206610d737";
-        internal static string client_secret = "c993907df3f45145bf638842692b69c56d1ace4d";
-    }
-
-    class GithubLoginInfo
-    {
-        private static string _username;
-        public static string username
-        {
-            get
-            {
-                if (_username == "")
-                    return null;
-                if (_username != null)
-                    return _username;
-
-                try
-                {
-                    var user = Github3.github.getCurrentUser();
-                    if (user != null)
-                    {
-                        _username = user.Login;
-                        //MessageBox.Show("Github username: " + _username);
-                        return _username;
-                    }
-                    else
-                        _username = "";
-
-                    return null;
-                }
-                catch (Exception)
-                {
-                    return null;
-                }
-            }
-        }
-
-        public static string OAuthToken
-        {
-            get
-            {
-                return Github3.instance.Settings.GetSetting("OAuth Token");
-            }
-            set
-            {
-                _username = null;
-                Github3.instance.Settings.SetSetting("OAuth Token", value);
-                Github3.github.setOAuth2Token(value);
-            }
-        }
-    }
-
-    public class Github3 : GitPluginBase, IRepositoryHostPlugin
-    {
-        internal static Github3 instance;
-        internal static Client github;
-        public Github3()
-        {
-            if (instance != null)
-                throw new InvalidOperationException("tried to create second instance");
-
-            instance = this;
-
-            github = new Client();
-        }
-
-        public override string Description
-        {
-            get { return "Github"; }
-        }
-
-        protected override void RegisterSettings()
-        {
-            base.RegisterSettings();
-            Settings.AddSetting("OAuth Token", "");
-        }
-
-        public override void Register(IGitUICommands gitUiCommands)
-        {
-
-            if (GithubLoginInfo.OAuthToken.Length > 0)
-            {
-                github.setOAuth2Token(GithubLoginInfo.OAuthToken);
-            }
-        }
-
-        public override bool Execute(GitUIBaseEventArgs gitUiCommands)
-        {
-            if (GithubLoginInfo.OAuthToken.Length == 0)
-            {
-                using (var frm = new OAuth()) frm.ShowDialog(gitUiCommands.OwnerForm as IWin32Window);
-            }
-            else
-            {
-                MessageBox.Show(gitUiCommands.OwnerForm as IWin32Window, "You already have an OAuth token. To get a new one, delete your old one in Plugins > Settings first.");
-            }
-            return false;
-        }
-
-        // --
-
-        public IList<IHostedRepository> SearchForRepository(string search)
-        {
-            return github.searchRepositories(search).Select(repo => (IHostedRepository)new GithubRepo(repo)).ToList();
-        }
-
-        public IList<IHostedRepository> GetRepositoriesOfUser(string user)
-        {
-            return github.getRepositories(user).Select(repo => (IHostedRepository)new GithubRepo(repo)).ToList();
-        }
-
-        public IHostedRepository GetRepository(string user, string repositoryName)
-        {
-            return new GithubRepo(github.getRepository(user, repositoryName));
-        }
-
-        public IList<IHostedRepository> GetMyRepos()
-        {
-            return github.getRepositories().Select(repo => (IHostedRepository)new GithubRepo(repo)).ToList();
-        }
-
-        public bool ConfigurationOk { get { return true; } }
-        public bool GitModuleIsRelevantToMe(IGitModule aModule)
-        {
-            return GetHostedRemotesForModule(aModule).Count > 0;
-        }
-
-        /// <summary>
-        /// Returns all relevant github-remotes for the current working directory
-        /// </summary>
-        /// <returns></returns>
-        public List<IHostedRemote> GetHostedRemotesForModule(IGitModule aModule)
-        {
-            var repoInfos = new List<IHostedRemote>();
-
-            string[] remotes = aModule.GetRemotes(false);
-            foreach (string remote in remotes)
-            {
-                var url = aModule.GetISetting(string.Format(SettingKeyString.RemoteUrl, remote));
-                if (string.IsNullOrEmpty(url))
-                    continue;
-
-                var m = Regex.Match(url, @"git(?:@|://)github.com[:/]([^/]+)/([\w_\.\-]+)\.git");
-                if (!m.Success)
-                    m = Regex.Match(url, @"https?://(?:[^@:]+)?(?::[^/@:]+)?@?github.com/([^/]+)/([\w_\.\-]+)(?:.git)?");
-                if (m.Success)
-                {
-                    var hostedRemote = new GithubHostedRemote(remote, m.Groups[1].Value, m.Groups[2].Value.Replace(".git", ""));
-                    if (!repoInfos.Contains(hostedRemote))
-                        repoInfos.Add(hostedRemote);
-                }
-            }
-
-            return repoInfos;
-        }
-    }
-}
-=======
-using GitCommands.Config;
-
-namespace Github3
-{
-    class GithubAPIInfo
-    {
-        internal static string client_id = "ebc0e8947c206610d737";
-        internal static string client_secret = "c993907df3f45145bf638842692b69c56d1ace4d";
-    }
-
-    class GithubLoginInfo
-    {
-        private static string _username;
-        public static string username
-        {
-            get
-            {
-                if (_username == "")
-                    return null;
-                if (_username != null)
-                    return _username;
-
-                try
-                {
-                    var user = Github3.github.getCurrentUser();
-                    if (user != null)
-                    {
-                        _username = user.Login;
-                        //MessageBox.Show("Github username: " + _username);
-                        return _username;
-                    }
-                    else
-                        _username = "";
-
-                    return null;
-                }
-                catch (Exception)
-                {
-                    return null;
-                }
-            }
-        }
-
-        public static string OAuthToken
-        {
-            get
-            {
-                return Github3.instance.Settings.GetSetting("OAuth Token");
-            }
-            set
-            {
-                _username = null;
-                Github3.instance.Settings.SetSetting("OAuth Token", value);
-                Github3.github.setOAuth2Token(value);
-            }
-        }
-    }
-
-    public class Github3 : IRepositoryHostPlugin
-    {
-        internal static Github3 instance;
-        internal static Client github;
-        public Github3()
-        {
-            if (instance != null)
-                throw new InvalidOperationException("tried to create second instance");
-
-            instance = this;
-
-            github = new Client();
-        }
-
-        public string Description
-        {
-            get { return "Github"; }
-        }
-
-        public IGitPluginSettingsContainer Settings { get; set; }
-
-        public void Register(IGitUICommands gitUiCommands)
-        {
-            Settings.AddSetting("OAuth Token", "");
-
-            if (GithubLoginInfo.OAuthToken.Length > 0)
-            {
-                github.setOAuth2Token(GithubLoginInfo.OAuthToken);
-            }
-        }
-
-        public bool Execute(GitUIBaseEventArgs gitUiCommands)
-        {
-            if (GithubLoginInfo.OAuthToken.Length == 0)
-            {
-                using (var frm = new OAuth()) frm.ShowDialog(gitUiCommands.OwnerForm as IWin32Window);
-            }
-            else
-            {
-                MessageBox.Show(gitUiCommands.OwnerForm as IWin32Window, "You already have an OAuth token. To get a new one, delete your old one in Plugins > Settings first.");
-            }
-            return false;
-        }
-
-        // --
-
-        public IList<IHostedRepository> SearchForRepository(string search)
-        {
-            return github.searchRepositories(search).Select(repo => (IHostedRepository)new GithubRepo(repo)).ToList();
-        }
-
-        public IList<IHostedRepository> GetRepositoriesOfUser(string user)
-        {
-            return github.getRepositories(user).Select(repo => (IHostedRepository)new GithubRepo(repo)).ToList();
-        }
-
-        public IHostedRepository GetRepository(string user, string repositoryName)
-        {
-            return new GithubRepo(github.getRepository(user, repositoryName));
-        }
-
-        public IList<IHostedRepository> GetMyRepos()
-        {
-            return github.getRepositories().Select(repo => (IHostedRepository)new GithubRepo(repo)).ToList();
-        }
-
-        public bool ConfigurationOk { get { return true; } }
-        public bool CurrentWorkingDirRepoIsRelevantToMe { get { return GetHostedRemotesForCurrentWorkingDirRepo().Count > 0; } }
-
-        /// <summary>
-        /// Returns all relevant github-remotes for the current working directory
-        /// </summary>
-        /// <returns></returns>
-        public List<IHostedRemote> GetHostedRemotesForCurrentWorkingDirRepo()
-        {
-            var repoInfos = new List<IHostedRemote>();
-
-            string[] remotes = GitCommands.GitModule.Current.GetRemotes(false);
-            foreach (string remote in remotes)
-            {
-                var url = GitCommands.GitModule.Current.GetSetting(string.Format(SettingKeyString.RemoteUrl, remote));
-                if (string.IsNullOrEmpty(url))
-                    continue;
-
-                var m = Regex.Match(url, @"git(?:@|://)github.com[:/]([^/]+)/([\w_\.\-]+)\.git");
-                if (!m.Success)
-                    m = Regex.Match(url, @"https?://(?:[^@:]+)?(?::[^/@:]+)?@?github.com/([^/]+)/([\w_\.\-]+)(?:.git)?");
-                if (m.Success)
-                {
-                    var hostedRemote = new GithubHostedRemote(remote, m.Groups[1].Value, m.Groups[2].Value.Replace(".git", ""));
-                    if (!repoInfos.Contains(hostedRemote))
-                        repoInfos.Add(hostedRemote);
-                }
-            }
-
-            return repoInfos;
-        }
-    }
-}
->>>>>>> f77ad67f
+﻿using System;
+using System.Collections.Generic;
+using System.Linq;
+using System.Text;
+using GitUIPluginInterfaces.RepositoryHosts;
+using GitUIPluginInterfaces;
+using Git.hub;
+using System.Windows.Forms;
+using System.Text.RegularExpressions;
+using GitCommands.Config;
+
+namespace Github3
+{
+    class GithubAPIInfo
+    {
+        internal static string client_id = "ebc0e8947c206610d737";
+        internal static string client_secret = "c993907df3f45145bf638842692b69c56d1ace4d";
+    }
+
+    class GithubLoginInfo
+    {
+        private static string _username;
+        public static string username
+        {
+            get
+            {
+                if (_username == "")
+                    return null;
+                if (_username != null)
+                    return _username;
+
+                try
+                {
+                    var user = Github3.github.getCurrentUser();
+                    if (user != null)
+                    {
+                        _username = user.Login;
+                        //MessageBox.Show("Github username: " + _username);
+                        return _username;
+                    }
+                    else
+                        _username = "";
+
+                    return null;
+                }
+                catch (Exception)
+                {
+                    return null;
+                }
+            }
+        }
+
+        public static string OAuthToken
+        {
+            get
+            {
+                return Github3.instance.Settings.GetSetting("OAuth Token");
+            }
+            set
+            {
+                _username = null;
+                Github3.instance.Settings.SetSetting("OAuth Token", value);
+                Github3.github.setOAuth2Token(value);
+            }
+        }
+    }
+
+    public class Github3 : GitPluginBase, IRepositoryHostPlugin
+    {
+        internal static Github3 instance;
+        internal static Client github;
+        public Github3()
+        {
+            if (instance != null)
+                throw new InvalidOperationException("tried to create second instance");
+
+            instance = this;
+
+            github = new Client();
+        }
+
+        public override string Description
+        {
+            get { return "Github"; }
+        }
+
+        protected override void RegisterSettings()
+        {
+            base.RegisterSettings();
+            Settings.AddSetting("OAuth Token", "");
+        }
+
+        public override void Register(IGitUICommands gitUiCommands)
+        {
+
+            if (GithubLoginInfo.OAuthToken.Length > 0)
+            {
+                github.setOAuth2Token(GithubLoginInfo.OAuthToken);
+            }
+        }
+
+        public override bool Execute(GitUIBaseEventArgs gitUiCommands)
+        {
+            if (GithubLoginInfo.OAuthToken.Length == 0)
+            {
+                using (var frm = new OAuth()) frm.ShowDialog(gitUiCommands.OwnerForm as IWin32Window);
+            }
+            else
+            {
+                MessageBox.Show(gitUiCommands.OwnerForm as IWin32Window, "You already have an OAuth token. To get a new one, delete your old one in Plugins > Settings first.");
+            }
+            return false;
+        }
+
+        // --
+
+        public IList<IHostedRepository> SearchForRepository(string search)
+        {
+            return github.searchRepositories(search).Select(repo => (IHostedRepository)new GithubRepo(repo)).ToList();
+        }
+
+        public IList<IHostedRepository> GetRepositoriesOfUser(string user)
+        {
+            return github.getRepositories(user).Select(repo => (IHostedRepository)new GithubRepo(repo)).ToList();
+        }
+
+        public IHostedRepository GetRepository(string user, string repositoryName)
+        {
+            return new GithubRepo(github.getRepository(user, repositoryName));
+        }
+
+        public IList<IHostedRepository> GetMyRepos()
+        {
+            return github.getRepositories().Select(repo => (IHostedRepository)new GithubRepo(repo)).ToList();
+        }
+
+        public bool ConfigurationOk { get { return true; } }
+        public bool GitModuleIsRelevantToMe(IGitModule aModule)
+        {
+            return GetHostedRemotesForModule(aModule).Count > 0;
+        }
+
+        /// <summary>
+        /// Returns all relevant github-remotes for the current working directory
+        /// </summary>
+        /// <returns></returns>
+        public List<IHostedRemote> GetHostedRemotesForModule(IGitModule aModule)
+        {
+            var repoInfos = new List<IHostedRemote>();
+
+            string[] remotes = aModule.GetRemotes(false);
+            foreach (string remote in remotes)
+            {
+                var url = aModule.GetISetting(string.Format(SettingKeyString.RemoteUrl, remote));
+                if (string.IsNullOrEmpty(url))
+                    continue;
+
+                var m = Regex.Match(url, @"git(?:@|://)github.com[:/]([^/]+)/([\w_\.\-]+)\.git");
+                if (!m.Success)
+                    m = Regex.Match(url, @"https?://(?:[^@:]+)?(?::[^/@:]+)?@?github.com/([^/]+)/([\w_\.\-]+)(?:.git)?");
+                if (m.Success)
+                {
+                    var hostedRemote = new GithubHostedRemote(remote, m.Groups[1].Value, m.Groups[2].Value.Replace(".git", ""));
+                    if (!repoInfos.Contains(hostedRemote))
+                        repoInfos.Add(hostedRemote);
+                }
+            }
+
+            return repoInfos;
+        }
+    }
+}