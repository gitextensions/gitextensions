﻿<?xml version="1.0" encoding="utf-8"?>
<Project ToolsVersion="4.0" DefaultTargets="Build" xmlns="http://schemas.microsoft.com/developer/msbuild/2003">
  <PropertyGroup>
    <Configuration Condition=" '$(Configuration)' == '' ">Debug</Configuration>
    <Platform Condition=" '$(Platform)' == '' ">AnyCPU</Platform>
    <ProductVersion>9.0.21022</ProductVersion>
    <SchemaVersion>2.0</SchemaVersion>
    <ProjectGuid>{27559302-F35E-4B62-A6EC-11FF21A5FA6F}</ProjectGuid>
    <OutputType>Library</OutputType>
    <AppDesignerFolder>Properties</AppDesignerFolder>
    <RootNamespace>GitUIPluginInterfaces</RootNamespace>
    <AssemblyName>GitUIPluginInterfaces</AssemblyName>
<<<<<<< HEAD
    <TargetFrameworkVersion>v3.5</TargetFrameworkVersion>
=======
    <TargetFrameworkVersion>v4.0</TargetFrameworkVersion>
>>>>>>> 32a552c6
    <FileAlignment>512</FileAlignment>
    <FileUpgradeFlags>
    </FileUpgradeFlags>
    <OldToolsVersion>3.5</OldToolsVersion>
    <UpgradeBackupLocation />
    <PublishUrl>publish\</PublishUrl>
    <Install>true</Install>
    <InstallFrom>Disk</InstallFrom>
    <UpdateEnabled>false</UpdateEnabled>
    <UpdateMode>Foreground</UpdateMode>
    <UpdateInterval>7</UpdateInterval>
    <UpdateIntervalUnits>Days</UpdateIntervalUnits>
    <UpdatePeriodically>false</UpdatePeriodically>
    <UpdateRequired>false</UpdateRequired>
    <MapFileExtensions>true</MapFileExtensions>
    <ApplicationRevision>0</ApplicationRevision>
    <ApplicationVersion>1.0.0.%2a</ApplicationVersion>
    <IsWebBootstrapper>false</IsWebBootstrapper>
    <UseApplicationTrust>false</UseApplicationTrust>
    <BootstrapperEnabled>true</BootstrapperEnabled>
    <TargetFrameworkProfile />
  </PropertyGroup>
  <PropertyGroup Condition=" '$(Configuration)|$(Platform)' == 'Debug|AnyCPU' ">
    <DebugSymbols>true</DebugSymbols>
    <DebugType>full</DebugType>
    <Optimize>false</Optimize>
    <OutputPath>bin\Debug\</OutputPath>
    <DefineConstants>DEBUG;TRACE</DefineConstants>
    <ErrorReport>prompt</ErrorReport>
    <WarningLevel>4</WarningLevel>
  </PropertyGroup>
  <PropertyGroup Condition=" '$(Configuration)|$(Platform)' == 'Release|AnyCPU' ">
    <DebugType>pdbonly</DebugType>
    <Optimize>true</Optimize>
    <OutputPath>bin\Release\</OutputPath>
    <DefineConstants>TRACE</DefineConstants>
    <ErrorReport>prompt</ErrorReport>
    <WarningLevel>4</WarningLevel>
  </PropertyGroup>
  <ItemGroup>
    <Reference Include="System" />
  </ItemGroup>
  <ItemGroup>
    <Compile Include="..\..\CommonAssemblyInfo.cs">
      <Link>Properties\CommonAssemblyInfo.cs</Link>
    </Compile>
    <Compile Include="IGitPluginForRepository.cs" />
    <Compile Include="IGitCommands.cs" />
    <Compile Include="Properties\AssemblyInfo.cs" />
    <Compile Include="RepositoryHosts\IRepositoryHostPlugin.cs" />
    <Compile Include="IGitPlugin.cs" />
    <Compile Include="IGitPluginSettingsContainer.cs" />
    <Compile Include="IGitSubmodule.cs" />
    <Compile Include="IGitUICommands.cs" />
    <Compile Include="GitUIBaseEventArgs.cs" />
    <Compile Include="RepositoryHosts\IHostedRepository.cs" />
    <Compile Include="RepositoryHosts\IPasswordHelper.cs" />
    <Compile Include="RepositoryHosts\IHostedRemote.cs" />
    <Compile Include="RepositoryHosts\IPullRequestInformation.cs" />
  </ItemGroup>
  <ItemGroup>
    <BootstrapperPackage Include="Microsoft.Net.Client.3.5">
      <Visible>False</Visible>
      <ProductName>.NET Framework 3.5 SP1 Client Profile</ProductName>
      <Install>false</Install>
    </BootstrapperPackage>
    <BootstrapperPackage Include="Microsoft.Net.Framework.3.5.SP1">
      <Visible>False</Visible>
      <ProductName>.NET Framework 3.5 SP1</ProductName>
      <Install>true</Install>
    </BootstrapperPackage>
    <BootstrapperPackage Include="Microsoft.Windows.Installer.3.1">
      <Visible>False</Visible>
      <ProductName>Windows Installer 3.1</ProductName>
      <Install>true</Install>
    </BootstrapperPackage>
  </ItemGroup>
  <Import Project="$(MSBuildToolsPath)\Microsoft.CSharp.targets" />
  <!-- To modify your build process, add your task inside one of the targets below and uncomment it. 
       Other similar extension points exist, see Microsoft.Common.targets.
  <Target Name="BeforeBuild">
  </Target>
  <Target Name="AfterBuild">
  </Target>
  -->
</Project><|MERGE_RESOLUTION|>--- conflicted
+++ resolved
@@ -1,103 +1,99 @@
-﻿<?xml version="1.0" encoding="utf-8"?>
-<Project ToolsVersion="4.0" DefaultTargets="Build" xmlns="http://schemas.microsoft.com/developer/msbuild/2003">
-  <PropertyGroup>
-    <Configuration Condition=" '$(Configuration)' == '' ">Debug</Configuration>
-    <Platform Condition=" '$(Platform)' == '' ">AnyCPU</Platform>
-    <ProductVersion>9.0.21022</ProductVersion>
-    <SchemaVersion>2.0</SchemaVersion>
-    <ProjectGuid>{27559302-F35E-4B62-A6EC-11FF21A5FA6F}</ProjectGuid>
-    <OutputType>Library</OutputType>
-    <AppDesignerFolder>Properties</AppDesignerFolder>
-    <RootNamespace>GitUIPluginInterfaces</RootNamespace>
-    <AssemblyName>GitUIPluginInterfaces</AssemblyName>
-<<<<<<< HEAD
-    <TargetFrameworkVersion>v3.5</TargetFrameworkVersion>
-=======
-    <TargetFrameworkVersion>v4.0</TargetFrameworkVersion>
->>>>>>> 32a552c6
-    <FileAlignment>512</FileAlignment>
-    <FileUpgradeFlags>
-    </FileUpgradeFlags>
-    <OldToolsVersion>3.5</OldToolsVersion>
-    <UpgradeBackupLocation />
-    <PublishUrl>publish\</PublishUrl>
-    <Install>true</Install>
-    <InstallFrom>Disk</InstallFrom>
-    <UpdateEnabled>false</UpdateEnabled>
-    <UpdateMode>Foreground</UpdateMode>
-    <UpdateInterval>7</UpdateInterval>
-    <UpdateIntervalUnits>Days</UpdateIntervalUnits>
-    <UpdatePeriodically>false</UpdatePeriodically>
-    <UpdateRequired>false</UpdateRequired>
-    <MapFileExtensions>true</MapFileExtensions>
-    <ApplicationRevision>0</ApplicationRevision>
-    <ApplicationVersion>1.0.0.%2a</ApplicationVersion>
-    <IsWebBootstrapper>false</IsWebBootstrapper>
-    <UseApplicationTrust>false</UseApplicationTrust>
-    <BootstrapperEnabled>true</BootstrapperEnabled>
-    <TargetFrameworkProfile />
-  </PropertyGroup>
-  <PropertyGroup Condition=" '$(Configuration)|$(Platform)' == 'Debug|AnyCPU' ">
-    <DebugSymbols>true</DebugSymbols>
-    <DebugType>full</DebugType>
-    <Optimize>false</Optimize>
-    <OutputPath>bin\Debug\</OutputPath>
-    <DefineConstants>DEBUG;TRACE</DefineConstants>
-    <ErrorReport>prompt</ErrorReport>
-    <WarningLevel>4</WarningLevel>
-  </PropertyGroup>
-  <PropertyGroup Condition=" '$(Configuration)|$(Platform)' == 'Release|AnyCPU' ">
-    <DebugType>pdbonly</DebugType>
-    <Optimize>true</Optimize>
-    <OutputPath>bin\Release\</OutputPath>
-    <DefineConstants>TRACE</DefineConstants>
-    <ErrorReport>prompt</ErrorReport>
-    <WarningLevel>4</WarningLevel>
-  </PropertyGroup>
-  <ItemGroup>
-    <Reference Include="System" />
-  </ItemGroup>
-  <ItemGroup>
-    <Compile Include="..\..\CommonAssemblyInfo.cs">
-      <Link>Properties\CommonAssemblyInfo.cs</Link>
-    </Compile>
-    <Compile Include="IGitPluginForRepository.cs" />
-    <Compile Include="IGitCommands.cs" />
-    <Compile Include="Properties\AssemblyInfo.cs" />
-    <Compile Include="RepositoryHosts\IRepositoryHostPlugin.cs" />
-    <Compile Include="IGitPlugin.cs" />
-    <Compile Include="IGitPluginSettingsContainer.cs" />
-    <Compile Include="IGitSubmodule.cs" />
-    <Compile Include="IGitUICommands.cs" />
-    <Compile Include="GitUIBaseEventArgs.cs" />
-    <Compile Include="RepositoryHosts\IHostedRepository.cs" />
-    <Compile Include="RepositoryHosts\IPasswordHelper.cs" />
-    <Compile Include="RepositoryHosts\IHostedRemote.cs" />
-    <Compile Include="RepositoryHosts\IPullRequestInformation.cs" />
-  </ItemGroup>
-  <ItemGroup>
-    <BootstrapperPackage Include="Microsoft.Net.Client.3.5">
-      <Visible>False</Visible>
-      <ProductName>.NET Framework 3.5 SP1 Client Profile</ProductName>
-      <Install>false</Install>
-    </BootstrapperPackage>
-    <BootstrapperPackage Include="Microsoft.Net.Framework.3.5.SP1">
-      <Visible>False</Visible>
-      <ProductName>.NET Framework 3.5 SP1</ProductName>
-      <Install>true</Install>
-    </BootstrapperPackage>
-    <BootstrapperPackage Include="Microsoft.Windows.Installer.3.1">
-      <Visible>False</Visible>
-      <ProductName>Windows Installer 3.1</ProductName>
-      <Install>true</Install>
-    </BootstrapperPackage>
-  </ItemGroup>
-  <Import Project="$(MSBuildToolsPath)\Microsoft.CSharp.targets" />
-  <!-- To modify your build process, add your task inside one of the targets below and uncomment it. 
-       Other similar extension points exist, see Microsoft.Common.targets.
-  <Target Name="BeforeBuild">
-  </Target>
-  <Target Name="AfterBuild">
-  </Target>
-  -->
+﻿<?xml version="1.0" encoding="utf-8"?>
+<Project ToolsVersion="4.0" DefaultTargets="Build" xmlns="http://schemas.microsoft.com/developer/msbuild/2003">
+  <PropertyGroup>
+    <Configuration Condition=" '$(Configuration)' == '' ">Debug</Configuration>
+    <Platform Condition=" '$(Platform)' == '' ">AnyCPU</Platform>
+    <ProductVersion>9.0.21022</ProductVersion>
+    <SchemaVersion>2.0</SchemaVersion>
+    <ProjectGuid>{27559302-F35E-4B62-A6EC-11FF21A5FA6F}</ProjectGuid>
+    <OutputType>Library</OutputType>
+    <AppDesignerFolder>Properties</AppDesignerFolder>
+    <RootNamespace>GitUIPluginInterfaces</RootNamespace>
+    <AssemblyName>GitUIPluginInterfaces</AssemblyName>
+    <TargetFrameworkVersion>v4.0</TargetFrameworkVersion>
+    <FileAlignment>512</FileAlignment>
+    <FileUpgradeFlags>
+    </FileUpgradeFlags>
+    <OldToolsVersion>3.5</OldToolsVersion>
+    <UpgradeBackupLocation />
+    <PublishUrl>publish\</PublishUrl>
+    <Install>true</Install>
+    <InstallFrom>Disk</InstallFrom>
+    <UpdateEnabled>false</UpdateEnabled>
+    <UpdateMode>Foreground</UpdateMode>
+    <UpdateInterval>7</UpdateInterval>
+    <UpdateIntervalUnits>Days</UpdateIntervalUnits>
+    <UpdatePeriodically>false</UpdatePeriodically>
+    <UpdateRequired>false</UpdateRequired>
+    <MapFileExtensions>true</MapFileExtensions>
+    <ApplicationRevision>0</ApplicationRevision>
+    <ApplicationVersion>1.0.0.%2a</ApplicationVersion>
+    <IsWebBootstrapper>false</IsWebBootstrapper>
+    <UseApplicationTrust>false</UseApplicationTrust>
+    <BootstrapperEnabled>true</BootstrapperEnabled>
+    <TargetFrameworkProfile />
+  </PropertyGroup>
+  <PropertyGroup Condition=" '$(Configuration)|$(Platform)' == 'Debug|AnyCPU' ">
+    <DebugSymbols>true</DebugSymbols>
+    <DebugType>full</DebugType>
+    <Optimize>false</Optimize>
+    <OutputPath>bin\Debug\</OutputPath>
+    <DefineConstants>DEBUG;TRACE</DefineConstants>
+    <ErrorReport>prompt</ErrorReport>
+    <WarningLevel>4</WarningLevel>
+  </PropertyGroup>
+  <PropertyGroup Condition=" '$(Configuration)|$(Platform)' == 'Release|AnyCPU' ">
+    <DebugType>pdbonly</DebugType>
+    <Optimize>true</Optimize>
+    <OutputPath>bin\Release\</OutputPath>
+    <DefineConstants>TRACE</DefineConstants>
+    <ErrorReport>prompt</ErrorReport>
+    <WarningLevel>4</WarningLevel>
+  </PropertyGroup>
+  <ItemGroup>
+    <Reference Include="System" />
+  </ItemGroup>
+  <ItemGroup>
+    <Compile Include="..\..\CommonAssemblyInfo.cs">
+      <Link>Properties\CommonAssemblyInfo.cs</Link>
+    </Compile>
+    <Compile Include="IGitPluginForRepository.cs" />
+    <Compile Include="IGitCommands.cs" />
+    <Compile Include="Properties\AssemblyInfo.cs" />
+    <Compile Include="RepositoryHosts\IRepositoryHostPlugin.cs" />
+    <Compile Include="IGitPlugin.cs" />
+    <Compile Include="IGitPluginSettingsContainer.cs" />
+    <Compile Include="IGitSubmodule.cs" />
+    <Compile Include="IGitUICommands.cs" />
+    <Compile Include="GitUIBaseEventArgs.cs" />
+    <Compile Include="RepositoryHosts\IHostedRepository.cs" />
+    <Compile Include="RepositoryHosts\IPasswordHelper.cs" />
+    <Compile Include="RepositoryHosts\IHostedRemote.cs" />
+    <Compile Include="RepositoryHosts\IPullRequestInformation.cs" />
+  </ItemGroup>
+  <ItemGroup>
+    <BootstrapperPackage Include="Microsoft.Net.Client.3.5">
+      <Visible>False</Visible>
+      <ProductName>.NET Framework 3.5 SP1 Client Profile</ProductName>
+      <Install>false</Install>
+    </BootstrapperPackage>
+    <BootstrapperPackage Include="Microsoft.Net.Framework.3.5.SP1">
+      <Visible>False</Visible>
+      <ProductName>.NET Framework 3.5 SP1</ProductName>
+      <Install>true</Install>
+    </BootstrapperPackage>
+    <BootstrapperPackage Include="Microsoft.Windows.Installer.3.1">
+      <Visible>False</Visible>
+      <ProductName>Windows Installer 3.1</ProductName>
+      <Install>true</Install>
+    </BootstrapperPackage>
+  </ItemGroup>
+  <Import Project="$(MSBuildToolsPath)\Microsoft.CSharp.targets" />
+  <!-- To modify your build process, add your task inside one of the targets below and uncomment it. 
+       Other similar extension points exist, see Microsoft.Common.targets.
+  <Target Name="BeforeBuild">
+  </Target>
+  <Target Name="AfterBuild">
+  </Target>
+  -->
 </Project>