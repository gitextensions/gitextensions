--- conflicted
+++ resolved
@@ -121,11 +121,6 @@
       <Install>true</Install>
     </BootstrapperPackage>
   </ItemGroup>
-<<<<<<< HEAD
-=======
-  <ItemGroup>
-    <None Include="packages.config" />
-  </ItemGroup>
   <ItemGroup>
     <ProjectReference Include="..\..\GitExtUtils\GitExtUtils.csproj">
       <Project>{0f1f1168-a4b2-4fa2-b17b-735140d17f39}</Project>
@@ -133,7 +128,6 @@
     </ProjectReference>
   </ItemGroup>
   <Import Project="..\..\FxCop.targets" />
->>>>>>> 5cc0ed15
   <Import Project="$(MSBuildToolsPath)\Microsoft.CSharp.targets" />
   <Import Project="$(SolutionDir)\.nuget\NuGet.targets" />
   <!-- To modify your build process, add your task inside one of the targets below and uncomment it. 
