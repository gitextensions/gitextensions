--- conflicted
+++ resolved
@@ -1,9 +1,8 @@
-<<<<<<< HEAD
 ﻿using System.Collections.Generic;
 
 namespace GitUIPluginInterfaces
 {
-    /// <summary>Provides manipulation with git module.</summary>
+    /// <summary>Provides manipulation with git module.</summary>
     public interface IGitModule
     {
         /// <summary>Gets all current git submodules.</summary>
@@ -16,15 +15,15 @@
         string RunBatchFile(string batchFile);
 
         /// <summary>Gets the directory which contains the git repository.</summary>
-        string GitWorkingDir { get; }
-
-        /// <summary>Gets the ".git" directory path.</summary>
+        string GitWorkingDir { get; }
+
+        /// <summary>Gets the ".git" directory path.</summary>
         string GetGitDirectory();
 
-        /// <summary>Indicates whether the specified directory contains a git repository.</summary>
-        bool IsValidGitWorkingDir(string workingDir);
-
-        /// <summary>Gets the path to the git application executable.</summary>
+        /// <summary>Indicates whether the specified directory contains a git repository.</summary>
+        bool IsValidGitWorkingDir();
+
+        /// <summary>Gets the path to the git application executable.</summary>
         string GitCommand { get; }
 
         string GitVersion { get; }
@@ -39,62 +38,18 @@
 
         string GetISetting(string setting);
 
-=======
-﻿using System.Collections.Generic;
-
-namespace GitUIPluginInterfaces
-{
-    public interface IGitModule
-    {
-        IEnumerable<IGitSubmodule> GetSubmodules();
-
-        string RunGit(string arguments);
-
-        string RunGit(string arguments, out int exitCode);
-
-        string RunBatchFile(string batchFile);
-
-        string GitWorkingDir { get; }
-
-        string GetGitDirectory();
-
-        bool IsValidGitWorkingDir();
-
-        string GitCommand { get; }
-
-        string GitVersion { get; }
-
-        string GravatarCacheDir { get; }
-
-        IList<string> GetSubmodulesLocalPathes();
-
-        IGitModule GetISubmodule(string submoduleName);
-
-        string[] GetRemotes(bool allowEmpty);
-
-        string GetISetting(string setting);
-
->>>>>>> 680e9a91
-        bool StartPageantForRemote(string remote);
-
-        string RunCmd(string cmd, string arguments);
-
-        string RunCmd(string cmd, string arguments, byte[] stdIn);
-
-<<<<<<< HEAD
-        /// <summary>Gets the current branch; or "(no branch)" if HEAD is detached.</summary>
-        string GetSelectedBranch();
-
-        /// <summary>true if ".git" directory does NOT exist.</summary>
+        bool StartPageantForRemote(string remote);
+
+        string RunCmd(string cmd, string arguments);
+
+        string RunCmd(string cmd, string arguments, byte[] stdIn);
+
+        /// <summary>Gets the current branch; or "(no branch)" if HEAD is detached.</summary>
+        string GetSelectedBranch();
+
+        /// <summary>true if ".git" directory does NOT exist.</summary>
         bool IsBareRepository();
+
+        bool IsRunningGitProcess();
     }
-}
-=======
-        string GetSelectedBranch();
-
-        bool IsBareRepository();
-
-        bool IsRunningGitProcess();
-    }
-}
->>>>>>> 680e9a91
+}