<<<<<<< HEAD
﻿using System;
using System.Collections;
using System.Collections.Generic;
using System.Diagnostics;
using System.IO;
using System.Linq;
using System.Windows.Forms;
using GitUIPluginInterfaces;
using JetBrains.Annotations;
using ResourceManager.Translation;

namespace Gerrit
{
    public class GerritPlugin : GitPluginBase, IGitPluginForRepository, ITranslate
    {
        #region Translation
        private readonly TranslationString _pluginDescription = new TranslationString("Gerrit Code Review");
        private readonly TranslationString _editGitReview = new TranslationString("Edit .gitreview");
        private readonly TranslationString _downloadGerritChange = new TranslationString("Download Gerrit Change");
        private readonly TranslationString _publishGerritChange = new TranslationString("Publish Gerrit Change");
        private readonly TranslationString _installCommitMsgHook = new TranslationString("Install Hook");
        private readonly TranslationString _installCommitMsgHookShortText = new TranslationString("Install commit-msg hook");
        private readonly TranslationString _installCommitMsgHookMessage = new TranslationString("Gerrit requires a commit-msg hook to be installed. Do you want to install the commit-msg hook into your repository?");
        private readonly TranslationString _installCommitMsgHookFailed = new TranslationString("Could not download the commit-msg file. Please install the commit-msg hook manually.");
        #endregion

        private static readonly Dictionary<string, bool> _validatedHooks = new Dictionary<string, bool>(StringComparer.OrdinalIgnoreCase);
        private static readonly object _syncRoot = new object();

        private bool _initialized;
        private ToolStripItem[] _gerritMenuItems;
        private ToolStripMenuItem _gitReviewMenuItem;
        private Form _mainForm;
        private IGitUICommands _gitUiCommands;
        private ToolStripButton _installCommitMsgMenuItem;
        
        // public only because of FormTranslate
        public GerritPlugin()
        {
            Translator.Translate(this, GitCommands.AppSettings.CurrentTranslation);
        }

        public override string Description
        {
            get { return _pluginDescription.Text; }
        }

        public override void Register(IGitUICommands gitUiCommands)
        {
            _gitUiCommands = gitUiCommands;
            gitUiCommands.PostBrowseInitialize += gitUiCommands_PostBrowseInitialize;
            gitUiCommands.PostRegisterPlugin += gitUiCommands_PostRegisterPlugin;
        }

        public override void Unregister(IGitUICommands gitUiCommands)
        {
            gitUiCommands.PostBrowseInitialize -= gitUiCommands_PostBrowseInitialize;
            gitUiCommands.PostRegisterPlugin -= gitUiCommands_PostRegisterPlugin;
            _gitUiCommands = null;
        }

        public virtual void AddTranslationItems(Translation translation)
        {
            TranslationUtl.AddTranslationItemsFromFields(GetType().Name, this, translation);
        }

        public virtual void TranslateItems(Translation translation)
        {
            TranslationUtl.TranslateItemsFromFields(GetType().Name, this, translation);
        }

        void gitUiCommands_PostRegisterPlugin(object sender, GitUIBaseEventArgs e)
        {
            UpdateGerritMenuItems(e);
        }

        void gitUiCommands_PostBrowseInitialize(object sender, GitUIBaseEventArgs e)
        {
            UpdateGerritMenuItems(e);
        }

        private void UpdateGerritMenuItems(GitUIBaseEventArgs e)
        {
            if (!_initialized)
                Initialize((Form)e.OwnerForm);

            // Correct enabled/visibility of our menu/tool strip items.

            bool validWorkingDir = e.GitModule.IsValidGitWorkingDir();

            _gitReviewMenuItem.Enabled = validWorkingDir;

            bool showGerritItems = validWorkingDir && File.Exists(e.GitModule.GitWorkingDir + ".gitreview");

            foreach (var item in _gerritMenuItems)
            {
                item.Visible = showGerritItems;
            }

            _installCommitMsgMenuItem.Visible =
                showGerritItems &&
                !HaveValidCommitMsgHook(e.GitModule.GetGitDirectory());
        }

        private bool HaveValidCommitMsgHook(string gitDirectory)
        {
            return HaveValidCommitMsgHook(gitDirectory, false);
        }

        private bool HaveValidCommitMsgHook([NotNull] string gitDirectory, bool force)
        {
            if (gitDirectory == null)
                throw new ArgumentNullException("gitDirectory");

            string path = Path.Combine(gitDirectory, "hooks", "commit-msg");

            if (!File.Exists(path))
                return false;

            // We don't want to read the contents of the commit-msg every time
            // we call this method, so we cache the result if we aren't
            // forced.

            lock (_syncRoot)
            {
                bool isValid;

                if (!force && _validatedHooks.TryGetValue(path, out isValid))
                    return isValid;

                try
                {
                    string content = File.ReadAllText(path);

                    // Don't do an extensive check. If the commit-msg contains the
                    // text "gerrit", it's probably the Gerrit commit-msg hook.

                    isValid = content.IndexOf("gerrit", StringComparison.OrdinalIgnoreCase) != -1;
                }
                catch
                {
                    isValid = false;
                }

                _validatedHooks[path] = isValid;

                return isValid;
            }
        }

        private void Initialize(Form form)
        {
            // Prevent initialize being called multiple times when we fail to
            // initialize.

            _initialized = true;

            // Take a reference to the main form. We use this for ownership.

            _mainForm = form;

            // Find the controls we're going to extend.

            var menuStrip = FindControl<MenuStrip>(form, p => true);
            var toolStrip = FindControl<ToolStrip>(form, p => p.Name == "ToolStrip");

            if (menuStrip == null)
                throw new Exception("Cannot find main menu");
            if (toolStrip == null)
                throw new Exception("Cannot find main tool strip");

            // Create the Edit .gitreview button.

            var repositoryMenu = (ToolStripMenuItem)menuStrip.Items.Cast<ToolStripItem>().SingleOrDefault(p => p.Name == "repositoryToolStripMenuItem");
            if (repositoryMenu == null)
                throw new Exception("Cannot find Repository menu");

            var mailMapMenuItem = repositoryMenu.DropDownItems.Cast<ToolStripItem>().SingleOrDefault(p => p.Name == "editmailmapToolStripMenuItem");
            if (mailMapMenuItem == null)
                throw new Exception("Cannot find mailmap menu item");

            _gitReviewMenuItem = new ToolStripMenuItem
            {
                Text = _editGitReview.Text
            };

            _gitReviewMenuItem.Click += gitReviewMenuItem_Click;

            repositoryMenu.DropDownItems.Insert(
                repositoryMenu.DropDownItems.IndexOf(mailMapMenuItem) + 1,
                _gitReviewMenuItem
            );

            // Create the toolstrip items.

            var pushMenuItem = toolStrip.Items.Cast<ToolStripItem>().SingleOrDefault(p => p.Name == "toolStripButtonPush");
            if (pushMenuItem == null)
                throw new Exception("Cannot find push menu item");

            int nextIndex = toolStrip.Items.IndexOf(pushMenuItem) + 1;

            var separator = new ToolStripSeparator();

            toolStrip.Items.Insert(nextIndex++, separator);

            var downloadMenuItem = new ToolStripButton
            {
                Text = _downloadGerritChange.Text,
                Image = Properties.Resources.GerritDownload,
                DisplayStyle = ToolStripItemDisplayStyle.Image,
                Visible = false
            };

            downloadMenuItem.Click += downloadMenuItem_Click;

            toolStrip.Items.Insert(nextIndex++, downloadMenuItem);

            var publishMenuItem = new ToolStripButton
            {
                Text = _publishGerritChange.Text,
                Image = Properties.Resources.GerritPublish,
                DisplayStyle = ToolStripItemDisplayStyle.Image,
                Visible = false
            };

            publishMenuItem.Click += publishMenuItem_Click;

            toolStrip.Items.Insert(nextIndex++, publishMenuItem);

            _installCommitMsgMenuItem = new ToolStripButton
            {
                Text = _installCommitMsgHook.Text,
                ToolTipText = _installCommitMsgHookShortText.Text,
                Image = Properties.Resources.GerritInstallHook,
                DisplayStyle = ToolStripItemDisplayStyle.ImageAndText,
                Visible = false
            };

            _installCommitMsgMenuItem.Click += installCommitMsgMenuItem_Click;

            toolStrip.Items.Insert(nextIndex++, _installCommitMsgMenuItem);

            // Keep a list of all items so we can show/hide them based in the
            // presence of the .gitreview file.

            _gerritMenuItems = new ToolStripItem[]
            {
                separator,
                downloadMenuItem,
                publishMenuItem
            };
        }

        void publishMenuItem_Click(object sender, EventArgs e)
        {
            using (var form = new FormGerritPublish(_gitUiCommands))
            {
                form.ShowDialog(_mainForm);
            }

            _gitUiCommands.RepoChangedNotifier.Notify();
        }

        void downloadMenuItem_Click(object sender, EventArgs e)
        {
            using (var form = new FormGerritDownload(_gitUiCommands))
            {
                form.ShowDialog(_mainForm);
            }

            _gitUiCommands.RepoChangedNotifier.Notify();
        }

        void installCommitMsgMenuItem_Click(object sender, EventArgs e)
        {
            var result = MessageBox.Show(
                _mainForm,
                _installCommitMsgHookMessage.Text,
                _installCommitMsgHookShortText.Text,
                MessageBoxButtons.YesNo,
                MessageBoxIcon.Question
            );

            if (result == DialogResult.Yes)
                InstallCommitMsgHook();

            _gitUiCommands.RepoChangedNotifier.Notify();
        }

        private void InstallCommitMsgHook()
        {
            var settings = GerritSettings.Load(_mainForm, _gitUiCommands.GitModule);

            if (settings == null)
                return;

            string path = Path.Combine(
                _gitUiCommands.GitModule.GetGitDirectory(),
                "hooks",
                "commit-msg"
            );

            string content;

            try
            {
                content = DownloadFromScp(settings);
            }
            catch
            {
                content = null;
            }

            if (content == null)
            {
                MessageBox.Show(
                    _mainForm,
                    _installCommitMsgHookFailed.Text,
                    _installCommitMsgHookShortText.Text,
                    MessageBoxButtons.OK,
                    MessageBoxIcon.Error
                );
            }
            else
            {
                File.WriteAllText(path, content);

                // Update the cache.

                HaveValidCommitMsgHook(_gitUiCommands.GitModule.GetGitDirectory(), true);
            }
        }

        private string DownloadFromScp(GerritSettings settings)
        {
            // This is a very quick and dirty "implementation" of the scp
            // protocol. By sending the 0's as input, we trigger scp to
            // send the file.

            string content = GerritUtil.RunGerritCommand(
                _mainForm,
                _gitUiCommands.GitModule,
                "scp -f hooks/commit-msg",
                settings.DefaultRemote,
                new byte[] { 0, 0, 0, 0, 0, 0, 0 }
            );

            // The first line of the output contains the file we're receiving
            // in a format like "C0755 4248 commit-msg". 

            if (String.IsNullOrEmpty(content))
                return null;

            int index = content.IndexOf('\n');

            if (index == -1)
                return null;

            string header = content.Substring(0, index);

            if (!header.EndsWith(" commit-msg"))
                return null;

            // This looks like a valid scp response; return the rest of the
            // response.

            content = content.Substring(index + 1);

            // The file should be terminated by a nul.

            index = content.LastIndexOf((char)0);

            Debug.Assert(index == content.Length - 1);

            if (index != -1)
                content = content.Substring(0, index);

            return content;
        }

        void gitReviewMenuItem_Click(object sender, EventArgs e)
        {
            using (var form = new FormGitReview(_gitUiCommands))
            {
                form.ShowDialog(_mainForm);
            }

            _gitUiCommands.RepoChangedNotifier.Notify();
        }

        private T FindControl<T>(Control form, Func<T, bool> predicate)
            where T : Control
        {
            return FindControl(form.Controls, predicate);
        }

        private T FindControl<T>(IEnumerable controls, Func<T, bool> predicate)
            where T : Control
        {
            foreach (Control control in controls)
            {
                var result = control as T;

                if (result != null && predicate(result))
                    return result;

                result = FindControl(control.Controls, predicate);

                if (result != null)
                    return result;
            }

            return null;
        }

        public override bool Execute(GitUIBaseEventArgs gitUiCommands)
        {
            using (var form = new FormPluginInformation())
            {
                form.ShowDialog();
            }

            return false;
        }
    }
}
=======
﻿using System;
using System.Collections;
using System.Collections.Generic;
using System.Diagnostics;
using System.IO;
using System.Linq;
using System.Windows.Forms;
using GitUIPluginInterfaces;
using JetBrains.Annotations;
using ResourceManager.Translation;

namespace Gerrit
{
    public class GerritPlugin : GitPluginBase, IGitPluginForRepository, ITranslate
    {
        #region Translation
        private readonly TranslationString _pluginDescription = new TranslationString("Gerrit Code Review");
        private readonly TranslationString _editGitReview = new TranslationString("Edit .gitreview");
        private readonly TranslationString _downloadGerritChange = new TranslationString("Download Gerrit Change");
        private readonly TranslationString _publishGerritChange = new TranslationString("Publish Gerrit Change");
        private readonly TranslationString _installCommitMsgHook = new TranslationString("Install Hook");
        private readonly TranslationString _installCommitMsgHookShortText = new TranslationString("Install commit-msg hook");
        private readonly TranslationString _installCommitMsgHookMessage = new TranslationString("Gerrit requires a commit-msg hook to be installed. Do you want to install the commit-msg hook into your repository?");
        private readonly TranslationString _installCommitMsgHookFailed = new TranslationString("Could not download the commit-msg file. Please install the commit-msg hook manually.");
        #endregion

        private static readonly Dictionary<string, bool> _validatedHooks = new Dictionary<string, bool>(StringComparer.OrdinalIgnoreCase);
        private static readonly object _syncRoot = new object();

        private bool _initialized;
        private ToolStripItem[] _gerritMenuItems;
        private ToolStripMenuItem _gitReviewMenuItem;
        private Form _mainForm;
        private IGitUICommands _gitUiCommands;
        private ToolStripButton _installCommitMsgMenuItem;
        
        // public only because of FormTranslate
        public GerritPlugin()
        {
            Translator.Translate(this, GitCommands.Settings.CurrentTranslation);
        }

        public override string Description
        {
            get { return _pluginDescription.Text; }
        }

        public override void Register(IGitUICommands gitUiCommands)
        {
            _gitUiCommands = gitUiCommands;
            gitUiCommands.PostBrowseInitialize += gitUiCommands_PostBrowseInitialize;
            gitUiCommands.PostRegisterPlugin += gitUiCommands_PostRegisterPlugin;
        }

        public override void Unregister(IGitUICommands gitUiCommands)
        {
            gitUiCommands.PostBrowseInitialize -= gitUiCommands_PostBrowseInitialize;
            gitUiCommands.PostRegisterPlugin -= gitUiCommands_PostRegisterPlugin;
            _gitUiCommands = null;
        }

        public virtual void AddTranslationItems(Translation translation)
        {
            TranslationUtl.AddTranslationItemsFromFields(GetType().Name, this, translation);
        }

        public virtual void TranslateItems(Translation translation)
        {
            TranslationUtl.TranslateItemsFromFields(GetType().Name, this, translation);
        }

        void gitUiCommands_PostRegisterPlugin(object sender, GitUIBaseEventArgs e)
        {
            UpdateGerritMenuItems(e);
        }

        void gitUiCommands_PostBrowseInitialize(object sender, GitUIBaseEventArgs e)
        {
            UpdateGerritMenuItems(e);
        }

        private void UpdateGerritMenuItems(GitUIBaseEventArgs e)
        {
            if (!_initialized)
                Initialize((Form)e.OwnerForm);

            // Correct enabled/visibility of our menu/tool strip items.

            bool validWorkingDir = e.GitModule.IsValidGitWorkingDir();

            _gitReviewMenuItem.Enabled = validWorkingDir;

            bool showGerritItems = validWorkingDir && File.Exists(e.GitModule.GitWorkingDir + ".gitreview");

            foreach (var item in _gerritMenuItems)
            {
                item.Visible = showGerritItems;
            }

            _installCommitMsgMenuItem.Visible =
                showGerritItems &&
                !HaveValidCommitMsgHook(e.GitModule.GetGitDirectory());
        }

        private bool HaveValidCommitMsgHook(string gitDirectory)
        {
            return HaveValidCommitMsgHook(gitDirectory, false);
        }

        private bool HaveValidCommitMsgHook([NotNull] string gitDirectory, bool force)
        {
            if (gitDirectory == null)
                throw new ArgumentNullException("gitDirectory");

            string path = Path.Combine(gitDirectory, "hooks", "commit-msg");

            if (!File.Exists(path))
                return false;

            // We don't want to read the contents of the commit-msg every time
            // we call this method, so we cache the result if we aren't
            // forced.

            lock (_syncRoot)
            {
                bool isValid;

                if (!force && _validatedHooks.TryGetValue(path, out isValid))
                    return isValid;

                try
                {
                    string content = File.ReadAllText(path);

                    // Don't do an extensive check. If the commit-msg contains the
                    // text "gerrit", it's probably the Gerrit commit-msg hook.

                    isValid = content.IndexOf("gerrit", StringComparison.OrdinalIgnoreCase) != -1;
                }
                catch
                {
                    isValid = false;
                }

                _validatedHooks[path] = isValid;

                return isValid;
            }
        }

        private void Initialize(Form form)
        {
            // Prevent initialize being called multiple times when we fail to
            // initialize.

            _initialized = true;

            // Take a reference to the main form. We use this for ownership.

            _mainForm = form;

            // Find the controls we're going to extend.

            var menuStrip = FindControl<MenuStrip>(form, p => true);
            var toolStrip = FindControl<ToolStrip>(form, p => p.Name == "ToolStrip");

            if (menuStrip == null)
                throw new Exception("Cannot find main menu");
            if (toolStrip == null)
                throw new Exception("Cannot find main tool strip");

            // Create the Edit .gitreview button.

            var repositoryMenu = (ToolStripMenuItem)menuStrip.Items.Cast<ToolStripItem>().SingleOrDefault(p => p.Name == "repositoryToolStripMenuItem");
            if (repositoryMenu == null)
                throw new Exception("Cannot find Repository menu");

            var mailMapMenuItem = repositoryMenu.DropDownItems.Cast<ToolStripItem>().SingleOrDefault(p => p.Name == "editmailmapToolStripMenuItem");
            if (mailMapMenuItem == null)
                throw new Exception("Cannot find mailmap menu item");

            _gitReviewMenuItem = new ToolStripMenuItem
            {
                Text = _editGitReview.Text
            };

            _gitReviewMenuItem.Click += gitReviewMenuItem_Click;

            repositoryMenu.DropDownItems.Insert(
                repositoryMenu.DropDownItems.IndexOf(mailMapMenuItem) + 1,
                _gitReviewMenuItem
            );

            // Create the toolstrip items.

            var pushMenuItem = toolStrip.Items.Cast<ToolStripItem>().SingleOrDefault(p => p.Name == "toolStripButtonPush");
            if (pushMenuItem == null)
                throw new Exception("Cannot find push menu item");

            int nextIndex = toolStrip.Items.IndexOf(pushMenuItem) + 1;

            var separator = new ToolStripSeparator();

            toolStrip.Items.Insert(nextIndex++, separator);

            var downloadMenuItem = new ToolStripButton
            {
                Text = _downloadGerritChange.Text,
                Image = Properties.Resources.GerritDownload,
                DisplayStyle = ToolStripItemDisplayStyle.Image,
                Visible = false
            };

            downloadMenuItem.Click += downloadMenuItem_Click;

            toolStrip.Items.Insert(nextIndex++, downloadMenuItem);

            var publishMenuItem = new ToolStripButton
            {
                Text = _publishGerritChange.Text,
                Image = Properties.Resources.GerritPublish,
                DisplayStyle = ToolStripItemDisplayStyle.Image,
                Visible = false
            };

            publishMenuItem.Click += publishMenuItem_Click;

            toolStrip.Items.Insert(nextIndex++, publishMenuItem);

            _installCommitMsgMenuItem = new ToolStripButton
            {
                Text = _installCommitMsgHook.Text,
                ToolTipText = _installCommitMsgHookShortText.Text,
                Image = Properties.Resources.GerritInstallHook,
                DisplayStyle = ToolStripItemDisplayStyle.ImageAndText,
                Visible = false
            };

            _installCommitMsgMenuItem.Click += installCommitMsgMenuItem_Click;

            toolStrip.Items.Insert(nextIndex++, _installCommitMsgMenuItem);

            // Keep a list of all items so we can show/hide them based in the
            // presence of the .gitreview file.

            _gerritMenuItems = new ToolStripItem[]
            {
                separator,
                downloadMenuItem,
                publishMenuItem
            };
        }

        void publishMenuItem_Click(object sender, EventArgs e)
        {
            using (var form = new FormGerritPublish(_gitUiCommands))
            {
                form.ShowDialog(_mainForm);
            }

            _gitUiCommands.RepoChangedNotifier.Notify();
        }

        void downloadMenuItem_Click(object sender, EventArgs e)
        {
            using (var form = new FormGerritDownload(_gitUiCommands))
            {
                form.ShowDialog(_mainForm);
            }

            _gitUiCommands.RepoChangedNotifier.Notify();
        }

        void installCommitMsgMenuItem_Click(object sender, EventArgs e)
        {
            var result = MessageBox.Show(
                _mainForm,
                _installCommitMsgHookMessage.Text,
                _installCommitMsgHookShortText.Text,
                MessageBoxButtons.YesNo,
                MessageBoxIcon.Question
            );

            if (result == DialogResult.Yes)
                InstallCommitMsgHook();

            _gitUiCommands.RepoChangedNotifier.Notify();
        }

        private void InstallCommitMsgHook()
        {
            var settings = GerritSettings.Load(_mainForm, _gitUiCommands.GitModule);

            if (settings == null)
                return;

            string path = Path.Combine(
                _gitUiCommands.GitModule.GetGitDirectory(),
                "hooks",
                "commit-msg"
            );

            string content;

            try
            {
                content = DownloadFromScp(settings);
            }
            catch
            {
                content = null;
            }

            if (content == null)
            {
                MessageBox.Show(
                    _mainForm,
                    _installCommitMsgHookFailed.Text,
                    _installCommitMsgHookShortText.Text,
                    MessageBoxButtons.OK,
                    MessageBoxIcon.Error
                );
            }
            else
            {
                File.WriteAllText(path, content);

                // Update the cache.

                HaveValidCommitMsgHook(_gitUiCommands.GitModule.GetGitDirectory(), true);
            }
        }

        private string DownloadFromScp(GerritSettings settings)
        {
            // This is a very quick and dirty "implementation" of the scp
            // protocol. By sending the 0's as input, we trigger scp to
            // send the file.

            string content = GerritUtil.RunGerritCommand(
                _mainForm,
                _gitUiCommands.GitModule,
                "scp -f hooks/commit-msg",
                settings.DefaultRemote,
                new byte[] { 0, 0, 0, 0, 0, 0, 0 }
            );

            // The first line of the output contains the file we're receiving
            // in a format like "C0755 4248 commit-msg". 

            if (String.IsNullOrEmpty(content))
                return null;

            int index = content.IndexOf('\n');

            if (index == -1)
                return null;

            string header = content.Substring(0, index);

            if (!header.EndsWith(" commit-msg"))
                return null;

            // This looks like a valid scp response; return the rest of the
            // response.

            content = content.Substring(index + 1);

            // The file should be terminated by a nul.

            index = content.LastIndexOf((char)0);

            Debug.Assert(index == content.Length - 1);

            if (index != -1)
                content = content.Substring(0, index);

            return content;
        }

        void gitReviewMenuItem_Click(object sender, EventArgs e)
        {
            using (var form = new FormGitReview(_gitUiCommands))
            {
                form.ShowDialog(_mainForm);
            }

            _gitUiCommands.RepoChangedNotifier.Notify();
        }

        private T FindControl<T>(Control form, Func<T, bool> predicate)
            where T : Control
        {
            return FindControl(form.Controls, predicate);
        }

        private T FindControl<T>(IEnumerable controls, Func<T, bool> predicate)
            where T : Control
        {
            foreach (Control control in controls)
            {
                var result = control as T;

                if (result != null && predicate(result))
                    return result;

                result = FindControl(control.Controls, predicate);

                if (result != null)
                    return result;
            }

            return null;
        }

        public override bool Execute(GitUIBaseEventArgs gitUiCommands)
        {
            using (var form = new FormPluginInformation())
            {
                form.ShowDialog();
            }

            return false;
        }
    }
}
>>>>>>> e0bfbdce
<|MERGE_RESOLUTION|>--- conflicted
+++ resolved
@@ -1,4 +1,3 @@
-<<<<<<< HEAD
 ﻿using System;
 using System.Collections;
 using System.Collections.Generic;
@@ -424,432 +423,4 @@
             return false;
         }
     }
-}
-=======
-﻿using System;
-using System.Collections;
-using System.Collections.Generic;
-using System.Diagnostics;
-using System.IO;
-using System.Linq;
-using System.Windows.Forms;
-using GitUIPluginInterfaces;
-using JetBrains.Annotations;
-using ResourceManager.Translation;
-
-namespace Gerrit
-{
-    public class GerritPlugin : GitPluginBase, IGitPluginForRepository, ITranslate
-    {
-        #region Translation
-        private readonly TranslationString _pluginDescription = new TranslationString("Gerrit Code Review");
-        private readonly TranslationString _editGitReview = new TranslationString("Edit .gitreview");
-        private readonly TranslationString _downloadGerritChange = new TranslationString("Download Gerrit Change");
-        private readonly TranslationString _publishGerritChange = new TranslationString("Publish Gerrit Change");
-        private readonly TranslationString _installCommitMsgHook = new TranslationString("Install Hook");
-        private readonly TranslationString _installCommitMsgHookShortText = new TranslationString("Install commit-msg hook");
-        private readonly TranslationString _installCommitMsgHookMessage = new TranslationString("Gerrit requires a commit-msg hook to be installed. Do you want to install the commit-msg hook into your repository?");
-        private readonly TranslationString _installCommitMsgHookFailed = new TranslationString("Could not download the commit-msg file. Please install the commit-msg hook manually.");
-        #endregion
-
-        private static readonly Dictionary<string, bool> _validatedHooks = new Dictionary<string, bool>(StringComparer.OrdinalIgnoreCase);
-        private static readonly object _syncRoot = new object();
-
-        private bool _initialized;
-        private ToolStripItem[] _gerritMenuItems;
-        private ToolStripMenuItem _gitReviewMenuItem;
-        private Form _mainForm;
-        private IGitUICommands _gitUiCommands;
-        private ToolStripButton _installCommitMsgMenuItem;
-        
-        // public only because of FormTranslate
-        public GerritPlugin()
-        {
-            Translator.Translate(this, GitCommands.Settings.CurrentTranslation);
-        }
-
-        public override string Description
-        {
-            get { return _pluginDescription.Text; }
-        }
-
-        public override void Register(IGitUICommands gitUiCommands)
-        {
-            _gitUiCommands = gitUiCommands;
-            gitUiCommands.PostBrowseInitialize += gitUiCommands_PostBrowseInitialize;
-            gitUiCommands.PostRegisterPlugin += gitUiCommands_PostRegisterPlugin;
-        }
-
-        public override void Unregister(IGitUICommands gitUiCommands)
-        {
-            gitUiCommands.PostBrowseInitialize -= gitUiCommands_PostBrowseInitialize;
-            gitUiCommands.PostRegisterPlugin -= gitUiCommands_PostRegisterPlugin;
-            _gitUiCommands = null;
-        }
-
-        public virtual void AddTranslationItems(Translation translation)
-        {
-            TranslationUtl.AddTranslationItemsFromFields(GetType().Name, this, translation);
-        }
-
-        public virtual void TranslateItems(Translation translation)
-        {
-            TranslationUtl.TranslateItemsFromFields(GetType().Name, this, translation);
-        }
-
-        void gitUiCommands_PostRegisterPlugin(object sender, GitUIBaseEventArgs e)
-        {
-            UpdateGerritMenuItems(e);
-        }
-
-        void gitUiCommands_PostBrowseInitialize(object sender, GitUIBaseEventArgs e)
-        {
-            UpdateGerritMenuItems(e);
-        }
-
-        private void UpdateGerritMenuItems(GitUIBaseEventArgs e)
-        {
-            if (!_initialized)
-                Initialize((Form)e.OwnerForm);
-
-            // Correct enabled/visibility of our menu/tool strip items.
-
-            bool validWorkingDir = e.GitModule.IsValidGitWorkingDir();
-
-            _gitReviewMenuItem.Enabled = validWorkingDir;
-
-            bool showGerritItems = validWorkingDir && File.Exists(e.GitModule.GitWorkingDir + ".gitreview");
-
-            foreach (var item in _gerritMenuItems)
-            {
-                item.Visible = showGerritItems;
-            }
-
-            _installCommitMsgMenuItem.Visible =
-                showGerritItems &&
-                !HaveValidCommitMsgHook(e.GitModule.GetGitDirectory());
-        }
-
-        private bool HaveValidCommitMsgHook(string gitDirectory)
-        {
-            return HaveValidCommitMsgHook(gitDirectory, false);
-        }
-
-        private bool HaveValidCommitMsgHook([NotNull] string gitDirectory, bool force)
-        {
-            if (gitDirectory == null)
-                throw new ArgumentNullException("gitDirectory");
-
-            string path = Path.Combine(gitDirectory, "hooks", "commit-msg");
-
-            if (!File.Exists(path))
-                return false;
-
-            // We don't want to read the contents of the commit-msg every time
-            // we call this method, so we cache the result if we aren't
-            // forced.
-
-            lock (_syncRoot)
-            {
-                bool isValid;
-
-                if (!force && _validatedHooks.TryGetValue(path, out isValid))
-                    return isValid;
-
-                try
-                {
-                    string content = File.ReadAllText(path);
-
-                    // Don't do an extensive check. If the commit-msg contains the
-                    // text "gerrit", it's probably the Gerrit commit-msg hook.
-
-                    isValid = content.IndexOf("gerrit", StringComparison.OrdinalIgnoreCase) != -1;
-                }
-                catch
-                {
-                    isValid = false;
-                }
-
-                _validatedHooks[path] = isValid;
-
-                return isValid;
-            }
-        }
-
-        private void Initialize(Form form)
-        {
-            // Prevent initialize being called multiple times when we fail to
-            // initialize.
-
-            _initialized = true;
-
-            // Take a reference to the main form. We use this for ownership.
-
-            _mainForm = form;
-
-            // Find the controls we're going to extend.
-
-            var menuStrip = FindControl<MenuStrip>(form, p => true);
-            var toolStrip = FindControl<ToolStrip>(form, p => p.Name == "ToolStrip");
-
-            if (menuStrip == null)
-                throw new Exception("Cannot find main menu");
-            if (toolStrip == null)
-                throw new Exception("Cannot find main tool strip");
-
-            // Create the Edit .gitreview button.
-
-            var repositoryMenu = (ToolStripMenuItem)menuStrip.Items.Cast<ToolStripItem>().SingleOrDefault(p => p.Name == "repositoryToolStripMenuItem");
-            if (repositoryMenu == null)
-                throw new Exception("Cannot find Repository menu");
-
-            var mailMapMenuItem = repositoryMenu.DropDownItems.Cast<ToolStripItem>().SingleOrDefault(p => p.Name == "editmailmapToolStripMenuItem");
-            if (mailMapMenuItem == null)
-                throw new Exception("Cannot find mailmap menu item");
-
-            _gitReviewMenuItem = new ToolStripMenuItem
-            {
-                Text = _editGitReview.Text
-            };
-
-            _gitReviewMenuItem.Click += gitReviewMenuItem_Click;
-
-            repositoryMenu.DropDownItems.Insert(
-                repositoryMenu.DropDownItems.IndexOf(mailMapMenuItem) + 1,
-                _gitReviewMenuItem
-            );
-
-            // Create the toolstrip items.
-
-            var pushMenuItem = toolStrip.Items.Cast<ToolStripItem>().SingleOrDefault(p => p.Name == "toolStripButtonPush");
-            if (pushMenuItem == null)
-                throw new Exception("Cannot find push menu item");
-
-            int nextIndex = toolStrip.Items.IndexOf(pushMenuItem) + 1;
-
-            var separator = new ToolStripSeparator();
-
-            toolStrip.Items.Insert(nextIndex++, separator);
-
-            var downloadMenuItem = new ToolStripButton
-            {
-                Text = _downloadGerritChange.Text,
-                Image = Properties.Resources.GerritDownload,
-                DisplayStyle = ToolStripItemDisplayStyle.Image,
-                Visible = false
-            };
-
-            downloadMenuItem.Click += downloadMenuItem_Click;
-
-            toolStrip.Items.Insert(nextIndex++, downloadMenuItem);
-
-            var publishMenuItem = new ToolStripButton
-            {
-                Text = _publishGerritChange.Text,
-                Image = Properties.Resources.GerritPublish,
-                DisplayStyle = ToolStripItemDisplayStyle.Image,
-                Visible = false
-            };
-
-            publishMenuItem.Click += publishMenuItem_Click;
-
-            toolStrip.Items.Insert(nextIndex++, publishMenuItem);
-
-            _installCommitMsgMenuItem = new ToolStripButton
-            {
-                Text = _installCommitMsgHook.Text,
-                ToolTipText = _installCommitMsgHookShortText.Text,
-                Image = Properties.Resources.GerritInstallHook,
-                DisplayStyle = ToolStripItemDisplayStyle.ImageAndText,
-                Visible = false
-            };
-
-            _installCommitMsgMenuItem.Click += installCommitMsgMenuItem_Click;
-
-            toolStrip.Items.Insert(nextIndex++, _installCommitMsgMenuItem);
-
-            // Keep a list of all items so we can show/hide them based in the
-            // presence of the .gitreview file.
-
-            _gerritMenuItems = new ToolStripItem[]
-            {
-                separator,
-                downloadMenuItem,
-                publishMenuItem
-            };
-        }
-
-        void publishMenuItem_Click(object sender, EventArgs e)
-        {
-            using (var form = new FormGerritPublish(_gitUiCommands))
-            {
-                form.ShowDialog(_mainForm);
-            }
-
-            _gitUiCommands.RepoChangedNotifier.Notify();
-        }
-
-        void downloadMenuItem_Click(object sender, EventArgs e)
-        {
-            using (var form = new FormGerritDownload(_gitUiCommands))
-            {
-                form.ShowDialog(_mainForm);
-            }
-
-            _gitUiCommands.RepoChangedNotifier.Notify();
-        }
-
-        void installCommitMsgMenuItem_Click(object sender, EventArgs e)
-        {
-            var result = MessageBox.Show(
-                _mainForm,
-                _installCommitMsgHookMessage.Text,
-                _installCommitMsgHookShortText.Text,
-                MessageBoxButtons.YesNo,
-                MessageBoxIcon.Question
-            );
-
-            if (result == DialogResult.Yes)
-                InstallCommitMsgHook();
-
-            _gitUiCommands.RepoChangedNotifier.Notify();
-        }
-
-        private void InstallCommitMsgHook()
-        {
-            var settings = GerritSettings.Load(_mainForm, _gitUiCommands.GitModule);
-
-            if (settings == null)
-                return;
-
-            string path = Path.Combine(
-                _gitUiCommands.GitModule.GetGitDirectory(),
-                "hooks",
-                "commit-msg"
-            );
-
-            string content;
-
-            try
-            {
-                content = DownloadFromScp(settings);
-            }
-            catch
-            {
-                content = null;
-            }
-
-            if (content == null)
-            {
-                MessageBox.Show(
-                    _mainForm,
-                    _installCommitMsgHookFailed.Text,
-                    _installCommitMsgHookShortText.Text,
-                    MessageBoxButtons.OK,
-                    MessageBoxIcon.Error
-                );
-            }
-            else
-            {
-                File.WriteAllText(path, content);
-
-                // Update the cache.
-
-                HaveValidCommitMsgHook(_gitUiCommands.GitModule.GetGitDirectory(), true);
-            }
-        }
-
-        private string DownloadFromScp(GerritSettings settings)
-        {
-            // This is a very quick and dirty "implementation" of the scp
-            // protocol. By sending the 0's as input, we trigger scp to
-            // send the file.
-
-            string content = GerritUtil.RunGerritCommand(
-                _mainForm,
-                _gitUiCommands.GitModule,
-                "scp -f hooks/commit-msg",
-                settings.DefaultRemote,
-                new byte[] { 0, 0, 0, 0, 0, 0, 0 }
-            );
-
-            // The first line of the output contains the file we're receiving
-            // in a format like "C0755 4248 commit-msg". 
-
-            if (String.IsNullOrEmpty(content))
-                return null;
-
-            int index = content.IndexOf('\n');
-
-            if (index == -1)
-                return null;
-
-            string header = content.Substring(0, index);
-
-            if (!header.EndsWith(" commit-msg"))
-                return null;
-
-            // This looks like a valid scp response; return the rest of the
-            // response.
-
-            content = content.Substring(index + 1);
-
-            // The file should be terminated by a nul.
-
-            index = content.LastIndexOf((char)0);
-
-            Debug.Assert(index == content.Length - 1);
-
-            if (index != -1)
-                content = content.Substring(0, index);
-
-            return content;
-        }
-
-        void gitReviewMenuItem_Click(object sender, EventArgs e)
-        {
-            using (var form = new FormGitReview(_gitUiCommands))
-            {
-                form.ShowDialog(_mainForm);
-            }
-
-            _gitUiCommands.RepoChangedNotifier.Notify();
-        }
-
-        private T FindControl<T>(Control form, Func<T, bool> predicate)
-            where T : Control
-        {
-            return FindControl(form.Controls, predicate);
-        }
-
-        private T FindControl<T>(IEnumerable controls, Func<T, bool> predicate)
-            where T : Control
-        {
-            foreach (Control control in controls)
-            {
-                var result = control as T;
-
-                if (result != null && predicate(result))
-                    return result;
-
-                result = FindControl(control.Controls, predicate);
-
-                if (result != null)
-                    return result;
-            }
-
-            return null;
-        }
-
-        public override bool Execute(GitUIBaseEventArgs gitUiCommands)
-        {
-            using (var form = new FormPluginInformation())
-            {
-                form.ShowDialog();
-            }
-
-            return false;
-        }
-    }
-}
->>>>>>> e0bfbdce
+}