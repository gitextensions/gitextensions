--- conflicted
+++ resolved
@@ -68,11 +68,7 @@
 
             try
             {
-<<<<<<< HEAD
-                if (AppSettings.CheckSettings || string.IsNullOrEmpty(AppSettings.GitCommand))
-=======
-                if (Settings.CheckSettings || string.IsNullOrEmpty(Settings.GitCommandValue))
->>>>>>> 2fcb2e05
+                if (AppSettings.CheckSettings || string.IsNullOrEmpty(AppSettings.GitCommandValue))
                 {
                     FormSplash.SetAction("Checking settings...");
                     Application.DoEvents();
