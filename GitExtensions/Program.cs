﻿using System;
using System.IO;
using System.Threading;
using System.Windows.Forms;
using GitCommands;
using GitCommands.Properties;
using GitUI;
using GitUI.CommandsDialogs.SettingsDialog;
using GitUI.CommandsDialogs.SettingsDialog.Pages;

namespace GitExtensions
{
    internal static class Program
    {
        /// <summary>
        /// The main entry point for the application.
        /// </summary>
        [STAThread]
        private static void Main()
        {
            Application.EnableVisualStyles();
            Application.SetCompatibleTextRenderingDefault(false);
<<<<<<< HEAD
            if (Settings.Default.RunningOnWindows())
=======

            if (!Settings.IsMonoRuntime())
>>>>>>> e4ebf071
            {
                NBug.Settings.UIMode = NBug.Enums.UIMode.Full;

                // Uncomment the following after testing to see that NBug is working as configured
                NBug.Settings.ReleaseMode = true;
                NBug.Settings.ExitApplicationImmediately = false;
                NBug.Settings.WriteLogToDisk = true;
                NBug.Settings.MaxQueuedReports = 10;
                NBug.Settings.StopReportingAfter = 90;
                NBug.Settings.SleepBeforeSend = 30;
                NBug.Settings.StoragePath = "WindowsTemp";
                
                AppDomain.CurrentDomain.UnhandledException += NBug.Handler.UnhandledException;
                Application.ThreadException += NBug.Handler.ThreadException;
            }

            string[] args = Environment.GetCommandLineArgs();
            FormSplash.ShowSplash();
            //Store here SynchronizationContext.Current, because later sometimes it can be null
            //see http://stackoverflow.com/questions/11621372/synchronizationcontext-current-is-null-in-continuation-on-the-main-ui-thread
            GitUIExtensions.UISynchronizationContext = SynchronizationContext.Current;
            Application.DoEvents();

            
            if (Settings.Default.RunningOnWindows())
            {
                //Quick HOME check:
                FormSplash.SetAction("Checking home path...");
                Application.DoEvents();

                FormFixHome.CheckHomePath();
            }
            //Register plugins
            FormSplash.SetAction("Loading plugins...");
            Application.DoEvents();

            if (string.IsNullOrEmpty(Settings.Default.Translation))
            {
                using (var formChoose = new FormChooseTranslation())
                {
                    formChoose.ShowDialog();
                }
            }

            try
            {
                if (Application.UserAppDataRegistry == null ||
                    Settings.Default.CheckSettings== null ||
                    string.IsNullOrEmpty(Settings.Default.GitCommand))
                {
                    FormSplash.SetAction("Checking settings...");
                    Application.DoEvents();

                    GitUICommands uiCommands = new GitUICommands(string.Empty);
                    var commonLogic = new CommonLogic(uiCommands.Module);
                    var checkSettingsLogic = new CheckSettingsLogic(commonLogic, uiCommands.Module);
                    using (var checklistSettingsPage = new ChecklistSettingsPage(commonLogic, checkSettingsLogic, uiCommands.Module, null))
                    {
                        if (!checklistSettingsPage.CheckSettings())
                        {
                            checkSettingsLogic.AutoSolveAllSettings();
                            uiCommands.StartSettingsDialog();
                        }
                    }
                }
            }
            catch
            {
                // TODO: remove catch-all
            }

            FormSplash.HideSplash();

            if (Settings.Default.RunningOnWindows())
                MouseWheelRedirector.Active = true;

            GitUICommands uCommands = new GitUICommands(GetWorkingDir(args));

            if (args.Length <= 1)
            {
                uCommands.StartBrowseDialog();
            }
            else  // if we are here args.Length > 1
            {
                uCommands.RunCommand(args);
            }

            Settings.Default.Save();
        }

        private static string GetWorkingDir(string[] args)
        {
            string workingDir = string.Empty;
            if (args.Length >= 3)
            {
                if (Directory.Exists(args[2]))
                    workingDir = GitModule.FindGitWorkingDir(args[2]);
                else
                {
                    workingDir = Path.GetDirectoryName(args[2]);
                    workingDir = GitModule.FindGitWorkingDir(workingDir);
                }

                //Do not add this working dir to the recent repositories. It is a nice feature, but it
                //also increases the startup time
                //if (Module.ValidWorkingDir())
                //    Repositories.RepositoryHistory.AddMostRecentRepository(Module.WorkingDir);
            }

            if (args.Length <= 1 && string.IsNullOrEmpty(workingDir) && Settings.Default.StartWithRecentWorkingDir)
            {
                if (GitModule.IsValidGitWorkingDir(Settings.Default.RecentWorkingDir))
                    workingDir = Settings.Default.RecentWorkingDir;
            }

            if (string.IsNullOrEmpty(workingDir))
            {
                string findWorkingDir = GitModule.FindGitWorkingDir(Directory.GetCurrentDirectory());
                if (GitModule.IsValidGitWorkingDir(findWorkingDir))
                    workingDir = findWorkingDir;
            }

            return workingDir;
        }
    }
}<|MERGE_RESOLUTION|>--- conflicted
+++ resolved
@@ -20,12 +20,8 @@
         {
             Application.EnableVisualStyles();
             Application.SetCompatibleTextRenderingDefault(false);
-<<<<<<< HEAD
-            if (Settings.Default.RunningOnWindows())
-=======
 
-            if (!Settings.IsMonoRuntime())
->>>>>>> e4ebf071
+            if (!Settings.Default.IsMonoRuntime())
             {
                 NBug.Settings.UIMode = NBug.Enums.UIMode.Full;
 
@@ -72,8 +68,8 @@
 
             try
             {
-                if (Application.UserAppDataRegistry == null ||
-                    Settings.Default.CheckSettings== null ||
+                if ((Application.UserAppDataRegistry == null && Settings.Default.IsPortable==false )||
+                    Settings.Default.CheckSettings ||
                     string.IsNullOrEmpty(Settings.Default.GitCommand))
                 {
                     FormSplash.SetAction("Checking settings...");
