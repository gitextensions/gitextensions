--- conflicted
+++ resolved
@@ -3,15 +3,9 @@
 md Plugins\
 echo Microsoft.TeamFoundation.WorkItemTracking.Client.DataStoreLoader.dll > exclude.txt
 echo Microsoft.WITDataStore.dll >> exclude.txt
-<<<<<<< HEAD
 for /d %%I in ("%~p0\..\Plugins\*", "%~p0\..\Plugins\Statistics\*", "%~p0\..\Plugins\BuildServerIntegration\*") do (
-  xcopy /y /r "%%I\bin\%config%\*.dll" Plugins\ /EXCLUDE:exclude.txt
-  xcopy /y /r "%%I\bin\%config%\*.pdb" Plugins\
-=======
-for /d %%I in (%~p0\..\Plugins\*, %~p0\..\Plugins\Statistics\*, %~p0\..\Plugins\BuildServerIntegration\*) do (
-  if exist "%%I\bin\%config%\" (
-    xcopy /y /r %%I\bin\%config%\*.dll Plugins\ /EXCLUDE:exclude.txt
-    xcopy /y /r %%I\bin\%config%\*.pdb Plugins\
-  )
->>>>>>> cabd2519
+    if exist "%%I\bin\%config%\" (
+        xcopy /y /r %%I\bin\%config%\*.dll Plugins\ /EXCLUDE:exclude.txt
+        xcopy /y /r %%I\bin\%config%\*.pdb Plugins\
+    )
 )