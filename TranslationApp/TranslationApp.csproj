﻿<?xml version="1.0" encoding="utf-8"?>
<Project ToolsVersion="4.0" DefaultTargets="Build" xmlns="http://schemas.microsoft.com/developer/msbuild/2003">
  <Import Project="..\FxCop.targets" />
  <PropertyGroup>
    <Configuration Condition=" '$(Configuration)' == '' ">Debug</Configuration>
    <Platform Condition=" '$(Platform)' == '' ">AnyCPU</Platform>
    <ProductVersion>9.0.30729</ProductVersion>
    <SchemaVersion>2.0</SchemaVersion>
    <ProjectGuid>{7C106FAC-CB81-4D37-BE98-E7F6A5BDD143}</ProjectGuid>
    <OutputType>WinExe</OutputType>
    <AppDesignerFolder>Properties</AppDesignerFolder>
    <RootNamespace>TranslationApp</RootNamespace>
    <AssemblyName>TranslationApp</AssemblyName>
    <TargetFrameworkVersion>v4.0</TargetFrameworkVersion>
    <FileAlignment>512</FileAlignment>
    <IsWebBootstrapper>false</IsWebBootstrapper>
    <ApplicationIcon>..\Bin\Logo\git-extensions-logo-final_mixed-256.ico</ApplicationIcon>
    <FileUpgradeFlags>
    </FileUpgradeFlags>
    <OldToolsVersion>3.5</OldToolsVersion>
    <UpgradeBackupLocation />
    <PublishUrl>publish\</PublishUrl>
    <Install>true</Install>
    <InstallFrom>Disk</InstallFrom>
    <UpdateEnabled>false</UpdateEnabled>
    <UpdateMode>Foreground</UpdateMode>
    <UpdateInterval>7</UpdateInterval>
    <UpdateIntervalUnits>Days</UpdateIntervalUnits>
    <UpdatePeriodically>false</UpdatePeriodically>
    <UpdateRequired>false</UpdateRequired>
    <MapFileExtensions>true</MapFileExtensions>
    <ApplicationRevision>0</ApplicationRevision>
    <ApplicationVersion>1.0.0.%2a</ApplicationVersion>
    <UseApplicationTrust>false</UseApplicationTrust>
    <BootstrapperEnabled>true</BootstrapperEnabled>
    <TargetFrameworkProfile>Client</TargetFrameworkProfile>
    <SolutionDir Condition="$(SolutionDir) == '' Or $(SolutionDir) == '*Undefined*'">..\</SolutionDir>
    <RestorePackages>true</RestorePackages>
  </PropertyGroup>
  <PropertyGroup Condition=" '$(Configuration)|$(Platform)' == 'Debug|AnyCPU' ">
    <DebugSymbols>true</DebugSymbols>
    <DebugType>full</DebugType>
    <Optimize>false</Optimize>
    <OutputPath>..\GitExtensions\bin\Debug\</OutputPath>
    <DefineConstants>DEBUG;TRACE</DefineConstants>
    <ErrorReport>prompt</ErrorReport>
    <WarningLevel>4</WarningLevel>
  </PropertyGroup>
  <PropertyGroup Condition=" '$(Configuration)|$(Platform)' == 'Release|AnyCPU' ">
    <DebugType>pdbonly</DebugType>
    <Optimize>true</Optimize>
    <OutputPath>..\GitExtensions\bin\Release\</OutputPath>
    <DefineConstants>TRACE</DefineConstants>
    <ErrorReport>prompt</ErrorReport>
    <WarningLevel>4</WarningLevel>
  </PropertyGroup>
  <PropertyGroup>
    <StartupObject>
    </StartupObject>
  </PropertyGroup>
  <PropertyGroup>
    <ApplicationManifest>app.manifest</ApplicationManifest>
  </PropertyGroup>
  <ItemGroup>
    <Reference Include="System" />
    <Reference Include="System.Core">
      <RequiredTargetFramework>3.5</RequiredTargetFramework>
    </Reference>
    <Reference Include="System.Drawing" />
    <Reference Include="System.Windows.Forms" />
  </ItemGroup>
  <ItemGroup>
    <Compile Include="..\CommonAssemblyInfo.cs">
      <Link>Properties\CommonAssemblyInfo.cs</Link>
    </Compile>
    <Compile Include="FormTranslate.cs">
      <SubType>Form</SubType>
    </Compile>
    <Compile Include="FormTranslate.Designer.cs">
      <DependentUpon>FormTranslate.cs</DependentUpon>
    </Compile>
    <Compile Include="Program.cs" />
    <Compile Include="Properties\Resources.Designer.cs">
      <AutoGen>True</AutoGen>
      <DesignTime>True</DesignTime>
      <DependentUpon>Resources.resx</DependentUpon>
    </Compile>
    <Compile Include="TranslationItemWithCategory.cs" />
    <Compile Include="TranslationHelpers.cs" />
    <EmbeddedResource Include="FormTranslate.resx">
      <DependentUpon>FormTranslate.cs</DependentUpon>
      <SubType>Designer</SubType>
    </EmbeddedResource>
    <Compile Include="Properties\AssemblyInfo.cs" />
    <EmbeddedResource Include="Properties\Resources.resx">
      <Generator>ResXFileCodeGenerator</Generator>
      <LastGenOutput>Resources.Designer.cs</LastGenOutput>
    </EmbeddedResource>
    <None Include="app.config" />
<<<<<<< HEAD
=======
    <None Include="app.manifest" />
    <None Include="packages.config" />
>>>>>>> 1e737fb1
    <None Include="Properties\DataSources\FormTranslate.TranslationItemWithCategory.datasource" />
  </ItemGroup>
  <ItemGroup>
    <ProjectReference Include="..\Externals\NBug\NBug\NBug.csproj">
      <Project>{62ced1d5-f603-40de-8bf5-3e49d3a392f4}</Project>
      <Name>NBug</Name>
    </ProjectReference>
    <ProjectReference Include="..\GitCommands\GitCommands.csproj">
      <Project>{bd6aa2a2-997d-4aff-acc7-b64f6e51d181}</Project>
      <Name>GitCommands</Name>
    </ProjectReference>
    <ProjectReference Include="..\GitUI\GitUI.csproj">
      <Project>{CF5B22E7-230F-4E50-BE88-C4F7023CED2C}</Project>
      <Name>GitUI</Name>
    </ProjectReference>
    <ProjectReference Include="..\NetSpell.SpellChecker\SpellChecker.csproj">
      <Project>{a426ee0b-e52e-4d74-af24-06797142d7b2}</Project>
      <Name>SpellChecker</Name>
    </ProjectReference>
    <ProjectReference Include="..\ResourceManager\ResourceManager.csproj">
      <Project>{D3440FD7-AFC5-4351-8741-6CDBF15CE944}</Project>
      <Name>ResourceManager</Name>
    </ProjectReference>
  </ItemGroup>
  <ItemGroup>
    <BootstrapperPackage Include="Microsoft.Net.Client.3.5">
      <Visible>False</Visible>
      <ProductName>.NET Framework 3.5 SP1 Client Profile</ProductName>
      <Install>false</Install>
    </BootstrapperPackage>
    <BootstrapperPackage Include="Microsoft.Net.Framework.2.0">
      <Visible>False</Visible>
      <ProductName>.NET Framework 2.0 %28x86%29</ProductName>
      <Install>true</Install>
    </BootstrapperPackage>
    <BootstrapperPackage Include="Microsoft.Net.Framework.3.0">
      <Visible>False</Visible>
      <ProductName>.NET Framework 3.0 %28x86%29</ProductName>
      <Install>false</Install>
    </BootstrapperPackage>
    <BootstrapperPackage Include="Microsoft.Net.Framework.3.5">
      <Visible>False</Visible>
      <ProductName>.NET Framework 3.5</ProductName>
      <Install>false</Install>
    </BootstrapperPackage>
    <BootstrapperPackage Include="Microsoft.Net.Framework.3.5.SP1">
      <Visible>False</Visible>
      <ProductName>.NET Framework 3.5 SP1</ProductName>
      <Install>false</Install>
    </BootstrapperPackage>
  </ItemGroup>
  <ItemGroup>
    <Content Include="..\Bin\Logo\git-extensions-logo-final-256.ico">
      <Link>Resources\git-extensions-logo-final-256.ico</Link>
    </Content>
    <None Include="Resources\26.png" />
    <None Include="Resources\IconClean.png" />
    <None Include="Resources\success.png" />
    <None Include="Resources\53.png" />
    <None Include="Resources\21.png" />
    <None Include="Resources\IconSaveAs.png" />
  </ItemGroup>
  <Import Project="$(MSBuildToolsPath)\Microsoft.CSharp.targets" />
  <Import Project="$(SolutionDir)\.nuget\NuGet.targets" />
  <!-- To modify your build process, add your task inside one of the targets below and uncomment it. 
       Other similar extension points exist, see Microsoft.Common.targets.
  <Target Name="BeforeBuild">
  </Target>
  <Target Name="AfterBuild">
  </Target>
  -->
</Project><|MERGE_RESOLUTION|>--- conflicted
+++ resolved
@@ -97,11 +97,7 @@
       <LastGenOutput>Resources.Designer.cs</LastGenOutput>
     </EmbeddedResource>
     <None Include="app.config" />
-<<<<<<< HEAD
-=======
     <None Include="app.manifest" />
-    <None Include="packages.config" />
->>>>>>> 1e737fb1
     <None Include="Properties\DataSources\FormTranslate.TranslationItemWithCategory.datasource" />
   </ItemGroup>
   <ItemGroup>
