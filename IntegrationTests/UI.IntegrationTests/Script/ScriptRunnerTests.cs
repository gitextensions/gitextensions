﻿using System;
using System.Threading;
using System.Threading.Tasks;
using CommonTestUtils;
using FluentAssertions;
using GitCommands;
using GitUI;
using GitUI.CommandsDialogs;
using GitUI.Script;
using GitUIPluginInterfaces;
using NSubstitute;
using NUnit.Framework;

namespace GitExtensions.UITests.Script
{
    [TestFixture]
    [Apartment(ApartmentState.STA)]
    public class ScriptRunnerTests
    {
        // The scripts available during the tests are created by ScriptManager's GetDefaultScripts().
        // We will adapt the script named "Example" for the needs of the test cases in this file.
        private const string _keyOfExampleScript = "Example";

        // Created once for the fixture
        private ReferenceRepository _referenceRepository;

        // Created once for each test
        private GitUICommands _uiCommands;
        private IGitModule _module;
        private ScriptInfo _exampleScript;

        [SetUp]
        public void Setup()
        {
            if (_referenceRepository == null)
            {
                _referenceRepository = new ReferenceRepository();
            }
            else
            {
                _referenceRepository.Reset();
            }

            _uiCommands = new GitUICommands(_referenceRepository.Module);

            _module = Substitute.For<IGitModule>();
            _module.GetCurrentRemote().ReturnsForAnyArgs("origin");
            _module.GetCurrentCheckout().ReturnsForAnyArgs(ObjectId.WorkTreeId);
            _exampleScript = ScriptManager.GetScript(_keyOfExampleScript);
            _exampleScript.AskConfirmation = false; // avoid any dialogs popping up
            _exampleScript.RunInBackground = true; // avoid any dialogs popping up
        }

        [OneTimeTearDown]
        public void OneTimeTearDown()
        {
            _referenceRepository.Dispose();
        }

        [Test]
        public void RunScript_without_scriptKey_shall_return_false([Values(null, "")] string scriptKey)
        {
            var result = ScriptRunner.RunScript(null, _module, scriptKey, uiCommands: null, revisionGrid: null);

            result.Executed.Should().BeFalse();
        }

        [Test]
        public void RunScript_with_invalid_scriptKey_shall_display_error_and_return_false()
        {
            const string invalidScriptKey = "InVaLid ScRiPt KeY";
            string errorMessage = null;

            var result = ScriptRunner.RunScript(null, _module, invalidScriptKey, uiCommands: null, revisionGrid: null, error => errorMessage = error);

            result.Executed.Should().BeFalse();
            errorMessage.Should().Be("Cannot find script: " + invalidScriptKey);
        }

        [Test]
        public void RunScript_without_command_shall_return_false([Values(null, "")] string command)
        {
            _exampleScript.Command = command;

            var result = ScriptRunner.RunScript(null, _module, _keyOfExampleScript, uiCommands: null, revisionGrid: null);

            result.Executed.Should().BeFalse();
        }

        [Test]
        public void RunScript_without_arguments_shall_succeed()
        {
            _exampleScript.Command = "{git}";
            _exampleScript.Arguments = "";

            var result = ScriptRunner.RunScript(null, _module, _keyOfExampleScript, uiCommands: null, revisionGrid: null);

            result.Should().BeEquivalentTo(new CommandStatus(true, needsGridRefresh: false));
        }

        [Test]
        public void RunScript_with_arguments_without_options_shall_succeed()
        {
            _exampleScript.Command = "{git}";
            _exampleScript.Arguments = "--version";

            var result = ScriptRunner.RunScript(null, _module, _keyOfExampleScript, uiCommands: null, revisionGrid: null);

            result.Should().BeEquivalentTo(new CommandStatus(true, needsGridRefresh: false));
        }

        [Test]
        public void RunScript_with_arguments_with_c_option_shall_succeed()
        {
            _exampleScript.Command = "cmd";
            _exampleScript.Arguments = "/c echo {cHash}";

            var result = ScriptRunner.RunScript(null, _module, _keyOfExampleScript, uiCommands: null, revisionGrid: null);

            result.Should().BeEquivalentTo(new CommandStatus(true, needsGridRefresh: false));
        }

        [Test]
        public void RunScript_with_arguments_with_c_option_without_revision_shall_display_error_and_return_false()
        {
            _exampleScript.Command = "cmd";
            _exampleScript.Arguments = "/c echo {cHash}";

            _module.GetCurrentCheckout().Returns((ObjectId)null);

            string errorMessage = null;

            var result = ScriptRunner.RunScript(null, _module, _keyOfExampleScript, uiCommands: null, revisionGrid: null, error => errorMessage = error);

            result.Should().BeEquivalentTo(new CommandStatus(executed: false, needsGridRefresh: false));
            errorMessage.Should().Be($"There must be a revision in order to substitute the argument option(s) for the script to run.");
        }

        [Test]
        public void RunScript_with_arguments_with_s_option_without_RevisionGrid_shall_display_error_and_return_false()
        {
            _exampleScript.Command = "cmd";
            _exampleScript.Arguments = "/c echo {sHash}";

            string errorMessage = null;

            var result = ScriptRunner.RunScript(null, _module, _keyOfExampleScript, uiCommands: null, revisionGrid: null, error => errorMessage = error);

            result.Executed.Should().BeFalse();
            errorMessage.Should().Be($"Option sHash is only supported when started with revision grid available.");
        }

        [Test]
        public void RunScript_with_arguments_with_s_option_with_RevisionGrid_without_selection_shall_display_error_and_return_false()
        {
            _exampleScript.Command = "cmd";
            _exampleScript.Arguments = "/c echo {sHash}";

            _uiCommands = new GitUICommands("C:\\");

            string errorMessage = null;

            RunFormTest(formBrowse =>
            {
                var result = ScriptRunner.RunScript(null, _module, _keyOfExampleScript, _uiCommands, formBrowse.RevisionGridControl, error => errorMessage = error);
                formBrowse.RevisionGridControl.LatestSelectedRevision.Should().BeNull(); // check for correct test setup

                result.Should().BeEquivalentTo(new CommandStatus(executed: false, needsGridRefresh: false));
                errorMessage.Should().Be($"There must be a revision in order to substitute the argument option(s) for the script to run.");
            });
        }

        [Test]
        public void RunScript_with_arguments_with_s_option_with_RevisionGrid_with_selection_shall_succeed()
        {
            _exampleScript.Command = "cmd";
            _exampleScript.Arguments = "/c echo {sHash}";
            _referenceRepository.CheckoutRevision();

            RunFormTest(async formBrowse =>
            {
                // wait until the revisions are loaded
                await AsyncTestHelper.JoinPendingOperationsAsync(AsyncTestHelper.UnexpectedTimeout);

                Assert.AreEqual(1, formBrowse.RevisionGridControl.GetSelectedRevisions().Count);

                string errorMessage = null;
                var result = ScriptRunner.RunScript(formBrowse, _referenceRepository.Module, _keyOfExampleScript, _uiCommands,
                                                    formBrowse.RevisionGridControl, error => errorMessage = error);

                errorMessage.Should().BeNull();
                result.Should().BeEquivalentTo(new CommandStatus(executed: true, needsGridRefresh: false));
            });
        }

        private void RunFormTest(Action<FormBrowse> testDriver)
        {
            RunFormTest(form =>
            {
                testDriver(form);
                return Task.CompletedTask;
            });
        }

        private void RunFormTest(Func<FormBrowse, Task> testDriverAsync)
        {
            UITest.RunForm(
<<<<<<< HEAD
                showForm: () => _uiCommands.StartBrowseDialog().Should().BeTrue(),
                testDriverAsync,
                joinPendingOperationsAfterwards: true // so the repository is not deleted while operations run in the background
            );
=======
                showForm: () => _uiCommands.StartBrowseDialog(owner: null).Should().BeTrue(),
                testDriverAsync);
>>>>>>> 9e99187d
        }
    }
}<|MERGE_RESOLUTION|>--- conflicted
+++ resolved
@@ -205,15 +205,8 @@
         private void RunFormTest(Func<FormBrowse, Task> testDriverAsync)
         {
             UITest.RunForm(
-<<<<<<< HEAD
-                showForm: () => _uiCommands.StartBrowseDialog().Should().BeTrue(),
-                testDriverAsync,
-                joinPendingOperationsAfterwards: true // so the repository is not deleted while operations run in the background
-            );
-=======
                 showForm: () => _uiCommands.StartBrowseDialog(owner: null).Should().BeTrue(),
                 testDriverAsync);
->>>>>>> 9e99187d
         }
     }
 }