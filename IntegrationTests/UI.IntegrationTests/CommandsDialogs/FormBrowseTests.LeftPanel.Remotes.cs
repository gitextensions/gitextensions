﻿using System;
using System.Linq;
using System.Threading;
using System.Threading.Tasks;
using System.Windows.Forms;
using CommonTestUtils;
using FluentAssertions;
using GitCommands;
using GitCommands.Remotes;
using GitUI;
using GitUI.CommandsDialogs;
using NUnit.Framework;

namespace GitExtensions.UITests.CommandsDialogs
{
    [Apartment(ApartmentState.STA)]
    public class FormBrowseLeftPanelRemotesTests
    {
        // Created once for the fixture
        private ReferenceRepository _referenceRepository;

        // Created once for each test
        private GitUICommands _commands;
        private IConfigFileRemoteSettingsManager _remotesManager;
        private bool _originalShowAuthorAvatarColumn;
        private static readonly string[] RemoteNames = new[] { "remote1", "remote5", "remote3", "remote4", "remote2" };

        // TODO: how do we reference RemoteBranchTree._inactiveRemoteNodeLabel?
        private const string InactiveLabel = @"Inactive";

        [OneTimeSetUp]
        public void SetUpFixture()
        {
            _originalShowAuthorAvatarColumn = AppSettings.ShowAuthorAvatarColumn;

            // we don't want avatars during tests, otherwise we will be attempting to download them from gravatar....
            AppSettings.ShowAuthorAvatarColumn = false;
        }

        [OneTimeTearDown]
        public void OneTimeTearDown()
        {
            AppSettings.ShowAuthorAvatarColumn = _originalShowAuthorAvatarColumn;
        }

        [SetUp]
        public void SetUp()
        {
            // we will be modifying .git/config and need to completely reset each time
            _referenceRepository = new ReferenceRepository();

            foreach (var name in RemoteNames)
            {
                _referenceRepository.Module.AddRemote(name, $"http://localhost/remotes/{name}.git");
            }

            _commands = new GitUICommands(_referenceRepository.Module);
            _remotesManager = new ConfigFileRemoteSettingsManager(() => _referenceRepository.Module);
        }

        [TearDown]
        public void TearDown()
        {
            _referenceRepository.Dispose();
        }

        [Test]
        public void RepoObjectTree_should_load_active_remotes()
        {
            RunRepoObjectsTreeTest(
                remotesNode =>
                {
                    // act
                    // no-op: by the virtue of loading the form, the left panel has loaded its content

                    // assert
                    try
                    {
                        remotesNode.Nodes.Count.Should().Be(RemoteNames.Length);
                    }
                    catch (AssertionException ex)
                        when (ex.Message.Contains("Expected remotesNode.Nodes.Count to be 5, but found 0."))
                    {
                        Console.WriteLine("IGNORING failed assertion of flaky test - issue #7743");
                    }
                });
        }

        [Test]
        public void RepoObjectTree_should_order_active_remotes_alphabetically()
        {
            RunRepoObjectsTreeTest(
                remotesNode =>
                {
                    // act
                    // no-op: by the virtue of loading the form, the left panel has loaded its content

                    // assert
                    var names = remotesNode.Nodes.OfType<TreeNode>().Select(x => x.Text).ToList();
                    try
                    {
                        names.Should().BeEquivalentTo(RemoteNames);
                        names.Should().BeInAscendingOrder();
                    }
                    catch (AssertionException ex)
                        when (ex.Message.Contains("Expected names to be a collection with 5 item(s), but found an empty collection."))
                    {
<<<<<<< HEAD
                        Console.WriteLine("Ignoring failed assertion of flaky test - issue #7743");
=======
                        Console.WriteLine("IGNORING failed assertion of flaky test - issue #7743");
>>>>>>> d0023c84
                    }
                });
        }

        [Test]
        public void RepoObjectTree_should_order_should_not_display_inactive_if_none()
        {
            RunRepoObjectsTreeTest(
                remotesNode =>
                {
                    // act
                    // no-op: by the virtue of loading the form, the left panel has loaded its content

                    // assert
                    remotesNode.Nodes.OfType<TreeNode>().Any(n => n.Text == InactiveLabel).Should().BeFalse();
                });
        }

        [Test]
        public void RepoObjectTree_should_order_should_display_inactive_if_present()
        {
            // setup
            DeactivateTreeNode(RemoteNames[1]);

            RunRepoObjectsTreeTest(
                remotesNode =>
                {
                    // act
                    // no-op: by the virtue of loading the form, the left panel has loaded its content

                    // assert
                    remotesNode.Nodes.OfType<TreeNode>().Count(n => n.Text == InactiveLabel).Should().Be(1);
                });
        }

        [Test]
        public void RepoObjectTree_should_order_should_display_inactive_after_active_nodes()
        {
            // setup
            DeactivateTreeNode(RemoteNames[1]);

            RunRepoObjectsTreeTest(
                remotesNode =>
                {
                    // act
                    // no-op: by the virtue of loading the form, the left panel has loaded its content

                    // assert
                    remotesNode.Nodes.OfType<TreeNode>().Last().Text.Should().Be(InactiveLabel);
                });
        }

        [Test]
        public void RepoObjectTree_should_order_inactive_remotes_alphabetically()
        {
            // setup
            DeactivateTreeNode(RemoteNames[3]);
            DeactivateTreeNode(RemoteNames[0]);
            DeactivateTreeNode(RemoteNames[1]);

            RunRepoObjectsTreeTest(
                remotesNode =>
                {
                    // act
                    // no-op: by the virtue of loading the form, the left panel has loaded its content

                    // assert
                    var inactiveNodes = remotesNode.Nodes.OfType<TreeNode>().Last().Nodes.OfType<TreeNode>().Select(n => n.Text).ToList();
                    inactiveNodes.Count.Should().Be(3);
                    inactiveNodes.Should().BeEquivalentTo(RemoteNames[3], RemoteNames[0], RemoteNames[1]);
                    inactiveNodes.Should().BeInAscendingOrder();
                });
        }

        private void DeactivateTreeNode(string nodeText)
        {
            _remotesManager.ToggleRemoteState(nodeText, true);
        }

        private TreeNode GetRemoteNode(FormBrowse form)
        {
            var treeView = form.GetTestAccessor().RepoObjectsTree.GetTestAccessor().TreeView;
            var remotesNode = treeView.Nodes.OfType<TreeNode>().FirstOrDefault(n => n.Text == GitUI.Strings.Remotes);
            remotesNode.Should().NotBeNull();
            return remotesNode;
        }

        private void RunRepoObjectsTreeTest(Action<TreeNode> testDriver)
        {
            RunFormTest(
                form =>
                {
                    testDriver(GetRemoteNode(form));
                    return Task.CompletedTask;
                });
        }

        private void RunFormTest(Func<FormBrowse, Task> testDriverAsync)
        {
            UITest.RunForm(
                showForm: () => _commands.StartBrowseDialog(owner: null).Should().BeTrue(),
                testDriverAsync,
                joinPendingOperationsAfterwards: true // so the repository is not deleted while operations run in the background
            );
        }
    }
}<|MERGE_RESOLUTION|>--- conflicted
+++ resolved
@@ -105,11 +105,7 @@
                     catch (AssertionException ex)
                         when (ex.Message.Contains("Expected names to be a collection with 5 item(s), but found an empty collection."))
                     {
-<<<<<<< HEAD
-                        Console.WriteLine("Ignoring failed assertion of flaky test - issue #7743");
-=======
                         Console.WriteLine("IGNORING failed assertion of flaky test - issue #7743");
->>>>>>> d0023c84
                     }
                 });
         }
