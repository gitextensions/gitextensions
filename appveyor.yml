<<<<<<< HEAD
version: 4.0.0.{build}
=======
version: 3.5.4.{build}
>>>>>>> 940ede83

branches:
  except:
    - configdata
    - gh-pages
    - /experimental\/*/

matrix:
  fast_finish: true

# https://www.appveyor.com/docs/build-environment/#build-worker-images
image: Visual Studio 2022

environment:
  # Disable the .NET logo in the console output.
  DOTNET_NOLOGO: true
  # Disable the .NET first time experience to skip caching NuGet packages and speed up the build.
  DOTNET_SKIP_FIRST_TIME_EXPERIENCE: true

init:
  - ps: iex ((new-object net.webclient).DownloadString('https://raw.githubusercontent.com/appveyor/ci/master/scripts/enable-rdp.ps1'))

cache:
  # preserve "GitExtensions.PluginManager" directory, will be reset if appveyor.yml is modified
  - .\artifacts\publish\GitExtensions.PluginManager -> appveyor.yml

# Build settings, not to be confused with "before_build" and "after_build".
# "project" is relative to the original build directory and not influenced by directory changes in "before_build".
build:
  # enable MSBuild parallel builds
  parallel: true
  # MSBuild verbosity level
  verbosity: minimal

install:
- ps: |
      Invoke-WebRequest "https://dot.net/v1/dotnet-install.ps1" -OutFile "./dotnet-install.ps1"
      ./dotnet-install.ps1 -JsonFile global.json -InstallDir 'C:\Program Files\dotnet'
- cmd: git submodule update --init --recursive
- cmd: |-
    cd scripts
    C:\\Python35\\python set_version_to.py -v %APPVEYOR_BUILD_VERSION% -t %APPVEYOR_BUILD_VERSION%
    cd ..


# to run your custom scripts instead of automatic MSBuild
build_script:
- ps: |
<<<<<<< HEAD
    $isBuildingPR = $false;
=======
    # for release branches mark the repo as clean
    if (!$env:APPVEYOR_PULL_REQUEST_TITLE -and ($env:APPVEYOR_REPO_BRANCH.StartsWith("release/") -or $env:APPVEYOR_REPO_TAG)) {
      & .\scripts\Mark-RepoClean.ps1
    }
- ps: |
>>>>>>> 940ede83
    # if building a temporary merge with master, soft reset to the PR commit so the build contains the PR's hash instead of the merge-commit's hash
    if ($env:APPVEYOR_PULL_REQUEST_HEAD_COMMIT -and ($env:APPVEYOR_REPO_COMMIT -ne $env:APPVEYOR_PULL_REQUEST_HEAD_COMMIT))
    {
        git reset --soft "$env:APPVEYOR_PULL_REQUEST_HEAD_COMMIT" --
        $isBuildingPR = $true;
    }
- ps: |
<<<<<<< HEAD
    # build VC++
    dotnet build .\scripts\native.proj -c Release --verbosity q --nologo /bl:.\artifacts\log\native.binlog
    if ($LastExitCode -ne 0) { $host.SetShouldExit($LastExitCode) }
- ps: |
    # build .NET
    dotnet build -c Release --verbosity q --nologo /bl:.\artifacts\log\build.binlog /p:ContinuousIntegrationBuild=true
    if ($LastExitCode -ne 0) { $host.SetShouldExit($LastExitCode) }
- ps: |
    # if we have reset above, we need to restore the merge commit, otherwise the loc verification step will fail
    # there is no need to have the same commit hash, but there must be no pending changes before the loc verification
    # refer to https://github.com/gitextensions/gitextensions/issues/7979
    if ($isBuildingPR) {
        git config user.email "gitextensions@github.com"
        git config user.name "Git Extensions"
        git -c core.autocrlf=false commit -a -m "restore merge commit" | Out-Null
        # ignore warning about line-endings conversion
        $global:LASTEXITCODE = 0
=======
    # build
    & .\cibuild.cmd -restore -build -buildNative -logFileName build.binlog
    if ($LastExitCode -ne 0) { $host.SetShouldExit($LastExitCode) }

    # if we have reset above we need to reset English xlfs, otherwise the loc verification step will fail
    # refer to https://github.com/gitextensions/gitextensions/issues/7979
    if ($env:APPVEYOR_PULL_REQUEST_HEAD_COMMIT) {
      git reset $env:APPVEYOR_PULL_REQUEST_HEAD_COMMIT --quiet -- "GitUI/Translation/English.xlf" "GitUI/Translation/English.Plugins.xlf"
      git checkout                                     --force -- "GitUI/Translation/English.xlf" "GitUI/Translation/English.Plugins.xlf"
>>>>>>> 940ede83
    }
- ps: |
    # Verify that new strings (if any) have been processed and ready for localisation
    # it would be nice to run '.\cibuild.cmd -loc -logFileName localise.binlog /p:NoBuild=true' but it doesn't work without `-build` switch :\
    Push-Location .\GitExtensions
    dotnet msbuild /p:Configuration=Release /t:_UpdateEnglishTranslations /p:RunTranslationApp=true /p:ContinuousIntegrationBuild=true /v:m /bl:..\artifacts\log\localise.binlog
    Pop-Location
    if ($LastExitCode -ne 0) { $host.SetShouldExit($LastExitCode) }

# to run your custom scripts instead of automatic tests
test_script:
- ps: |
    dotnet test -c Release --no-restore --nologo --verbosity q --test-adapter-path:. --logger:Appveyor --logger:trx /bl:.\artifacts\log\tests.binlog
    if ($LastExitCode -ne 0) { $host.SetShouldExit($LastExitCode) }

# scripts to run after tests
after_test:
- ps: |
    Write-Host "Preparing build artifacts..."
    dotnet publish -c Release --no-build /bl:.\artifacts\log\publish.binlog /p:ContinuousIntegrationBuild=true
    if ($LastExitCode -ne 0) { $host.SetShouldExit($LastExitCode) }
<<<<<<< HEAD
- ps: |
    if ([bool]$env:APPVEYOR_PULL_REQUEST_TITLE -and [bool]$env:ARTIFACT_PUBLISH_PULL_REQUEST_MSI) {
        $msi = (Resolve-Path .\artifacts\Release\publish\GitExtensions-*.msi)[0].Path;
        Get-ChildItem $msi | % { Push-AppveyorArtifact $_.FullName -FileName $_.Name }
    }

artifacts:
  - path: artifacts\Release\publish\*.zip

#on_finish:
#  - ps: $blockRdp = $true; iex ((new-object net.webclient).DownloadString('https://raw.githubusercontent.com/appveyor/ci/master/scripts/enable-rdp.ps1'))
=======

    # get files
    $msi = (Resolve-Path .\artifacts\publish\GitExtensions-*.msi)[0].Path;
    $zip = (Resolve-Path .\artifacts\publish\GitExtensions-Portable-*.zip)[0].Path;

    # do not sign artifacts for non-release branches
    if ($env:APPVEYOR_PULL_REQUEST_TITLE) {
        Write-Host "[INFO]: Do not sign non-release branches"
        Get-ChildItem $zip | % { Push-AppveyorArtifact $_.FullName -FileName $_.Name }
>>>>>>> 940ede83

        if ($env:ARTIFACT_PUBLISH_PULL_REQUEST_MSI) {
            Get-ChildItem $msi | % { Push-AppveyorArtifact $_.FullName -FileName $_.Name }
        }

        Exit-AppVeyorBuild
        return
    }
<<<<<<< HEAD
- ps: |
    Get-ChildItem -recurse English*.xlf -ErrorAction SilentlyContinue `
    | ForEach-Object {
        Push-AppveyorArtifact "$_"
    }
- ps: |
    Get-ChildItem -recurse artifacts\Release\TestsResults\*.trx | `
        ForEach-Object {
            $file = $_.FullName.Replace('[', '``[').Replace(']', '``]')
            #Write-Output "Processing $file"

            [xml]$xml = Get-Content -Path $file
            $xml.TestRun.Results.UnitTestResult | Where-Object outcome -eq 'Failed' | ForEach-Object {
                $errorMessage = "$($_.Output.ErrorInfo.Message)`r`n$($_.Output.ErrorInfo.StackTrace)`r`n"
                Write-Host $errorMessage -ForegroundColor Red
            }
        }
=======

    # archive files so we send them all in one go
    $version = "$env:APPVEYOR_BUILD_VERSION";
    $combined = ".\combined.$version-unsigned.zip"
    Compress-Archive -LiteralPath $msi, $zip -CompressionLevel NoCompression -DestinationPath $combined -Force
    if ($LastExitCode -ne 0) { $host.SetShouldExit($LastExitCode) }


artifacts:
  - path: 'combined.*-unsigned.zip'


deploy:
- provider: Webhook
  on:
    ARTIFACT_SIGNING_ENABLED: true
  url: https://app.signpath.io/API/v1/7c19b2cf-90f7-4d15-9b12-1b615f7c18c4/Integrations/AppVeyor?ProjectKey=GitExtensions_combined&SigningPolicyKey=release-2020
  on_build_success: true
  on_build_failure: false
  on_build_status_changed: false
  method: POST
  authorization:
     secure: IlLI/MbhdzmXF/WB2G84zYsDWePXJqHBWDb1zBPxxXvGgx0WRxzMZxuBsvCOcZvbPTRF+UcGp0d5/HT8xZUEjA==
>>>>>>> 940ede83
<|MERGE_RESOLUTION|>--- conflicted
+++ resolved
@@ -1,8 +1,4 @@
-<<<<<<< HEAD
 version: 4.0.0.{build}
-=======
-version: 3.5.4.{build}
->>>>>>> 940ede83
 
 branches:
   except:
@@ -51,15 +47,12 @@
 # to run your custom scripts instead of automatic MSBuild
 build_script:
 - ps: |
-<<<<<<< HEAD
-    $isBuildingPR = $false;
-=======
     # for release branches mark the repo as clean
     if (!$env:APPVEYOR_PULL_REQUEST_TITLE -and ($env:APPVEYOR_REPO_BRANCH.StartsWith("release/") -or $env:APPVEYOR_REPO_TAG)) {
       & .\scripts\Mark-RepoClean.ps1
     }
 - ps: |
->>>>>>> 940ede83
+    $isBuildingPR = $false;
     # if building a temporary merge with master, soft reset to the PR commit so the build contains the PR's hash instead of the merge-commit's hash
     if ($env:APPVEYOR_PULL_REQUEST_HEAD_COMMIT -and ($env:APPVEYOR_REPO_COMMIT -ne $env:APPVEYOR_PULL_REQUEST_HEAD_COMMIT))
     {
@@ -67,7 +60,6 @@
         $isBuildingPR = $true;
     }
 - ps: |
-<<<<<<< HEAD
     # build VC++
     dotnet build .\scripts\native.proj -c Release --verbosity q --nologo /bl:.\artifacts\log\native.binlog
     if ($LastExitCode -ne 0) { $host.SetShouldExit($LastExitCode) }
@@ -85,17 +77,6 @@
         git -c core.autocrlf=false commit -a -m "restore merge commit" | Out-Null
         # ignore warning about line-endings conversion
         $global:LASTEXITCODE = 0
-=======
-    # build
-    & .\cibuild.cmd -restore -build -buildNative -logFileName build.binlog
-    if ($LastExitCode -ne 0) { $host.SetShouldExit($LastExitCode) }
-
-    # if we have reset above we need to reset English xlfs, otherwise the loc verification step will fail
-    # refer to https://github.com/gitextensions/gitextensions/issues/7979
-    if ($env:APPVEYOR_PULL_REQUEST_HEAD_COMMIT) {
-      git reset $env:APPVEYOR_PULL_REQUEST_HEAD_COMMIT --quiet -- "GitUI/Translation/English.xlf" "GitUI/Translation/English.Plugins.xlf"
-      git checkout                                     --force -- "GitUI/Translation/English.xlf" "GitUI/Translation/English.Plugins.xlf"
->>>>>>> 940ede83
     }
 - ps: |
     # Verify that new strings (if any) have been processed and ready for localisation
@@ -117,29 +98,15 @@
     Write-Host "Preparing build artifacts..."
     dotnet publish -c Release --no-build /bl:.\artifacts\log\publish.binlog /p:ContinuousIntegrationBuild=true
     if ($LastExitCode -ne 0) { $host.SetShouldExit($LastExitCode) }
-<<<<<<< HEAD
 - ps: |
-    if ([bool]$env:APPVEYOR_PULL_REQUEST_TITLE -and [bool]$env:ARTIFACT_PUBLISH_PULL_REQUEST_MSI) {
-        $msi = (Resolve-Path .\artifacts\Release\publish\GitExtensions-*.msi)[0].Path;
-        Get-ChildItem $msi | % { Push-AppveyorArtifact $_.FullName -FileName $_.Name }
-    }
-
-artifacts:
-  - path: artifacts\Release\publish\*.zip
-
-#on_finish:
-#  - ps: $blockRdp = $true; iex ((new-object net.webclient).DownloadString('https://raw.githubusercontent.com/appveyor/ci/master/scripts/enable-rdp.ps1'))
-=======
-
     # get files
-    $msi = (Resolve-Path .\artifacts\publish\GitExtensions-*.msi)[0].Path;
-    $zip = (Resolve-Path .\artifacts\publish\GitExtensions-Portable-*.zip)[0].Path;
+    $msi = (Resolve-Path .\artifacts\Release\publish\GitExtensions-*.msi)[0].Path;
+    $zip = (Resolve-Path .\artifacts\Release\publish\GitExtensions-Portable-*.zip)[0].Path;
 
     # do not sign artifacts for non-release branches
     if ($env:APPVEYOR_PULL_REQUEST_TITLE) {
         Write-Host "[INFO]: Do not sign non-release branches"
         Get-ChildItem $zip | % { Push-AppveyorArtifact $_.FullName -FileName $_.Name }
->>>>>>> 940ede83
 
         if ($env:ARTIFACT_PUBLISH_PULL_REQUEST_MSI) {
             Get-ChildItem $msi | % { Push-AppveyorArtifact $_.FullName -FileName $_.Name }
@@ -148,25 +115,6 @@
         Exit-AppVeyorBuild
         return
     }
-<<<<<<< HEAD
-- ps: |
-    Get-ChildItem -recurse English*.xlf -ErrorAction SilentlyContinue `
-    | ForEach-Object {
-        Push-AppveyorArtifact "$_"
-    }
-- ps: |
-    Get-ChildItem -recurse artifacts\Release\TestsResults\*.trx | `
-        ForEach-Object {
-            $file = $_.FullName.Replace('[', '``[').Replace(']', '``]')
-            #Write-Output "Processing $file"
-
-            [xml]$xml = Get-Content -Path $file
-            $xml.TestRun.Results.UnitTestResult | Where-Object outcome -eq 'Failed' | ForEach-Object {
-                $errorMessage = "$($_.Output.ErrorInfo.Message)`r`n$($_.Output.ErrorInfo.StackTrace)`r`n"
-                Write-Host $errorMessage -ForegroundColor Red
-            }
-        }
-=======
 
     # archive files so we send them all in one go
     $version = "$env:APPVEYOR_BUILD_VERSION";
@@ -190,4 +138,33 @@
   method: POST
   authorization:
      secure: IlLI/MbhdzmXF/WB2G84zYsDWePXJqHBWDb1zBPxxXvGgx0WRxzMZxuBsvCOcZvbPTRF+UcGp0d5/HT8xZUEjA==
->>>>>>> 940ede83
+
+
+#on_finish:
+#  - ps: $blockRdp = $true; iex ((new-object net.webclient).DownloadString('https://raw.githubusercontent.com/appveyor/ci/master/scripts/enable-rdp.ps1'))
+
+
+# on build failure
+on_failure:
+- ps: |
+    Get-ChildItem -recurse artifacts\log\*.binlog -ErrorAction SilentlyContinue `
+    | ForEach-Object {
+        Push-AppveyorArtifact "$_"
+    }
+- ps: |
+    Get-ChildItem -recurse English*.xlf -ErrorAction SilentlyContinue `
+    | ForEach-Object {
+        Push-AppveyorArtifact "$_"
+    }
+- ps: |
+    Get-ChildItem -recurse artifacts\Release\TestsResults\*.trx | `
+        ForEach-Object {
+            $file = $_.FullName.Replace('[', '``[').Replace(']', '``]')
+            #Write-Output "Processing $file"
+
+            [xml]$xml = Get-Content -Path $file
+            $xml.TestRun.Results.UnitTestResult | Where-Object outcome -eq 'Failed' | ForEach-Object {
+                $errorMessage = "$($_.Output.ErrorInfo.Message)`r`n$($_.Output.ErrorInfo.StackTrace)`r`n"
+                Write-Host $errorMessage -ForegroundColor Red
+            }
+        }