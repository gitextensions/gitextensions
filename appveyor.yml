--- conflicted
+++ resolved
@@ -1,8 +1,4 @@
-<<<<<<< HEAD
 version: 3.2.0.{build}
-=======
-version: 3.1.1.{build}
->>>>>>> 55651cf3
 
 os: Visual Studio 2017
 
@@ -47,13 +43,8 @@
     Write-Output "Platform: $env:IdeVersion"
 
     # for release branches mark the repo as clean
-<<<<<<< HEAD
-    if (!$env:APPVEYOR_PULL_REQUEST_TITLE -and $env:APPVEYOR_REPO_BRANCH.StartsWith("release/")) {
-      & .\Build\Mark-RepoClean.ps1
-=======
     if (!$env:APPVEYOR_PULL_REQUEST_TITLE) {
       & Build\Mark-RepoClean.ps1
->>>>>>> 55651cf3
     }
 
     # build
@@ -85,29 +76,15 @@
 test_script:
 - ps: |
     Write-Host "Tests are running..."
-<<<<<<< HEAD
     Write-Host $pwd
     & .\Build\Run-Tests.ps1
 
 
-=======
-    & .\Build\Run-Tests.ps1
-
->>>>>>> 55651cf3
 # scripts to run after tests
 after_test:
 - ps: |
     Write-Host "Preparing build artifacts..."
     & .\Build\Prepare-Artifacts.ps1
-<<<<<<< HEAD
-
-
-artifacts:
-  # upload the generated portable archive only
-  - path: 'Setup/GitExtensions-Portable-*.zip'
-  - path: 'Setup/GitExtensions-pdbs-*.zip'
-  - path: 'GitExtensionsVSIX/bin/Release/GitExtensionsVSIX.vsix'
-=======
     # do not sign artifacts for non-release branches, publish dev builds
     if ($env:APPVEYOR_PULL_REQUEST_TITLE -eq $true) {
         Write-Host "[INFO]: Do not sign non-release branches"
@@ -132,5 +109,4 @@
   on_build_status_changed: false
   method: POST
   authorization:
-     secure: RdmJQ3LAsGIbtqbxlcn7wF8ESTbPSDiR0Fmyt11mDl+avSDd0HKexHA+sWQA3cN1K8aVnKTzvjGTQS8DSDmLzQ==
->>>>>>> 55651cf3
+     secure: RdmJQ3LAsGIbtqbxlcn7wF8ESTbPSDiR0Fmyt11mDl+avSDd0HKexHA+sWQA3cN1K8aVnKTzvjGTQS8DSDmLzQ==