--- conflicted
+++ resolved
@@ -36,12 +36,8 @@
         {
             if (solutionItem.ProjectItem != null && IsTargetSupported(GetProjectItemTarget(solutionItem.ProjectItem)))
             {
-<<<<<<< HEAD
-                OnExecute(solutionItem, solutionItem.ProjectItem.FileNames[1], pane);
-=======
                 //Unfortunaly FileNames[1] is not supported by .net 3.5
                 OnExecute(solutionItem, solutionItem.ProjectItem.get_FileNames(1), pane);
->>>>>>> 885f0f30
                 return;
             }
 
