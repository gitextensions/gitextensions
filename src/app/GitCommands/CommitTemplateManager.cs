using System.IO.Abstractions;
using GitExtensions.Extensibility;
using GitExtensions.Extensibility.Git;

namespace GitCommands;

public interface ICommitTemplateManager
{
    /// <summary>
    /// Gets the collection of all currently registered commit templates provided by plugins.
    /// </summary>
    IEnumerable<CommitTemplateItem> RegisteredTemplates { get; }

    /// <summary>
    /// Loads commit template from the file specified in .git/config
    /// under <c>commit.template</c> setting.
    /// </summary>
    /// <exception cref="FileNotFoundException">The specified template file cannot be found.</exception>
    /// <returns>The commit template, if it is specified; otherwise <see langword="null"/>.</returns>
    /// <remarks>
    /// Template file can be set by the following command:
    /// <c>$ git config --global commit.template ~/.git_commit_msg.txt</c>
    /// </remarks>
    string? LoadGitCommitTemplate();

    /// <summary>
    /// Allows a plugin to register a new commit template.
    /// </summary>
    /// <param name="templateName">The name of the template.</param>
    /// <param name="templateText">The body of the template.</param>
    void Register(string templateName, Func<string> templateText, Image? icon);

    /// <summary>
    /// Allows a plugin to unregister a commit template.
    /// </summary>
    /// <param name="templateName">The name of the template.</param>
    void Unregister(string templateName);
}

public sealed class CommitTemplateManager : ICommitTemplateManager
{
    private readonly struct RegisteredCommitTemplateItem
    {
<<<<<<< HEAD
        /// <summary>
        /// Gets the collection of all currently registered commit templates provided by plugins.
        /// </summary>
        IEnumerable<CommitTemplateItem> RegisteredTemplates { get; }

        /// <summary>
        /// Loads commit template from the file specified in .git/config
        /// under <c>commit.template</c> setting.
        /// </summary>
        /// <exception cref="FileNotFoundException">The specified template file cannot be found.</exception>
        /// <returns>The commit template, if it is specified; otherwise <see langword="null"/>.</returns>
        /// <remarks>
        /// Template file can be set by the following command:
        /// <c>$ git config --global commit.template ~/.git_commit_msg.txt</c>
        /// </remarks>
        string? LoadGitCommitTemplate();

        /// <summary>
        /// Allows a plugin to register a new commit template.
        /// </summary>
        /// <param name="templateName">The name of the template.</param>
        /// <param name="templateText">The body of the template.</param>
        void Register(string templateName, Func<string> templateText, Image? icon, bool isRegex);

        /// <summary>
        /// Allows a plugin to unregister a commit template.
        /// </summary>
        /// <param name="templateName">The name of the template.</param>
        void Unregister(string templateName);
=======
        public readonly string Name;

        public readonly Func<string> Text;
        public readonly Image? Icon;

        public RegisteredCommitTemplateItem(string name, Func<string> text, Image? icon)
        {
            Name = name;
            Text = text;
            Icon = icon;
        }
>>>>>>> 1cf12ebc
    }

    private static readonly Lock _registeredTemplatesStorageSync = new();
    private static readonly List<RegisteredCommitTemplateItem> _registeredTemplatesStorage = [];
    private readonly IFileSystem _fileSystem;
    private readonly Func<IGitModule> _getModule;
    private readonly IFullPathResolver _fullPathResolver;

    public CommitTemplateManager(Func<IGitModule> getModule, IFullPathResolver fullPathResolver, IFileSystem fileSystem)
    {
        _getModule = getModule;
        _fullPathResolver = fullPathResolver;
        _fileSystem = fileSystem;
    }

<<<<<<< HEAD
            public readonly Func<string> Text;
            public readonly Image? Icon;
            public readonly bool IsRegex;

            public RegisteredCommitTemplateItem(string name, Func<string> text, Image? icon, bool isRegex)
            {
                Name = name;
                Text = text;
                Icon = icon;
                IsRegex = isRegex;
=======
    public CommitTemplateManager(Func<IGitModule> getModule)
        : this(getModule, new FullPathResolver(() => getModule().WorkingDir), new FileSystem())
    {
    }

    /// <summary>
    /// Gets the collection of all currently registered commit templates provided by plugins.
    /// </summary>
    public IEnumerable<CommitTemplateItem> RegisteredTemplates
    {
        get
        {
            lock (_registeredTemplatesStorageSync)
            {
                return _registeredTemplatesStorage.Select(item => new CommitTemplateItem(item.Name, item.Text(), item.Icon)).AsReadOnlyList();
>>>>>>> 1cf12ebc
            }
        }
    }

    /// <summary>
    /// Loads commit template from the file specified in .git/config
    /// under <c>commit.template</c> setting.
    /// </summary>
    /// <exception cref="FileNotFoundException">The specified template file cannot be found.</exception>
    /// <returns>The commit template, if it is specified; otherwise <see langword="null"/>.</returns>
    /// <remarks>
    /// Template file can be set by the following command:
    /// <c>$ git config --global commit.template ~/.git_commit_msg.txt</c>
    /// </remarks>
    public string? LoadGitCommitTemplate()
    {
        string? fileName = GetModule().GetEffectiveSetting("commit.template");
        if (string.IsNullOrEmpty(fileName))
        {
            return null;
        }

        fileName = _fullPathResolver.Resolve(fileName);
        if (!_fileSystem.File.Exists(fileName))
        {
            throw new FileNotFoundException("File not found", fileName);
        }

<<<<<<< HEAD
        /// <summary>
        /// Gets the collection of all currently registered commit templates provided by plugins.
        /// </summary>
        public IEnumerable<CommitTemplateItem> RegisteredTemplates
        {
            get
            {
                lock (RegisteredTemplatesStorage)
                {
                    return RegisteredTemplatesStorage.Select(item => new CommitTemplateItem(item.Name, item.Text(), item.Icon, item.IsRegex)).AsReadOnlyList();
                }
            }
        }
=======
        string commitTemplate = _fileSystem.File.ReadAllText(fileName);
        return commitTemplate;
    }
>>>>>>> 1cf12ebc

    /// <summary>
    /// Allows a plugin to register a new commit template.
    /// </summary>
    /// <param name="templateName">The name of the template.</param>
    /// <param name="templateText">The body of the template.</param>
    public void Register(string templateName, Func<string> templateText, Image? icon)
    {
        lock (_registeredTemplatesStorageSync)
        {
            if (_registeredTemplatesStorage.All(item => item.Name != templateName))
            {
                _registeredTemplatesStorage.Add(new RegisteredCommitTemplateItem(templateName, templateText, icon));
            }
        }
    }

<<<<<<< HEAD
        /// <summary>
        /// Allows a plugin to register a new commit template.
        /// </summary>
        /// <param name="templateName">The name of the template.</param>
        /// <param name="templateText">The body of the template.</param>
        public void Register(string templateName, Func<string> templateText, Image? icon, bool isRegex = false)
        {
            lock (RegisteredTemplatesStorage)
            {
                if (RegisteredTemplatesStorage.All(item => item.Name != templateName))
                {
                    RegisteredTemplatesStorage.Add(new RegisteredCommitTemplateItem(templateName, templateText, icon, isRegex));
                }
            }
=======
    /// <summary>
    /// Allows a plugin to unregister a commit template.
    /// </summary>
    /// <param name="templateName">The name of the template.</param>
    public void Unregister(string templateName)
    {
        lock (_registeredTemplatesStorageSync)
        {
            _registeredTemplatesStorage.RemoveAll(item => item.Name == templateName);
>>>>>>> 1cf12ebc
        }
    }

    private IGitModule GetModule()
    {
        IGitModule module = _getModule();
        if (module is null)
        {
            throw new ArgumentException($"Require a valid instance of {nameof(IGitModule)}");
        }

        return module;
    }
}<|MERGE_RESOLUTION|>--- conflicted
+++ resolved
@@ -28,7 +28,7 @@
     /// </summary>
     /// <param name="templateName">The name of the template.</param>
     /// <param name="templateText">The body of the template.</param>
-    void Register(string templateName, Func<string> templateText, Image? icon);
+    void Register(string templateName, Func<string> templateText, Image? icon, bool isRegex);
 
     /// <summary>
     /// Allows a plugin to unregister a commit template.
@@ -41,49 +41,19 @@
 {
     private readonly struct RegisteredCommitTemplateItem
     {
-<<<<<<< HEAD
-        /// <summary>
-        /// Gets the collection of all currently registered commit templates provided by plugins.
-        /// </summary>
-        IEnumerable<CommitTemplateItem> RegisteredTemplates { get; }
-
-        /// <summary>
-        /// Loads commit template from the file specified in .git/config
-        /// under <c>commit.template</c> setting.
-        /// </summary>
-        /// <exception cref="FileNotFoundException">The specified template file cannot be found.</exception>
-        /// <returns>The commit template, if it is specified; otherwise <see langword="null"/>.</returns>
-        /// <remarks>
-        /// Template file can be set by the following command:
-        /// <c>$ git config --global commit.template ~/.git_commit_msg.txt</c>
-        /// </remarks>
-        string? LoadGitCommitTemplate();
-
-        /// <summary>
-        /// Allows a plugin to register a new commit template.
-        /// </summary>
-        /// <param name="templateName">The name of the template.</param>
-        /// <param name="templateText">The body of the template.</param>
-        void Register(string templateName, Func<string> templateText, Image? icon, bool isRegex);
-
-        /// <summary>
-        /// Allows a plugin to unregister a commit template.
-        /// </summary>
-        /// <param name="templateName">The name of the template.</param>
-        void Unregister(string templateName);
-=======
         public readonly string Name;
 
         public readonly Func<string> Text;
         public readonly Image? Icon;
+        public readonly bool IsRegex;
 
-        public RegisteredCommitTemplateItem(string name, Func<string> text, Image? icon)
+        public RegisteredCommitTemplateItem(string name, Func<string> text, Image? icon, bool isRegex)
         {
             Name = name;
             Text = text;
             Icon = icon;
+            IsRegex = isRegex;
         }
->>>>>>> 1cf12ebc
     }
 
     private static readonly Lock _registeredTemplatesStorageSync = new();
@@ -99,18 +69,6 @@
         _fileSystem = fileSystem;
     }
 
-<<<<<<< HEAD
-            public readonly Func<string> Text;
-            public readonly Image? Icon;
-            public readonly bool IsRegex;
-
-            public RegisteredCommitTemplateItem(string name, Func<string> text, Image? icon, bool isRegex)
-            {
-                Name = name;
-                Text = text;
-                Icon = icon;
-                IsRegex = isRegex;
-=======
     public CommitTemplateManager(Func<IGitModule> getModule)
         : this(getModule, new FullPathResolver(() => getModule().WorkingDir), new FileSystem())
     {
@@ -125,8 +83,7 @@
         {
             lock (_registeredTemplatesStorageSync)
             {
-                return _registeredTemplatesStorage.Select(item => new CommitTemplateItem(item.Name, item.Text(), item.Icon)).AsReadOnlyList();
->>>>>>> 1cf12ebc
+                return _registeredTemplatesStorage.Select(item => new CommitTemplateItem(item.Name, item.Text(), item.Icon, item.IsRegex)).AsReadOnlyList();
             }
         }
     }
@@ -155,58 +112,26 @@
             throw new FileNotFoundException("File not found", fileName);
         }
 
-<<<<<<< HEAD
-        /// <summary>
-        /// Gets the collection of all currently registered commit templates provided by plugins.
-        /// </summary>
-        public IEnumerable<CommitTemplateItem> RegisteredTemplates
-        {
-            get
-            {
-                lock (RegisteredTemplatesStorage)
-                {
-                    return RegisteredTemplatesStorage.Select(item => new CommitTemplateItem(item.Name, item.Text(), item.Icon, item.IsRegex)).AsReadOnlyList();
-                }
-            }
-        }
-=======
         string commitTemplate = _fileSystem.File.ReadAllText(fileName);
         return commitTemplate;
     }
->>>>>>> 1cf12ebc
 
     /// <summary>
     /// Allows a plugin to register a new commit template.
     /// </summary>
     /// <param name="templateName">The name of the template.</param>
     /// <param name="templateText">The body of the template.</param>
-    public void Register(string templateName, Func<string> templateText, Image? icon)
+    public void Register(string templateName, Func<string> templateText, Image? icon, bool isRegex = false)
     {
         lock (_registeredTemplatesStorageSync)
         {
             if (_registeredTemplatesStorage.All(item => item.Name != templateName))
             {
-                _registeredTemplatesStorage.Add(new RegisteredCommitTemplateItem(templateName, templateText, icon));
+                _registeredTemplatesStorage.Add(new RegisteredCommitTemplateItem(templateName, templateText, icon, isRegex));
             }
         }
     }
 
-<<<<<<< HEAD
-        /// <summary>
-        /// Allows a plugin to register a new commit template.
-        /// </summary>
-        /// <param name="templateName">The name of the template.</param>
-        /// <param name="templateText">The body of the template.</param>
-        public void Register(string templateName, Func<string> templateText, Image? icon, bool isRegex = false)
-        {
-            lock (RegisteredTemplatesStorage)
-            {
-                if (RegisteredTemplatesStorage.All(item => item.Name != templateName))
-                {
-                    RegisteredTemplatesStorage.Add(new RegisteredCommitTemplateItem(templateName, templateText, icon, isRegex));
-                }
-            }
-=======
     /// <summary>
     /// Allows a plugin to unregister a commit template.
     /// </summary>
@@ -216,7 +141,6 @@
         lock (_registeredTemplatesStorageSync)
         {
             _registeredTemplatesStorage.RemoveAll(item => item.Name == templateName);
->>>>>>> 1cf12ebc
         }
     }
 
