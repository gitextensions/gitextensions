--- conflicted
+++ resolved
@@ -690,10 +690,10 @@
 
         return DoActionOnRepo(owner, Action, changesRepo: false);
     }
-
-    public void AddCommitTemplate(string key, Func<string> addingText, Image? icon)
-    {
-        _commitTemplateManager.Register(key, addingText, icon);
+    
+    public void AddCommitTemplate(string key, Func<string> addingText, Image? icon, bool isRegex)
+    {
+        _commitTemplateManager.Register(key, addingText, icon, isRegex);
     }
 
     public void RemoveCommitTemplate(string key)
@@ -722,11 +722,6 @@
             return true;
         }
 
-<<<<<<< HEAD
-        public void AddCommitTemplate(string key, Func<string> addingText, Image? icon, bool isRegex)
-        {
-            _commitTemplateManager.Register(key, addingText, icon, isRegex);
-=======
         return DoActionOnRepo(owner, Action, changesRepo: false);
     }
 
@@ -745,7 +740,6 @@
         if (resetType == FormResetChanges.ActionEnum.Cancel)
         {
             return false;
->>>>>>> 1cf12ebc
         }
 
         return DoActionOnRepo(owner, Action);
