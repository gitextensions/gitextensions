﻿using GitCommands;
using GitExtensions.Extensibility.Git;
using Microsoft;
using ResourceManager;

namespace GitUI.CommandsDialogs.CommitDialog;

public sealed partial class FormCommitTemplateSettings : GitExtensionsDialog
{
    private readonly TranslationString _emptyTemplate =
        new("empty");

    private CommitTemplateItem[]? _commitTemplates;

    private const int _maxCommitTemplates = 10;
    private const int _maxShownCharsForName = 50;
    private const int _maxUsedCharsForName = 80;

    public FormCommitTemplateSettings(IGitUICommands commands)
        : base(commands, enablePositionRestore: false)
    {
        InitializeComponent();
        InitializeComplete();

        _NO_TRANSLATE_textBoxCommitTemplateName.MaxLength = _maxUsedCharsForName;

        LoadSettings();
    }

    private void LoadSettings()
    {
        _NO_TRANSLATE_numericMaxFirstLineLength.Value = AppSettings.CommitValidationMaxCntCharsFirstLine;
        _NO_TRANSLATE_numericMaxLineLength.Value = AppSettings.CommitValidationMaxCntCharsPerLine;
        checkBoxSecondLineEmpty.Checked = AppSettings.CommitValidationSecondLineMustBeEmpty;
        checkBoxUseIndent.Checked = AppSettings.CommitValidationIndentAfterFirstLine;
        _NO_TRANSLATE_textBoxCommitValidationRegex.Text = AppSettings.CommitValidationRegEx;

        _commitTemplates = CommitTemplateItem.LoadFromSettings();

        if (_commitTemplates is null)
        {
            _commitTemplates = new CommitTemplateItem[_maxCommitTemplates];
            for (int i = 0; i < _commitTemplates.Length; i++)
            {
                _commitTemplates[i] = new CommitTemplateItem();
            }
        }
        else if (_commitTemplates.Length < _maxCommitTemplates)
        {
            // Migration: keep the one configured and complete with empty ones
            CommitTemplateItem[] previousCommitTemplates = _commitTemplates;
            _commitTemplates = new CommitTemplateItem[_maxCommitTemplates];
            for (int i = 0; i < _commitTemplates.Length; i++)
            {
                _commitTemplates[i] = i < previousCommitTemplates.Length ? previousCommitTemplates[i] : new CommitTemplateItem();
            }
        }

        _NO_TRANSLATE_comboBoxCommitTemplates.Items.Clear();

        for (int i = 0; i < _commitTemplates.Length; i++)
        {
            _NO_TRANSLATE_comboBoxCommitTemplates.Items.Add(string.Empty);
            RefreshLineInListBox(i);
        }

        _NO_TRANSLATE_comboBoxCommitTemplates.SelectedIndex = 0;
        checkBoxAutoWrap.Checked = AppSettings.CommitValidationAutoWrap;
    }

    private void SaveSettings()
    {
        AppSettings.CommitValidationMaxCntCharsFirstLine = Convert.ToInt32(_NO_TRANSLATE_numericMaxFirstLineLength.Value);
        AppSettings.CommitValidationMaxCntCharsPerLine = Convert.ToInt32(_NO_TRANSLATE_numericMaxLineLength.Value);
        AppSettings.CommitValidationSecondLineMustBeEmpty = checkBoxSecondLineEmpty.Checked;
        AppSettings.CommitValidationIndentAfterFirstLine = checkBoxUseIndent.Checked;
        AppSettings.CommitValidationRegEx = _NO_TRANSLATE_textBoxCommitValidationRegex.Text;

        CommitTemplateItem.SaveToSettings(_commitTemplates);
        AppSettings.CommitValidationAutoWrap = checkBoxAutoWrap.Checked;
    }

    private void buttonOk_Click(object sender, EventArgs e)
    {
        SaveSettings();
        Close();
    }

<<<<<<< HEAD
        private void comboBoxCommitTemplates_SelectedIndexChanged(object sender, EventArgs e)
        {
            Validates.NotNull(_commitTemplates);
            _NO_TRANSLATE_textCommitTemplateText.Text = _commitTemplates[_NO_TRANSLATE_comboBoxCommitTemplates.SelectedIndex].Text;
            _NO_TRANSLATE_textBoxCommitTemplateName.Text = _commitTemplates[_NO_TRANSLATE_comboBoxCommitTemplates.SelectedIndex].Name;
            checkBoxRegexEnabled.Checked = _commitTemplates[_NO_TRANSLATE_comboBoxCommitTemplates.SelectedIndex].IsRegex;
        }
=======
    private void buttonCancel_Click(object sender, EventArgs e)
    {
        Close();
    }
>>>>>>> 1cf12ebc

    private void textCommitTemplateText_TextChanged(object sender, EventArgs e)
    {
        Validates.NotNull(_commitTemplates);
        _commitTemplates[_NO_TRANSLATE_comboBoxCommitTemplates.SelectedIndex].Text = _NO_TRANSLATE_textCommitTemplateText.Text;
    }

    private void textBoxCommitTemplateName_TextChanged(object sender, EventArgs e)
    {
        Validates.NotNull(_commitTemplates);
        _commitTemplates[_NO_TRANSLATE_comboBoxCommitTemplates.SelectedIndex].Name = _NO_TRANSLATE_textBoxCommitTemplateName.Text;
        RefreshLineInListBox(_NO_TRANSLATE_comboBoxCommitTemplates.SelectedIndex);
    }

    private void comboBoxCommitTemplates_SelectedIndexChanged(object sender, EventArgs e)
    {
        Validates.NotNull(_commitTemplates);
        _NO_TRANSLATE_textCommitTemplateText.Text = _commitTemplates[_NO_TRANSLATE_comboBoxCommitTemplates.SelectedIndex].Text;
        _NO_TRANSLATE_textBoxCommitTemplateName.Text = _commitTemplates[_NO_TRANSLATE_comboBoxCommitTemplates.SelectedIndex].Name;
    }

    private void RefreshLineInListBox(int line)
    {
        Validates.NotNull(_commitTemplates);

        string comboBoxText;

        if (!string.IsNullOrEmpty(_commitTemplates[line].Name))
        {
            comboBoxText = _commitTemplates[line].Name.ShortenTo(_maxShownCharsForName);
        }
<<<<<<< HEAD

        private void checkBoxRegexEnabled_CheckedChanged(object sender, EventArgs e)
        {
            _commitTemplates[_NO_TRANSLATE_comboBoxCommitTemplates.SelectedIndex].IsRegex = checkBoxRegexEnabled.Checked;
        }
=======
        else
        {
            comboBoxText = "<" + _emptyTemplate.Text + ">";
        }

        _NO_TRANSLATE_comboBoxCommitTemplates.Items[line] = $"{line + 1} : {comboBoxText}";
>>>>>>> 1cf12ebc
    }
}<|MERGE_RESOLUTION|>--- conflicted
+++ resolved
@@ -86,20 +86,10 @@
         Close();
     }
 
-<<<<<<< HEAD
-        private void comboBoxCommitTemplates_SelectedIndexChanged(object sender, EventArgs e)
-        {
-            Validates.NotNull(_commitTemplates);
-            _NO_TRANSLATE_textCommitTemplateText.Text = _commitTemplates[_NO_TRANSLATE_comboBoxCommitTemplates.SelectedIndex].Text;
-            _NO_TRANSLATE_textBoxCommitTemplateName.Text = _commitTemplates[_NO_TRANSLATE_comboBoxCommitTemplates.SelectedIndex].Name;
-            checkBoxRegexEnabled.Checked = _commitTemplates[_NO_TRANSLATE_comboBoxCommitTemplates.SelectedIndex].IsRegex;
-        }
-=======
     private void buttonCancel_Click(object sender, EventArgs e)
     {
         Close();
     }
->>>>>>> 1cf12ebc
 
     private void textCommitTemplateText_TextChanged(object sender, EventArgs e)
     {
@@ -119,6 +109,7 @@
         Validates.NotNull(_commitTemplates);
         _NO_TRANSLATE_textCommitTemplateText.Text = _commitTemplates[_NO_TRANSLATE_comboBoxCommitTemplates.SelectedIndex].Text;
         _NO_TRANSLATE_textBoxCommitTemplateName.Text = _commitTemplates[_NO_TRANSLATE_comboBoxCommitTemplates.SelectedIndex].Name;
+        checkBoxRegexEnabled.Checked = _commitTemplates[_NO_TRANSLATE_comboBoxCommitTemplates.SelectedIndex].IsRegex;
     }
 
     private void RefreshLineInListBox(int line)
@@ -131,19 +122,16 @@
         {
             comboBoxText = _commitTemplates[line].Name.ShortenTo(_maxShownCharsForName);
         }
-<<<<<<< HEAD
-
-        private void checkBoxRegexEnabled_CheckedChanged(object sender, EventArgs e)
-        {
-            _commitTemplates[_NO_TRANSLATE_comboBoxCommitTemplates.SelectedIndex].IsRegex = checkBoxRegexEnabled.Checked;
-        }
-=======
         else
         {
             comboBoxText = "<" + _emptyTemplate.Text + ">";
         }
 
         _NO_TRANSLATE_comboBoxCommitTemplates.Items[line] = $"{line + 1} : {comboBoxText}";
->>>>>>> 1cf12ebc
+    }
+
+    private void checkBoxRegexEnabled_CheckedChanged(object sender, EventArgs e)
+    {
+        _commitTemplates[_NO_TRANSLATE_comboBoxCommitTemplates.SelectedIndex].IsRegex = checkBoxRegexEnabled.Checked;
     }
 }