--- conflicted
+++ resolved
@@ -1381,60 +1381,7 @@
                 return true;
             }
 
-<<<<<<< HEAD
-        /// <summary>
-        /// replace the Message.Text in an undo-able way.
-        /// </summary>
-        /// <param name="message">the new message.</param>
-        /// <param name="regexEnabled">regex replace is enabled</param>
-        private void ReplaceMessage(string? message, bool regexEnabled)
-        {
-            if (regexEnabled)
-            {
-                try
-                {
-                    string regexFinderPattern = @"\[\[(.*?)\]\](?:\((\d+)\))?";
-                    Match regexMatch = Regex.Match(message, regexFinderPattern);
-
-                    if (regexMatch.Success)
-                    {
-                        string pattern = regexMatch.Groups[1].Value;
-                        int groupIndex = 1;
-
-                        if (regexMatch.Groups.Count > 2 && int.TryParse(regexMatch.Groups[2].Value, out int parsedIndex))
-                        {
-                            groupIndex = parsedIndex;
-                        }
-
-                        Regex regex = new(pattern);
-                        string currentBranchName = Module.GetSelectedBranch();
-                        MatchCollection matches = regex.Matches(currentBranchName);
-
-                        if (matches.Count > 0 && matches[0].Groups.Count > groupIndex)
-                        {
-                            string generatedName = matches[0].Groups[groupIndex].Value;
-                            message = message.Replace(regexMatch.Groups[0].Value, generatedName);
-                        }
-                        else
-                        {
-                            message = message.Replace(regexMatch.Groups[0].Value, "");
-                        }
-                    }
-                }
-                catch
-                {
-                }
-            }
-
-            ReplaceMessage(message);
-        }
-
-        private void RescanChanges()
-        {
-            if (_shouldRescanChanges)
-=======
             static string GetTextToValidate(string text)
->>>>>>> 1cf12ebc
             {
                 string[] lines = text.Split(Delimiters.NewLines, StringSplitOptions.None);
                 if (text.StartsWith(CommitKind.Amend.GetPrefix()) && lines.Length > 2 && lines[1].Length == 0)
@@ -1458,6 +1405,53 @@
             Message.SelectAll();
             Message.SelectedText = message;
         }
+    }
+
+    /// <summary>
+    /// replace the Message.Text in an undo-able way.
+    /// </summary>
+    /// <param name="message">the new message.</param>
+    /// <param name="regexEnabled">regex replace is enabled</param>
+    private void ReplaceMessage(string? message, bool regexEnabled)
+    {
+        if (regexEnabled)
+        {
+            try
+            {
+                string regexFinderPattern = @"\[\[(.*?)\]\](?:\((\d+)\))?";
+                Match regexMatch = Regex.Match(message, regexFinderPattern);
+
+                if (regexMatch.Success)
+                {
+                    string pattern = regexMatch.Groups[1].Value;
+                    int groupIndex = 1;
+
+                    if (regexMatch.Groups.Count > 2 && int.TryParse(regexMatch.Groups[2].Value, out int parsedIndex))
+                    {
+                        groupIndex = parsedIndex;
+                    }
+
+                    Regex regex = new(pattern);
+                    string currentBranchName = Module.GetSelectedBranch();
+                    MatchCollection matches = regex.Matches(currentBranchName);
+
+                    if (matches.Count > 0 && matches[0].Groups.Count > groupIndex)
+                    {
+                        string generatedName = matches[0].Groups[groupIndex].Value;
+                        message = message.Replace(regexMatch.Groups[0].Value, generatedName);
+                    }
+                    else
+                    {
+                        message = message.Replace(regexMatch.Groups[0].Value, "");
+                    }
+                }
+            }
+            catch
+            {
+            }
+        }
+
+        ReplaceMessage(message);
     }
 
     private void RescanChanges()
@@ -2566,21 +2560,21 @@
                     return false;
                 }
 
-                ToolStripMenuItem toolStripItem = new(item.Name, item.Icon);
-                toolStripItem.Click += delegate
-                {
-                    try
+                    ToolStripMenuItem toolStripItem = new(item.Name, item.Icon);
+                    toolStripItem.Click += delegate
                     {
-                        ReplaceMessage(item.Text);
-                        Message.Focus();
-                    }
-                    catch
-                    {
-                    }
-                };
-                commitTemplatesToolStripMenuItem.DropDownItems.Add(toolStripItem);
-                return true;
-            }
+                        try
+                        {
+                            ReplaceMessage(item.Text);
+                            Message.Focus();
+                        }
+                        catch
+                        {
+                        }
+                    };
+                    commitTemplatesToolStripMenuItem.DropDownItems.Add(toolStripItem);
+                    return true;
+                }
 
             void AddSeparator()
             {
@@ -2612,12 +2606,7 @@
 
                         if (Message.Text.Length == 0)
                         {
-<<<<<<< HEAD
-                            ReplaceMessage(item.Text, item.IsRegex);
-                            Message.Focus();
-=======
                             Message.Text = title;
->>>>>>> 1cf12ebc
                         }
                         else
                         {
