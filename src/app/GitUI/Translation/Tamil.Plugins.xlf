--- conflicted
+++ resolved
@@ -986,11 +986,7 @@
       </trans-unit>
       <trans-unit id="TokenManagementLink.Text">
         <source>Go to token management page</source>
-<<<<<<< HEAD
-        <target>கிள்ளாகு மேலாண்மை பக்கத்திற்குச் செல்</target>
-=======
         <target>கிள்ளாக்கு மேலாண்மை பக்கத்திற்குச் செல்</target>
->>>>>>> b280bed4
         
       </trans-unit>
       <trans-unit id="label1.Text">
@@ -1000,11 +996,7 @@
       </trans-unit>
       <trans-unit id="label2.Text">
         <source>Api Token</source>
-<<<<<<< HEAD
-        <target>பநிஇ கிள்ளாகு</target>
-=======
         <target>பநிஇ கிள்ளாக்கு</target>
->>>>>>> b280bed4
         
       </trans-unit>
       <trans-unit id="label3.Text">
