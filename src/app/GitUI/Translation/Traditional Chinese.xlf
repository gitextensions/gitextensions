<?xml version="1.0" ?><xliff xmlns:xsi="http://www.w3.org/2001/XMLSchema-instance" xmlns:xsd="http://www.w3.org/2001/XMLSchema" version="1.0" GitExVersion="">
  <file datatype="plaintext" original="AdvancedSettingsPage" source-language="en" target-language="zh-Hant">
    <body>
      <trans-unit id="$this.Text">
        <source>Advanced</source>
        <target>對此提交進行...</target>
        
      </trans-unit>
      <trans-unit id="CheckoutGB.Text">
        <source>Checkout</source>
        <target>簽出</target>
        
      </trans-unit>
      <trans-unit id="GeneralGB.Text">
        <source>General</source>
        <target>一般</target>
        
      </trans-unit>
      <trans-unit id="chkAlwaysShowAdvOpt.Text">
        <source>Always show advanced options</source>
        <target>永遠顯示進階選項</target>
        
      </trans-unit>
      <trans-unit id="chkAlwaysShowCheckoutDlg.Text">
        <source>Always show checkout dialog</source>
        <target>永遠顯示Checkout對話方塊</target>
        
      </trans-unit>
      <trans-unit id="chkAutoNormaliseBranchName.Text">
        <source>Auto normalise branch name</source>
        <target>分支名稱標準自動化</target>
        
      </trans-unit>
      <trans-unit id="chkAutoNormaliseBranchName.ToolTipText">
        <source>Controls whether branch name should be automatically normalised as per git branch naming rules.
If enabled, any illegal symbols will be replaced with the replacement symbol of your choice.</source>
        <target>控制是否應根據 Git 分支命名規則自動正規化分支名稱。若啟用，任何非法符號將被替換為您選擇的替代符號。</target>
        
      </trans-unit>
      <trans-unit id="chkCheckForRCVersions.Text">
        <source>Check for release candidate versions</source>
        <target>檢查候選發佈版本</target>
        
      </trans-unit>
      <trans-unit id="chkCheckForUpdates.Text">
        <source>Check for updates weekly</source>
        <target>每週檢查更新</target>
        
      </trans-unit>
      <trans-unit id="chkCommitAndPushForcedWhenAmend.Text">
        <source>Push forced with lease when Commit &amp;&amp; Push action is performed with Amend option checked</source>
        <target>當已勾選修訂選項時，提交和推送操作會強制使用租約推送</target>
        
      </trans-unit>
      <trans-unit id="chkConsoleEmulator.Text">
        <source>Use Console Emulator for console output in command dialogs</source>
        <target>在命令對話方塊中使用控制台模擬器輸出</target>
        
      </trans-unit>
      <trans-unit id="chkConsoleEmulator.ToolTipText">
        <source>Controls how console programs output is displayed in command progress dialogs, like Clone or Pull.

If yes, embeds the fully functional console emulator. This is experimental and might have side-effects.
If no, redirects select strings from stdout/stderr into an edit box. This is the classic mode.

Turn off if you experience problems with the console emulator.</source>
        <target>控制命令進度對話框中的控制台程式輸出顯示方式，例如 Clone 或 Pull。

若選擇是，將嵌入完整功能的控制台模擬器。這是實驗性功能，可能會有副作用。 若選擇否，將部分字串從 stdout/stderr 重定向至編輯框。這是經典模式。

若您在使用控制台模擬器時遇到問題，請關閉此選項。</target>
        
      </trans-unit>
      <trans-unit id="chkDontSHowHelpImages.Text">
        <source>Don't show help images</source>
        <target>不顯示說明圖片</target>
        
      </trans-unit>
      <trans-unit id="chkUseLocalChangesAction.Text">
        <source>Use last chosen &quot;local changes&quot; action as default action.
This action will be performed without warning while checking out branch.</source>
        <target>在checkout branch時預設使用上次的&quot;本地變更&quot;行為而不提示</target>
        
      </trans-unit>
      <trans-unit id="grpCommit.Text">
        <source>Commit</source>
        <target>提交</target>
        
      </trans-unit>
      <trans-unit id="grpUpdates.Text">
        <source>Updates</source>
        <target>更新</target>
        
      </trans-unit>
      <trans-unit id="label1.Text">
        <source>Symbol to use:</source>
        <target>可用的标识</target>
        
      </trans-unit>
    </body>
  </file>
  <file datatype="plaintext" original="AppearanceFontsSettingsPage" source-language="en" target-language="zh-Hant">
    <body>
      <trans-unit id="$this.Text">
        <source>Fonts</source>
        <target>字型</target>
        
      </trans-unit>
      <trans-unit id="ShowEolMarkerAsGlyph.Text">
        <source>Show end-of-line markers as glyph instead of &quot;\r\n&quot; etc.</source>
        <target>以符號方式顯示行尾標記，而不是顯示 &quot;\r\n&quot; 等等。</target>
        
      </trans-unit>
      <trans-unit id="applicationFontChangeButton.Text">
        <source>font name</source>
        <target>字型名稱</target>
        
      </trans-unit>
      <trans-unit id="commitFontChangeButton.Text">
        <source>font name</source>
        <target>字型名稱</target>
        
      </trans-unit>
      <trans-unit id="diffFontChangeButton.Text">
        <source>font name</source>
        <target>字型名稱</target>
        
      </trans-unit>
      <trans-unit id="gbFonts.Text">
        <source>Fonts (restart required)</source>
        <target>字型 (需要重新啟動)</target>
        
      </trans-unit>
      <trans-unit id="label26.Text">
        <source>Application font</source>
        <target>應用程式字型</target>
        
      </trans-unit>
      <trans-unit id="label34.Text">
        <source>Commit font</source>
        <target>提交字型</target>
        
      </trans-unit>
      <trans-unit id="label36.Text">
        <source>Monospace font</source>
        <target>等寬字型</target>
        
      </trans-unit>
      <trans-unit id="label56.Text">
        <source>Code font</source>
        <target>程式碼字型</target>
        
      </trans-unit>
      <trans-unit id="monospaceFontChangeButton.Text">
        <source>font name</source>
        <target>字體名稱</target>
        
      </trans-unit>
    </body>
  </file>
  <file datatype="plaintext" original="AppearanceSettingsPage" source-language="en" target-language="zh-Hant">
    <body>
      <trans-unit id="$this.Text">
        <source>Appearance</source>
        <target>外觀</target>
        
      </trans-unit>
      <trans-unit id="ClearImageCache.Text">
        <source>Clear image cache</source>
        <target>清除圖片快取</target>
        
      </trans-unit>
      <trans-unit id="ShowAuthorAvatarInCommitGraph.Text">
        <source>Show author's avatar column in the commit graph</source>
        <target>在提交信息视图中显示作者头像列</target>
        
      </trans-unit>
      <trans-unit id="ShowAuthorAvatarInCommitInfo.Text">
        <source>Show author's avatar in the commit info view</source>
        <target>在提交檢視畫面顯示提交者的Avatar圖片</target>
        
      </trans-unit>
      <trans-unit id="_avatarProviderTooltip.Text">
        <source>The avatar provider defines the source for user-defined avatar images.
The &quot;Default&quot; provider uses GitHub and Gravatar,
the &quot;Custom&quot; provider allows you to set custom provider URLs and
&quot;None&quot; disables user-defined avatars.

Click this info icon for more details.</source>
        <target>头像提供者定义了用户定义的头像的来源。
“默认”使用GitHub和Gravatar，
&quot;自定义&quot;允许你设置自定义的URLs，
&quot;无&quot; 禁用用户定义头像。

点击此信息图标以获取更多详细信息。</target>
        
      </trans-unit>
      <trans-unit id="_noDictFile.Text">
        <source>None</source>
        <target>無</target>
        
      </trans-unit>
      <trans-unit id="_noDictFilesFound.Text">
        <source>No dictionary files found in: {0}</source>
        <target>資料夾中找不到檔案: {0}</target>
        
      </trans-unit>
      <trans-unit id="_noImageServiceTooltip.Text">
        <source>A default image, if the provider has no image for the email address.

Click this info icon for more details.</source>
        <target>图片提供源没有对应邮箱地址的图片时显示的默认图片。

点击此信息图标以获取更多详细信息。</target>
        
      </trans-unit>
      <trans-unit id="chkEnableAutoScale.Text">
        <source>Auto scale user interface when high DPI is used</source>
        <target>高解析度時自動縮放UI</target>
        
      </trans-unit>
      <trans-unit id="chkShowCurrentBranchInVisualStudio.Text">
        <source>Show current branch in Visual Studio</source>
        <target>在VS顯示當前分支</target>
        
      </trans-unit>
      <trans-unit id="chkShowRelativeDate.Text">
        <source>Show relative date instead of full date</source>
        <target>顯示相對日期，而不是​​完整的日期</target>
        
      </trans-unit>
      <trans-unit id="chkShowRepoCurrentBranch.Text">
        <source>Show current branch names in the dashboard and the recent repositories dropdown menu</source>
        <target>在仪表板和最近的存储库下拉菜单中显示当前分支名称</target>
        
      </trans-unit>
      <trans-unit id="downloadDictionary.Text">
        <source>Download dictionary</source>
        <target>下載字典</target>
        
      </trans-unit>
      <trans-unit id="gbAuthorImages.Text">
        <source>&amp;Author images</source>
        <target>作者頭像(&amp;A)</target>
        
      </trans-unit>
      <trans-unit id="gbGeneral.Text">
        <source>&amp;General</source>
        <target>一般設定(&amp;G)</target>
        
      </trans-unit>
      <trans-unit id="gbLanguages.Text">
        <source>&amp;Language</source>
        <target>語言選擇(&amp;L)</target>
        
      </trans-unit>
      <trans-unit id="helpTranslate.Text">
        <source>Help translate</source>
        <target>幫忙翻譯</target>
        
      </trans-unit>
      <trans-unit id="lblAvatarProvider.Text">
        <source>Avatar provider</source>
        <target>头像源</target>
        
      </trans-unit>
      <trans-unit id="lblCacheDays.Text">
        <source>Cache images (days)</source>
        <target>隱藏圖片(每天)</target>
        
      </trans-unit>
      <trans-unit id="lblCustomAvatarTemplate.Text">
        <source>Custom avatar template</source>
        <target>自定义头像模板</target>
        
      </trans-unit>
      <trans-unit id="lblLanguage.Text">
        <source>Language (restart required)</source>
        <target>語言（需要重新啟動）</target>
        
      </trans-unit>
      <trans-unit id="lblNoImageService.Text">
        <source>Fallback generated avatar style</source>
        <target>默认头像风格</target>
        
      </trans-unit>
      <trans-unit id="lblSpellingDictionary.Text">
        <source>Dictionary for spelling checker</source>
        <target>拼字檢查字典檔</target>
        
      </trans-unit>
      <trans-unit id="truncateLongFilenames.Text">
        <source>Truncate long filenames</source>
        <target>截斷長檔名</target>
        
      </trans-unit>
      <trans-unit id="truncatePathMethod.Item0">
        <source>None</source>
        <target>無</target>
        
      </trans-unit>
      <trans-unit id="truncatePathMethod.Item1">
        <source>Compact</source>
        <target>压缩</target>
        
      </trans-unit>
      <trans-unit id="truncatePathMethod.Item2">
        <source>Trim start</source>
        <target>去开始空格</target>
        
      </trans-unit>
      <trans-unit id="truncatePathMethod.Item3">
        <source>Filename only</source>
        <target>只保留文件名</target>
        
      </trans-unit>
    </body>
  </file>
  <file datatype="plaintext" original="AvatarControl" source-language="en" target-language="zh-Hant">
    <body>
      <trans-unit id="avatarProviderToolStripMenuItem.Text">
        <source>Avatar provider</source>
        <target>头像源</target>
        
      </trans-unit>
      <trans-unit id="clearImagecacheToolStripMenuItem.Text">
        <source>Clear image cache</source>
        <target>清除圖片緩存</target>
        
      </trans-unit>
      <trans-unit id="fallbackAvatarStyleToolStripMenuItem.Text">
        <source>Fallback generated avatar style</source>
        <target>默认头像风格</target>
        
      </trans-unit>
      <trans-unit id="registerGravatarToolStripMenuItem.Text">
        <source>Register at gravatar.com</source>
        <target>在gravatar.com註冊</target>
        
      </trans-unit>
    </body>
  </file>
  <file datatype="plaintext" original="BlameControl" source-language="en" target-language="zh-Hant">
    <body>
      <trans-unit id="_blameActualPreviousRevision.Text">
        <source>&amp;Blame previous revision</source>
        
      </trans-unit>
      <trans-unit id="_blameVisiblePreviousRevision.Text">
        <source>&amp;Blame previous visible revision</source>
        
      </trans-unit>
      <trans-unit id="allCommitInfoToolStripMenuItem.Text">
        <source>&amp;All commit info</source>
        
      </trans-unit>
      <trans-unit id="blamePreviousRevisionToolStripMenuItem.Text">
        <source>Blame previous revision</source>
        <target>追溯上一個版本</target>
        
      </trans-unit>
      <trans-unit id="blameRevisionToolStripMenuItem.Text">
        <source>Blame &amp;this revision</source>
        
      </trans-unit>
      <trans-unit id="commitHashToolStripMenuItem.Text">
        <source>Commit &amp;hash</source>
        
      </trans-unit>
      <trans-unit id="commitMessageToolStripMenuItem.Text">
        <source>Commit &amp;message</source>
        
      </trans-unit>
      <trans-unit id="copyToClipboardToolStripMenuItem.Text">
        <source>&amp;Copy to clipboard</source>
        
      </trans-unit>
      <trans-unit id="showChangesToolStripMenuItem.Text">
        <source>&amp;Show changes</source>
        
      </trans-unit>
    </body>
  </file>
  <file datatype="plaintext" original="BlameViewerSettingsPage" source-language="en" target-language="zh-Hant">
    <body>
      <trans-unit id="$this.Text">
        <source>Blame viewer</source>
        <target>責怪檢視器</target>
        
      </trans-unit>
      <trans-unit id="_blameWarningTooltip.Text">
        <source>Could prevent blame to calculate the accurate line number when blaming previous revisions.</source>
        <target>在指责之前的修订版本中，可以防止归咎于计算准确的行号。</target>
        
      </trans-unit>
      <trans-unit id="cbDetectMoveAndCopyInAllFiles.Text">
        <source>Detect moved or copied lines from all files in same commit</source>
        <target>检测同一提交中所有文件中的移动或复制行</target>
        
      </trans-unit>
      <trans-unit id="cbDetectMoveAndCopyInThisFile.Text">
        <source>Detect moved or copied lines within blamed file</source>
        <target>在归咎文件中检测移动或复制的行</target>
        
      </trans-unit>
      <trans-unit id="cbDisplayAuthorFirst.Text">
        <source>Display author first</source>
        <target>首先显示作者</target>
        
      </trans-unit>
      <trans-unit id="cbIgnoreWhitespace.Text">
        <source>Ignore whitespace</source>
        <target>忽略空白（空行和空格）</target>
        
      </trans-unit>
      <trans-unit id="cbShowAuthor.Text">
        <source>Show author</source>
        <target>显示作者</target>
        
      </trans-unit>
      <trans-unit id="cbShowAuthorAvatar.Text">
        <source>Show author avatar</source>
        <target>显示作者头像</target>
        
      </trans-unit>
      <trans-unit id="cbShowAuthorDate.Text">
        <source>Show author date</source>
        <target>顯示作者日期</target>
        
      </trans-unit>
      <trans-unit id="cbShowAuthorTime.Text">
        <source>Show author time</source>
        <target>显示创作时间</target>
        
      </trans-unit>
      <trans-unit id="cbShowLineNumbers.Text">
        <source>Show line numbers</source>
        <target>显示行数</target>
        
      </trans-unit>
      <trans-unit id="cbShowOriginalFilePath.Text">
        <source>Show original file path</source>
        <target>显示原文件路径</target>
        
      </trans-unit>
      <trans-unit id="groupBoxBlameSettings.Text">
        <source>Blame settings</source>
        <target>追溯设置</target>
        
      </trans-unit>
      <trans-unit id="groupBoxDisplayResult.Text">
        <source>Display result settings</source>
        <target>显示结果设置</target>
        
      </trans-unit>
    </body>
  </file>
  <file datatype="plaintext" original="BranchComboBox" source-language="en" target-language="zh-Hant">
    <body>
      <trans-unit id="_branchCheckoutError.Text">
        <source>Branch '{0}' is not selectable, this branch has been removed from the selection.</source>
        <target>因Branch '{0}'被移除了而無法選擇</target>
        
      </trans-unit>
    </body>
  </file>
  <file datatype="plaintext" original="BranchMenuItemsStrings" source-language="en" target-language="zh-Hant">
    <body>
      <trans-unit id="Checkout.Text">
        <source>Chec&amp;kout branch...</source>
        <target>切換分支(&amp;K)...</target>
        
      </trans-unit>
      <trans-unit id="CheckoutTooltip.Text">
        <source>Checkout this branch</source>
        <target>查看此分支</target>
        
      </trans-unit>
      <trans-unit id="CreateTooltip.Text">
        <source>Create a local branch from this branch</source>
        <target>建立此分支的本機分支</target>
        
      </trans-unit>
      <trans-unit id="Delete.Text">
        <source>&amp;Delete branch...</source>
        <target>刪除分支(&amp;D)...</target>
        
      </trans-unit>
      <trans-unit id="MergeTooltip.Text">
        <source>Merge this branch into current branch</source>
        <target>合併至目前分支</target>
        
      </trans-unit>
      <trans-unit id="Rebase.Text">
        <source>&amp;Rebase current branch on this branch...</source>
        <target>在這個分支上重新基於當前分支(&amp;R)...</target>
        
      </trans-unit>
      <trans-unit id="RebaseTooltip.Text">
        <source>Rebase current branch on this branch</source>
        <target>在這個分支上重新基於當前分支</target>
        
      </trans-unit>
      <trans-unit id="RenameTooltip.Text">
        <source>Rename this branch</source>
        <target>重新命名此分支</target>
        
      </trans-unit>
      <trans-unit id="ResetTooltip.Text">
        <source>Reset current branch to here</source>
        <target>回復當前到這裡</target>
        
      </trans-unit>
    </body>
  </file>
  <file datatype="plaintext" original="BranchSelector" source-language="en" target-language="zh-Hant">
    <body>
      <trans-unit id="LocalBranch.Text">
        <source>Local branch</source>
        <target>本機分支</target>
        
      </trans-unit>
      <trans-unit id="Remotebranch.Text">
        <source>Remote branch</source>
        <target>遠端分支</target>
        
      </trans-unit>
      <trans-unit id="label1.Text">
        <source>Select branch</source>
        <target>選擇分支</target>
        
      </trans-unit>
    </body>
  </file>
  <file datatype="plaintext" original="BugReportForm" source-language="en" target-language="zh-Hant">
    <body>
      <trans-unit id="IgnoreButton.Text">
        <source>&amp;Ignore</source>
        <target>忽略(&amp;I)</target>
        
      </trans-unit>
      <trans-unit id="_noReproStepsSuppliedErrorMessage.Text">
        <source>Please provide as much as information as possible to help the developers solve this issue.</source>
        <target>请提供尽可能多的信息来帮助开发者解决此问题。</target>
        
      </trans-unit>
      <trans-unit id="_submitGitHubMessage.Text">
        <source>Give as much as information as possible please to help the developers solve this issue. Otherwise, your issue ticket may be closed without any follow-up from the developers.

Because of this, make sure to fill in all the fields in the report template please.

Send report?</source>
        <target>請提供盡可能多的「資訊」，以協助開發人員解決此問題。否則，您的問題單可能會在無任何開發人員跟進的情況下被關閉。

因此，請確保填寫報告範本中的所有欄位。

送出報告？</target>
        
      </trans-unit>
      <trans-unit id="_title.Text">
        <source>Error Report</source>
        <target>错误报告</target>
        
      </trans-unit>
      <trans-unit id="_toolTipCopy.Text">
        <source>Copy the issue details into clipboard</source>
        <target>复制此问题细节信息到剪贴板</target>
        
      </trans-unit>
      <trans-unit id="_toolTipQuit.Text">
        <source>Quit application without reporting the issue</source>
        <target>不报告问题而退出应用</target>
        
      </trans-unit>
      <trans-unit id="_toolTipSendQuit.Text">
        <source>Report the issue to GitHub and quit application.
A valid GitHub account is required</source>
        <target>向 GitHub 报告问题后退出应用。
需要有效的GitHub账号</target>
        
      </trans-unit>
      <trans-unit id="applicationLabel.Text">
        <source>Application:</source>
        <target>应用程序：</target>
        
      </trans-unit>
      <trans-unit id="btnCopy.Text">
        <source>&amp;Copy</source>
        <target>复制 &amp;C</target>
        
      </trans-unit>
      <trans-unit id="btnCopy.toolTip">
        <source>Copy the issue details into clipboard</source>
        <target>將問題詳細資訊複製到剪貼簿</target>
        
      </trans-unit>
      <trans-unit id="contentsLabel.Text">
        <source>Double-click an item to open it with the associated program.</source>
        <target>双击一个目标后用关联的程序打开它。</target>
        
      </trans-unit>
      <trans-unit id="dateTimeLabel.Text">
        <source>Date/Time:</source>
        <target>日期/时间：</target>
        
      </trans-unit>
      <trans-unit id="descriptionColumnHeader.Text">
        <source>Description</source>
        <target>說明</target>
        
      </trans-unit>
      <trans-unit id="errorDescriptionLabel.Text">
        <source>Please add a brief description (in English) of how we can reproduce the error:</source>
        <target>请添加如何重现此错误的简要描述（使用英语）：</target>
        
      </trans-unit>
      <trans-unit id="exceptionTabPage.Text">
        <source>Exception</source>
        <target>异常</target>
        
      </trans-unit>
      <trans-unit id="exceptionTypeLabel.Text">
        <source>Exception Type:</source>
        <target>异常类型：</target>
        
      </trans-unit>
      <trans-unit id="generalTabPage.Text">
        <source>General</source>
        <target>一般</target>
        
      </trans-unit>
      <trans-unit id="nameColumnHeader.Text">
        <source>Name</source>
        <target>名稱</target>
        
      </trans-unit>
      <trans-unit id="previewLabel.Text">
        <source>Preview:</source>
        <target>预览：</target>
        
      </trans-unit>
      <trans-unit id="quitButton.Text">
        <source>&amp;Quit</source>
        <target>退出 &amp;Q</target>
        
      </trans-unit>
      <trans-unit id="quitButton.toolTip">
        <source>Quit application without reporting the issue</source>
        <target>退出應用程式，並不報告問題。</target>
        
      </trans-unit>
      <trans-unit id="reportContentsTabPage.Text">
        <source>Report Contents</source>
        <target>报告内容</target>
        
      </trans-unit>
      <trans-unit id="sendAndQuitButton.Text">
        <source>&amp;Send and Quit</source>
        <target>保存并退出 &amp;S</target>
        
      </trans-unit>
      <trans-unit id="sendAndQuitButton.toolTip">
        <source>Report the issue to GitHub and quit application.
A valid GitHub account is required</source>
        <target>將問題回報至 GitHub 並結束應用程式。
 需要有效的GitHub 帳號。</target>
        
      </trans-unit>
      <trans-unit id="sizeColumnHeader.Text">
        <source>Size</source>
        <target>大小</target>
        
      </trans-unit>
      <trans-unit id="targetSiteLabel.Text">
        <source>Target Site:</source>
        <target>目标站点：</target>
        
      </trans-unit>
      <trans-unit id="warningLabel.Text">
        <source>The application has crashed and it will now be terminated. If you click Quit, the application will close immediately. If you click Send and Quit, the application will close and a bug report will be sent.</source>
        <target>应用已经崩溃并准备终止。如果你点击“退出”，应用会立即关闭。如果你点击“发送并退出”，应用将关闭并发送一份缺陷报告。</target>
        
      </trans-unit>
    </body>
  </file>
  <file datatype="plaintext" original="BuildServerIntegrationSettingsPage" source-language="en" target-language="zh-Hant">
    <body>
      <trans-unit id="$this.Text">
        <source>Build server integration</source>
        <target>build server整合</target>
        
      </trans-unit>
      <trans-unit id="_noneItem.Text">
        <source>None</source>
        <target>無</target>
        
      </trans-unit>
      <trans-unit id="checkBoxEnableBuildServerIntegration.Text">
        <source>Enable build server integration</source>
        <target>開啟build server整合</target>
        
      </trans-unit>
      <trans-unit id="checkBoxShowBuildResultPage.Text">
        <source>Show build result page</source>
        <target>显示构建结果页面</target>
        
      </trans-unit>
      <trans-unit id="labelBuildServerSettingsInfo.Text">
        <source>Git Extensions can integrate with build servers to supply per-commit Continuous Integration information.</source>
        <target>Git Extensions可整合build server，提供每次commit時的Continuous Integration資訊</target>
        
      </trans-unit>
      <trans-unit id="labelBuildServerType.Text">
        <source>Build server type</source>
        <target>build server類型</target>
        
      </trans-unit>
    </body>
  </file>
  <file datatype="plaintext" original="ChecklistSettingsPage" source-language="en" target-language="zh-Hant">
    <body>
      <trans-unit id="$this.Text">
        <source>Checklist</source>
        <target>清單</target>
        
      </trans-unit>
      <trans-unit id="CheckAtStartup.Text">
        <source>Check settings at startup (disables automatically if all settings are correct)</source>
        <target>在啟動時檢查設定（如果所有設定均正確則自動禁用）</target>
        
      </trans-unit>
      <trans-unit id="DiffTool_Fix.Text">
        <source>Repair</source>
        <target>修復</target>
        
      </trans-unit>
      <trans-unit id="GcmDetectedFix.Text">
        <source>Repair</source>
        <target>修復</target>
        
      </trans-unit>
      <trans-unit id="GitBinFound_Fix.Text">
        <source>Repair</source>
        <target>修復</target>
        
      </trans-unit>
      <trans-unit id="GitExtensionsInstall_Fix.Text">
        <source>Repair</source>
        <target>修復</target>
        
      </trans-unit>
      <trans-unit id="GitFound_Fix.Text">
        <source>Repair</source>
        <target>修復</target>
        
      </trans-unit>
      <trans-unit id="MergeTool_Fix.Text">
        <source>Repair</source>
        <target>修復</target>
        
      </trans-unit>
      <trans-unit id="Rescan.Text">
        <source>Save and rescan</source>
        <target>保存並重新掃描</target>
        
      </trans-unit>
      <trans-unit id="ShellExtensionsRegistered_Fix.Text">
        <source>Repair</source>
        <target>修復</target>
        
      </trans-unit>
      <trans-unit id="SshConfig_Fix.Text">
        <source>Repair</source>
        <target>修復</target>
        
      </trans-unit>
      <trans-unit id="UserNameSet_Fix.Text">
        <source>Repair</source>
        <target>修復</target>
        
      </trans-unit>
      <trans-unit id="_adviceDiffToolConfiguration.Text">
        <source>You should configure a diff tool to show file diff in external program.</source>
        <target>你需要在外部程序中配置一个比较工具来显示文件差异。</target>
        
      </trans-unit>
      <trans-unit id="_configureMergeTool.Text">
        <source>You need to configure merge tool in order to solve merge conflicts.</source>
        <target>你需要配置合并工具来解决这些合并冲突。</target>
        
      </trans-unit>
      <trans-unit id="_customMergeToolXConfigured.Text">
        <source>There is a custom mergetool configured: {0}</source>
        <target>已設定merge工具：</target>
        
      </trans-unit>
      <trans-unit id="_diffToolXConfigured.Text">
        <source>There is a difftool configured: {0}</source>
        <target>已設定diff工具：</target>
        
      </trans-unit>
      <trans-unit id="_emailSet.Text">
        <source>A username and an email address are configured.</source>
        <target>已設定username和email</target>
        
      </trans-unit>
      <trans-unit id="_gcmDetectedCaption.Text">
        <source>Obsolete git-credential-winstore.exe detected</source>
        <target>检测到过时的git-credential-winstore.exe</target>
        
      </trans-unit>
      <trans-unit id="_gitCanBeRun.Text">
        <source>Git can be run using: {0}</source>
        <target>Git可使用: {0}</target>
        
      </trans-unit>
      <trans-unit id="_gitCanBeRunCaption.Text">
        <source>Locate git</source>
        <target>Git位置</target>
        
      </trans-unit>
      <trans-unit id="_gitNotFound.Text">
        <source>Git not found. To solve this problem you can set the correct path in settings.</source>
        <target>找不到Git. 請設定正確路徑以解決此問題</target>
        
      </trans-unit>
      <trans-unit id="_gitVersionFound.Text">
        <source>Git {0} is found on your computer.</source>
        <target>Git {0} 已找到</target>
        
      </trans-unit>
      <trans-unit id="_languageConfigured.Text">
        <source>The configured language is {0}.</source>
        <target>語言已設定為 {0}</target>
        
      </trans-unit>
      <trans-unit id="_linuxToolsShNotFound.Text">
        <source>The path to linux tools (sh) could not be found automatically.
Please make sure there are linux tools installed (through Git for Windows or cygwin) or set the correct path manually.</source>
        <target>程式無法找到 Linux 工具 (sh) 所在位置。請確定已經安裝可用的 Linux 工具，如 Git for Windows 或 Cygwin，或者手動設定工具的正確位置</target>
        
      </trans-unit>
      <trans-unit id="_linuxToolsShNotFoundCaption.Text">
        <source>Locate linux tools</source>
        <target>Linux工具(sh)位置</target>
        
      </trans-unit>
      <trans-unit id="_linuxToolsSshFound.Text">
        <source>Linux tools (sh) found on your computer.</source>
        <target>Linux工具(sh)已找到</target>
        
      </trans-unit>
      <trans-unit id="_linuxToolsSshNotFound.Text">
        <source>Linux tools (sh) not found. To solve this problem you can set the correct path in settings.</source>
        <target>找不到Linux工具(sh), 請設定正確路徑</target>
        
      </trans-unit>
      <trans-unit id="_mergeToolXConfigured.Text">
        <source>There is a mergetool configured: {0}</source>
        <target>已配置合并工具：{0}</target>
        
      </trans-unit>
      <trans-unit id="_mergeToolXConfiguredNeedsCmd.Text">
        <source>{0} is configured as mergetool, this is a custom mergetool and needs a custom cmd to be configured.</source>
        <target>已設定merge工具為{0}, 需要提供自訂cmd</target>
        
      </trans-unit>
      <trans-unit id="_noDiffToolConfiguredCaption.Text">
        <source>Difftool</source>
        <target>Difftool</target>
        
      </trans-unit>
      <trans-unit id="_noEmailSet.Text">
        <source>You need to configure a username and an email address.</source>
        <target>您必須設定username和email</target>
        
      </trans-unit>
      <trans-unit id="_noLanguageConfigured.Text">
        <source>There is no language configured for Git Extensions.</source>
        <target>沒有設定語言</target>
        
      </trans-unit>
      <trans-unit id="_notRecommendedGitVersion.Text">
        <source>Git found but version {0} is older than recommended. Upgrade to version {1} or later</source>
        <target>已定位到Git，但版本 {0} 比推荐版本低，请更新到 {1} 或更高版本</target>
        
      </trans-unit>
      <trans-unit id="_opensshUsed.Text">
        <source>Default SSH client, OpenSSH, will be used. (commandline window will appear on pull, push and clone operations)</source>
        <target>將使用預設的SSH客戶端OpenSSH.(pull, push和clone時會出現命令列視窗)</target>
        
      </trans-unit>
      <trans-unit id="_otherSshClient.Text">
        <source>Other SSH client configured: {0}.</source>
        <target>配置的其他 SSH 客户端: {0}.</target>
        
      </trans-unit>
      <trans-unit id="_plinkputtyGenpageantNotFound.Text">
        <source>PuTTY is configured as SSH client but cannot find plink.exe, puttygen.exe or pageant.exe.</source>
        <target>設定了PuTTY為SSH客戶端, 但找不到plink.exe, puttygen.exe 或 pageant.exe</target>
        
      </trans-unit>
      <trans-unit id="_puttyConfigured.Text">
        <source>SSH client PuTTY is configured properly.</source>
        <target>已正確設定PuTTY為SSH客戶端</target>
        
      </trans-unit>
      <trans-unit id="_puttyFoundAuto.Text">
        <source>All paths needed for PuTTY could be automatically found and are set.</source>
        <target>PuTTY需要的所有路徑可以自動被找到並設定</target>
        
      </trans-unit>
      <trans-unit id="_registryKeyGitExtensionsCorrect.Text">
        <source>Git Extensions is properly registered.</source>
        <target>Git Extensions 已成功注册。</target>
        
      </trans-unit>
      <trans-unit id="_registryKeyGitExtensionsFaulty.Text">
        <source>Invalid installation directory stored in [Software\GitExtensions\InstallDir].</source>
        <target>安裝路徑登錄資訊有誤[Software\GitExtensions\InstallDir]</target>
        
      </trans-unit>
      <trans-unit id="_registryKeyGitExtensionsMissing.Text">
        <source>Registry entry missing [Software\GitExtensions\InstallDir].</source>
        <target>找不到登錄值[Software\GitExtensions\InstallDir]</target>
        
      </trans-unit>
      <trans-unit id="_shCanBeRun.Text">
        <source>Command sh can be run using: {0}sh</source>
        <target>sh指令可以在{0}sh執行</target>
        
      </trans-unit>
      <trans-unit id="_shCanBeRunCaption.Text">
        <source>Locate linux tools</source>
        <target>Linux工具位置</target>
        
      </trans-unit>
      <trans-unit id="_shellExtNeedsToBeRegistered.Text">
        <source>{0} needs to be registered in order to use the shell extensions.</source>
        <target>需要安裝權限, 註冊{0}後才可使用右鍵選單</target>
        
      </trans-unit>
      <trans-unit id="_shellExtNoInstalled.Text">
        <source>Shell extensions are not installed. Run the installer to install the shell extensions.</source>
        <target>未整合右鍵選單. 執行安裝程式以註冊右鍵選單</target>
        
      </trans-unit>
      <trans-unit id="_shellExtRegistered.Text">
        <source>Shell extensions registered properly.</source>
        <target>右鍵選單已正常註冊</target>
        
      </trans-unit>
      <trans-unit id="_solveGitCommandFailed.Text">
        <source>The command to run git could not be determined automatically.
Please make sure that Git for Windows is installed or set the correct command manually.</source>
        <target>未自动检测到 git，请确认已安装 Git For Windows或者手工设置。</target>
        
      </trans-unit>
      <trans-unit id="_solveGitCommandFailedCaption.Text">
        <source>Locate git</source>
        <target>Git位置</target>
        
      </trans-unit>
      <trans-unit id="_sshClientNotFound.Text">
        <source>SSH client not found: {0}.</source>
        <target>未找到 SSH 客户端：{0}。</target>
        
      </trans-unit>
      <trans-unit id="_wrongGitVersion.Text">
        <source>Git found but version {0} is not supported. Upgrade to version {1} or later</source>
        <target>找到了Git但版本{0}不支援. 請更新到版本{1}以上</target>
        
      </trans-unit>
      <trans-unit id="label11.Text">
        <source>The checklist below validates the basic settings needed for Git Extensions to work properly.</source>
        <target>以下检查列表校验 Git Extensions 正常工作所必须的基本设置。</target>
        
      </trans-unit>
      <trans-unit id="translationConfig_Fix.Text">
        <source>Repair</source>
        <target>修復</target>
        
      </trans-unit>
    </body>
  </file>
  <file datatype="plaintext" original="ColorsSettingsPage" source-language="en" target-language="zh-Hant">
    <body>
      <trans-unit id="$this.Text">
        <source>Colors</source>
        <target>顏色</target>
        
      </trans-unit>
      <trans-unit id="DefaultThemeName.Text">
        <source>default</source>
        <target>默认</target>
        
      </trans-unit>
      <trans-unit id="DrawNonRelativesGray.Text">
        <source>Draw non relatives graph gray</source>
        <target>把無關者的顏色設為灰色</target>
        
      </trans-unit>
      <trans-unit id="DrawNonRelativesTextGray.Text">
        <source>Draw non relatives text gray</source>
        <target>把無關者的顏色設為灰色</target>
        
      </trans-unit>
      <trans-unit id="FormatUserDefinedThemeName.Text">
        <source>{0}, user-defined</source>
        <target>{0}, 用户自定义</target>
        
      </trans-unit>
      <trans-unit id="MulticolorBranches.Text">
        <source>Multicolor branches</source>
        <target>給分支上多種顏色</target>
        
      </trans-unit>
      <trans-unit id="chkColorblind.Text">
        <source>Colorblind</source>
        <target>色盲</target>
        
      </trans-unit>
      <trans-unit id="chkDrawAlternateBackColor.Text">
        <source>Draw alternate background</source>
        <target>绘制替代背景</target>
        
      </trans-unit>
      <trans-unit id="chkFillRefLabels.Text">
        <source>Fill git ref labels</source>
        <target>填写git参考标签</target>
        
      </trans-unit>
      <trans-unit id="chkHighlightAuthored.Text">
        <source>Highlight authored revisions</source>
        <target>高亮该作者提交的版本</target>
        
      </trans-unit>
      <trans-unit id="chkUseSystemVisualStyle.Text">
        <source>Use system-defined visual style (looks bad with dark colors)</source>
        <target>使用系统默认的配色方案（深色配色方案看起来不好）</target>
        
      </trans-unit>
      <trans-unit id="gbRevisionGraph.Text">
        <source>Revision graph</source>
        <target>版本圖</target>
        
      </trans-unit>
      <trans-unit id="gbTheme.Text">
        <source>Theme</source>
        <target>主题</target>
        
      </trans-unit>
      <trans-unit id="lblRestartNeeded.Text">
        <source>Restart required to apply changes</source>
        <target>需要重新启动才能更改生效</target>
        
      </trans-unit>
      <trans-unit id="sbOpenThemeFolder.Text">
        <source>Open theme folder</source>
        <target>打开主题文件夹</target>
        
      </trans-unit>
      <trans-unit id="tsmiApplicationFolder.Text">
        <source>Application folder</source>
        <target>应用文件夹</target>
        
      </trans-unit>
      <trans-unit id="tsmiUserFolder.Text">
        <source>User folder</source>
        <target>用户文件夹</target>
        
      </trans-unit>
    </body>
  </file>
  <file datatype="plaintext" original="CommitDialogSettingsPage" source-language="en" target-language="zh-Hant">
    <body>
      <trans-unit id="$this.Text">
        <source>Commit dialog</source>
        <target>Commit對話窗</target>
        
      </trans-unit>
      <trans-unit id="cbRememberAmendCommitState.Text">
        <source>Remember 'Amend commit' checkbox on commit form close</source>
        <target>记住提交表单上的“修改提交”复选框</target>
        
      </trans-unit>
      <trans-unit id="chkAutocomplete.Text">
        <source>Provide auto-completion in commit dialog</source>
        <target>在提交窗口启用自动完成功能</target>
        
      </trans-unit>
      <trans-unit id="chkEnsureCommitMessageSecondLineEmpty.Text">
        <source>Ensure the second line of commit message is empty</source>
        <target>确保提交信息第二行是空的</target>
        
      </trans-unit>
      <trans-unit id="chkShowCommitAndPush.Text">
        <source>Commit &amp;&amp; Push</source>
        <target>提交並推送</target>
        
      </trans-unit>
      <trans-unit id="chkShowErrorsWhenStagingFiles.Text">
        <source>Show errors when staging files</source>
        <target>加入(stage)檔案時顯示錯誤</target>
        
      </trans-unit>
      <trans-unit id="chkShowResetAllChanges.Text">
        <source>Reset All Changes</source>
        <target>Reset所有變更</target>
        
      </trans-unit>
      <trans-unit id="chkShowResetWorkTreeChanges.Text">
        <source>Reset Unstaged Changes</source>
        <target>Reset未加入(Unstaged)的變更</target>
        
      </trans-unit>
      <trans-unit id="chkWriteCommitMessageInCommitWindow.Text">
        <source>Compose commit messages in Commit dialog
(otherwise the message will be requested during commit)</source>
        <target>撰寫Commit訊息(否則Commit過程中會要求)</target>
        
      </trans-unit>
      <trans-unit id="groupBoxBehaviour.Text">
        <source>Behaviour</source>
        <target>Commit對話窗行為</target>
        
      </trans-unit>
      <trans-unit id="grpAdditionalButtons.Text">
        <source>Show additional buttons in commit button area</source>
        <target>顯示額外的按鈕</target>
        
      </trans-unit>
      <trans-unit id="lblCommitDialogNumberOfPreviousMessages.Text">
        <source>Number of previous messages in commit dialog</source>
        <target>過往訊息的數量</target>
        
      </trans-unit>
    </body>
  </file>
  <file datatype="plaintext" original="CommitInfo" source-language="en" target-language="zh-Hant">
    <body>
      <trans-unit id="_brokenRefs.Text">
        <source>The repository refs seem to be broken:</source>
        <target>档案库引用似乎已损坏：</target>
        
      </trans-unit>
      <trans-unit id="_copyLink.Text">
        <source>Copy &amp;link ({0})</source>
        <target>复制链接 ({0}) &amp;L</target>
        
      </trans-unit>
      <trans-unit id="_derivesFromNoTag.Text">
        <source>Derives from no tag</source>
        <target>并非从标签派生</target>
        
      </trans-unit>
      <trans-unit id="_derivesFromTag.Text">
        <source>Derives from tag:</source>
        <target>从以下标签派生：</target>
        
      </trans-unit>
      <trans-unit id="_plusCommits.Text">
        <source>commits</source>
        <target>提交</target>
        
      </trans-unit>
      <trans-unit id="_repoFailure.Text">
        <source>Repository failure</source>
        <target>档案库故障</target>
        
      </trans-unit>
      <trans-unit id="_trsLinksRelatedToRevision.Text">
        <source>Related links:</source>
        <target>相關連結:</target>
        
      </trans-unit>
      <trans-unit id="addNoteToolStripMenuItem.Text">
        <source>Add &amp;notes</source>
        <target>添加备注 &amp;N</target>
        
      </trans-unit>
      <trans-unit id="copyCommitInfoToolStripMenuItem.Text">
        <source>&amp;Copy commit info</source>
        <target>复制提交信息 &amp;C</target>
        
      </trans-unit>
      <trans-unit id="copyLinkToolStripMenuItem.Text">
        <source>Copy link</source>
        <target>複製鏈結</target>
        
      </trans-unit>
      <trans-unit id="showContainedInBranchesRemoteIfNoLocalToolStripMenuItem.Text">
        <source>Show remote branches only when no local branch contains this commit</source>
        <target>只在沒有本機分支包含此提交的情況下，顯示遠端分支。 </target>
        
      </trans-unit>
      <trans-unit id="showContainedInBranchesRemoteToolStripMenuItem.Text">
        <source>Show remote branches containing this commit</source>
        <target>顯示包含此提交的遠端分支</target>
        
      </trans-unit>
      <trans-unit id="showContainedInBranchesToolStripMenuItem.Text">
        <source>Show local branches containing this commit</source>
        <target>顯示包含此提交的本機分支</target>
        
      </trans-unit>
      <trans-unit id="showContainedInTagsToolStripMenuItem.Text">
        <source>Show tags containing this commit</source>
        <target>顯示包含此提交的標籤</target>
        
      </trans-unit>
      <trans-unit id="showMessagesOfAnnotatedTagsToolStripMenuItem.Text">
        <source>Show messages of annotated tags</source>
        <target>显示带注解标记的信息</target>
        
      </trans-unit>
      <trans-unit id="showTagThisCommitDerivesFromMenuItem.Text">
        <source>Show the most recent tag this commit derives from</source>
        <target>显示派生该提交的最新标签</target>
        
      </trans-unit>
    </body>
  </file>
  <file datatype="plaintext" original="CommitSummaryUserControl" source-language="en" target-language="zh-Hant">
    <body>
      <trans-unit id="_noRevision.Text">
        <source>No revision</source>
        <target>無版本</target>
        
      </trans-unit>
      <trans-unit id="_notAvailable.Text">
        <source>n/a</source>
        <target>n/a</target>
        
      </trans-unit>
      <trans-unit id="labelAuthorCaption.Text">
        <source>Author:</source>
        <target>作者</target>
        
      </trans-unit>
      <trans-unit id="labelBranchesCaption.Text">
        <source>Branch(es):</source>
        <target>分支：</target>
        
      </trans-unit>
      <trans-unit id="labelDateCaption.Text">
        <source>Commit date:</source>
        <target>commit日期</target>
        
      </trans-unit>
      <trans-unit id="labelTagsCaption.Text">
        <source>Tag(s):</source>
        <target>標籤(s)</target>
        
      </trans-unit>
    </body>
  </file>
  <file datatype="plaintext" original="CommonLogic" source-language="en" target-language="zh-Hant">
    <body>
      <trans-unit id="_cantReadRegistry.Text">
        <source>Git Extensions has insufficient permissions to check the registry.</source>
        <target>Git Extensions没有足够权限检查注册表。</target>
        
      </trans-unit>
      <trans-unit id="_selectFile.Text">
        <source>Select file</source>
        <target>選檔</target>
        
      </trans-unit>
    </body>
  </file>
  <file datatype="plaintext" original="ConfirmationsSettingsPage" source-language="en" target-language="zh-Hant">
    <body>
      <trans-unit id="$this.Text">
        <source>Confirmations</source>
        <target>詢問使用者</target>
        
      </trans-unit>
      <trans-unit id="chkAddTrackingRef.Text">
        <source>Add a tracking reference for newly pushed branch</source>
        <target>為新Pushed Branch加上跟蹤參考</target>
        
      </trans-unit>
      <trans-unit id="chkAmend.Text">
        <source>Amend last commit</source>
        <target>修正最新的Commit</target>
        
      </trans-unit>
      <trans-unit id="chkAutoPopStashAfterCheckout.Text">
        <source>Apply stashed changes after successful checkout (else stash will be popped automatically)</source>
        <target>成功签出后添加上暂存更改（否则将自动删除暂存更改）</target>
        
      </trans-unit>
      <trans-unit id="chkAutoPopStashAfterPull.Text">
        <source>Apply stashed changes after successful pull (else stash will be popped automatically)</source>
        <target>成功拉取后添加上暂存更改（否则将自动删除暂存更改）</target>
        
      </trans-unit>
      <trans-unit id="chkBranchCheckoutConfirmation.Text">
        <source>Checkout branch using left panel</source>
        <target>透過左側面板切換分支</target>
        
      </trans-unit>
      <trans-unit id="chkBranchDeleteUnmerged.Text">
        <source>Delete unmerged branches</source>
        <target>删除未合并的分支</target>
        
      </trans-unit>
      <trans-unit id="chkCommitAfterConflictsResolved.Text">
        <source>Commit changes after conflicts have been resolved</source>
        <target>在衝突解決後提交</target>
        
      </trans-unit>
      <trans-unit id="chkCommitIfNoBranch.Text">
        <source>Commit when no branch is currently checked out (headless state)</source>
        <target>在当前未检出分支状态下提交（无头状态）</target>
        
      </trans-unit>
      <trans-unit id="chkConfirmStashDrop.Text">
        <source>Drop stash</source>
        <target>丟棄本地</target>
        
      </trans-unit>
      <trans-unit id="chkFetchAndPruneAllConfirmation.Text">
        <source>Fetch and prune branches</source>
        <target>提取并修剪分支</target>
        
      </trans-unit>
      <trans-unit id="chkPushNewBranch.Text">
        <source>Push a new branch for the remote</source>
        <target>Push新的Branch到遠端</target>
        
      </trans-unit>
      <trans-unit id="chkRebaseOnTopOfSelectedCommit.Text">
        <source>Rebase on top of selected commit</source>
        <target>在选中的提交上变基</target>
        
      </trans-unit>
      <trans-unit id="chkResolveConflicts.Text">
        <source>Resolve conflicts</source>
        <target>解决冲突</target>
        
      </trans-unit>
      <trans-unit id="chkSecondAbortConfirmation.Text">
        <source>Confirm for the second time to abort a merge</source>
        <target>第二次确认终止合并</target>
        
      </trans-unit>
      <trans-unit id="chkSwitchWorktree.Text">
        <source>Switch worktree</source>
        <target>切换工作树</target>
        
      </trans-unit>
      <trans-unit id="chkUndoLastCommitConfirmation.Text">
        <source>Undo last commit</source>
        <target>復原最後的提交</target>
        
      </trans-unit>
      <trans-unit id="chkUpdateModules.Text">
        <source>Update submodules on checkout</source>
        <target>Checkout時更新子模組</target>
        
      </trans-unit>
      <trans-unit id="gbConfirmations.Text">
        <source>Confirm actions</source>
        <target>确认动作</target>
        
      </trans-unit>
      <trans-unit id="lblGroupBranches.Text">
        <source>Branches:</source>
        <target>分支：</target>
        
      </trans-unit>
      <trans-unit id="lblGroupCommits.Text">
        <source>Commits:</source>
        <target>提交：</target>
        
      </trans-unit>
      <trans-unit id="lblGroupConflictResolution.Text">
        <source>Rebase / conflict resolution:</source>
        <target>变基 / 冲突解决：</target>
        
      </trans-unit>
      <trans-unit id="lblGroupStashes.Text">
        <source>Stash:</source>
        <target>暂存:</target>
        
      </trans-unit>
      <trans-unit id="lblGroupSubmodules.Text">
        <source>Submodules:</source>
        <target>子模块：</target>
        
      </trans-unit>
      <trans-unit id="lblGroupWorktrees.Text">
        <source>Worktrees:</source>
        <target>工作树：</target>
        
      </trans-unit>
    </body>
  </file>
  <file datatype="plaintext" original="ConsoleStyleSettingsPage" source-language="en" target-language="zh-Hant">
    <body>
      <trans-unit id="$this.Text">
        <source>Console style</source>
        <target>控制台类型</target>
        
      </trans-unit>
      <trans-unit id="consoleFontChangeButton.Text">
        <source>font name</source>
        <target>字體名稱</target>
        
      </trans-unit>
      <trans-unit id="groupBoxConsoleSettings.Text">
        <source>Console settings (restart required)</source>
        <target>控制台配置（需要重新启动）</target>
        
      </trans-unit>
      <trans-unit id="label1.Text">
        <source>Console style</source>
        <target>控制台类型</target>
        
      </trans-unit>
      <trans-unit id="lblFontName.Text">
        <source>Font</source>
        <target>字体</target>
        
      </trans-unit>
    </body>
  </file>
  <file datatype="plaintext" original="ControlHotkeys" source-language="en" target-language="zh-Hant">
    <body>
      <trans-unit id="bApply.Text">
        <source>Apply</source>
        <target>套用</target>
        
      </trans-unit>
      <trans-unit id="bClear.Text">
        <source>Clear</source>
        <target>清除</target>
        
      </trans-unit>
      <trans-unit id="bResetToDefaults.Text">
        <source>Reset all Hotkeys to defaults</source>
        <target>回復所有快捷鍵到預設值</target>
        
      </trans-unit>
      <trans-unit id="columnCommand.Text">
        <source>Command</source>
        <target>指令</target>
        
      </trans-unit>
      <trans-unit id="columnKey.Text">
        <source>Key</source>
        <target>键</target>
        
      </trans-unit>
      <trans-unit id="lHotkey.Text">
        <source>Hotkey</source>
        <target>快捷鍵</target>
        
      </trans-unit>
      <trans-unit id="lHotkeyableItems.Text">
        <source>Hotkeyable Items</source>
        <target>可設快捷鍵項目</target>
        
      </trans-unit>
      <trans-unit id="txtHotkey.Text">
        <source>None</source>
        <target>無</target>
        
      </trans-unit>
    </body>
  </file>
  <file datatype="plaintext" original="CreatePullRequestForm" source-language="en" target-language="zh-Hant">
    <body>
      <trans-unit id="$this.Text">
        <source>Create Pull Request</source>
        <target>建立拉取請求</target>
        
      </trans-unit>
      <trans-unit id="_createBtn.Text">
        <source>Create</source>
        <target>建立</target>
        
      </trans-unit>
      <trans-unit id="_strDone.Text">
        <source>Done</source>
        <target>完成</target>
        
      </trans-unit>
      <trans-unit id="_strFailedToCreatePullRequest.Text">
        <source>Failed to create pull request.</source>
        <target>無法建立拉取請求</target>
        
      </trans-unit>
      <trans-unit id="_strFailedToLoadTemplate.Text">
        <source>Failed to load PR template from file.</source>
        
      </trans-unit>
      <trans-unit id="_strLoading.Text">
        <source>Loading...</source>
        <target>正在載入...</target>
        
      </trans-unit>
      <trans-unit id="_strPleaseCloneGitHubRep.Text">
        <source>Please clone GitHub repository before pull request.</source>
        <target>請在pull請求前先clone GitHub repository</target>
        
      </trans-unit>
      <trans-unit id="_strPullRequest.Text">
        <source>Pull request</source>
        <target>拉取需求</target>
        
      </trans-unit>
      <trans-unit id="_strRemoteFailToLoadBranches.Text">
        <source>Fail to load target branches</source>
        <target>无法加载目标分支</target>
        
      </trans-unit>
      <trans-unit id="_strYouMustSpecifyATitle.Text">
        <source>You must specify a title.</source>
        <target>需要指定標題</target>
        
      </trans-unit>
      <trans-unit id="groupBox1.Text">
        <source>Pull request data</source>
        <target>拉取需求資料</target>
        
      </trans-unit>
      <trans-unit id="label1.Text">
        <source>Title:</source>
        <target>標題:</target>
        
      </trans-unit>
      <trans-unit id="label2.Text">
        <source>Body:</source>
        <target>本文:</target>
        
      </trans-unit>
      <trans-unit id="label3.Text">
        <source>Target repository:</source>
        <target>目標版本庫:</target>
        
      </trans-unit>
      <trans-unit id="label4.Text">
        <source>Your branch:</source>
        <target>你的分支:</target>
        
      </trans-unit>
      <trans-unit id="label5.Text">
        <source>Target branch:</source>
        <target>目標分支:</target>
        
      </trans-unit>
    </body>
  </file>
  <file datatype="plaintext" original="Dashboard" source-language="en" target-language="zh-Hant">
    <body>
      <trans-unit id="_cloneFork.Text">
        <source>Clone {0} repository</source>
        <target>複製{0}版本庫</target>
        
      </trans-unit>
      <trans-unit id="_cloneRepository.Text">
        <source>Clone repository</source>
        <target>複製版本庫</target>
        
      </trans-unit>
      <trans-unit id="_createRepository.Text">
        <source>Create new repository</source>
        <target>建立新的版本庫</target>
        
      </trans-unit>
      <trans-unit id="_develop.Text">
        <source>Develop</source>
        <target>開發</target>
        
      </trans-unit>
      <trans-unit id="_donate.Text">
        <source>Donate</source>
        <target>捐贈</target>
        
      </trans-unit>
      <trans-unit id="_issues.Text">
        <source>Issues</source>
        <target>問題</target>
        
      </trans-unit>
      <trans-unit id="_openRepository.Text">
        <source>Open repository</source>
        <target>開啟版本庫</target>
        
      </trans-unit>
      <trans-unit id="_translate.Text">
        <source>Translate</source>
        <target>翻譯</target>
        
      </trans-unit>
      <trans-unit id="lblContribute.Text">
        <source>Contribute</source>
        <target>貢獻</target>
        
      </trans-unit>
    </body>
  </file>
  <file datatype="plaintext" original="DetailedSettingsPage" source-language="en" target-language="zh-Hant">
    <body>
      <trans-unit id="$this.Text">
        <source>Detailed</source>
        <target>詳細資訊</target>
        
      </trans-unit>
      <trans-unit id="PushWindowGB.Text">
        <source>&amp;Push window</source>
        <target>推送窗口</target>
        
      </trans-unit>
      <trans-unit id="addLogMessages.Text">
        <source>Add log messages</source>
        <target>添加日志信息</target>
        
      </trans-unit>
      <trans-unit id="chkMergeGraphLanesHavingCommonParent.Text">
        <source>Merge graph lanes having common parent</source>
        <target>合并具有共同父级的图形通道</target>
        
      </trans-unit>
      <trans-unit id="chkRemotesFromServer.Text">
        <source>Get remote branches directly from the remote</source>
        <target> 从远程直接获取远程分支</target>
        
      </trans-unit>
      <trans-unit id="chkRenderGraphWithDiagonals.Text">
        <source>Render graph with diagonals</source>
        <target>用对角线渲染图形</target>
        
      </trans-unit>
      <trans-unit id="chkStraightenGraphDiagonals.Text">
        <source>Straighten graph diagonals</source>
        <target>拉直图形对角线</target>
        
      </trans-unit>
      <trans-unit id="gbRevisionGraph.Text">
        <source>&amp;Revision graph</source>
        <target>版本图像</target>
        
      </trans-unit>
      <trans-unit id="mergeWindowGroup.Text">
        <source>&amp;Merge window</source>
        <target>&amp;合并窗口</target>
        
      </trans-unit>
    </body>
  </file>
  <file datatype="plaintext" original="DiffViewerSettingsPage" source-language="en" target-language="zh-Hant">
    <body>
      <trans-unit id="$this.Text">
        <source>Diff viewer</source>
        <target>差異檢視工具</target>
        
      </trans-unit>
      <trans-unit id="chkContScrollToNextFileOnlyWithAlt.Text">
        <source>Enable automatic continuous scroll (without ALT button)</source>
        <target>自动连续滚动（不使用Alt键）</target>
        
      </trans-unit>
      <trans-unit id="chkOmitUninterestingDiff.Text">
        <source>Omit uninteresting changes from combined diff</source>
        <target>从组合差异中忽略无价值的更改</target>
        
      </trans-unit>
      <trans-unit id="chkOpenSubmoduleDiffInSeparateWindow.Text">
        <source>Open Submodule Diff in separate window</source>
        <target>在单独的窗口中打开子模块的差异比较</target>
        
      </trans-unit>
      <trans-unit id="chkRememberDiffAppearancePreference.Text">
        <source>Remember the 'Diff appearance' preference</source>
        <target>记住“差异显示”首选项</target>
        
      </trans-unit>
      <trans-unit id="chkRememberDiffAppearancePreference.ToolTipText">
        <source>Diff appearance: patch (default), Git word-diff or Difftastic.</source>
        <target>差异外观：patch（默认），Git word-diff 或 Difftastic。</target>
        
      </trans-unit>
      <trans-unit id="chkRememberIgnoreWhiteSpacePreference.Text">
        <source>Remember the 'Ignore whitespaces' preference</source>
        <target>记住“忽略空白字符”首选项</target>
        
      </trans-unit>
      <trans-unit id="chkRememberNumberOfContextLines.Text">
        <source>Remember the 'Number of context lines' preference</source>
        <target>记住&quot;上下文行的数量&quot;首选项</target>
        
      </trans-unit>
      <trans-unit id="chkRememberShowEntireFilePreference.Text">
        <source>Remember the 'Show entire file' preference</source>
        <target>记住 &quot;显示完整文件&quot; 首选项</target>
        
      </trans-unit>
      <trans-unit id="chkRememberShowNonPrintingCharsPreference.Text">
        <source>Remember the 'Show nonprinting characters' preference</source>
        <target>记住 &quot;显示非打印字符&quot; 首选项</target>
        
      </trans-unit>
      <trans-unit id="chkRememberShowSyntaxHighlightingInDiff.Text">
        <source>Remember the 'Show syntax highlighting' preference</source>
        <target>记住“显示语法高亮”选项</target>
        
      </trans-unit>
      <trans-unit id="chkShowAllCustomDiffTools.Text">
        <source>Show all available difftools</source>
        <target>显示所有可用的对比工具</target>
        
      </trans-unit>
      <trans-unit id="chkShowAllCustomDiffTools.ToolTipText">
        <source>Show all configured difftools in a dropdown.
The primary difftool can still be selected by clicking the main menu entry.</source>
        <target>在下拉列表中显示所有已配置的对比工具。
仍可通过点击主菜单条目来选择主要的对比工具。</target>
        
      </trans-unit>
      <trans-unit id="chkShowDiffForAllParents.Text">
        <source>Show file differences for all parents in browse dialog</source>
        <target>在浏览对话框中显示所有父提交的文件差异</target>
        
      </trans-unit>
      <trans-unit id="chkUseGEThemeGitColoring.Text">
        <source>Reverse background color</source>
        
      </trans-unit>
      <trans-unit id="chkUseGEThemeGitColoring.ToolTipText">
        <source>Color the background at changes (invert colors).</source>
        
      </trans-unit>
      <trans-unit id="chkUseGitColoring.Text">
        <source>Git coloring</source>
        <target>Git着色</target>
        
      </trans-unit>
      <trans-unit id="chkUseGitColoring.ToolTipText">
        <source>Use Git coloring engine to show moved code etc.
</source>
        <target>使用Git着色引擎显示移动的代码等。</target>
        
      </trans-unit>
      <trans-unit id="gbDiffColoring.Text">
        <source>Diff coloring</source>
        <target>Diff着色</target>
        
      </trans-unit>
      <trans-unit id="gbGeneral.Text">
        <source>General</source>
        <target>通用</target>
        
      </trans-unit>
      <trans-unit id="label1.Text">
        <source>Vertical ruler position [chars]</source>
        <target>垂直标尺位置 [chars]</target>
        
      </trans-unit>
    </body>
  </file>
  <file datatype="plaintext" original="EditNetSpell" source-language="en" target-language="zh-Hant">
    <body>
      <trans-unit id="_addToDictionaryText.Text">
        <source>Add to dictionary</source>
        <target>增加字典</target>
        
      </trans-unit>
      <trans-unit id="_autoCompletionText.Text">
        <source>Provide auto completion</source>
        <target>启用自动完成功能</target>
        
      </trans-unit>
      <trans-unit id="_copyMenuItemText.Text">
        <source>Copy</source>
        <target>複製</target>
        
      </trans-unit>
      <trans-unit id="_cutMenuItemText.Text">
        <source>Cut</source>
        <target>剪下</target>
        
      </trans-unit>
      <trans-unit id="_deleteMenuItemText.Text">
        <source>Delete</source>
        <target>刪除</target>
        
      </trans-unit>
      <trans-unit id="_dictionaryText.Text">
        <source>Dictionary</source>
        <target>字典</target>
        
      </trans-unit>
      <trans-unit id="_ignoreWordText.Text">
        <source>Ignore word</source>
        <target>忽略本字</target>
        
      </trans-unit>
      <trans-unit id="_markIllFormedLinesText.Text">
        <source>Mark ill formed lines</source>
        <target>標示不合格式那行</target>
        
      </trans-unit>
      <trans-unit id="_pasteMenuItemText.Text">
        <source>Paste</source>
        <target>貼上</target>
        
      </trans-unit>
      <trans-unit id="_removeWordText.Text">
        <source>Remove word</source>
        <target>移除本字</target>
        
      </trans-unit>
      <trans-unit id="_selectAllMenuItemText.Text">
        <source>Select all</source>
        <target>選擇全部</target>
        
      </trans-unit>
    </body>
  </file>
  <file datatype="plaintext" original="EmptyRepoControl" source-language="en" target-language="zh-Hant">
    <body>
      <trans-unit id="_repoHasNoCommits.Text">
        <source>This repository does not yet contain any commits.</source>
        <target>这个档案库还没有包含任何提交。</target>
        
      </trans-unit>
      <trans-unit id="btnEditGitIgnore.Text">
        <source>Edit .gitignore</source>
        <target>編輯.gitignore</target>
        
      </trans-unit>
      <trans-unit id="btnOpenCommitForm.Text">
        <source>Commit</source>
        <target>提交</target>
        
      </trans-unit>
      <trans-unit id="lblEmptyRepository.Text">
        <source>This repository does not yet contain any commits.</source>
        <target>这个档案库还没有包含任何提交。</target>
        
      </trans-unit>
    </body>
  </file>
  <file datatype="plaintext" original="FileStatusList" source-language="en" target-language="zh-Hant">
    <body>
      <trans-unit id="FilterToolTip.ToolTipTitle">
        <source>RegEx</source>
        <target>正規表達式（RegEx）</target>
        
      </trans-unit>
      <trans-unit id="FilterWatermarkLabel.Text">
        <source>Filter files using a regular expression...</source>
        <target>使用正则表达式筛选文件…</target>
        
      </trans-unit>
      <trans-unit id="LoadingFiles.Text">
        <source>Loading data...</source>
        <target>讀取資料中...</target>
        
      </trans-unit>
      <trans-unit id="NoFiles.Text">
        <source>No changes</source>
        <target>沒有改變</target>
        
      </trans-unit>
      <trans-unit id="_assumeUnchangedToolTip.Text">
        <source>Tell git to not check the status of this file for performance benefits.
Use this feature when a file is big and never change.
Git will never check if the file has changed that will improve status check performance.</source>
        
      </trans-unit>
      <trans-unit id="_collapseAll.Text">
        <source>C&amp;ollapse all</source>
        
      </trans-unit>
      <trans-unit id="_collapseRootFolders.Text">
        <source>Collap&amp;se root folders</source>
        
      </trans-unit>
      <trans-unit id="_deleteFailed.Text">
        <source>Delete file failed</source>
        
      </trans-unit>
      <trans-unit id="_deleteSelectedFiles.Text">
        <source>Are you sure you want to delete the selected file(s)?</source>
        
      </trans-unit>
      <trans-unit id="_deleteSelectedFilesCaption.Text">
        <source>Delete</source>
        
      </trans-unit>
      <trans-unit id="_expandAll.Text">
        <source>E&amp;xpand all</source>
        
      </trans-unit>
      <trans-unit id="_firstRevision.Text">
        <source>First: A </source>
        
      </trans-unit>
      <trans-unit id="_multipleDescription.Text">
        <source>&lt;multiple&gt;</source>
        
      </trans-unit>
      <trans-unit id="_newName.Text">
        <source>New name</source>
        
      </trans-unit>
      <trans-unit id="_resetSelectedChangesText.Text">
        <source>Are you sure you want to reset all selected files to {0}?</source>
        
      </trans-unit>
      <trans-unit id="_saveFileFilterAllFiles.Text">
        <source>All files</source>
        
      </trans-unit>
      <trans-unit id="_saveFileFilterCurrentFormat.Text">
        <source>Current format</source>
        
      </trans-unit>
      <trans-unit id="_selectAll.Text">
        <source>S&amp;elect all</source>
        
      </trans-unit>
      <trans-unit id="_selectedRevision.Text">
        <source>Second: B </source>
        
      </trans-unit>
      <trans-unit id="_skipWorktreeToolTip.Text">
        <source>Hide already tracked files that will change but that you don't want to commit.
Suitable for some config files modified locally.</source>
        
      </trans-unit>
      <trans-unit id="_sortByContextMenu.Text">
        <source>&amp;Sort and group by</source>
        
      </trans-unit>
      <trans-unit id="_stopTrackingFail.Text">
        <source>Fail to stop tracking the file '{0}'.</source>
        
      </trans-unit>
      <trans-unit id="btnAsTree.ToolTipText">
        <source>Toggle flat list / tree</source>
        
      </trans-unit>
      <trans-unit id="btnByExtension.ToolTipText">
        <source>Group by file type (extension)</source>
        
      </trans-unit>
      <trans-unit id="btnByPath.ToolTipText">
        <source>Group by file path</source>
        
      </trans-unit>
      <trans-unit id="btnByStatus.ToolTipText">
        <source>Group by diff status</source>
        
      </trans-unit>
      <trans-unit id="btnCollapseGroups.ToolTipText">
        <source>Collapse all groups, otherwise expand the selected group</source>
        
      </trans-unit>
      <trans-unit id="btnFindInFilesGitGrep.ToolTipText">
        <source>Toggle 'Find in commit files using git-grep'</source>
        
      </trans-unit>
      <trans-unit id="btnOnlyA.Text">
        <source>A</source>
        
      </trans-unit>
      <trans-unit id="btnOnlyA.ToolTipText">
        <source>Show files changed in A only</source>
        
      </trans-unit>
      <trans-unit id="btnOnlyB.Text">
        <source>B</source>
        
      </trans-unit>
      <trans-unit id="btnOnlyB.ToolTipText">
        <source>Show files changed in B only</source>
        
      </trans-unit>
      <trans-unit id="btnRefresh.ToolTipText">
        <source>Refresh artificial commit</source>
        
      </trans-unit>
      <trans-unit id="btnSameChange.ToolTipText">
        <source>Show files changed equally</source>
        
      </trans-unit>
      <trans-unit id="btnSettings.Text">
        <source>Settings</source>
        
      </trans-unit>
      <trans-unit id="btnUnequalChange.ToolTipText">
        <source>Show files with different changes</source>
        
      </trans-unit>
      <trans-unit id="columnHeader.Text">
        <source>Files</source>
        <target>檔案</target>
        
      </trans-unit>
      <trans-unit id="lblFindInCommitFilesGitGrepWatermark.Text">
        <source>Find in commit files using git-grep regular expression...</source>
        
      </trans-unit>
      <trans-unit id="tmsiEditLocallyIgnoredFiles.Text">
        <source>Edit &amp;locally ignored files</source>
        
      </trans-unit>
      <trans-unit id="tsmiAddFileToGitIgnore.Text">
        <source>Add file to &amp;.gitignore</source>
        
      </trans-unit>
      <trans-unit id="tsmiAddFileToGitInfoExclude.Text">
        <source>Add file to .git/info/exclude</source>
        
      </trans-unit>
      <trans-unit id="tsmiAssumeUnchanged.Text">
        <source>Assu&amp;me unchanged</source>
        
      </trans-unit>
      <trans-unit id="tsmiBlame.Text">
        <source>&amp;Blame</source>
        
      </trans-unit>
      <trans-unit id="tsmiCherryPickChanges.Text">
        <source>Cherr&amp;y pick changes</source>
        
      </trans-unit>
      <trans-unit id="tsmiCommitSubmoduleChanges.Text">
        <source>&amp;Commit submodule changes</source>
        
      </trans-unit>
      <trans-unit id="tsmiCopyPaths.Text">
        <source>Copy &amp;path(s)</source>
        
      </trans-unit>
      <trans-unit id="tsmiDeleteFile.Text">
        <source>De&amp;lete file</source>
        
      </trans-unit>
      <trans-unit id="tsmiDenseTree.Text">
        <source>&amp;Dense tree (merge single item with its folder node)</source>
        
      </trans-unit>
      <trans-unit id="tsmiDiffFirstToLocal.Text">
        <source>First -&gt; &amp;Working directory</source>
        
      </trans-unit>
      <trans-unit id="tsmiDiffFirstToSelected.Text">
        <source>&amp;First -&gt; Second</source>
        
      </trans-unit>
      <trans-unit id="tsmiDiffSelectedToLocal.Text">
        <source>&amp;Second -&gt; Working directory</source>
        
      </trans-unit>
      <trans-unit id="tsmiDiffTwoSelected.Text">
        <source>&amp;Diff the selected files</source>
        
      </trans-unit>
      <trans-unit id="tsmiEditGitIgnore.Text">
        <source>&amp;Edit ignored files</source>
        
      </trans-unit>
      <trans-unit id="tsmiEditWorkingDirectoryFile.Text">
        <source>&amp;Edit working directory file</source>
        
      </trans-unit>
      <trans-unit id="tsmiFileHistory.Text">
        <source>File &amp;history</source>
        
      </trans-unit>
      <trans-unit id="tsmiFilterFileInGrid.Text">
        <source>Filter file in &amp;grid</source>
        
      </trans-unit>
      <trans-unit id="tsmiFindFile.Text">
        <source>&amp;Find file...</source>
        
      </trans-unit>
      <trans-unit id="tsmiFindUsingBoth.Text">
        <source>Using &amp;both</source>
        
      </trans-unit>
      <trans-unit id="tsmiFindUsingDialog.Text">
        <source>Using &amp;dialog</source>
        
      </trans-unit>
      <trans-unit id="tsmiFindUsingInputBox.Text">
        <source>Using &amp;input box</source>
        
      </trans-unit>
      <trans-unit id="tsmiGroupByFileExtensionFlat.Text">
        <source>Group by file e&amp;xtension - flat</source>
        
      </trans-unit>
      <trans-unit id="tsmiGroupByFileExtensionTree.Text">
        <source>Group by file &amp;extension - tree</source>
        
      </trans-unit>
      <trans-unit id="tsmiGroupByFilePathFlat.Text">
        <source>Group by &amp;file path - flat</source>
        
      </trans-unit>
      <trans-unit id="tsmiGroupByFilePathTree.Text">
        <source>Group by file &amp;path - tree</source>
        
      </trans-unit>
      <trans-unit id="tsmiGroupByFileStatusFlat.Text">
        <source>Group by file s&amp;tatus - flat</source>
        
      </trans-unit>
      <trans-unit id="tsmiGroupByFileStatusTree.Text">
        <source>Group by file &amp;status - tree</source>
        
      </trans-unit>
      <trans-unit id="tsmiInteractiveAdd.Text">
        <source>Interactive add...</source>
        
      </trans-unit>
      <trans-unit id="tsmiMove.Text">
        <source>Rena&amp;me / move</source>
        
      </trans-unit>
      <trans-unit id="tsmiOpenFindInCommitFilesGitGrepDialog.Text">
        <source>Find in &amp;commit files using git-grep...</source>
        
      </trans-unit>
      <trans-unit id="tsmiOpenInVisualStudio.Text">
        <source>Open in &amp;Visual Studio</source>
        
      </trans-unit>
      <trans-unit id="tsmiOpenRevisionFile.Text">
        <source>Ope&amp;n this revision (temp file)</source>
        
      </trans-unit>
      <trans-unit id="tsmiOpenRevisionFileWith.Text">
        <source>Open this revision &amp;with... (temp file)</source>
        
      </trans-unit>
      <trans-unit id="tsmiOpenWithDifftool.Text">
        <source>Open with &amp;difftool</source>
        
      </trans-unit>
      <trans-unit id="tsmiOpenWorkingDirectoryFile.Text">
        <source>&amp;Open working directory file</source>
        
      </trans-unit>
      <trans-unit id="tsmiOpenWorkingDirectoryFileWith.Text">
        <source>Open working directory file with...</source>
        
      </trans-unit>
      <trans-unit id="tsmiRefreshOnFormFocus.Text">
        <source>&amp;Refresh artificial commits on form focus</source>
        
      </trans-unit>
      <trans-unit id="tsmiRememberFirstRevDiff.Text">
        <source>R&amp;emember First for diff</source>
        
      </trans-unit>
      <trans-unit id="tsmiRememberSecondRevDiff.Text">
        <source>&amp;Remember Second for diff</source>
        
      </trans-unit>
      <trans-unit id="tsmiResetChunkOfFile.Text">
        <source>Reset chunk of file...</source>
        
      </trans-unit>
      <trans-unit id="tsmiResetFileTo.Text">
        <source>&amp;Reset file(s) to</source>
        
      </trans-unit>
      <trans-unit id="tsmiResetSubmoduleChanges.Text">
        <source>R&amp;eset submodule changes</source>
        
      </trans-unit>
      <trans-unit id="tsmiRunScript.Text">
        <source>Run script</source>
        
      </trans-unit>
      <trans-unit id="tsmiSaveAs.Text">
        <source>S&amp;ave selected as...</source>
        
      </trans-unit>
      <trans-unit id="tsmiShowAssumeUnchangedFiles.Text">
        <source>Show &amp;assumed-unchanged files</source>
        
      </trans-unit>
      <trans-unit id="tsmiShowDiffForAllParents.Text">
        <source>&amp;Show file differences for all parents</source>
        
      </trans-unit>
      <trans-unit id="tsmiShowFindInCommitFilesGitGrep.Text">
        <source>Show 'Find in commit fi&amp;les using git-grep'</source>
        
      </trans-unit>
      <trans-unit id="tsmiShowGroupNodesInFlatList.Text">
        <source>Show &amp;group nodes in flat list (if multiple)</source>
        
      </trans-unit>
      <trans-unit id="tsmiShowIgnoredFiles.Text">
        <source>Show &amp;ignored files</source>
        
      </trans-unit>
      <trans-unit id="tsmiShowInFileTree.Text">
        <source>Show in File &amp;tree</source>
        
      </trans-unit>
      <trans-unit id="tsmiShowInFolder.Text">
        <source>Show &amp;in folder</source>
        
      </trans-unit>
      <trans-unit id="tsmiShowSkipWorktreeFiles.Text">
        <source>Show &amp;skip-worktree files</source>
        
      </trans-unit>
      <trans-unit id="tsmiShowUntrackedFiles.Text">
        <source>Show &amp;untracked files</source>
        
      </trans-unit>
      <trans-unit id="tsmiSkipWorktree.Text">
        <source>S&amp;kip worktree</source>
        
      </trans-unit>
      <trans-unit id="tsmiStageFile.Text">
        <source>&amp;Stage selected</source>
        
      </trans-unit>
      <trans-unit id="tsmiStashSubmoduleChanges.Text">
        <source>S&amp;tash submodule changes</source>
        
      </trans-unit>
      <trans-unit id="tsmiStopTracking.Text">
        <source>Stop tracking this file</source>
        
      </trans-unit>
      <trans-unit id="tsmiToolbar.Text">
        <source>&amp;Toolbar</source>
        
      </trans-unit>
      <trans-unit id="tsmiUnstageFile.Text">
        <source>&amp;Unstage selected</source>
        
      </trans-unit>
      <trans-unit id="tsmiUpdateSubmodule.Text">
        <source>&amp;Update submodule</source>
        
      </trans-unit>
    </body>
  </file>
  <file datatype="plaintext" original="FileViewer" source-language="en" target-language="zh-Hant">
    <body>
      <trans-unit id="_binaryFile.Text">
        <source>Binary file: {0}</source>
        
      </trans-unit>
      <trans-unit id="_binaryFileDetected.Text">
        <source>Binary file: {0} (Detected)</source>
        
      </trans-unit>
      <trans-unit id="_bytes.Text">
        <source>bytes</source>
        
      </trans-unit>
      <trans-unit id="_cannotViewImage.Text">
        <source>Cannot view image {0}</source>
        <target>无法查看图像 {0}</target>
        
      </trans-unit>
      <trans-unit id="_fileSizeInMb.Text">
        <source>MB</source>
        
      </trans-unit>
      <trans-unit id="_largeFileSizeWarning.Text">
        <source>This file is {0:N1} MB. Showing large files can be slow. Click to show anyway.</source>
        <target>这个文件是{0:N1}MB。显示大文件可能会很慢。点击以继续显示。</target>
        
      </trans-unit>
      <trans-unit id="automaticContinuousScrollToolStripMenuItem.Text">
        <source>Enable automatic continuous scroll (without ALT button)</source>
        <target>自动连续滚动（不使用Alt键）</target>
        
      </trans-unit>
      <trans-unit id="copyNewVersionToolStripMenuItem.Text">
        <source>Copy &amp;new version</source>
        <target>複製新版本(&amp;N)</target>
        
      </trans-unit>
      <trans-unit id="copyOldVersionToolStripMenuItem.Text">
        <source>Copy &amp;old version</source>
        <target>複製舊版本(&amp;O)</target>
        
      </trans-unit>
      <trans-unit id="copyPatchToolStripMenuItem.Text">
        <source>Copy &amp;patch</source>
        <target>複製補丁(&amp;P)</target>
        
      </trans-unit>
      <trans-unit id="copyToolStripMenuItem.Text">
        <source>&amp;Copy</source>
        <target>複製(&amp;C)</target>
        
      </trans-unit>
      <trans-unit id="decreaseNumberOfLines.ToolTipText">
        <source>Decrease the number of lines of context</source>
        <target>减少可见的行数</target>
        
      </trans-unit>
      <trans-unit id="decreaseNumberOfLinesToolStripMenuItem.Text">
        <source>&amp;Decrease the number of lines of context</source>
        <target>减少上下文的行数</target>
        
      </trans-unit>
      <trans-unit id="diffAppearanceToolStripMenuItem.Text">
        <source>Diff appea&amp;rance</source>
        <target>差異外觀(&amp;r)</target>
        
      </trans-unit>
      <trans-unit id="findToolStripMenuItem.Text">
        <source>&amp;Find...</source>
        <target>尋找(&amp;F)...</target>
        
      </trans-unit>
      <trans-unit id="goToLineToolStripMenuItem.Text">
        <source>&amp;Go to line</source>
        <target>前往行數(&amp;G)</target>
        
      </trans-unit>
      <trans-unit id="ignoreAllWhitespaceChangesToolStripMenuItem.Text">
        <source>Ignore all &amp;whitespace changes</source>
        <target>忽略所有空行和空格的变化</target>
        
      </trans-unit>
      <trans-unit id="ignoreAllWhitespaces.ToolTipText">
        <source>Ignore all whitespace changes</source>
        <target>忽略所有空行和空格的变化</target>
        
      </trans-unit>
      <trans-unit id="ignoreWhiteSpaces.ToolTipText">
        <source>Ignore changes in amount of whitespace</source>
        <target>忽略多數空白的修改</target>
        
      </trans-unit>
      <trans-unit id="ignoreWhitespaceAtEol.ToolTipText">
        <source>Ignore whitespace changes at end of line</source>
        <target>忽略列尾空白的修改</target>
        
      </trans-unit>
      <trans-unit id="ignoreWhitespaceAtEolToolStripMenuItem.Text">
        <source>Ignore whitespace changes at end of &amp;line</source>
        <target>忽略行尾的空行和空格变化</target>
        
      </trans-unit>
      <trans-unit id="ignoreWhitespaceChangesToolStripMenuItem.Text">
        <source>Ignore changes in &amp;amount of whitespace</source>
        <target>忽略空格和空行数量的变化</target>
        
      </trans-unit>
      <trans-unit id="increaseNumberOfLines.ToolTipText">
        <source>Increase the number of lines of context</source>
        <target>增加可见的行数</target>
        
      </trans-unit>
      <trans-unit id="increaseNumberOfLinesToolStripMenuItem.Text">
        <source>&amp;Increase the number of lines of context</source>
        <target>增加可见的行数</target>
        
      </trans-unit>
      <trans-unit id="nextChangeButton.ToolTipText">
        <source>Next change</source>
        <target>下一個修改</target>
        
      </trans-unit>
      <trans-unit id="previousChangeButton.ToolTipText">
        <source>Previous change</source>
        <target>上一個修改</target>
        
      </trans-unit>
      <trans-unit id="replaceToolStripMenuItem.Text">
        <source>&amp;Replace...</source>
        <target>取代(&amp;R)...</target>
        
      </trans-unit>
      <trans-unit id="resetSelectedLinesToolStripMenuItem.Text">
        <source>Reset selected line(s)</source>
        <target>Reset所選</target>
        
      </trans-unit>
      <trans-unit id="settingsButton.ToolTipText">
        <source>Settings</source>
        <target>設定</target>
        
      </trans-unit>
      <trans-unit id="showDifftasticToolStripMenuItem.Text">
        <source>Diff&amp;tastic</source>
        <target>差異性的(&amp;t)</target>
        
      </trans-unit>
      <trans-unit id="showEntireFileButton.ToolTipText">
        <source>Show entire file</source>
        <target>顯示整個檔案</target>
        
      </trans-unit>
      <trans-unit id="showEntireFileToolStripMenuItem.Text">
        <source>Show &amp;entire file</source>
        <target>显示 &amp;整个 文件</target>
        
      </trans-unit>
      <trans-unit id="showGitWordColoringToolStripMenuItem.Text">
        <source>Git wor&amp;d diff</source>
        <target>Git 字詞差異(&amp;d)</target>
        
      </trans-unit>
      <trans-unit id="showNonPrintChars.ToolTipText">
        <source>Show nonprinting characters</source>
        <target>顯示非可印字</target>
        
      </trans-unit>
      <trans-unit id="showNonprintableCharactersToolStripMenuItem.Text">
        <source>S&amp;how nonprinting characters</source>
        <target>&amp;显示 非打印字符</target>
        
      </trans-unit>
      <trans-unit id="showPatchToolStripMenuItem.Text">
        <source>&amp;Patch</source>
        <target>补丁(&amp;S)</target>
        
      </trans-unit>
      <trans-unit id="showSyntaxHighlighting.ToolTipText">
        <source>Show syntax highlighting</source>
        <target>显示语法高亮</target>
        
      </trans-unit>
      <trans-unit id="showSyntaxHighlightingToolStripMenuItem.Text">
        <source>Show synta&amp;x highlighting</source>
        <target>顯示語法標示(&amp;x)</target>
        
      </trans-unit>
      <trans-unit id="stageSelectedLinesToolStripMenuItem.Text">
        <source>Stage selected line(s)</source>
        <target>加入(Stage)所選</target>
        
      </trans-unit>
      <trans-unit id="treatAllFilesAsTextToolStripMenuItem.Text">
        <source>&amp;Treat all files as text</source>
        <target>將所有檔案視為文字檔(&amp;T)</target>
        
      </trans-unit>
      <trans-unit id="unstageSelectedLinesToolStripMenuItem.Text">
        <source>Unstage selected line(s)</source>
        <target>沒提交的選擇行</target>
        
      </trans-unit>
    </body>
  </file>
  <file datatype="plaintext" original="FileViewerInternal" source-language="en" target-language="zh-Hant">
    <body>
      <trans-unit id="_findAndReplaceForm.Text">
        <source>Find and replace</source>
        <target>尋找和取代</target>
        
      </trans-unit>
    </body>
  </file>
  <file datatype="plaintext" original="FindAndReplaceForm" source-language="en" target-language="zh-Hant">
    <body>
      <trans-unit id="$this.Text">
        <source>Find and replace</source>
        <target>尋找和取代</target>
        
      </trans-unit>
      <trans-unit id="_findAndReplaceString.Text">
        <source>Find &amp; replace</source>
        <target>尋找與取代</target>
        
      </trans-unit>
      <trans-unit id="_findString.Text">
        <source>Find</source>
        <target>尋找</target>
        
      </trans-unit>
      <trans-unit id="_noOccurrencesFoundString.Text">
        <source>No occurrences found.</source>
        <target>找不到</target>
        
      </trans-unit>
      <trans-unit id="_noSearchString.Text">
        <source>No string specified to look for!</source>
        <target>未指定搜尋條件</target>
        
      </trans-unit>
      <trans-unit id="_notFoundString.Text">
        <source>Not found</source>
        <target>找不到</target>
        
      </trans-unit>
      <trans-unit id="_replacedOccurrencesString.Text">
        <source>Replaced {0} occurrences.</source>
        <target>取代了 {0} 個</target>
        
      </trans-unit>
      <trans-unit id="_selectionOnlyString.Text">
        <source>selection only</source>
        <target>只針對選擇部分</target>
        
      </trans-unit>
      <trans-unit id="_textNotFoundString.Text">
        <source>Text not found</source>
        <target>找不到</target>
        
      </trans-unit>
      <trans-unit id="_textNotFoundString2.Text">
        <source>Search text not found.</source>
        <target>找不到</target>
        
      </trans-unit>
      <trans-unit id="btnCancel.Text">
        <source>Cancel</source>
        <target>取消</target>
        
      </trans-unit>
      <trans-unit id="btnFindNext.Text">
        <source>&amp;Find next</source>
        <target>找下一個(&amp;F)</target>
        
      </trans-unit>
      <trans-unit id="btnFindPrevious.Text">
        <source>Find pre&amp;vious</source>
        <target>找上一個(&amp;v)</target>
        
      </trans-unit>
      <trans-unit id="btnHighlightAll.Text">
        <source>Find &amp;&amp; highlight &amp;all</source>
        <target>尋找和高亮顯示所有(&amp;a)</target>
        
      </trans-unit>
      <trans-unit id="btnReplace.Text">
        <source>&amp;Replace</source>
        <target>取代(&amp;R)</target>
        
      </trans-unit>
      <trans-unit id="btnReplaceAll.Text">
        <source>Replace &amp;All</source>
        <target>全部取代(&amp;A)</target>
        
      </trans-unit>
      <trans-unit id="chkMatchCase.Text">
        <source>Match &amp;case</source>
        <target>符合大小寫(&amp;c)</target>
        
      </trans-unit>
      <trans-unit id="chkMatchWholeWord.Text">
        <source>Match &amp;whole word</source>
        <target>全字符合(&amp;w)</target>
        
      </trans-unit>
      <trans-unit id="label1.Text">
        <source>Fi&amp;nd what:</source>
        <target>尋找內容(&amp;n)：</target>
        
      </trans-unit>
      <trans-unit id="lblReplaceWith.Text">
        <source>Re&amp;place with:</source>
        <target>取代為(&amp;p)：</target>
        
      </trans-unit>
    </body>
  </file>
  <file datatype="plaintext" original="FolderBrowserButton" source-language="en" target-language="zh-Hant">
    <body>
      <trans-unit id="buttonBrowse.Text">
        <source>&amp;Browse...</source>
        
      </trans-unit>
    </body>
  </file>
  <file datatype="plaintext" original="ForkAndCloneForm" source-language="en" target-language="zh-Hant">
    <body>
      <trans-unit id="$this.Text">
        <source>Remote repository fork and clone</source>
        <target>分歧與複製遠端版本庫</target>
        
      </trans-unit>
      <trans-unit id="ProtocolLabel.Text">
        <source>Protocol:</source>
        <target>协议：</target>
        
      </trans-unit>
      <trans-unit id="_strCloneFolderCanNotBeEmpty.Text">
        <source>Clone folder can not be empty</source>
        <target>複製的資料夾不能是空的</target>
        
      </trans-unit>
      <trans-unit id="_strCouldNotAddRemote.Text">
        <source>Could not add remote</source>
        <target>無法加入遠端</target>
        
      </trans-unit>
      <trans-unit id="_strCouldNotFetchReposOfUser.Text">
        <source>Could not fetch repositories of user!</source>
        <target>無法擷取使用者的版本庫</target>
        
      </trans-unit>
      <trans-unit id="_strFailedToFork.Text">
        <source>Failed to fork:</source>
        <target>無法分歧</target>
        
      </trans-unit>
      <trans-unit id="_strFailedToGetRepos.Text">
        <source>Failed to get repositories. This most likely means you didn't configure {0}, please do so via the menu &quot;Plugins/{0}&quot;.</source>
        <target>無法取得版本庫，使用者名稱/ApiToken不正確？</target>
        
      </trans-unit>
      <trans-unit id="_strLoading.Text">
        <source> : LOADING : </source>
        <target>:載入中:</target>
        
      </trans-unit>
      <trans-unit id="_strNoHomepageDefined.Text">
        <source>No homepage defined</source>
        <target>沒有首頁</target>
        
      </trans-unit>
      <trans-unit id="_strSearchFailed.Text">
        <source>Search failed!</source>
        <target>無法搜尋</target>
        
      </trans-unit>
      <trans-unit id="_strSearching.Text">
        <source> : SEARCHING : </source>
        <target>:搜尋中:</target>
        
      </trans-unit>
      <trans-unit id="_strSelectOneItem.Text">
        <source>You must select exactly one item</source>
        <target>你只能選擇一項</target>
        
      </trans-unit>
      <trans-unit id="_strUserNotFound.Text">
        <source>User not found!</source>
        <target>沒有這個使用者</target>
        
      </trans-unit>
      <trans-unit id="_strWillBeAddedAsARemote.Text">
        <source>&quot;{0}&quot; will be added as a remote.</source>
        <target>&quot;{0}&quot;的加入將視為遠端</target>
        
      </trans-unit>
      <trans-unit id="_strWillCloneInfo.Text">
        <source>Will clone {0} into {1}.
You can not push unless you are a collaborator. {2}</source>
        <target>將複製{0}到{1}，你必須是夥伴才能推送{2}</target>
        
      </trans-unit>
      <trans-unit id="_strWillCloneWithPushAccess.Text">
        <source>Will clone {0} into {1}.
You will have push access. {2}</source>
        <target>將複製{0}到{1}，你必須推送才能存取{2}</target>
        
      </trans-unit>
      <trans-unit id="cloneBtn.Text">
        <source>Clone</source>
        <target>複製</target>
        
      </trans-unit>
      <trans-unit id="cloneSetupGB.Text">
        <source>Clone</source>
        <target>複製</target>
        
      </trans-unit>
      <trans-unit id="columnHeaderMyReposForks.Text">
        <source># Forks</source>
        <target># 分支</target>
        
      </trans-unit>
      <trans-unit id="columnHeaderMyReposIsFork.Text">
        <source>Is fork</source>
        <target>分歧</target>
        
      </trans-unit>
      <trans-unit id="columnHeaderMyReposIsPrivate.Text">
        <source>Private</source>
        <target>私有</target>
        
      </trans-unit>
      <trans-unit id="columnHeaderMyReposName.Text">
        <source>Name</source>
        <target>名稱</target>
        
      </trans-unit>
      <trans-unit id="columnHeaderSearchForks.Text">
        <source># Forks</source>
        <target># 分支</target>
        
      </trans-unit>
      <trans-unit id="columnHeaderSearchIsFork.Text">
        <source>Is fork</source>
        <target>分歧</target>
        
      </trans-unit>
      <trans-unit id="columnHeaderSearchName.Text">
        <source>Name</source>
        <target>名稱</target>
        
      </trans-unit>
      <trans-unit id="columnHeaderSearchOwner.Text">
        <source>Owner</source>
        <target>所有者</target>
        
      </trans-unit>
      <trans-unit id="createDirectoryLbl.Text">
        <source>Create directory:</source>
        <target>建立目錄:</target>
        
      </trans-unit>
      <trans-unit id="depthLabel.Text">
        <source>Limit Depth:</source>
        <target>深度限制</target>
        
      </trans-unit>
<<<<<<< HEAD
      <trans-unit id="ToolStripFilters.Text">
        <source>Filters</source>
        <target>篩選</target>
=======
      <trans-unit id="descriptionLbl.Text">
        <source>Description:</source>
        <target>描述:</target>
>>>>>>> b280bed4
        
      </trans-unit>
      <trans-unit id="forkBtn.Text">
        <source>Fork!</source>
        <target>分歧!</target>
        
      </trans-unit>
      <trans-unit id="getFromUserBtn.Text">
        <source>Get from user</source>
        <target>使用者提供</target>
        
      </trans-unit>
      <trans-unit id="helpTextLbl.Text">
        <source>If you want to fork a repository owned by somebody else, go to the Search for repositories tab.</source>
        <target>如果要分歧他人的版本庫，可以到版本庫夜搜尋</target>
        
      </trans-unit>
      <trans-unit id="label1.Text">
        <source>Destination folder:</source>
        <target>目的資料夾:</target>
        
      </trans-unit>
      <trans-unit id="label3.Text">
        <source>Add upstream remote as:</source>
        <target>添加远程资源库为：</target>
        
      </trans-unit>
      <trans-unit id="myReposPage.Text">
        <source>My repositories</source>
        <target>我的版本庫</target>
        
      </trans-unit>
      <trans-unit id="openGitupPageBtn.Text">
        <source>Open github page</source>
        <target>開啟github網頁</target>
        
      </trans-unit>
      <trans-unit id="orLbl.Text">
        <source>or</source>
        <target>或</target>
        
      </trans-unit>
      <trans-unit id="searchBtn.Text">
        <source>Search</source>
        <target>搜尋</target>
        
      </trans-unit>
      <trans-unit id="searchReposPage.Text">
        <source>Search for repositories</source>
        <target>搜尋版本庫</target>
        
      </trans-unit>
    </body>
  </file>
  <file datatype="plaintext" original="FormAbout" source-language="en" target-language="zh-Hant">
    <body>
      <trans-unit id="_copyTooltip.Text">
        <source>Copy environment info</source>
        <target>複製環境設置訊息</target>
        
      </trans-unit>
      <trans-unit id="_thanksToContributors.Text">
        <source>Thanks to over {0:#,##0} contributors: </source>
        <target>感谢超过 {0:#,##0} 个贡献者：</target>
        
      </trans-unit>
      <trans-unit id="label1.Text">
        <source>This program is distributed in the hope that it will be useful, but WITHOUT ANY WARRANTY; without even the implied warranty of MERCHANTABILITY of FITNESS FOR A PARTICULAR PURPOSE.</source>
        <target>本程序发布的目的是希望它将是有用的，但没有任何保证；甚至没有隐含的保证为某一特定目的适销性。</target>
        
      </trans-unit>
      <trans-unit id="label2.Text">
        <source>Git Extensions is open source. Get involved!</source>
        <target>Git Extensions是开源的。参与进来！</target>
        
      </trans-unit>
      <trans-unit id="linkLabelIcons.Text">
        <source>Some icons by Yusuke Kamiyamane (CCA3)</source>
        <target>一些图标是由Yusuke Kamiyamane 设计的 (CCA3)</target>
        
      </trans-unit>
    </body>
  </file>
  <file datatype="plaintext" original="FormAddFiles" source-language="en" target-language="zh-Hant">
    <body>
      <trans-unit id="$this.Text">
        <source>Add files</source>
        <target>增加檔案</target>
        
      </trans-unit>
      <trans-unit id="AddFiles.Text">
        <source>Add files</source>
        <target>增加檔案</target>
        
      </trans-unit>
      <trans-unit id="ShowFiles.Text">
        <source>Show files</source>
        <target>顯示檔案</target>
        
      </trans-unit>
      <trans-unit id="force.Text">
        <source>Force</source>
        <target>強制</target>
        
      </trans-unit>
      <trans-unit id="label1.Text">
        <source>Filter</source>
        <target>過濾器</target>
        
      </trans-unit>
    </body>
  </file>
  <file datatype="plaintext" original="FormAddSubmodule" source-language="en" target-language="zh-Hant">
    <body>
      <trans-unit id="$this.Text">
        <source>Add submodule</source>
        <target>新增子模組</target>
        
      </trans-unit>
      <trans-unit id="Add.Text">
        <source>Add</source>
        <target>新增</target>
        
      </trans-unit>
      <trans-unit id="Browse.Text">
        <source>Browse</source>
        <target>瀏覽</target>
        
      </trans-unit>
      <trans-unit id="_remoteAndLocalPathRequired.Text">
        <source>A remote path and local path are required</source>
        <target>須提供遠端和本機路徑</target>
        
      </trans-unit>
      <trans-unit id="chkForce.Text">
        <source>Force</source>
        <target>強制</target>
        
      </trans-unit>
      <trans-unit id="label1.Text">
        <source>Path to submodule</source>
        <target>子模組的路徑</target>
        
      </trans-unit>
      <trans-unit id="label2.Text">
        <source>Local path</source>
        <target>本機路徑</target>
        
      </trans-unit>
      <trans-unit id="label3.Text">
        <source>Branch</source>
        <target>分支</target>
        
      </trans-unit>
    </body>
  </file>
  <file datatype="plaintext" original="FormAddToGitIgnore" source-language="en" target-language="zh-Hant">
    <body>
      <trans-unit id="$this.Text">
        <source>Add file(s) to .gitignore</source>
        <target>添加文件到 .gitignore</target>
        
      </trans-unit>
      <trans-unit id="AddToIgnore.Text">
        <source>Ignore</source>
        <target>添加到.gitignore</target>
        
      </trans-unit>
      <trans-unit id="_addToLocalExcludeTitle.Text">
        <source>Add file(s) to .git/info/exclude</source>
        <target>添加文件到 .git/info/exclue</target>
        
      </trans-unit>
      <trans-unit id="_matchingFilesString.Text">
        <source>{0} file(s) matched</source>
        <target>{0} 個檔案符合</target>
        
      </trans-unit>
      <trans-unit id="_updateStatusString.Text">
        <source>Updating ...</source>
        <target>更新中...</target>
        
      </trans-unit>
      <trans-unit id="btnCancel.Text">
        <source>Cancel</source>
        <target>取消</target>
        
      </trans-unit>
      <trans-unit id="groupBox1.Text">
        <source>Preview</source>
        <target>預覽</target>
        
      </trans-unit>
      <trans-unit id="groupFilePattern.Text">
        <source>Enter a file pattern to ignore:</source>
        <target>忽略的檔案模式</target>
        
      </trans-unit>
      <trans-unit id="label2.Text">
        <source>No existing files match that pattern.</source>
        <target>沒有符合Pattern的現有檔案</target>
        
      </trans-unit>
    </body>
  </file>
  <file datatype="plaintext" original="FormApplyPatch" source-language="en" target-language="zh-Hant">
    <body>
      <trans-unit id="$this.Text">
        <source>Apply patch</source>
        <target>使用補丁</target>
        
      </trans-unit>
      <trans-unit id="Abort.Text">
        <source>A&amp;bort patch</source>
        <target>终止补丁(&amp;B)</target>
        
      </trans-unit>
      <trans-unit id="AddFiles.Text">
        <source>&amp;Add files</source>
        <target>添加文件(&amp;A)</target>
        
      </trans-unit>
      <trans-unit id="Apply.Text">
        <source>Apply patch</source>
        <target>使用補丁</target>
        
      </trans-unit>
      <trans-unit id="BrowseDir.Text">
        <source>Bro&amp;wse</source>
        <target>浏览(&amp;R)</target>
        
      </trans-unit>
      <trans-unit id="BrowsePatch.Text">
        <source>B&amp;rowse</source>
        <target>瀏覽</target>
        
      </trans-unit>
      <trans-unit id="IgnoreWhitespace.Text">
        <source>&amp;Ignore Wh.spc.</source>
        <target>忽略空白字符(&amp;I)</target>
        
      </trans-unit>
      <trans-unit id="Mergetool.Text">
        <source>&amp;Solve conflicts</source>
        <target>解决冲突(&amp;S)</target>
        
      </trans-unit>
      <trans-unit id="PatchDirMode.Text">
        <source>Patch &amp;directory</source>
        <target>补丁目录(&amp;D)</target>
        
      </trans-unit>
      <trans-unit id="PatchFileMode.Text">
        <source>Patch &amp;file</source>
        <target>补丁文件(&amp;F)</target>
        
      </trans-unit>
      <trans-unit id="Resolved.Text">
        <source>Conflicts resolved</source>
        <target>衝突解決</target>
        
      </trans-unit>
      <trans-unit id="SignOff.Text">
        <source>Sign-&amp;Off</source>
        <target>登出（&amp;O）</target>
        
      </trans-unit>
      <trans-unit id="Skip.Text">
        <source>S&amp;kip patch</source>
        <target>跳过补丁(&amp;K)</target>
        
      </trans-unit>
      <trans-unit id="SolveMergeConflicts.Text">
        <source>There are unresolved merge conflicts
</source>
        <target>有未解决的合并冲突
</target>
        
      </trans-unit>
      <trans-unit id="_applyPatchMsgBox.Text">
        <source>Apply patch</source>
        <target>使用補丁</target>
        
      </trans-unit>
      <trans-unit id="_conflictMergetoolText.Text">
        <source>&amp;Solve conflicts</source>
        <target>解决冲突(&amp;S)</target>
        
      </trans-unit>
      <trans-unit id="_conflictResolvedText.Text">
        <source>Conflicts resolved</source>
        <target>衝突解決</target>
        
      </trans-unit>
      <trans-unit id="_noFileSelectedText.Text">
        <source>Please select a patch to apply</source>
        <target>請選需套用的patch</target>
        
      </trans-unit>
      <trans-unit id="_selectPatchFileCaption.Text">
        <source>Select patch file</source>
        <target>選擇patch檔案</target>
        
      </trans-unit>
      <trans-unit id="_selectPatchFileFilter.Text">
        <source>Patch file (*.Patch)</source>
        <target>patch檔案(*.Patch)</target>
        
      </trans-unit>
    </body>
  </file>
  <file datatype="plaintext" original="FormArchive" source-language="en" target-language="zh-Hant">
    <body>
      <trans-unit id="$this.Text">
        <source>Archive</source>
        <target>存檔</target>
        
      </trans-unit>
      <trans-unit id="_noRevisionSelected.Text">
        <source>You need to choose a target revision.</source>
        <target>需要選擇目標版本</target>
        
      </trans-unit>
      <trans-unit id="_saveFileDialogCaption.Text">
        <source>Save archive as</source>
        <target>封存為</target>
        
      </trans-unit>
      <trans-unit id="_saveFileDialogFilterTar.Text">
        <source>Tar file (*.tar)</source>
        <target>Tag檔案(*.tar)</target>
        
      </trans-unit>
      <trans-unit id="_saveFileDialogFilterZip.Text">
        <source>Zip file (*.zip)</source>
        <target>Zip檔案(*.zip)</target>
        
      </trans-unit>
      <trans-unit id="buttonArchiveRevision.Text">
        <source>Save as...</source>
        <target>另存新檔</target>
        
      </trans-unit>
      <trans-unit id="checkBoxPathFilter.Text">
        <source>Archive specific paths only</source>
        <target>只封存特定路徑</target>
        
      </trans-unit>
      <trans-unit id="checkboxRevisionFilter.Text">
        <source>Take the files that have changed from the revision above to this one and archive only those</source>
        <target>僅封存此版本中變更的檔案</target>
        
      </trans-unit>
      <trans-unit id="groupBox1.Text">
        <source>Archive format</source>
        <target>封存格式</target>
        
      </trans-unit>
      <trans-unit id="groupBox2.Text">
        <source>Filter files</source>
        <target>過濾檔案</target>
        
      </trans-unit>
      <trans-unit id="label1.Text">
        <source>This revision will be archived:</source>
        <target>此版本將被封存</target>
        
      </trans-unit>
      <trans-unit id="label2.Text">
        <source>Choose another
revision:</source>
        <target>選擇另一個版本</target>
        
      </trans-unit>
      <trans-unit id="label4.Text">
        <source>separate each new path by new line</source>
        <target>每一行放一個新的路徑</target>
        
      </trans-unit>
      <trans-unit id="labelAuthorCaption.Text">
        <source>Author:</source>
        <target>作者</target>
        
      </trans-unit>
      <trans-unit id="labelDateCaption.Text">
        <source>Commit date:</source>
        <target>commit日期</target>
        
      </trans-unit>
      <trans-unit id="lblChooseDiffRevision.Text">
        <source>Choose revision to 
compare with first:</source>
        <target>选择与第一个校订比较的校订:</target>
        
      </trans-unit>
    </body>
  </file>
  <file datatype="plaintext" original="FormAvailableEncodings" source-language="en" target-language="zh-Hant">
    <body>
      <trans-unit id="$this.Text">
        <source>Configure available encodings</source>
        <target>配置可用的编码</target>
        
      </trans-unit>
      <trans-unit id="ButtonCancel.Text">
        <source>Cancel</source>
        <target>取消</target>
        
      </trans-unit>
      <trans-unit id="ButtonOk.Text">
        <source>OK</source>
        <target>確定</target>
        
      </trans-unit>
      <trans-unit id="lAvaolableEncodings.Text">
        <source>Available:</source>
        <target>可选项：</target>
        
      </trans-unit>
      <trans-unit id="lSelectedEncodings.Text">
        <source>Selected:</source>
        <target>已选项：</target>
        
      </trans-unit>
    </body>
  </file>
  <file datatype="plaintext" original="FormBisect" source-language="en" target-language="zh-Hant">
    <body>
      <trans-unit id="$this.Text">
        <source>Bisect</source>
        <target>二分</target>
        
      </trans-unit>
      <trans-unit id="Bad.Text">
        <source>Mark current revision &amp;bad</source>
        <target>将当前版本标记为坏的 &amp;B</target>
        
      </trans-unit>
      <trans-unit id="Good.Text">
        <source>Mark current revision &amp;good</source>
        <target>将当前版本标记为好的 &amp;G</target>
        
      </trans-unit>
      <trans-unit id="Start.Text">
        <source>Start bisect</source>
        <target>開始二分</target>
        
      </trans-unit>
      <trans-unit id="Stop.Text">
        <source>Stop bisect</source>
        <target>停止二分</target>
        
      </trans-unit>
      <trans-unit id="_bisectStart.Text">
        <source>Mark selected revisions as start bisect range?</source>
        <target>標記所選版本為二分範圍起點嗎?</target>
        
      </trans-unit>
      <trans-unit id="btnSkip.Text">
        <source>&amp;Skip current revision</source>
        <target>跳过当前版本 &amp;K</target>
        
      </trans-unit>
    </body>
  </file>
  <file datatype="plaintext" original="FormBlame" source-language="en" target-language="zh-Hant">
    <body>
      <trans-unit id="$this.Text">
        <source>File History</source>
        <target>歷史檔案</target>
        
      </trans-unit>
    </body>
  </file>
  <file datatype="plaintext" original="FormBrowse" source-language="en" target-language="zh-Hant">
    <body>
      <trans-unit id="$this.Text">
        <source>Git Extensions</source>
        <target>Git Extensions</target>
        
      </trans-unit>
      <trans-unit id="CommitInfoTabPage.Text">
        <source>Commit</source>
        <target>提交</target>
        
      </trans-unit>
      <trans-unit id="DiffTabPage.Text">
        <source>Diff</source>
        <target>差異</target>
        
      </trans-unit>
      <trans-unit id="EditSettings.ToolTipText">
        <source>Settings</source>
        <target>設定</target>
        
      </trans-unit>
      <trans-unit id="FilterToolTip.ToolTipTitle">
        <source>RegEx</source>
        <target>正規表達式（RegEx）</target>
        
      </trans-unit>
      <trans-unit id="GpgInfoTabPage.Text">
        <source>GPG</source>
        <target>GPG</target>
        
      </trans-unit>
      <trans-unit id="PuTTYToolStripMenuItem.Text">
        <source>&amp;PuTTY</source>
        <target>PuTTY(&amp;P)</target>
        
      </trans-unit>
      <trans-unit id="RefreshButton.ToolTipText">
        <source>Refresh</source>
        <target>重新整理</target>
        
      </trans-unit>
      <trans-unit id="ToolStripFilters.Text">
        <source>Filters</source>
        <target>篩選</target>
        
      </trans-unit>
      <trans-unit id="ToolStripMain.Text">
        <source>Standard</source>
        <target>标准</target>
        
      </trans-unit>
      <trans-unit id="ToolStripScripts.Text">
        <source>Scripts</source>
        <target>腳本</target>
        
      </trans-unit>
      <trans-unit id="TreeTabPage.Text">
        <source>File tree</source>
        <target>檔案樹</target>
        
      </trans-unit>
      <trans-unit id="_addUpstreamRemoteToolStripMenuItem.Text">
        <source>&amp;Add upstream remote</source>
        <target>添加远程资源库(&amp;A)</target>
        
      </trans-unit>
      <trans-unit id="_buildReportTabCaption.Text">
        <source>Build Report</source>
        <target>构建报告</target>
        
      </trans-unit>
      <trans-unit id="_closeAll.Text">
        <source>Close all windows</source>
        <target>关闭所有窗口</target>
        
      </trans-unit>
      <trans-unit id="_commitButtonText.Text">
        <source>Commit</source>
        <target>提交</target>
        
      </trans-unit>
      <trans-unit id="_configureWorkingDirMenu.Text">
        <source>Co&amp;nfigure this menu...</source>
        
      </trans-unit>
      <trans-unit id="_consoleTabCaption.Text">
        <source>Console</source>
        <target>控制台</target>
        
      </trans-unit>
      <trans-unit id="_createPullRequestsToolStripMenuItem.Text">
        <source>&amp;Create pull requests...</source>
        <target>创建拉取请求(&amp;C)</target>
        
      </trans-unit>
      <trans-unit id="_forkCloneRepositoryToolStripMenuItem.Text">
        <source>&amp;Fork/Clone repository...</source>
        <target>派生/复制档案库...(&amp;F)</target>
        
      </trans-unit>
      <trans-unit id="_goToSuperProject.Text">
        <source>Go to superproject</source>
        <target>前往上層專案</target>
        
      </trans-unit>
      <trans-unit id="_indexLockCantDelete.Text">
        <source>Failed to delete index.lock</source>
        <target>删除文件失败：“index.lock” </target>
        
      </trans-unit>
      <trans-unit id="_loading.Text">
        <source>Loading...</source>
        <target>正在載入...</target>
        
      </trans-unit>
      <trans-unit id="_noReposHostFound.Text">
        <source>Could not find any relevant repository hosts for the currently open repository.</source>
        <target>找不到與目前Repository相關的遠端Repository主機</target>
        
      </trans-unit>
      <trans-unit id="_noReposHostPluginLoaded.Text">
        <source>No repository host plugin loaded.</source>
        <target>無遠端Repository主機插件可載入</target>
        
      </trans-unit>
      <trans-unit id="_noSubmodulesPresent.Text">
        <source>No submodules</source>
        <target>沒有子模組</target>
        
      </trans-unit>
      <trans-unit id="_noWorkingFolderText.Text">
        <source>No working directory</source>
        <target>無工作目錄</target>
        
      </trans-unit>
      <trans-unit id="_outputHistoryTabCaption.Text">
        <source>Output</source>
        
      </trans-unit>
      <trans-unit id="_pullFetch.Text">
        <source>Fetch</source>
        <target>获取</target>
        
      </trans-unit>
      <trans-unit id="_pullFetchAll.Text">
        <source>Fetch all</source>
        <target>Fetch全部</target>
        
      </trans-unit>
      <trans-unit id="_pullFetchPruneAll.Text">
        <source>Fetch and prune all</source>
        <target>获取并剪裁全部</target>
        
      </trans-unit>
      <trans-unit id="_pullMerge.Text">
        <source>Pull - merge</source>
        <target>拉取 - 合并</target>
        
      </trans-unit>
      <trans-unit id="_pullOpenDialog.Text">
        <source>Open pull dialog</source>
        <target>打開pull對話方塊</target>
        
      </trans-unit>
      <trans-unit id="_pullRebase.Text">
        <source>Pull - rebase</source>
        <target>拉取 - 变基</target>
        
      </trans-unit>
      <trans-unit id="_repositoryHostsToolStripMenuItem.Text">
        <source>(Repository hosts)</source>
        <target>(遠端Repository主機)</target>
        
      </trans-unit>
      <trans-unit id="_superprojectModuleFormat.Text">
        <source>Superproject: {0}</source>
        <target>父工程：{0}</target>
        
      </trans-unit>
      <trans-unit id="_topProjectModuleFormat.Text">
        <source>Top project: {0}</source>
        <target>置顶项目: {0}</target>
        
      </trans-unit>
      <trans-unit id="_undoLastCommitCaption.Text">
        <source>Undo last commit</source>
        <target>復原最後的提交</target>
        
      </trans-unit>
      <trans-unit id="_undoLastCommitText.Text">
        <source>You will still be able to find all the commit's changes in the staging area

Do you want to continue?</source>
        <target>您仍然可以在暂存区域找到所有提交的更改。

您想继续吗？</target>
        
      </trans-unit>
      <trans-unit id="_updateCurrentSubmodule.Text">
        <source>Update current submodule</source>
        <target>更新現有的子模組</target>
        
      </trans-unit>
      <trans-unit id="_viewPullRequestsToolStripMenuItem.Text">
        <source>View &amp;pull requests...</source>
        <target>查看拉取请求(&amp;P)</target>
        
      </trans-unit>
      <trans-unit id="aboutToolStripMenuItem.Text">
        <source>&amp;About</source>
        <target>关于(&amp;A)</target>
        
      </trans-unit>
      <trans-unit id="applyPatchToolStripMenuItem.Text">
        <source>&amp;Apply patch...</source>
        <target>应用补丁(&amp;A)...</target>
        
      </trans-unit>
      <trans-unit id="archiveToolStripMenuItem.Text">
        <source>Archi&amp;ve revision...</source>
        <target>存档(&amp;V)...</target>
        
      </trans-unit>
      <trans-unit id="bisectToolStripMenuItem.Text">
        <source>B&amp;isect...</source>
        <target>二分法查找(I)...</target>
        
      </trans-unit>
      <trans-unit id="branchSelect.Text">
        <source>Branch</source>
        <target>分支</target>
        
      </trans-unit>
      <trans-unit id="branchSelect.ToolTipText">
        <source>Change current branch</source>
        <target>更改当前分支</target>
        
      </trans-unit>
      <trans-unit id="branchToolStripMenuItem.Text">
        <source>Create &amp;branch...</source>
        <target>创建分支...(&amp;B)</target>
        
      </trans-unit>
      <trans-unit id="changelogToolStripMenuItem.Text">
        <source>&amp;Changelog</source>
        <target>更新日志(&amp;C)</target>
        
      </trans-unit>
      <trans-unit id="checkForUpdatesToolStripMenuItem.Text">
        <source>Check for &amp;updates</source>
        <target>检查更新(&amp;U)</target>
        
      </trans-unit>
      <trans-unit id="checkoutBranchToolStripMenuItem.Text">
        <source>Chec&amp;kout branch...</source>
        <target>检出分支(&amp;K)...</target>
        
      </trans-unit>
      <trans-unit id="checkoutToolStripMenuItem.Text">
        <source>Check&amp;out revision...</source>
        <target>检出版本(&amp;O)…</target>
        
      </trans-unit>
      <trans-unit id="cherryPickToolStripMenuItem.Text">
        <source>Cherr&amp;y pick...</source>
        <target>撷取(&amp;Y)</target>
        
      </trans-unit>
      <trans-unit id="cleanupToolStripMenuItem.Text">
        <source>Clean &amp;working directory...</source>
        <target>清理工作目录(W)…</target>
        
      </trans-unit>
      <trans-unit id="cloneToolStripMenuItem.Text">
        <source>C&amp;lone repository...</source>
        <target>复制档案库...(L)</target>
        
      </trans-unit>
      <trans-unit id="closeToolStripMenuItem.Text">
        <source>&amp;Close (go to Dashboard)</source>
        <target>关闭（回到主界面）(&amp;C)</target>
        
      </trans-unit>
      <trans-unit id="commandsToolStripMenuItem.Text">
        <source>&amp;Commands</source>
        <target>命令 &amp;C</target>
        
      </trans-unit>
      <trans-unit id="commitInfoBelowMenuItem.Text">
        <source>Commit info &amp;below graph</source>
        <target>提交信息显示在示图之下(&amp;B)</target>
        
      </trans-unit>
      <trans-unit id="commitInfoLeftwardMenuItem.Text">
        <source>Commit info &amp;left of graph</source>
        <target>提交信息显示在示图左侧(&amp;L)</target>
        
      </trans-unit>
      <trans-unit id="commitInfoRightwardMenuItem.Text">
        <source>Commit info &amp;right of graph</source>
        <target>提交信息显示在示图右侧(&amp;R)</target>
        
      </trans-unit>
      <trans-unit id="commitToolStripMenuItem.Text">
        <source>&amp;Commit...</source>
        <target>提交...(&amp;C)</target>
        
      </trans-unit>
      <trans-unit id="compressGitDatabaseToolStripMenuItem.Text">
        <source>&amp;Compress git database</source>
        <target>压缩 Git 数据库(&amp;C)</target>
        
      </trans-unit>
      <trans-unit id="copyFullPathsCygwinToolStripMenuItem.Text">
        <source>Copy full path(s) - &amp;Cygwin</source>
        <target>複製完整路徑 - Cygwin 環境（&amp;C）</target>
        
      </trans-unit>
      <trans-unit id="copyFullPathsNativeToolStripMenuItem.Text">
        <source>Copy &amp;full path(s) - native</source>
        <target>複製完整路徑 - 本機環境(&amp;f)</target>
        
      </trans-unit>
      <trans-unit id="copyFullPathsWslToolStripMenuItem.Text">
        <source>Copy full path(s) - &amp;WSL</source>
        <target>複製完整路徑 - WSL 環境(&amp;W)</target>
        
      </trans-unit>
      <trans-unit id="copyRelativePathsNativeToolStripMenuItem.Text">
        <source>Copy relative path(s) - &amp;native</source>
        <target>複製相對路徑 - 本機格式(&amp;n)</target>
        
      </trans-unit>
      <trans-unit id="copyRelativePathsPosixToolStripMenuItem.Text">
        <source>Copy relative path(s) - &amp;POSIX</source>
        <target>複製相對路徑 - POSIX 格式(&amp;P)</target>
        
      </trans-unit>
      <trans-unit id="createAStashToolStripMenuItem.Text">
        <source>&amp;Create a stash...</source>
        <target>创建一个暂存(C)...</target>
        
      </trans-unit>
      <trans-unit id="dashboardToolStripMenuItem.Text">
        <source>&amp;Dashboard</source>
        <target>主界面(&amp;D)</target>
        
      </trans-unit>
      <trans-unit id="deleteBranchToolStripMenuItem.Text">
        <source>De&amp;lete branch...</source>
        <target>删除分支(&amp;L)...</target>
        
      </trans-unit>
      <trans-unit id="deleteIndexLockToolStripMenuItem.Text">
        <source>&amp;Delete index.lock</source>
        <target>删除index.lock(&amp;D)</target>
        
      </trans-unit>
      <trans-unit id="deleteTagToolStripMenuItem.Text">
        <source>&amp;Delete tag...</source>
        <target>删除标签(&amp;D)...</target>
        
      </trans-unit>
      <trans-unit id="donateToolStripMenuItem.Text">
        <source>&amp;Donate</source>
        <target>捐赠(&amp;D)</target>
        
      </trans-unit>
      <trans-unit id="editGitAttributesToolStripMenuItem.Text">
        <source>Edit .git&amp;attributes</source>
        <target>编辑.gitattributes文件(&amp;A)</target>
        
      </trans-unit>
      <trans-unit id="editLocalGitConfigToolStripMenuItem.Text">
        <source>&amp;Edit .git/config</source>
        <target>编辑 .git/config文件(&amp;E)</target>
        
      </trans-unit>
      <trans-unit id="editgitignoreToolStripMenuItem1.Text">
        <source>Edit .git&amp;ignore</source>
        <target>编辑 .gitignore 文件(&amp;I)</target>
        
      </trans-unit>
      <trans-unit id="editgitinfoexcludeToolStripMenuItem.Text">
        <source>Edit .git/info/&amp;exclude</source>
        <target>编辑.git/info/exclude文件(&amp;E)</target>
        
      </trans-unit>
      <trans-unit id="editmailmapToolStripMenuItem.Text">
        <source>Edit .&amp;mailmap</source>
        <target>编辑 .mailmap 文件(&amp;M)</target>
        
      </trans-unit>
      <trans-unit id="exitToolStripMenuItem.Text">
        <source>E&amp;xit</source>
        <target>退出(&amp;X)</target>
        
      </trans-unit>
      <trans-unit id="fetchAllToolStripMenuItem.Text">
        <source>Fetch &amp;all</source>
        <target>获取全部(&amp;A)</target>
        
      </trans-unit>
      <trans-unit id="fetchAllToolStripMenuItem.ToolTipText">
        <source>Fetch branches and tags from all remote repositories</source>
        <target>从所用远程版本库获取分支和标签</target>
        
      </trans-unit>
      <trans-unit id="fetchPruneAllToolStripMenuItem.Text">
        <source>F&amp;etch and prune all</source>
        <target>获取并剪裁全部(&amp;E)</target>
        
      </trans-unit>
      <trans-unit id="fetchPruneAllToolStripMenuItem.ToolTipText">
        <source>Fetch branches and tags from all remote repositories also prune deleted branches</source>
        
      </trans-unit>
      <trans-unit id="fetchToolStripMenuItem.Text">
        <source>&amp;Fetch</source>
        <target>获取(&amp;F)</target>
        
      </trans-unit>
      <trans-unit id="fetchToolStripMenuItem.ToolTipText">
        <source>Fetch branches and tags</source>
        <target>获取分支和标签</target>
        
      </trans-unit>
      <trans-unit id="fileExplorerToolStripMenuItem.Text">
        <source>File E&amp;xplorer</source>
        <target>文件浏览器(&amp;X)</target>
        
      </trans-unit>
      <trans-unit id="fileToolStripMenuItem.Text">
        <source>&amp;Start</source>
        <target>开始 &amp;S</target>
        
      </trans-unit>
      <trans-unit id="formatPatchToolStripMenuItem.Text">
        <source>&amp;Format patch...</source>
        <target>格式补丁(&amp;F)...</target>
        
      </trans-unit>
      <trans-unit id="generateOrImportKeyToolStripMenuItem.Text">
        <source>Generate or import key</source>
        <target>產生或者輸入認證鑰匙</target>
        
      </trans-unit>
      <trans-unit id="gitBashToolStripMenuItem.Text">
        <source>Git &amp;bash</source>
        <target>Git bash 命令行(&amp;B)</target>
        
      </trans-unit>
      <trans-unit id="gitGUIToolStripMenuItem.Text">
        <source>Git &amp;GUI</source>
        <target>Git 图形界面(&amp;G)</target>
        
      </trans-unit>
      <trans-unit id="gitMaintenanceToolStripMenuItem.Text">
        <source>&amp;Git maintenance</source>
        <target>&amp;Git 程序维护</target>
        
      </trans-unit>
      <trans-unit id="gitcommandLogToolStripMenuItem.Text">
        <source>Git &amp;command log</source>
        <target>Git命令记录(&amp;C)</target>
        
      </trans-unit>
      <trans-unit id="helpToolStripMenuItem.Text">
        <source>&amp;Help</source>
        <target>說明(&amp;H)</target>
        
      </trans-unit>
      <trans-unit id="initNewRepositoryToolStripMenuItem.Text">
        <source>&amp;Create new repository...</source>
        <target>创建新的档案库...(&amp;C)</target>
        
      </trans-unit>
      <trans-unit id="kGitToolStripMenuItem.Text">
        <source>Git&amp;K</source>
        <target>Git&amp;K</target>
        
      </trans-unit>
      <trans-unit id="manageRemoteRepositoriesToolStripMenuItem1.Text">
        <source>Remo&amp;te repositories...</source>
        <target>管理远程仓库(&amp;T)…</target>
        
      </trans-unit>
      <trans-unit id="manageStashesToolStripMenuItem.Text">
        <source>&amp;Manage stashes...</source>
        <target>管理暂存(&amp;M)...</target>
        
      </trans-unit>
      <trans-unit id="manageStashesToolStripMenuItem.ToolTipText">
        <source>Manage stashes</source>
        <target>管理暂存</target>
        
      </trans-unit>
      <trans-unit id="manageSubmodulesToolStripMenuItem.Text">
        <source>Manage &amp;submodules...</source>
        <target>管理子模块(&amp;S)...</target>
        
      </trans-unit>
      <trans-unit id="manageWorktreeToolStripMenuItem.Text">
        <source>Manage &amp;worktrees...</source>
        <target>管理工作树...</target>
        
      </trans-unit>
      <trans-unit id="menuCommitInfoPosition.ToolTipText">
        <source>Commit info position</source>
        <target>提交信息的显示位置</target>
        
      </trans-unit>
      <trans-unit id="menuitemSparse.Text">
        <source>Sparse Wor&amp;king Copy</source>
        <target>稀疏工作副本(&amp;K)</target>
        
      </trans-unit>
      <trans-unit id="mergeBranchToolStripMenuItem.Text">
        <source>&amp;Merge branches...</source>
        <target>合併分支(&amp;M)...</target>
        
      </trans-unit>
      <trans-unit id="mergeToolStripMenuItem.Text">
        <source>Pull - &amp;merge</source>
        <target>拉取 - 合併(&amp;M)</target>
        
      </trans-unit>
      <trans-unit id="navigateToolStripMenuItem.Text">
        <source>&amp;Navigate</source>
        <target>導覽(&amp;N)</target>
        
      </trans-unit>
      <trans-unit id="openToolStripMenuItem.Text">
        <source>&amp;Open...</source>
        <target>開啟(&amp;O)...</target>
        
      </trans-unit>
      <trans-unit id="patchToolStripMenuItem.Text">
        <source>View patc&amp;h file...</source>
        <target>檢視補丁檔案(&amp;H)...</target>
        
      </trans-unit>
      <trans-unit id="pluginSettingsToolStripMenuItem.Text">
        <source>Plugins &amp;settings...</source>
        <target>外掛設定(&amp;S)...</target>
        
      </trans-unit>
      <trans-unit id="pluginsLoadingToolStripMenuItem.Text">
        <source>Loading...</source>
        <target>正在載入...</target>
        
      </trans-unit>
      <trans-unit id="pluginsToolStripMenuItem.Text">
        <source>&amp;Plugins</source>
        <target>外掛(&amp;P)</target>
        
      </trans-unit>
      <trans-unit id="pullToolStripMenuItem.Text">
        <source>Pull&amp;/Fetch...</source>
        <target>拉取/获取(&amp;/)...</target>
        
      </trans-unit>
      <trans-unit id="pullToolStripMenuItem1.Text">
        <source>Open &amp;pull dialog...</source>
        <target>打开拉取对话框(&amp;P)...</target>
        
      </trans-unit>
      <trans-unit id="pushToolStripMenuItem.Text">
        <source>&amp;Push...</source>
        <target>推送(&amp;P)...</target>
        
      </trans-unit>
      <trans-unit id="rebaseToolStripMenuItem.Text">
        <source>R&amp;ebase...</source>
        <target>重设基准(&amp;e)...</target>
        
      </trans-unit>
      <trans-unit id="rebaseToolStripMenuItem1.Text">
        <source>Pull - &amp;rebase</source>
        <target>拉取病重设基准(&amp;r)</target>
        
      </trans-unit>
      <trans-unit id="recoverLostObjectsToolStripMenuItem.Text">
        <source>&amp;Recover lost objects...</source>
        <target>恢复丢失的记录(&amp;R)...</target>
        
      </trans-unit>
      <trans-unit id="refreshDashboardToolStripMenuItem.Text">
        <source>&amp;Refresh</source>
        <target>重新整理(&amp;R)</target>
        
      </trans-unit>
      <trans-unit id="refreshToolStripMenuItem.Text">
        <source>&amp;Refresh</source>
        <target>重新整理(&amp;R)</target>
        
      </trans-unit>
      <trans-unit id="repoSettingsToolStripMenuItem.Text">
        <source>Rep&amp;ository settings...</source>
        <target>儲存庫設定(&amp;o)...</target>
        
      </trans-unit>
      <trans-unit id="reportAnIssueToolStripMenuItem.Text">
        <source>&amp;Report an issue</source>
        <target>回報問題(&amp;R)</target>
        
      </trans-unit>
      <trans-unit id="repositoryToolStripMenuItem.Text">
        <source>&amp;Repository</source>
        <target>仓库 &amp;R</target>
        
      </trans-unit>
      <trans-unit id="resetToolStripMenuItem.Text">
        <source>&amp;Reset changes...</source>
        <target>重置更改(&amp;R)...</target>
        
      </trans-unit>
      <trans-unit id="runMergetoolToolStripMenuItem.Text">
        <source>&amp;Solve merge conflicts...</source>
        <target>解决合并冲突&amp;S...</target>
        
      </trans-unit>
      <trans-unit id="setDefaultPullButtonActionToolStripMenuItem.Text">
        <source>Set &amp;default Pull button action</source>
        <target>设置拉取按钮的默认操作&amp;d</target>
        
      </trans-unit>
      <trans-unit id="settingsToolStripMenuItem.Text">
        <source>&amp;Settings...</source>
        <target>設定(&amp;S)...</target>
        
      </trans-unit>
      <trans-unit id="startAuthenticationAgentToolStripMenuItem.Text">
        <source>Start authentication agent</source>
        <target>啟動認證代理</target>
        
      </trans-unit>
      <trans-unit id="stashChangesToolStripMenuItem.Text">
        <source>&amp;Stash</source>
        <target>储藏(&amp;S)</target>
        
      </trans-unit>
      <trans-unit id="stashChangesToolStripMenuItem.ToolTipText">
        <source>Stash changes</source>
        <target>隱藏修改</target>
        
      </trans-unit>
      <trans-unit id="stashPopToolStripMenuItem.Text">
        <source>Stash &amp;pop</source>
        <target>删除暂存&amp;p</target>
        
      </trans-unit>
      <trans-unit id="stashPopToolStripMenuItem.ToolTipText">
        <source>Apply and drop single stash</source>
        <target>应用并丢弃一份暂存</target>
        
      </trans-unit>
      <trans-unit id="stashStagedToolStripMenuItem.Text">
        <source>S&amp;tash staged</source>
        <target>贮藏已暂存(&amp;T)</target>
        
      </trans-unit>
      <trans-unit id="stashStagedToolStripMenuItem.ToolTipText">
        <source>Stash staged changes</source>
        <target>贮藏已暂存的修改</target>
        
      </trans-unit>
      <trans-unit id="stashToolStripMenuItem.Text">
        <source>Ma&amp;nage stashes...</source>
        <target>管理暂存(&amp;N)...</target>
        
      </trans-unit>
      <trans-unit id="synchronizeAllSubmodulesToolStripMenuItem.Text">
        <source>Synchronize all su&amp;bmodules</source>
        <target>同步所有子模块(&amp;B)</target>
        
      </trans-unit>
      <trans-unit id="tagToolStripMenuItem.Text">
        <source>Create &amp;tag...</source>
        <target>创建标签...</target>
        
      </trans-unit>
      <trans-unit id="toggleLeftPanel.ToolTipText">
        <source>Toggle left panel</source>
        <target>切換左側面板</target>
        
      </trans-unit>
      <trans-unit id="toggleSplitViewLayout.ToolTipText">
        <source>Toggle split view layout</source>
        <target>固定分割視窗排列</target>
        
      </trans-unit>
      <trans-unit id="toolStripButtonCommit.Text">
        <source>Commit</source>
        <target>提交</target>
        
      </trans-unit>
      <trans-unit id="toolStripButtonLevelUp.ToolTipText">
        <source>Submodules</source>
        <target>子模組</target>
        
      </trans-unit>
      <trans-unit id="toolStripButtonPull.Text">
        <source>Pull</source>
        <target>拉取</target>
        
      </trans-unit>
      <trans-unit id="toolStripButtonPush.Text">
        <source>Push</source>
        <target>推送</target>
        
      </trans-unit>
      <trans-unit id="toolStripFileExplorer.ToolTipText">
        <source>File Explorer</source>
        <target>檔案總管</target>
        
      </trans-unit>
      <trans-unit id="toolStripLabel1.Text">
        <source>&amp;Branches:</source>
        <target>分支：</target>
        
      </trans-unit>
      <trans-unit id="toolStripLabel1.ToolTipText">
        <source>Branch filter</source>
        <target>分支过滤器</target>
        
      </trans-unit>
      <trans-unit id="toolStripMenuItemReflog.Text">
        <source>Show reflo&amp;g...</source>
        <target>显示引用日志(&amp;G)...</target>
        
      </trans-unit>
      <trans-unit id="toolStripSplitStash.ToolTipText">
        <source>Manage stashes</source>
        <target>管理暂存</target>
        
      </trans-unit>
      <trans-unit id="toolbarsMenuItem.Text">
        <source>Toolbars</source>
        <target>工具栏</target>
        
      </trans-unit>
      <trans-unit id="toolsToolStripMenuItem.Text">
        <source>&amp;Tools</source>
        <target>工具 &amp;T</target>
        
      </trans-unit>
      <trans-unit id="translateToolStripMenuItem.Text">
        <source>&amp;Translate</source>
        <target>翻译(&amp;T)</target>
        
      </trans-unit>
      <trans-unit id="tsbtnAdvancedFilter.ToolTipText">
        <source>Advanced filter</source>
        <target>高级过滤器</target>
        
      </trans-unit>
      <trans-unit id="tsddbtnBranchFilter.Text">
        <source>Branch type</source>
        <target>分支类型</target>
        
      </trans-unit>
      <trans-unit id="tsddbtnRevisionFilter.Text">
        <source>Filter type</source>
        <target>过滤器类型</target>
        
      </trans-unit>
      <trans-unit id="tslblRevisionFilter.Text">
        <source>&amp;Filter:</source>
        <target>过滤器(&amp;F)：</target>
        
      </trans-unit>
      <trans-unit id="tslblRevisionFilter.ToolTipText">
        <source>Text filter</source>
        <target>文本过滤器</target>
        
      </trans-unit>
      <trans-unit id="tsmiAdvancedFilter.Text">
        <source>&amp;Advanced filter</source>
        <target>高级过滤器(&amp;A)</target>
        
      </trans-unit>
      <trans-unit id="tsmiAuthorFilter.Text">
        <source>&amp;Author</source>
        <target>作者(&amp;A)</target>
        
      </trans-unit>
      <trans-unit id="tsmiBranchLocal.Text">
        <source>&amp;Local</source>
        <target>本地(&amp;L)</target>
        
      </trans-unit>
      <trans-unit id="tsmiBranchRemote.Text">
        <source>&amp;Remote</source>
        <target>远端(&amp;R)</target>
        
      </trans-unit>
      <trans-unit id="tsmiBranchTag.Text">
        <source>&amp;Tag</source>
        <target>标签(&amp;T)</target>
        
      </trans-unit>
      <trans-unit id="tsmiCommitFilter.Text">
        <source>Commit &amp;message</source>
        <target>提交信息(&amp;M)</target>
        
      </trans-unit>
      <trans-unit id="tsmiCommitterFilter.Text">
        <source>&amp;Committer</source>
        <target>提交者(&amp;C)</target>
        
      </trans-unit>
      <trans-unit id="tsmiDiffContainsFilter.Text">
        <source>&amp;Diff contains (SLOW)</source>
        <target>包含区别(慢)(&amp;D)</target>
        
      </trans-unit>
      <trans-unit id="tsmiFavouriteRepositories.Text">
        <source>&amp;Favorite repositories</source>
        <target>收藏的版本库(&amp;F)</target>
        
      </trans-unit>
      <trans-unit id="tsmiRecentRepositories.Text">
        <source>&amp;Recent repositories</source>
        <target>最近使用的版本库(&amp;R)</target>
        
      </trans-unit>
      <trans-unit id="tsmiRecentRepositoriesClear.Text">
        <source>Clear list</source>
        <target>清除列表</target>
        
      </trans-unit>
      <trans-unit id="tsmiResetAllFilters.Text">
        <source>&amp;Reset revision filters</source>
        <target>重置版本过滤器(&amp;R)</target>
        
      </trans-unit>
      <trans-unit id="tsmiResetPathFilters.Text">
        <source>Reset &amp;path filter</source>
        <target>重置路径过滤器(&amp;P)</target>
        
      </trans-unit>
      <trans-unit id="tsmiShowBranchesAll.Text">
        <source>&amp;All branches</source>
        <target>全部分支(&amp;A)</target>
        
      </trans-unit>
      <trans-unit id="tsmiShowBranchesAll.ToolTipText">
        <source>Show all branches</source>
        <target>顯示所有branches</target>
        
      </trans-unit>
      <trans-unit id="tsmiShowBranchesCurrent.Text">
        <source>&amp;Current branch only</source>
        <target>仅当前分支(&amp;C)</target>
        
      </trans-unit>
      <trans-unit id="tsmiShowBranchesCurrent.ToolTipText">
        <source>Show current branch only</source>
        <target>只顯示目前分支</target>
        
      </trans-unit>
      <trans-unit id="tsmiShowBranchesFiltered.Text">
        <source>&amp;Filtered branches</source>
        <target>过滤的分支(&amp;F)</target>
        
      </trans-unit>
      <trans-unit id="tsmiShowBranchesFiltered.ToolTipText">
        <source>Show filtered branches</source>
        <target>顯示過濾的branches</target>
        
      </trans-unit>
      <trans-unit id="tsmiTelemetryEnabled.Text">
        <source>&amp;Yes, I allow telemetry</source>
        <target>是，我允许进行遥测 (&amp;Y)</target>
        
      </trans-unit>
      <trans-unit id="tssbtnShowBranches.Text">
        <source>&amp;All branches</source>
        <target>全部分支(&amp;A)</target>
        
      </trans-unit>
      <trans-unit id="tssbtnShowBranches.ToolTipText">
        <source>Show all branches</source>
        <target>顯示所有branches</target>
        
      </trans-unit>
      <trans-unit id="undoLastCommitToolStripMenuItem.Text">
        <source>&amp;Undo last commit...</source>
        <target>修改最后一次提交(&amp;U)</target>
        
      </trans-unit>
      <trans-unit id="updateAllSubmodulesToolStripMenuItem.Text">
        <source>&amp;Update all submodules</source>
        <target>更新所有的子模块(&amp;U)</target>
        
      </trans-unit>
      <trans-unit id="userManualToolStripMenuItem.Text">
        <source>User &amp;manual</source>
        <target>用户手册(&amp;M)</target>
        
      </trans-unit>
      <trans-unit id="userShell.ToolTipText">
        <source>Git bash</source>
        <target>Git bash</target>
        
      </trans-unit>
      <trans-unit id="viewToolStripMenuItem.Text">
        <source>&amp;View</source>
        <target>视图(&amp;V)</target>
        
      </trans-unit>
    </body>
  </file>
  <file datatype="plaintext" original="FormBrowseRepoSettingsPage" source-language="en" target-language="zh-Hant">
    <body>
      <trans-unit id="$this.Text">
        <source>Browse repository window</source>
        <target>浏览仓库窗口</target>
        
      </trans-unit>
      <trans-unit id="_outputHistoryTooltip.Text">
        <source>The output displayed in the process dialog and some trace output is retained and shown in the output history.

- With this set, the output history is displayed in a tab in the lower pane of the Browse Repository window.
- With this unset, the output history is displayed in a panel docked to the lower left corner of the Browse Repository window.

Focus the output history and (when displayed as panel) toggle its visibility using the hotkey {0}.</source>
        
      </trans-unit>
      <trans-unit id="chkShowConsoleTab.Text">
        <source>Show the Console tab</source>
        
      </trans-unit>
      <trans-unit id="chkShowConsoleTab.ToolTipText">
        <source>View help</source>
        
      </trans-unit>
      <trans-unit id="chkShowFindInCommitFilesGitGrep.Text">
        <source>Show 'Find in commit files using git-grep'</source>
        
      </trans-unit>
      <trans-unit id="chkShowGpgInformation.Text">
        <source>Show GPG information</source>
        <target>显示 GPG 密钥信息</target>
        
      </trans-unit>
      <trans-unit id="chkShowGpgInformation.ToolTipText">
        <source>View help</source>
        
      </trans-unit>
      <trans-unit id="chkShowOutputHistoryAsTab.Text">
        <source>Show output history as tab (otherwise as panel)</source>
        
      </trans-unit>
      <trans-unit id="chkUseBrowseForFileHistory.Text">
        <source>Show file history in the main window</source>
        <target>在主窗口中显示文件历史</target>
        
      </trans-unit>
      <trans-unit id="chkUseBrowseForFileHistory.ToolTipText">
        <source>View help</source>
        
      </trans-unit>
      <trans-unit id="chkUseDiffViewerForBlame.Text">
        <source>Show blame in diff viewer</source>
        <target>在差异视图中显示 blame</target>
        
      </trans-unit>
      <trans-unit id="chkUseDiffViewerForBlame.ToolTipText">
        <source>View help</source>
        
      </trans-unit>
      <trans-unit id="gbTabs.Text">
        <source>Tabs (restart required)</source>
        <target>标签（需要重启）</target>
        
      </trans-unit>
      <trans-unit id="groupBox1.Text">
        <source>General</source>
        
      </trans-unit>
      <trans-unit id="lblDefaultShell.Text">
        <source>Default shell</source>
        
      </trans-unit>
      <trans-unit id="lblOutputHistoryDepth.Text">
        <source>Output history depth (0 to disable):</source>
        
      </trans-unit>
    </body>
  </file>
  <file datatype="plaintext" original="FormChangeLog" source-language="en" target-language="zh-Hant">
    <body>
      <trans-unit id="$this.Text">
        <source>Change log</source>
        <target>異動日誌</target>
        
      </trans-unit>
    </body>
  </file>
  <file datatype="plaintext" original="FormCheckoutBranch" source-language="en" target-language="zh-Hant">
    <body>
      <trans-unit id="$this.Text">
        <source>Checkout branch</source>
        <target>簽出分支</target>
        
      </trans-unit>
      <trans-unit id="LocalBranch.Text">
        <source>Local &amp;branch</source>
        <target>本地分支</target>
        
      </trans-unit>
      <trans-unit id="Ok.Text">
        <source>&amp;Checkout</source>
        <target>迁出(&amp;C)</target>
        
      </trans-unit>
      <trans-unit id="Remotebranch.Text">
        <source>Remote &amp;branch</source>
        <target>远程分支</target>
        
      </trans-unit>
      <trans-unit id="_applyStashedItemsAgain.Text">
        <source>Apply stashed items to working directory again?</source>
        <target>再次套用儲藏(stash)項目到工作目錄?</target>
        
      </trans-unit>
      <trans-unit id="_applyStashedItemsAgainCaption.Text">
        <source>Auto stash</source>
        <target>自動儲藏(stash)</target>
        
      </trans-unit>
      <trans-unit id="_createBranch.Text">
        <source>Cr&amp;eate local branch with same name:</source>
        <target>建立相同名稱的本地分支(&amp;e)：</target>
        
      </trans-unit>
      <trans-unit id="_customBranchNameIsEmpty.Text">
        <source>Custom branch name is empty.
Enter valid branch name or select predefined value.</source>
        <target>未輸入自訂Branch.
輸入正確的branch名稱或使用預定義</target>
        
      </trans-unit>
      <trans-unit id="_customBranchNameIsNotValid.Text">
        <source>“{0}” is not valid branch name.
Enter valid branch name or select predefined value.</source>
        <target>“{0}”不是正確的branch名稱.
輸入正確的branch名稱或使用預定義</target>
        
      </trans-unit>
      <trans-unit id="_invalidBranchName.Text">
        <source>An existing branch must be selected.</source>
        <target>必须选择现有的分支。</target>
        
      </trans-unit>
      <trans-unit id="_resetCaption.Text">
        <source>Reset branch</source>
        <target>重設分支</target>
        
      </trans-unit>
      <trans-unit id="_resetNonFastForwardBranch.Text">
        <source>You are going to reset the “{0}” branch to a new location discarding ALL the commited changes since the {1} revision.

Are you sure?</source>
        <target>您将重置 &quot;{0}&quot; 分支到一个新位置, 这将丢弃自 {1} 以后所有提交的改动.

确定吗？</target>
        
      </trans-unit>
      <trans-unit id="chkSetLocalChangesActionAsDefault.Text">
        <source>Set as &amp;default</source>
        <target>设置为默认值</target>
        
      </trans-unit>
      <trans-unit id="label1.Text">
        <source>&amp;Select branch</source>
        <target>选择分支</target>
        
      </trans-unit>
      <trans-unit id="localChangesGB.Text">
        <source>Local changes</source>
        <target>本機變更</target>
        
      </trans-unit>
      <trans-unit id="rbCreateBranchWithCustomName.Text">
        <source>Cr&amp;eate local branch with custom name:</source>
        <target>创建本地分支并输入它的名称</target>
        
      </trans-unit>
      <trans-unit id="rbDontChange.Text">
        <source>Do&amp;n't change</source>
        <target>不要更改</target>
        
      </trans-unit>
      <trans-unit id="rbDontCreate.Text">
        <source>Ch&amp;eckout the commit (in detached head)</source>
        <target>檢出此提交（在分離的 HEAD 中）(&amp;e)</target>
        
      </trans-unit>
      <trans-unit id="rbMerge.Text">
        <source>&amp;Merge</source>
        <target>合併(&amp;M)</target>
        
      </trans-unit>
      <trans-unit id="rbReset.Text">
        <source>&amp;Reset</source>
        <target>重置(&amp;R)</target>
        
      </trans-unit>
      <trans-unit id="rbResetBranch.Text">
        <source>R&amp;eset local branch with the name:</source>
        <target>复位本地分支并输入名称(&amp;E)：</target>
        
      </trans-unit>
      <trans-unit id="rbStash.Text">
        <source>S&amp;tash</source>
        <target>暂存(&amp;T)</target>
        
      </trans-unit>
    </body>
  </file>
  <file datatype="plaintext" original="FormCheckoutRevision" source-language="en" target-language="zh-Hant">
    <body>
      <trans-unit id="$this.Text">
        <source>Checkout revision</source>
        <target>簽出版本</target>
        
      </trans-unit>
      <trans-unit id="Force.Text">
        <source>&amp;Force (reset local changes)</source>
        <target>强制（重置本地更改）</target>
        
      </trans-unit>
      <trans-unit id="OkCheckout.Text">
        <source>&amp;Checkout</source>
        <target>迁出(&amp;C)</target>
        
      </trans-unit>
      <trans-unit id="_noRevisionSelectedMsgBox.Text">
        <source>Select 1 revision to checkout.</source>
        <target>選擇一個版本來checkout</target>
        
      </trans-unit>
      <trans-unit id="_noRevisionSelectedMsgBoxCaption.Text">
        <source>Checkout</source>
        <target>簽出</target>
        
      </trans-unit>
      <trans-unit id="label2.Text">
        <source>Checkout this &amp;revision</source>
        <target>校验此修订</target>
        
      </trans-unit>
    </body>
  </file>
  <file datatype="plaintext" original="FormCherryPick" source-language="en" target-language="zh-Hant">
    <body>
      <trans-unit id="$this.Text">
        <source>Cherry pick commit</source>
        <target>優選</target>
        
      </trans-unit>
      <trans-unit id="_noneParentSelectedText.Text">
        <source>None parent is selected!</source>
        <target>尚未選擇父節點!</target>
        
      </trans-unit>
      <trans-unit id="btnAbort.Text">
        <source>A&amp;bort</source>
        <target>中止(&amp;b)</target>
        
      </trans-unit>
      <trans-unit id="btnPick.Text">
        <source>&amp;Cherry pick</source>
        <target>選取此提交(&amp;C)</target>
        
      </trans-unit>
      <trans-unit id="cbxAddReference.Text">
        <source>A&amp;dd commit reference to commit message</source>
        <target>在提交訊息中增加提交參照(&amp;d)</target>
        
      </trans-unit>
      <trans-unit id="cbxAutoCommit.Text">
        <source>&amp;Automatically create a commit</source>
        <target>自動建立一個提交(&amp;A)</target>
        
      </trans-unit>
      <trans-unit id="columnHeader1.Text">
        <source>No.</source>
        <target>序號</target>
        
      </trans-unit>
      <trans-unit id="columnHeader2.Text">
        <source>Message</source>
        <target>訊息</target>
        
      </trans-unit>
      <trans-unit id="columnHeader3.Text">
        <source>Author</source>
        <target>作者</target>
        
      </trans-unit>
      <trans-unit id="columnHeader4.Text">
        <source>Date</source>
        <target>日期</target>
        
      </trans-unit>
      <trans-unit id="lblAnotherRev.Text">
        <source>C&amp;hoose another revision:</source>
        
      </trans-unit>
      <trans-unit id="lblBranchInfo.Text">
        <source>Cherry pick this commit:</source>
        <target>選取此提交：</target>
        
      </trans-unit>
      <trans-unit id="lblParents.Text">
        <source>This commit is a merge, select &amp;parent:</source>
        <target>此為合併提交，請選擇父節點(&amp;P):</target>
        
      </trans-unit>
    </body>
  </file>
  <file datatype="plaintext" original="FormChooseCommit" source-language="en" target-language="zh-Hant">
    <body>
      <trans-unit id="$this.Text">
        <source>Choose Commit</source>
        <target>選擇Commit</target>
        
      </trans-unit>
      <trans-unit id="btnOK.Text">
        <source>OK</source>
        <target>確定</target>
        
      </trans-unit>
      <trans-unit id="buttonGotoCommit.Text">
        <source>Go to commit...</source>
        <target>到commit...</target>
        
      </trans-unit>
      <trans-unit id="label1.Text">
        <source>Find specific commit:</source>
        <target>找指定的commit:</target>
        
      </trans-unit>
      <trans-unit id="labelParents.Text">
        <source>Parent(s):</source>
        <target>父節點:</target>
        
      </trans-unit>
      <trans-unit id="linkLabelParent.Text">
        <source>sha parent 1</source>
        <target>父修订1的SHA1</target>
        
      </trans-unit>
      <trans-unit id="linkLabelParent2.Text">
        <source>sha parent 2</source>
        <target>父修订2的SHA1</target>
        
      </trans-unit>
    </body>
  </file>
  <file datatype="plaintext" original="FormChooseTranslation" source-language="en" target-language="zh-Hant">
    <body>
      <trans-unit id="$this.Text">
        <source>Choose language</source>
        <target>選擇使用語言</target>
        
      </trans-unit>
      <trans-unit id="label1.Text">
        <source>Choose your language</source>
        <target>選擇你要用的語言</target>
        
      </trans-unit>
      <trans-unit id="label2.Text">
        <source>You can change the language at any time in the settings dialog</source>
        <target>你隨時都可以利用設定對話方塊改變使用的語言</target>
        
      </trans-unit>
    </body>
  </file>
  <file datatype="plaintext" original="FormCleanupRepository" source-language="en" target-language="zh-Hant">
    <body>
      <trans-unit id="$this.Text">
        <source>Clean working directory</source>
        <target>清理工作目錄</target>
        
      </trans-unit>
      <trans-unit id="AddExclusivePath.Text">
        <source>Add a path...</source>
        <target>添加路徑...</target>
        
      </trans-unit>
      <trans-unit id="AddInclusivePath.Text">
        <source>Add a path...</source>
        <target>添加路徑...</target>
        
      </trans-unit>
      <trans-unit id="CleanSubmodules.Text">
        <source>Clean submodules recursively</source>
        <target>遞迴清理子模組</target>
        
      </trans-unit>
      <trans-unit id="Cleanup.Text">
        <source>Cleanup</source>
        <target>清理</target>
        
      </trans-unit>
      <trans-unit id="Preview.Text">
        <source>Preview</source>
        <target>預覽</target>
        
      </trans-unit>
      <trans-unit id="RemoveAll.Text">
        <source>Remove all untracked files</source>
        <target>移除所有未追踪的檔案</target>
        
      </trans-unit>
      <trans-unit id="RemoveDirectories.Text">
        <source>Remove untracked directories</source>
        <target>移除所有未追踪的目錄</target>
        
      </trans-unit>
      <trans-unit id="RemoveIgnored.Text">
        <source>Remove only ignored untracked files</source>
        <target>只移除忽略的未追踪的檔案</target>
        
      </trans-unit>
      <trans-unit id="RemoveNonIgnored.Text">
        <source>Remove only non-ignored untracked files</source>
        <target>只移除未忽略的未追踪的檔案</target>
        
      </trans-unit>
      <trans-unit id="_reallyCleanupQuestion.Text">
        <source>Are you sure you want to cleanup the repository?</source>
        <target>你確定要清理此repository?</target>
        
      </trans-unit>
      <trans-unit id="_reallyCleanupQuestionCaption.Text">
        <source>Cleanup</source>
        <target>清理</target>
        
      </trans-unit>
      <trans-unit id="checkBoxExcludePathFilter.Text">
        <source>Exclude the following file path(s):</source>
        <target>排除以下文件路徑：</target>
        
      </trans-unit>
      <trans-unit id="checkBoxIncludePathFilter.Text">
        <source>Affect the following directory path(s) only:</source>
        <target>僅影響以下目錄路徑：</target>
        
      </trans-unit>
      <trans-unit id="groupBox1.Text">
        <source>Remove untracked files from working directory</source>
        <target>從工作目錄刪除未追蹤的檔案</target>
        
      </trans-unit>
      <trans-unit id="label1.Text">
        <source>Log:</source>
        <target>紀錄</target>
        
      </trans-unit>
      <trans-unit id="labelPathHintExclude.Text">
        <source>(one path per line)</source>
        <target>（每行一個路徑）</target>
        
      </trans-unit>
      <trans-unit id="labelPathHintInclude.Text">
        <source>(one path per line)</source>
        <target>（每行一個路徑）</target>
        
      </trans-unit>
    </body>
  </file>
  <file datatype="plaintext" original="FormClone" source-language="en" target-language="zh-Hant">
    <body>
      <trans-unit id="$this.Text">
        <source>Clone</source>
        <target>複製</target>
        
      </trans-unit>
      <trans-unit id="CentralRepository.Text">
        <source>P&amp;ublic repository, no working directory  (--bare)</source>
        <target>公開repository, 無工作目錄(--bare)</target>
        
      </trans-unit>
      <trans-unit id="FromBrowse.Text">
        <source>&amp;Browse</source>
        <target>瀏覽</target>
        
      </trans-unit>
      <trans-unit id="LoadSSHKey.Text">
        <source>&amp;Load SSH key</source>
        <target>加載SSH密鑰</target>
        
      </trans-unit>
      <trans-unit id="Ok.Text">
        <source>Clone</source>
        <target>複製</target>
        
      </trans-unit>
      <trans-unit id="PersonalRepository.Text">
        <source>&amp;Personal repository</source>
        <target>個人版本庫</target>
        
      </trans-unit>
      <trans-unit id="ToBrowse.Text">
        <source>B&amp;rowse</source>
        <target>瀏覽</target>
        
      </trans-unit>
      <trans-unit id="_branchDefaultRemoteHead.Text">
        <source>(default: remote HEAD)</source>
        <target>(默认值: 远程存储库HEAD)</target>
        
      </trans-unit>
      <trans-unit id="_branchNone.Text">
        <source>(none: don't checkout after clone)</source>
        <target>(None: 克隆后不迁出)</target>
        
      </trans-unit>
      <trans-unit id="_errorCloneFailed.Text">
        <source>Clone Failed</source>
        <target>克隆失败</target>
        
      </trans-unit>
      <trans-unit id="_errorDestinationNotRooted.Text">
        <source>Destination folder must be an absolute path.</source>
        <target>目标文件夹必须是绝对路径。</target>
        
      </trans-unit>
      <trans-unit id="_errorDestinationNotSupplied.Text">
        <source>You need to specify destination folder.</source>
        <target>您需要指定目标文件夹。</target>
        
      </trans-unit>
      <trans-unit id="_infoDirectoryExists.Text">
        <source>(Directory already exists)</source>
        <target>(既有資料夾)</target>
        
      </trans-unit>
      <trans-unit id="_infoDirectoryNew.Text">
        <source>(New directory)</source>
        <target>(新資料夾)</target>
        
      </trans-unit>
      <trans-unit id="_infoNewRepositoryLocation.Text">
        <source>The repository will be cloned to a new directory located here:
{0}</source>
        <target>此repository會被clone到此:
{0}</target>
        
      </trans-unit>
      <trans-unit id="_questionOpenRepo.Text">
        <source>The repository has been cloned successfully.
Do you want to open the new repository &quot;{0}&quot; now?</source>
        <target>此repository已被成功clone.
現在打開&quot;{0}&quot;嗎?</target>
        
      </trans-unit>
      <trans-unit id="_questionOpenRepoCaption.Text">
        <source>Open</source>
        <target>開啟</target>
        
      </trans-unit>
      <trans-unit id="brachLabel.Text">
        <source>Br&amp;anch:</source>
        
      </trans-unit>
      <trans-unit id="cbDownloadFullHistory.Text">
        <source>Download full &amp;history</source>
        <target>下载完整历史(&amp;h)</target>
        
      </trans-unit>
      <trans-unit id="cbDownloadFullHistory.ttHints">
        <source>The default Git behavior is to download all historical revisions.
If you turn this off, we'll only download the latest revision for all branches.

Actual command line (if unchecked): --depth 1 --no-single-branch</source>
        <target>預設的 Git 行為是下載所有的歷史版本。 
如果你關閉這個選項，我們只會下載所有分支的最新版本。

實際的命令行（如果未勾選）：--depth 1 --no-single-branch</target>
        
      </trans-unit>
      <trans-unit id="cbIntializeAllSubmodules.Text">
        <source>Initialize all submodules</source>
        <target>初始化所有子模組</target>
        
      </trans-unit>
      <trans-unit id="destinationLabel.Text">
        <source>&amp;Destination:</source>
        <target>目的地</target>
        
      </trans-unit>
      <trans-unit id="groupBox1.Text">
        <source>Repository type</source>
        <target>版本庫類型</target>
        
      </trans-unit>
      <trans-unit id="repositoryLabel.Text">
        <source>Repository to &amp;clone:</source>
        <target>要克隆的仓库： &amp;C</target>
        
      </trans-unit>
      <trans-unit id="subdirectoryLabel.Text">
        <source>&amp;Subdirectory to create:</source>
        <target>要建立的子目錄</target>
        
      </trans-unit>
    </body>
  </file>
  <file datatype="plaintext" original="FormCommandlineHelp" source-language="en" target-language="zh-Hant">
    <body>
      <trans-unit id="$this.Text">
        <source>Commandline usage</source>
        <target>命令行使用</target>
        
      </trans-unit>
      <trans-unit id="label1.Text">
        <source>Supported commandline arguments for
gitex.cmd / gitex (located in the same folder as GitExtensions.exe):</source>
        <target>支持的命令行參數：</target>
        
      </trans-unit>
    </body>
  </file>
  <file datatype="plaintext" original="FormCommit" source-language="en" target-language="zh-Hant">
    <body>
      <trans-unit id="$this.Text">
        <source>Commit</source>
        <target>提交</target>
        
      </trans-unit>
      <trans-unit id="Amend.Text">
        <source>&amp;Amend commit</source>
        <target>修正當前提交(&amp;A)</target>
        
      </trans-unit>
      <trans-unit id="Cancel.Text">
        <source>Cancel</source>
        <target>取消</target>
        
      </trans-unit>
      <trans-unit id="Commit.Text">
        <source>&amp;Commit</source>
        <target>提交(&amp;C)</target>
        
      </trans-unit>
      <trans-unit id="Ok.Text">
        <source>Commit</source>
        <target>提交</target>
        
      </trans-unit>
      <trans-unit id="ResetAuthor.Text">
        <source>R&amp;eset author</source>
        <target>重新設定提交者資訊(&amp;e)</target>
        
      </trans-unit>
      <trans-unit id="ResetSoft.Text">
        <source>Reset so&amp;ft</source>
        <target>軟性重設操作(&amp;f)</target>
        
      </trans-unit>
      <trans-unit id="ResetSoft.fileTooltip">
        <source>Perform a soft reset to the previous commit; leaves working directory and index untouched</source>
        <target>執行軟重置至前一次提交；保留工作目錄和索引的內容不變。</target>
        
      </trans-unit>
      <trans-unit id="ShowOnlyMyMessagesToolStripMenuItem.Text">
        <source>Show only my messages</source>
        <target>只显示我的条目</target>
        
      </trans-unit>
      <trans-unit id="SolveMergeconflicts.Text">
        <source>There are unresolved merge conflicts
</source>
        <target>有未解决的合并冲突
</target>
        
      </trans-unit>
      <trans-unit id="StageInSuperproject.Text">
        <source>Stage &amp;in Superproject</source>
        <target>在父项目中暂存 &amp;I</target>
        
      </trans-unit>
      <trans-unit id="StageInSuperproject.fileTooltip">
        <source>Stage current submodule in superproject after commit</source>
        <target>在提交後，將當前子模組加入到超級專案中的階段</target>
        
      </trans-unit>
      <trans-unit id="StashStaged.Text">
        <source>Stas&amp;h staged changes</source>
        <target>臨時儲存變更(&amp;h)</target>
        
      </trans-unit>
      <trans-unit id="_addSelectionToCommitMessage.Text">
        <source>Add selection to commit message</source>
        <target>添加选择内容做提交消息</target>
        
      </trans-unit>
      <trans-unit id="_amendCommit.Text">
        <source>You are about to rewrite history.
Only use Amend if the commit has not been published yet!

Do you want to continue?</source>
        <target>您即將重新編寫歷史。
只有在提交尚未發佈時才使用修正（Amend）功能！

您要繼續嗎？</target>
        
      </trans-unit>
      <trans-unit id="_amendCommitCaption.Text">
        <source>Amend commit</source>
        <target>修改(Amend)提交</target>
        
      </trans-unit>
      <trans-unit id="_amendResetSoft.Text">
        <source>You are about to rewrite history by Soft Reset to the previous commit.
Only use Amend / Reset if the commit has not been published yet!

Do you want to continue?</source>
        <target>你即將透過軟重設（Soft Reset）回到前一次的提交，這將改寫歷史紀錄。
只有在提交尚未發佈的情況下，才能使用修正（Amend）/重設（Reset）功能！

你是否要繼續進行？</target>
        
      </trans-unit>
      <trans-unit id="_commitAndForcePush.Text">
        <source>Commit &amp;&amp; force &amp;push</source>
        <target>強制推送並提交(&amp;p)</target>
        
      </trans-unit>
      <trans-unit id="_commitAndPush.Text">
        <source>Commit &amp;&amp; &amp;push</source>
        <target>提交并推送(&amp;P)</target>
        
      </trans-unit>
      <trans-unit id="_commitAuthorInfo.Text">
        <source>Author</source>
        <target>作者</target>
        
      </trans-unit>
      <trans-unit id="_commitCommitterInfo.Text">
        <source>Committer</source>
        <target>提交者</target>
        
      </trans-unit>
      <trans-unit id="_commitCommitterToolTip.Text">
        <source>Click to change committer information.</source>
        <target>按下以變更commiter資訊</target>
        
      </trans-unit>
      <trans-unit id="_commitMessageDisabled.Text">
        <source>Commit Message is requested during commit</source>
        <target>Commit時請求Commit訊息</target>
        
      </trans-unit>
      <trans-unit id="_commitMessageSettings.Text">
        <source>&amp;Edit commit message templates and settings...</source>
        <target>編輯提交訊息範本及設定(&amp;E)...</target>
        
      </trans-unit>
      <trans-unit id="_commitMsgFirstLineInvalid.Text">
        <source>First line of commit message contains too many characters.
Do you want to continue?</source>
        <target>Commit訊息第一行有太多字. 要繼續嗎?</target>
        
      </trans-unit>
      <trans-unit id="_commitMsgLineInvalid.Text">
        <source>The following line of commit message contains too many characters:

{0}

Do you want to continue?</source>
        <target>下面这行提交信息中包含太多的字符：

{0}

你要继续吗？</target>
        
      </trans-unit>
      <trans-unit id="_commitMsgRegExNotMatched.Text">
        <source>Commit message does not match RegEx.
Do you want to continue?</source>
        <target>Commit訊息不符合設定的正規標達式.
要繼續嗎?</target>
        
      </trans-unit>
      <trans-unit id="_commitMsgSecondLineNotEmpty.Text">
        <source>Second line of commit message is not empty.
Do you want to continue?</source>
        <target>Commit訊息第二行不是空的.
要繼續嗎?</target>
        
      </trans-unit>
      <trans-unit id="_commitValidationCaption.Text">
        <source>Commit validation</source>
        <target>Commit檢核</target>
        
      </trans-unit>
      <trans-unit id="_conventionalCommit.Text">
        <source>Conven&amp;tional Commits</source>
        <target>常規提交(&amp;t)</target>
        
      </trans-unit>
      <trans-unit id="_conventionalCommitDocumentation.Text">
        <source>Documentation...</source>
        <target>文件...</target>
        
      </trans-unit>
      <trans-unit id="_enterCommitMessage.Text">
        <source>Please enter commit message</source>
        <target>請輸入提交訊息</target>
        
      </trans-unit>
      <trans-unit id="_enterCommitMessageCaption.Text">
        <source>Commit message</source>
        <target>提交訊息</target>
        
      </trans-unit>
      <trans-unit id="_enterCommitMessageHint.Text">
        <source>Enter commit message</source>
        <target>輸入提交訊息</target>
        
      </trans-unit>
      <trans-unit id="_formTitle.Text">
        <source>Commit to {0} ({1})</source>
        <target>提交到 {0} ({1})</target>
        
      </trans-unit>
      <trans-unit id="_mergeConflicts.Text">
        <source>There are unresolved merge conflicts, solve merge conflicts before committing.</source>
        <target>有未解决的合并冲突，提交之前要先结果合并冲突。</target>
        
      </trans-unit>
      <trans-unit id="_mergeConflictsCaption.Text">
        <source>Merge conflicts</source>
        <target>合併衝突</target>
        
      </trans-unit>
      <trans-unit id="_modifyCommitMessageButtonToolTip.Text">
        <source>If you change the first line of the commit message, git will treat this commit as an ordinary commit,
i.e. it may no longer be a fixup or an autosquash commit.</source>
        <target>如果您更改了提交信息的第一行，git将把这个提交视为普通的提交，

也就是说，它可能不再是一个修复或自动终止提交。</target>
        
      </trans-unit>
      <trans-unit id="_noFilesStagedAndConfirmAnEmptyMergeCommit.Text">
        <source>There are no files staged for this commit.
Are you sure you want to commit?</source>
        <target>此commit沒有加入(stage)任何檔案.
確定要commit嗎? </target>
        
      </trans-unit>
      <trans-unit id="_noFilesStagedCommitAllFilteredUnstagedOption.Text">
        <source>Stage and commit the unstaged files that match your filter</source>
        <target>暂存并提交与过滤器匹配的未暂存文件</target>
        
      </trans-unit>
      <trans-unit id="_noFilesStagedCommitAllUnstagedOption.Text">
        <source>Stage and commit all unstaged files</source>
        <target>暂存并提交所有未暂存的文件</target>
        
      </trans-unit>
      <trans-unit id="_noFilesStagedCommitCaption.Text">
        <source>Confirm commit</source>
        <target>确认提交</target>
        
      </trans-unit>
      <trans-unit id="_noFilesStagedCommitInstructions.Text">
        <source>There aren't any changes in the staging area.
How do you want to proceed?</source>
        <target>在暂存区域没有任何变化。接下来你想怎么做？</target>
        
      </trans-unit>
      <trans-unit id="_noFilesStagedMakeEmptyCommitOption.Text">
        <source>Make an empty commit</source>
        <target>生成一个空的提交</target>
        
      </trans-unit>
      <trans-unit id="_noStagedChanges.Text">
        <source>There are no staged changes</source>
        <target>沒有提交修改</target>
        
      </trans-unit>
      <trans-unit id="_noUnstagedChanges.Text">
        <source>There are no unstaged changes</source>
        <target>沒有未提交的修改</target>
        
      </trans-unit>
      <trans-unit id="_notOnBranch.Text">
        <source>This commit will be unreferenced when switching to another branch and can be lost.

Do you want to continue?</source>
        <target>您尚未位於任何一個分支下工作。 
當切換到另一分支時，此次提交將變得不會被任何分支引用且有可能丟失。 

您想繼續嗎？ </target>
        
      </trans-unit>
      <trans-unit id="_selectionFilterErrorToolTip.Text">
        <source>Error {0}</source>
        <target>錯誤 {0}</target>
        
      </trans-unit>
      <trans-unit id="_selectionFilterToolTip.Text">
        <source>Enter a regular expression to select unstaged files.</source>
        <target>輸入正規表達式來選擇未加入的(unstaged)檔案</target>
        
      </trans-unit>
      <trans-unit id="_stageAll.Text">
        <source>Stage all</source>
        <target>暂存所有更改</target>
        
      </trans-unit>
      <trans-unit id="_stageDetails.Text">
        <source>Stage Details</source>
        <target>載入詳細情形</target>
        
      </trans-unit>
      <trans-unit id="_stageFiles.Text">
        <source>Stage {0} files</source>
        <target>載入{0}個檔案</target>
        
      </trans-unit>
      <trans-unit id="_stageFiltered.Text">
        <source>Stage filtered</source>
        <target>暂存已过滤的</target>
        
      </trans-unit>
      <trans-unit id="_statusBarBranchWithoutRemote.Text">
        <source>(remote not configured)</source>
        <target>（未配置远程版本库）</target>
        
      </trans-unit>
      <trans-unit id="_templateLoadErrorCaption.Text">
        <source>Template could not be loaded</source>
        <target>无法加载模板</target>
        
      </trans-unit>
      <trans-unit id="_templateNotFound.Text">
        <source>Template not found: {0}.

You can set your template:
	$ git config commit.template ./.git_commit_msg.txt
You can unset the template:
	$ git config --unset commit.template</source>
        <target>找不到提交模板：{0}.

您可以使用此命令设置您的提交模板：
	$ git config commit.template ./.git_commit_msg.txt
您可以使用此命令取消设置提交模板：
	$ git config --unset commit.template</target>
        
      </trans-unit>
      <trans-unit id="_templateNotFoundCaption.Text">
        <source>Template Error</source>
        <target>模板错误</target>
        
      </trans-unit>
      <trans-unit id="_unstageAll.Text">
        <source>Unstage all</source>
        <target>丢弃所有暂存的更改</target>
        
      </trans-unit>
      <trans-unit id="_unstageFiltered.Text">
        <source>Unstage filtered</source>
        <target>撤销暂存已过滤的</target>
        
      </trans-unit>
      <trans-unit id="_untrackedRemote.Text">
        <source>(untracked)</source>
        <target>(未跟踪的)</target>
        
      </trans-unit>
      <trans-unit id="branchNameLabel.Text">
        <source>(Branch name)</source>
        <target>(分支名称)</target>
        
      </trans-unit>
      <trans-unit id="btnResetAllChanges.Text">
        <source>&amp;Reset all changes</source>
        <target>重置所有更改(&amp;R)</target>
        
      </trans-unit>
      <trans-unit id="btnResetUnstagedChanges.Text">
        <source>Reset u&amp;nstaged changes</source>
        <target>重置未暂存更改(&amp;N)</target>
        
      </trans-unit>
      <trans-unit id="closeDialogAfterAllFilesCommittedToolStripMenuItem.Text">
        <source>Close dialog when all changes are committed</source>
        <target>所有修改提交後關閉視窗</target>
        
      </trans-unit>
      <trans-unit id="closeDialogAfterEachCommitToolStripMenuItem.Text">
        <source>Close dialog after each commit</source>
        <target>提交後關閉視窗</target>
        
      </trans-unit>
      <trans-unit id="commitAuthorStatus.ToolTipText">
        <source>Click to change author information.</source>
        <target>单击此处可更改作者信息。</target>
        
      </trans-unit>
      <trans-unit id="commitCursorColumnLabel.Text">
        <source>Col</source>
        <target>列</target>
        
      </trans-unit>
      <trans-unit id="commitCursorLineLabel.Text">
        <source>Ln</source>
        <target>行</target>
        
      </trans-unit>
      <trans-unit id="commitMessageToolStripMenuItem.Text">
        <source>Commit &amp;message</source>
        <target>提交訊息(&amp;m)</target>
        
      </trans-unit>
      <trans-unit id="commitStagedCountLabel.Text">
        <source>Staged</source>
        <target>已暂存</target>
        
      </trans-unit>
      <trans-unit id="commitTemplatesToolStripMenuItem.Text">
        <source>Commit &amp;templates</source>
        <target>Commit 樣板(&amp;T)</target>
        
      </trans-unit>
      <trans-unit id="commitTemplatesToolStripMenuItem.ToolTipText">
        <source>Commit templates</source>
        <target>Commit樣板</target>
        
      </trans-unit>
      <trans-unit id="createBranchToolStripButton.Text">
        <source>Create &amp;branch</source>
        <target>创建分支(&amp;B)</target>
        
      </trans-unit>
      <trans-unit id="createBranchToolStripButton.ToolTipText">
        <source>Create branch</source>
        <target>建立分支</target>
        
      </trans-unit>
      <trans-unit id="generateListOfChangesInSubmodulesChangesToolStripMenuItem.Text">
        <source>Generate a list of changes in submodules</source>
        <target>建立子模組的變更列表</target>
        
      </trans-unit>
      <trans-unit id="modifyCommitMessageButton.Text">
        <source>Modify the commit m&amp;essage</source>
        <target>修改提交信息(&amp;E)</target>
        
      </trans-unit>
      <trans-unit id="noVerifyToolStripMenuItem.Text">
        <source>No verify</source>
        <target>没有验证</target>
        
      </trans-unit>
      <trans-unit id="refreshDialogOnFormFocusToolStripMenuItem.Text">
        <source>Refresh dialog on form focus</source>
        <target>表單前置時重新整理</target>
        
      </trans-unit>
      <trans-unit id="remoteNameLabel.Text">
        <source>(Remote name)</source>
        <target>(远程版本库名称)</target>
        
      </trans-unit>
      <trans-unit id="signOffToolStripMenuItem.Text">
        <source>Sign-off commit</source>
        <target>註銷(sign-off)commit</target>
        
      </trans-unit>
      <trans-unit id="toolAuthorLabelItem.Text">
        <source>Author: (Format: &quot;name &lt;mail&gt;&quot;)</source>
        <target>作者:(格式:&quot;name &lt;mail&gt;&quot;)</target>
        
      </trans-unit>
      <trans-unit id="toolStageItem.Text">
        <source>&amp;Stage</source>
        <target>加入提交(&amp;S)</target>
        
      </trans-unit>
      <trans-unit id="toolStripLabel1.Text">
        <source>Selection Filter</source>
        <target>過濾條件:</target>
        
      </trans-unit>
      <trans-unit id="toolUnstageItem.Text">
        <source>&amp;Unstage</source>
        <target>不要提交(&amp;U)</target>
        
      </trans-unit>
      <trans-unit id="tsmiOptions.Text">
        <source>&amp;Options</source>
        
      </trans-unit>
    </body>
  </file>
  <file datatype="plaintext" original="FormCommitDiff" source-language="en" target-language="zh-Hant">
    <body>
      <trans-unit id="$this.Text">
        <source>Diff</source>
        <target>差異</target>
        
      </trans-unit>
    </body>
  </file>
  <file datatype="plaintext" original="FormCommitTemplateSettings" source-language="en" target-language="zh-Hant">
    <body>
      <trans-unit id="$this.Text">
        <source>Commit message settings</source>
        <target>提交信息设置</target>
        
      </trans-unit>
      <trans-unit id="_emptyTemplate.Text">
        <source>empty</source>
        <target>空</target>
        
      </trans-unit>
      <trans-unit id="buttonCancel.Text">
        <source>Cancel</source>
        <target>取消</target>
        
      </trans-unit>
      <trans-unit id="buttonOk.Text">
        <source>OK</source>
        <target>確定</target>
        
      </trans-unit>
      <trans-unit id="labelAutoWrap.Text">
        <source>Auto-wrap commit message (except subject line)</source>
        <target>Commit訊息自動換行(除了主旨行之外)</target>
        
      </trans-unit>
      <trans-unit id="labelCommitTemplate.Text">
        <source>Commit template:</source>
        <target>Commit樣板:</target>
        
      </trans-unit>
      <trans-unit id="labelCommitTemplateName.Text">
        <source>Name:</source>
        <target>名字:</target>
        
      </trans-unit>
      <trans-unit id="labelMaxFirstLineLength.Text">
        <source>Maximum number of characters in the first line (0 = check disabled):</source>
        <target>第一行的最大字元數（0 = 停用檢查）：</target>
        
      </trans-unit>
      <trans-unit id="labelMaxLineLength.Text">
        <source>Maximum number of characters per line (0 = check disabled):</source>
        <target>每行的最大字元數（0 = 停用檢查）：</target>
        
      </trans-unit>
      <trans-unit id="labelRegExCheck.Text">
        <source>Commit must match following RegEx (Empty = check disabled):</source>
        <target>提交訊息必須符合正規表達式 (不設定=不檢查)</target>
        
      </trans-unit>
      <trans-unit id="labelSecondLineEmpty.Text">
        <source>Second line must be empty:</source>
        <target>第二行必須為空:</target>
        
      </trans-unit>
      <trans-unit id="labelUseIndent.Text">
        <source>Indent lines after the first line:</source>
        <target>第一行后缩进字符数：</target>
        
      </trans-unit>
      <trans-unit id="tabPage1.Text">
        <source>Commit templates</source>
        <target>Commit樣板</target>
        
      </trans-unit>
      <trans-unit id="tabPage2.Text">
        <source>Commit validation</source>
        <target>Commit檢核</target>
        
      </trans-unit>
    </body>
  </file>
  <file datatype="plaintext" original="FormCompareToBranch" source-language="en" target-language="zh-Hant">
    <body>
      <trans-unit id="$this.Text">
        <source>Compare to branch</source>
        <target>与此分支比较</target>
        
      </trans-unit>
      <trans-unit id="btnCompare.Text">
        <source>Compare</source>
        <target>比较</target>
        
      </trans-unit>
    </body>
  </file>
  <file datatype="plaintext" original="FormCreateBranch" source-language="en" target-language="zh-Hant">
    <body>
      <trans-unit id="$this.Text">
        <source>Create branch</source>
        <target>建立branch</target>
        
      </trans-unit>
      <trans-unit id="_branchNameIsEmpty.Text">
        <source>Enter branch name.</source>
        <target>輸入branch名稱</target>
        
      </trans-unit>
      <trans-unit id="_branchNameIsNotValid.Text">
        <source>“{0}” is not valid branch name.</source>
        <target>“{0}”並非正確的branch名稱</target>
        
      </trans-unit>
      <trans-unit id="_creatingOrphanBranch.Text">
        <source>Creating orphan branch (repository has no commits)</source>
        
      </trans-unit>
      <trans-unit id="_noRevisionSelected.Text">
        <source>Select 1 revision to create the branch on.</source>
        <target>選擇建立branch的版本</target>
        
      </trans-unit>
      <trans-unit id="chkCheckoutAfterCreate.Text">
        <source>Checkout &amp;after create</source>
        
      </trans-unit>
      <trans-unit id="chkClearOrphan.Text">
        <source>Clear &amp;working directory and index</source>
        
      </trans-unit>
      <trans-unit id="chkClearOrphan.toolTip">
        <source>Remove files from the working directory and from the index</source>
        
      </trans-unit>
      <trans-unit id="chkCreateOrphan.Text">
        <source>Create or&amp;phan</source>
        
      </trans-unit>
      <trans-unit id="chkCreateOrphan.toolTip">
        <source>New branch will have NO parents</source>
        
      </trans-unit>
      <trans-unit id="cmdOk.Text">
        <source>&amp;Create branch</source>
        
      </trans-unit>
      <trans-unit id="grpOrphan.Text">
        <source>Orphan</source>
        
      </trans-unit>
      <trans-unit id="label1.Text">
        <source>&amp;Branch name</source>
        <target>分支名称 &amp;B</target>
        
      </trans-unit>
      <trans-unit id="lblCreateBranch.Text">
        <source>Create b&amp;ranch at this revision</source>
        
      </trans-unit>
    </body>
  </file>
  <file datatype="plaintext" original="FormCreateTag" source-language="en" target-language="zh-Hant">
    <body>
      <trans-unit id="$this.Text">
        <source>Create tag</source>
        <target>建立Tag</target>
        
      </trans-unit>
      <trans-unit id="ForceTag.Text">
        <source>Force</source>
        <target>強制</target>
        
      </trans-unit>
      <trans-unit id="Ok.Text">
        <source>Create tag</source>
        <target>建立Tag</target>
        
      </trans-unit>
      <trans-unit id="_messageCaption.Text">
        <source>Tag</source>
        <target>標籤</target>
        
      </trans-unit>
      <trans-unit id="_noRevisionSelected.Text">
        <source>Select 1 revision to create the tag on.</source>
        <target>選擇建立Tag的版本</target>
        
      </trans-unit>
      <trans-unit id="_pushToCaption.Text">
        <source>Push tag to '{0}'</source>
        <target>推送Tag到{0}</target>
        
      </trans-unit>
      <trans-unit id="_trsAnnotated.Text">
        <source>Annotated tag</source>
        <target>带注解的标签</target>
        
      </trans-unit>
      <trans-unit id="_trsLightweight.Text">
        <source>Lightweight tag</source>
        <target>轻量化标签</target>
        
      </trans-unit>
      <trans-unit id="_trsSignDefault.Text">
        <source>Sign with default GPG</source>
        <target>用默认的GPG签名</target>
        
      </trans-unit>
      <trans-unit id="_trsSignSpecificKey.Text">
        <source>Sign with specific GPG</source>
        <target>签署特定的GPG</target>
        
      </trans-unit>
      <trans-unit id="keyIdLbl.Text">
        <source>Specific Key Id</source>
        <target>特定键ID</target>
        
      </trans-unit>
      <trans-unit id="label1.Text">
        <source>Tag name</source>
        <target>Tag名稱</target>
        
      </trans-unit>
      <trans-unit id="label2.Text">
        <source>Message</source>
        <target>訊息</target>
        
      </trans-unit>
      <trans-unit id="label3.Text">
        <source>Create tag at this revision</source>
        <target>在此版本建立Tag</target>
        
      </trans-unit>
      <trans-unit id="pushTag.Text">
        <source>Push tag to '{0}'</source>
        <target>推送Tag到{0}</target>
        
      </trans-unit>
    </body>
  </file>
  <file datatype="plaintext" original="FormCreateWorktree" source-language="en" target-language="zh-Hant">
    <body>
      <trans-unit id="$this.Text">
        <source>Create a new worktree</source>
        <target>创建新的工作树</target>
        
      </trans-unit>
      <trans-unit id="createWorktreeButton.Text">
        <source>Create the new worktree</source>
        <target>创建新的工作树</target>
        
      </trans-unit>
      <trans-unit id="groupBoxWhatToCheckout.Text">
        <source>What to checkout: </source>
        <target>要签出的内容:</target>
        
      </trans-unit>
      <trans-unit id="label2.Text">
        <source>New worktree directory:</source>
        <target>新的工作树文件夹：</target>
        
      </trans-unit>
      <trans-unit id="openWorktreeCheckBox.Text">
        <source>Open the new worktree after the creation</source>
        <target>创建后打开新的工作树</target>
        
      </trans-unit>
      <trans-unit id="radioButtonCheckoutExistingBranch.Text">
        <source>Checkout an existing branch:</source>
        <target>检出现有分支：</target>
        
      </trans-unit>
      <trans-unit id="radioButtonCreateNewBranch.Text">
        <source>Create a new branch:
 (from current commit) </source>
        <target>创建一个分支：
（从当前提交）</target>
        
      </trans-unit>
    </body>
  </file>
  <file datatype="plaintext" original="FormDashboardCategoryTitle" source-language="en" target-language="zh-Hant">
    <body>
      <trans-unit id="$this.Text">
        <source>Enter Caption</source>
        <target>輸入標題</target>
        
      </trans-unit>
      <trans-unit id="_categoryNameExistsText.Text">
        <source>Category name already exists</source>
        <target>分类目录名已经存在</target>
        
      </trans-unit>
      <trans-unit id="_categoryNameRequiredText.Text">
        <source>Category name is required</source>
        <target>分类目录名是必须的</target>
        
      </trans-unit>
      <trans-unit id="_renameCategoryText.Text">
        <source>Rename category</source>
        <target>重命名分类</target>
        
      </trans-unit>
      <trans-unit id="btnCancel.Text">
        <source>Cancel</source>
        <target>取消</target>
        
      </trans-unit>
      <trans-unit id="btnOk.Text">
        <source>OK</source>
        <target>確定</target>
        
      </trans-unit>
      <trans-unit id="lblCategoryName.Text">
        <source>Category name</source>
        <target>分类目录名</target>
        
      </trans-unit>
    </body>
  </file>
  <file datatype="plaintext" original="FormDeleteBranch" source-language="en" target-language="zh-Hant">
    <body>
      <trans-unit id="$this.Text">
        <source>Delete branch</source>
        <target>刪除分支</target>
        
      </trans-unit>
      <trans-unit id="Delete.Text">
        <source>&amp;Delete</source>
        <target>删除(&amp;D)</target>
        
      </trans-unit>
      <trans-unit id="_cannotDeleteCurrentBranchMessage.Text">
        <source>Cannot delete the branch “{0}” which you are currently on.</source>
        <target>無法刪除您正在使用中的branch “{0}”</target>
        
      </trans-unit>
      <trans-unit id="_deleteBranchCaption.Text">
        <source>Delete Branches</source>
        <target>删除分支</target>
        
      </trans-unit>
      <trans-unit id="_deleteBranchConfirmTitle.Text">
        <source>Delete Confirmation</source>
        <target>删除确认</target>
        
      </trans-unit>
      <trans-unit id="_deleteBranchQuestion.Text">
        <source>The selected branch(es) have not been merged into HEAD.
Proceed?</source>
        <target>所选分支未进行合并。继续？</target>
        
      </trans-unit>
      <trans-unit id="_useReflogHint.Text">
        <source>Did you know you can use reflog to restore deleted branches?</source>
        <target>您知道可以使用reflog来恢复已删除的分支吗？</target>
        
      </trans-unit>
      <trans-unit id="labelSelectBranches.Text">
        <source>Select &amp;branches</source>
        <target>选择分支(&amp;B)</target>
        
      </trans-unit>
    </body>
  </file>
  <file datatype="plaintext" original="FormDeleteRemoteBranch" source-language="en" target-language="zh-Hant">
    <body>
      <trans-unit id="$this.Text">
        <source>Delete branch</source>
        <target>刪除分支</target>
        
      </trans-unit>
      <trans-unit id="Delete.Text">
        <source>&amp;Delete</source>
        <target>删除(&amp;D)</target>
        
      </trans-unit>
      <trans-unit id="DeleteLocalTrackingBranch.Text">
        <source>Delete &amp;local tracking branch (if available)</source>
        <target>刪除本地追蹤分支（若有）(&amp;l)</target>
        
      </trans-unit>
      <trans-unit id="DeleteRemote.Text">
        <source>Delete branch(es) from &amp;remote repository</source>
        <target>删除远程服务器上的分支(&amp;R)</target>
        
      </trans-unit>
      <trans-unit id="_andMore.Text">
        <source>and {0} more...</source>
        <target>以及 {0} 個...</target>
        
      </trans-unit>
      <trans-unit id="_confirmDeleteUnmergedRemoteBranchMessage.Text">
        <source>At least one remote branch is unmerged. Are you sure you want to delete it?
Deleting a branch can cause commits to be deleted too!</source>
        <target>至少还有一个远程分支未被合并。你确定要删除此分支？
如果删除一个分支，它对应的提交也会被删除！</target>
        
      </trans-unit>
      <trans-unit id="_deleteRemoteBranchesCaption.Text">
        <source>Delete remote branches</source>
        <target>删除远程分支</target>
        
      </trans-unit>
      <trans-unit id="_toDeleteCandidates.Text">
        <source>Local tracking branche(s) candidate to deletion:</source>
        <target>待刪除的本機追蹤分支：</target>
        
      </trans-unit>
      <trans-unit id="labelSelectBranches.Text">
        <source>Select &amp;branches</source>
        <target>选择分支(&amp;B)</target>
        
      </trans-unit>
    </body>
  </file>
  <file datatype="plaintext" original="FormDeleteTag" source-language="en" target-language="zh-Hant">
    <body>
      <trans-unit id="$this.Text">
        <source>Delete tag</source>
        <target>刪除標籤</target>
        
      </trans-unit>
      <trans-unit id="Ok.Text">
        <source>Delete</source>
        <target>刪除</target>
        
      </trans-unit>
      <trans-unit id="deleteTag.Text">
        <source>Delete tag also from the following remote(s):</source>
        <target>也從以下的遠端刪除tag:</target>
        
      </trans-unit>
      <trans-unit id="label1.Text">
        <source>Select tag</source>
        <target>選擇標籤</target>
        
      </trans-unit>
      <trans-unit id="label2.Text">
        <source>This will delete the selected tag from the (local) repository.</source>
        <target>將從(本地)repository刪除選擇的tag</target>
        
      </trans-unit>
      <trans-unit id="label3.Text">
        <source>(includes information about deleting tags which are already pushed)</source>
        <target>(包含已push到遠端的刪除中Tag的資訊)</target>
        
      </trans-unit>
    </body>
  </file>
  <file datatype="plaintext" original="FormDiff" source-language="en" target-language="zh-Hant">
    <body>
      <trans-unit id="$this.Text">
        <source>Diff</source>
        <target>差異</target>
        
      </trans-unit>
      <trans-unit id="_anotherBranchTooltip.Text">
        <source>Select another branch</source>
        <target>选择另一个分支</target>
        
      </trans-unit>
      <trans-unit id="_anotherCommitTooltip.Text">
        <source>Select another commit</source>
        <target>选择另一个提交</target>
        
      </trans-unit>
      <trans-unit id="_btnSwapTooltip.Text">
        <source>Swap BASE and Compare commits</source>
        <target>交换BASE和比较的提交</target>
        
      </trans-unit>
      <trans-unit id="_ckCompareToMergeBase.Text">
        <source>Compare to merge &amp;base</source>
        <target>比较并与基合并 (&amp;b)</target>
        
      </trans-unit>
      <trans-unit id="btnCompareDirectoriesWithDiffTool.Text">
        <source>Open diff using &amp;directory diff tool</source>
        <target>使用比较工具比较文件夹(&amp;d)</target>
        
      </trans-unit>
      <trans-unit id="diffShowInFileTreeToolStripMenuItem.Text">
        <source>Show in File tree</source>
        <target>在檔案樹顯示</target>
        
      </trans-unit>
      <trans-unit id="firstCommitGroup.Text">
        <source>BASE</source>
        <target>BASE</target>
        
      </trans-unit>
      <trans-unit id="secondCommitGroup.Text">
        <source>Compare</source>
        <target>比較</target>
        
      </trans-unit>
    </body>
  </file>
  <file datatype="plaintext" original="FormDonate" source-language="en" target-language="zh-Hant">
    <body>
      <trans-unit id="$this.Text">
        <source>Donate</source>
        <target>贊助</target>
        
      </trans-unit>
      <trans-unit id="_donateText.Text">
        <source>We have a dedicated team of collaborators that spends a lot of time maintaining the app, working on new features and fixing bugs.You can support the project by making a financial contribution. Donations will be used to cover running costs and to get the resources needed to keep the project running. We will also use donations to thank collaborators for their efforts.

Click on the button below to get more information about making a donation.</source>
        <target>我们有一个专门的合作团队，他们花费大量时间维护应用程序、开发新特性和修复bug。你可以通过捐款来支持这个项目。捐款将用于支付运行成本，并获得维持项目运行所需的资源。我们也会用捐款来感谢合作者的努力。

点击下面的按钮获得更多关于捐赠的信息。</target>
        
      </trans-unit>
      <trans-unit id="lblText.Text">
        <source>We have a dedicated team of collaborators that spends a lot of time maintaining the app, working on new features and fixing bugs.You can support the project by making a financial contribution. Donations will be used to cover running costs and to get the resources needed to keep the project running. We will also use donations to thank collaborators for their efforts.

Click on the button below to get more information about making a donation.</source>
        <target>我们有一个专门的合作团队，他们花费大量时间维护应用程序、开发新特性和修复bug。你可以通过捐款来支持这个项目。捐款将用于支付运行成本，并获得维持项目运行所需的资源。我们也会用捐款来感谢合作者的努力。

点击下面的按钮获得更多关于捐赠的信息。</target>
        
      </trans-unit>
    </body>
  </file>
  <file datatype="plaintext" original="FormEdit" source-language="en" target-language="zh-Hant">
    <body>
      <trans-unit id="$this.Text">
        <source>View</source>
        <target>檢視</target>
        
      </trans-unit>
    </body>
  </file>
  <file datatype="plaintext" original="FormEditor" source-language="en" target-language="zh-Hant">
    <body>
      <trans-unit id="$this.Text">
        <source>Editor</source>
        <target>編輯者</target>
        
      </trans-unit>
      <trans-unit id="_cannotOpenFile.Text">
        <source>Cannot open file:</source>
        <target>無法開啟檔案:</target>
        
      </trans-unit>
      <trans-unit id="_cannotSaveFile.Text">
        <source>Cannot save file:</source>
        <target>無法儲存檔案:</target>
        
      </trans-unit>
      <trans-unit id="_saveChanges.Text">
        <source>Do you want to save changes?</source>
        <target>您想要儲存變更嗎?</target>
        
      </trans-unit>
      <trans-unit id="_saveChangesCaption.Text">
        <source>Save changes</source>
        <target>儲存變更</target>
        
      </trans-unit>
      <trans-unit id="labelWarning.Text">
        <source>Here be dragons!
Changing this file by hand can be harmful and might break something.
If you are not sure just close this window.</source>
        <target>有怪獸!
手動變更這個檔案可能是有害的, 會弄壞東西.
如果你不確定你在作什麼,關掉這個視窗!</target>
        
      </trans-unit>
      <trans-unit id="toolStripSaveButton.ToolTipText">
        <source>Save</source>
        <target>儲存</target>
        
      </trans-unit>
    </body>
  </file>
  <file datatype="plaintext" original="FormFileHistory" source-language="en" target-language="zh-Hant">
    <body>
      <trans-unit id="$this.Text">
        <source>File History</source>
        <target>檔案歷史</target>
        
      </trans-unit>
      <trans-unit id="BlameTab.Text">
        <source>Blame</source>
        <target>檔案記錄</target>
        
      </trans-unit>
      <trans-unit id="CommitInfoTabPage.Text">
        <source>Commit</source>
        <target>提交</target>
        
      </trans-unit>
      <trans-unit id="DiffTab.Text">
        <source>Diff</source>
        <target>差異</target>
        
      </trans-unit>
      <trans-unit id="ShowFullHistory.ToolTipText">
        <source>Show Full History</source>
        <target>顯示完整歷程記錄</target>
        
      </trans-unit>
      <trans-unit id="ViewTab.Text">
        <source>View</source>
        <target>檢視</target>
        
      </trans-unit>
      <trans-unit id="_buildReportTabCaption.Text">
        <source>Build Report</source>
        <target>构建报告</target>
        
      </trans-unit>
      <trans-unit id="_fileNotFound.Text">
        <source> - Git could not identify the file {0}</source>
        
      </trans-unit>
      <trans-unit id="blameSettingsToolStripMenuItem.Text">
        <source>Blame settings:</source>
        <target>追溯设置：</target>
        
      </trans-unit>
      <trans-unit id="cherryPickThisCommitToolStripMenuItem.Text">
        <source>Cherry pick commit</source>
        <target>Cherry pick 提交</target>
        
      </trans-unit>
      <trans-unit id="copyToClipboardToolStripMenuItem.Text">
        <source>Copy to clipboard</source>
        <target>複製到剪貼簿</target>
        
      </trans-unit>
      <trans-unit id="detectMoveAndCopyInAllFilesToolStripMenuItem.Text">
        <source>Detect move and copy in all files</source>
        <target>在所有文件中检测移动和复制</target>
        
      </trans-unit>
      <trans-unit id="detectMoveAndCopyInThisFileToolStripMenuItem.Text">
        <source>Detect move and copy in this file</source>
        <target>在这个文件中检测移动和复制</target>
        
      </trans-unit>
      <trans-unit id="diffToolRemoteLocalStripMenuItem.Text">
        <source>Difftool selected &lt; - &gt; local</source>
        <target>diff工具 所選&lt; - &gt;本地</target>
        
      </trans-unit>
      <trans-unit id="displayAuthorFirstToolStripMenuItem.Text">
        <source>Display author first</source>
        <target>首先显示作者</target>
        
      </trans-unit>
      <trans-unit id="displaySettingsToolStripMenuItem.Text">
        <source>Display result settings:</source>
        <target>显示结果设置：</target>
        
      </trans-unit>
      <trans-unit id="followFileHistoryRenamesToolStripMenuItem.Text">
        <source>Detect and follow - exact renames and copies only</source>
        <target>检测和跟随 - 只提取重名和副本</target>
        
      </trans-unit>
      <trans-unit id="followFileHistoryToolStripMenuItem.Text">
        <source>Detect and follow renames</source>
        <target>偵測後改名</target>
        
      </trans-unit>
      <trans-unit id="gitcommandLogToolStripMenuItem.ToolTipText">
        <source>Git command log</source>
        <target>Git 提交记录</target>
        
      </trans-unit>
      <trans-unit id="ignoreWhitespaceToolStripMenuItem.Text">
        <source>Ignore whitespace</source>
        <target>忽略空白（空行和空格）</target>
        
      </trans-unit>
      <trans-unit id="loadBlameOnShowToolStripMenuItem.Text">
        <source>Load blame on show</source>
        <target>顯示時載入檔案記錄</target>
        
      </trans-unit>
      <trans-unit id="loadHistoryOnShowToolStripMenuItem.Text">
        <source>Load history on show</source>
        <target>顯示時載入歷史</target>
        
      </trans-unit>
      <trans-unit id="manipulateCommitToolStripMenuItem.Text">
        <source>Manipulate commit</source>
        <target>對此提交進行...</target>
        
      </trans-unit>
      <trans-unit id="openWithDifftoolToolStripMenuItem.Text">
        <source>Open with difftool</source>
        <target>以差異比對工具開啟</target>
        
      </trans-unit>
      <trans-unit id="revertCommitToolStripMenuItem.Text">
        <source>Revert commit</source>
        <target>Revert 提交</target>
        
      </trans-unit>
      <trans-unit id="saveAsToolStripMenuItem.Text">
        <source>Save as</source>
        <target>另存為</target>
        
      </trans-unit>
      <trans-unit id="showAuthorAvatarToolStripMenuItem.Text">
        <source>Show author avatar</source>
        <target>显示作者头像</target>
        
      </trans-unit>
      <trans-unit id="showAuthorDateToolStripMenuItem.Text">
        <source>Show author date</source>
        <target>顯示作者日期</target>
        
      </trans-unit>
      <trans-unit id="showAuthorTimeToolStripMenuItem.Text">
        <source>Show author time</source>
        <target>顯示作者時間</target>
        
      </trans-unit>
      <trans-unit id="showAuthorToolStripMenuItem.Text">
        <source>Show author</source>
        <target>顯示作者</target>
        
      </trans-unit>
      <trans-unit id="showFullHistoryToolStripMenuItem.Text">
        <source>Show full history</source>
        <target>顯示完整歷程記錄</target>
        
      </trans-unit>
      <trans-unit id="showLineNumbersToolStripMenuItem.Text">
        <source>Show line numbers</source>
        <target>顯示行數</target>
        
      </trans-unit>
      <trans-unit id="showOriginalFilePathToolStripMenuItem.Text">
        <source>Show original file path</source>
        <target>顯示原始檔案路徑</target>
        
      </trans-unit>
      <trans-unit id="simplifyMergesToolStripMenuItem.Text">
        <source>Simplify merges</source>
        <target>简化合并</target>
        
      </trans-unit>
      <trans-unit id="toolStripBlameOptions.Text">
        <source>Blame options</source>
        <target>Blame选项</target>
        
      </trans-unit>
      <trans-unit id="toolStripSplitLoad.ToolTipText">
        <source>Load file history</source>
        <target>載入檔案歷史</target>
        
      </trans-unit>
    </body>
  </file>
  <file datatype="plaintext" original="FormFilePrompt" source-language="en" target-language="zh-Hant">
    <body>
      <trans-unit id="$this.Text">
        <source>Select script files</source>
        <target>选择脚本文件</target>
        
      </trans-unit>
      <trans-unit id="btnBrowse.Text">
        <source>Browse...</source>
        <target>瀏覽...</target>
        
      </trans-unit>
      <trans-unit id="btnOk.Text">
        <source>&amp;OK</source>
        <target>確定(&amp;O)</target>
        
      </trans-unit>
      <trans-unit id="lblSelectFiles.Text">
        <source>Select file(s)</source>
        <target>選擇檔案</target>
        
      </trans-unit>
    </body>
  </file>
  <file datatype="plaintext" original="FormFindInCommitFilesGitGrep" source-language="en" target-language="zh-Hant">
    <body>
      <trans-unit id="$this.Text">
        <source>Find in commit files using git-grep</source>
        
      </trans-unit>
      <trans-unit id="btnSearch.Text">
        <source>&amp;Find</source>
        
      </trans-unit>
      <trans-unit id="chkMatchCase.Text">
        <source>Match &amp;case</source>
        
      </trans-unit>
      <trans-unit id="chkMatchWholeWord.Text">
        <source>Match &amp;whole word</source>
        
      </trans-unit>
      <trans-unit id="chkShowSearchBox.Text">
        <source>&amp;Show 'Find in commit files using git-grep'</source>
        
      </trans-unit>
      <trans-unit id="label1.Text">
        <source>Fi&amp;nd what:</source>
        
      </trans-unit>
      <trans-unit id="lblOptions.Text">
        <source>&amp;Options:</source>
        
      </trans-unit>
      <trans-unit id="lblSearchCommitGitGrepWatermark.Text">
        <source>git-grep regular expression...</source>
        
      </trans-unit>
    </body>
  </file>
  <file datatype="plaintext" original="FormFixHome" source-language="en" target-language="zh-Hant">
    <body>
      <trans-unit id="$this.Text">
        <source>Home</source>
        <target>首頁</target>
        
      </trans-unit>
      <trans-unit id="_gitGlobalConfigNotFound.Text">
        <source>The environment variable HOME does not point to a directory that contains the global git config file:
&quot; {0} &quot;

Do you want Git Extensions to help locate the correct folder?</source>
        <target>环境变量 HOME 不包含存在 git config文件的路径：
“{0}”

你想让Git Extensions来帮助你找到这样的文件夹吗？</target>
        
      </trans-unit>
      <trans-unit id="_gitGlobalConfigNotFoundCaption.Text">
        <source>Global config</source>
        <target>全域設定</target>
        
      </trans-unit>
      <trans-unit id="_gitconfigFoundHome.Text">
        <source>Located .gitconfig in %HOME% ({0}). This setting has been chosen automatically.</source>
        <target>自動選擇.gitconfig存放設定於%HOME% ({0}).</target>
        
      </trans-unit>
      <trans-unit id="_gitconfigFoundHomedrive.Text">
        <source>Located .gitconfig in %HOMEDRIVE%%HOMEPATH% ({0}). This setting has been chosen automatically.</source>
        <target>自動選擇.gitconfig存放設定於%HOMEDRIVE%%HOMEPATH% ({0}).</target>
        
      </trans-unit>
      <trans-unit id="_gitconfigFoundPersonalFolder.Text">
        <source>Located .gitconfig in personal folder ({0}). This setting has been chosen automatically.</source>
        <target>自動選擇.gitconfig存放設定於個人資料夾 ({0}).</target>
        
      </trans-unit>
      <trans-unit id="_gitconfigFoundUserprofile.Text">
        <source>Located .gitconfig in %USERPROFILE% ({0}). This setting has been chosen automatically.</source>
        <target>自動選擇.gitconfig存放設定於%USERPROFILE% ({0}).</target>
        
      </trans-unit>
      <trans-unit id="_homeNotAccessible.Text">
        <source>The environment variable HOME points to a directory that is not accessible:
&quot;{0}&quot;</source>
        <target>環境變數HOME指到了無法存取的位置:
&quot;{0}&quot;</target>
        
      </trans-unit>
      <trans-unit id="_noHomeDirectorySpecified.Text">
        <source>Please enter a HOME directory.</source>
        <target>請指定HOME資料夾</target>
        
      </trans-unit>
      <trans-unit id="defaultHome.Text">
        <source>&amp;Use default for HOME</source>
        
      </trans-unit>
      <trans-unit id="groupBox8.Text">
        <source>Environment</source>
        <target>環境</target>
        
      </trans-unit>
      <trans-unit id="label51.Text">
        <source>The global config file located in the location stored environment variable %HOME%. 
By default %HOME% will be set to %HOMEDRIVE%%HOMEPATH% if empty. 
Change the default behaviour only if you experience problems.</source>
        <target>全體設定檔案位於%HOME%的位置。預設情形下，如果%HOME%為空，%HOME%將被設置為%HOMEDRIVE%%HOMEPATH%。 
你應該只在遇到問題的時候才考慮改變預設設置。</target>
        
      </trans-unit>
      <trans-unit id="ok.Text">
        <source>OK</source>
        <target>確定</target>
        
      </trans-unit>
      <trans-unit id="otherHome.Text">
        <source>&amp;Other</source>
        
      </trans-unit>
      <trans-unit id="userprofileHome.Text">
        <source>&amp;Set HOME to USERPROFILE</source>
        
      </trans-unit>
    </body>
  </file>
  <file datatype="plaintext" original="FormFormatPatch" source-language="en" target-language="zh-Hant">
    <body>
      <trans-unit id="$this.Text">
        <source>Format patch</source>
        <target>格式補丁</target>
        
      </trans-unit>
      <trans-unit id="Browse.Text">
        <source>Browse</source>
        <target>瀏覽</target>
        
      </trans-unit>
      <trans-unit id="FormatPatch.Text">
        <source>Create patch(es)</source>
        <target>建立補丁</target>
        
      </trans-unit>
      <trans-unit id="SelectedBranch.Text">
        <source>Branch</source>
        <target>分支</target>
        
      </trans-unit>
      <trans-unit id="_currentBranchText.Text">
        <source>Current branch:</source>
        <target>目前分支:</target>
        
      </trans-unit>
      <trans-unit id="_failCreatePatch.Text">
        <source>Unable to create patch file(s)</source>
        <target>无法创建修补程序文件</target>
        
      </trans-unit>
      <trans-unit id="_noOutputPathEnteredText.Text">
        <source>You need to enter an output path.</source>
        <target>需要您決定輸出路徑</target>
        
      </trans-unit>
      <trans-unit id="_patchResultCaption.Text">
        <source>Patch result</source>
        <target>Patch結果</target>
        
      </trans-unit>
      <trans-unit id="_revisionsNeededCaption.Text">
        <source>Patch error</source>
        <target>Patch錯誤</target>
        
      </trans-unit>
      <trans-unit id="_revisionsNeededText.Text">
        <source>You need to select at least one revision</source>
        <target>您至少需要选择一个版本</target>
        
      </trans-unit>
      <trans-unit id="lblPatches.Text">
        <source>Patch:</source>
        
      </trans-unit>
    </body>
  </file>
  <file datatype="plaintext" original="FormGitAttributes" source-language="en" target-language="zh-Hant">
    <body>
      <trans-unit id="$this.Text">
        <source>Edit .gitattributes</source>
        <target>編輯 .gitattributes</target>
        
      </trans-unit>
      <trans-unit id="Save.Text">
        <source>Save</source>
        <target>儲存</target>
        
      </trans-unit>
      <trans-unit id="_cannotAccessGitattributes.Text">
        <source>Failed to save .gitattributes.
Check if file is accessible.</source>
        <target>儲存.gitattributes失敗!請檢查檔案存取權限.</target>
        
      </trans-unit>
      <trans-unit id="_cannotAccessGitattributesCaption.Text">
        <source>Failed to save .gitattributes</source>
        <target>儲存 .gitattributes 失敗</target>
        
      </trans-unit>
      <trans-unit id="_noWorkingDir.Text">
        <source>.gitattributes is only supported when there is a working directory.</source>
        <target>.gitattributes只支援有工作目錄的個人repository.</target>
        
      </trans-unit>
      <trans-unit id="_noWorkingDirCaption.Text">
        <source>No working directory</source>
        <target>無工作目錄</target>
        
      </trans-unit>
      <trans-unit id="_saveFileQuestion.Text">
        <source>Save changes to .gitattributes?</source>
        <target>儲存變更至 .gitattributes?</target>
        
      </trans-unit>
      <trans-unit id="_saveFileQuestionCaption.Text">
        <source>Save changes?</source>
        <target>是否要儲存變更?</target>
        
      </trans-unit>
      <trans-unit id="label1.Text">
        <source>Edit the git attributes
Define attributes per path

Examples
Mark all jpg files as binary:
*.jpg binary

Mark sln files as binary:
*.sln binary

Mark single file as text:
weirdchars.txt text

For more information run
command &quot;git help gitattributes&quot;
</source>
        <target>編輯git的屬性 
按路徑定義屬性 

舉例： 
標記所有jpg文件為二進制： 
*.jpg binary 

標記所有sln文件為二進制： 
*.sln binary 

標記單個文件為文本 
weirdchars.txt text 

更多訊息請看git幫助 
</target>
        
      </trans-unit>
    </body>
  </file>
  <file datatype="plaintext" original="FormGitCommandLog" source-language="en" target-language="zh-Hant">
    <body>
      <trans-unit id="$this.Text">
        <source>Git Command Log</source>
        <target>Git 指令記錄檔</target>
        
      </trans-unit>
      <trans-unit id="chkAlwaysOnTop.Text">
        <source>Always on top</source>
        <target>最上層顯示</target>
        
      </trans-unit>
      <trans-unit id="chkCaptureCallStacks.Text">
        <source>Capture call stacks</source>
        <target>捕获调用栈</target>
        
      </trans-unit>
      <trans-unit id="chkWordWrap.Text">
        <source>Word wrap</source>
        <target>文字換行</target>
        
      </trans-unit>
      <trans-unit id="mnuClear.Text">
        <source>C&amp;lear</source>
        <target>清除(&amp;L)</target>
        
      </trans-unit>
      <trans-unit id="mnuCopyCommandLine.Text">
        <source>&amp;Copy full command line</source>
        <target>複製完整指令(&amp;C)</target>
        
      </trans-unit>
      <trans-unit id="mnuSaveToFile.Text">
        <source>&amp;Save to file</source>
        <target>儲存至檔案(&amp;S)</target>
        
      </trans-unit>
      <trans-unit id="tabPageCommandCache.Text">
        <source>Command cache</source>
        <target>指令快取</target>
        
      </trans-unit>
      <trans-unit id="tabPageCommandLog.Text">
        <source>Command log</source>
        <target>指令記錄檔</target>
        
      </trans-unit>
      <trans-unit id="tsmiClearCache.Text">
        <source>C&amp;lear</source>
        
      </trans-unit>
    </body>
  </file>
  <file datatype="plaintext" original="FormGitIgnore" source-language="en" target-language="zh-Hant">
    <body>
      <trans-unit id="$this.Text">
        <source>Edit .gitignore</source>
        <target>編輯 .gitignore 文件</target>
        
      </trans-unit>
      <trans-unit id="AddDefault.Text">
        <source>Add default ignores</source>
        <target>添加預設的忽略項</target>
        
      </trans-unit>
      <trans-unit id="AddPattern.Text">
        <source>Add pattern</source>
        <target>添加pattern</target>
        
      </trans-unit>
      <trans-unit id="Save.Text">
        <source>Save</source>
        <target>儲存</target>
        
      </trans-unit>
      <trans-unit id="_gitignoreOnlyInWorkingDirSupportedCaption.Text">
        <source>No working directory</source>
        <target>無工作目錄</target>
        
      </trans-unit>
      <trans-unit id="_saveFileQuestionCaption.Text">
        <source>Save changes?</source>
        <target>儲存變更?</target>
        
      </trans-unit>
      <trans-unit id="btnCancel.Text">
        <source>Cancel</source>
        <target>取消</target>
        
      </trans-unit>
      <trans-unit id="label1.Text">
        <source>Specify filepatterns you want git to ignore.

Example:
#Ignore thumbnails created by Windows
Thumbs.db
#Ignore files built by Visual Studio
*.obj
*.exe
*.pdb
*.user
*.aps
*.pch
*.vspscc
*_i.c
*_p.c
*.ncb
*.suo
*.tlb
*.tlh
*.bak
*.cache
*.ilk
*.log
[Bb]in
[Dd]ebug*/
*.lib
*.sbr
obj/
[Rr]elease*/
_ReSharper*/
[Tt]est[Rr]esult*
.vs/
.idea/
#Nuget packages folder
packages/</source>
        <target>指定您希望 git 忽略的文件格式。

例如:
#忽略Windows创建的缩略图文件
Thumbs.db
#忽略由 Visual Studio 构建的文件
*.obj
*.exe
*.pdb
*.user
*.aps
*.pch
*.vspscc
*_i.c
*_p.c
*.ncb
*.suo
*.tlb
*.tlh
*.bak
*.cache
*.ilk
*.log
[Bb]in
[Dd]ebug*/
*.lib
*.sbr
obj/
[Rr]elease*/
_ReSharper*/
[Tt]est[Rr]esult*
.vs/
.idea/
#Nuget包文件夹
packages/</target>
        
      </trans-unit>
      <trans-unit id="lnkGitIgnoreGenerate.Text">
        <source>Generate a custom ignore file for git</source>
        <target>为Git生成一个自定义的忽略文件</target>
        
      </trans-unit>
      <trans-unit id="lnkGitIgnorePatterns.Text">
        <source>Example ignore patterns</source>
        <target>忽略模板示例</target>
        
      </trans-unit>
    </body>
  </file>
  <file datatype="plaintext" original="FormGoToCommit" source-language="en" target-language="zh-Hant">
    <body>
      <trans-unit id="$this.Text">
        <source>Go to commit</source>
        <target>前往提交</target>
        
      </trans-unit>
      <trans-unit id="goButton.Text">
        <source>Go</source>
        <target>執行</target>
        
      </trans-unit>
      <trans-unit id="groupBox1.Text">
        <source>Help</source>
        <target>幫助</target>
        
      </trans-unit>
      <trans-unit id="label1.Text">
        <source>Commit expression:</source>
        <target>提交式子:</target>
        
      </trans-unit>
      <trans-unit id="label2.Text">
        <source>Commit expression examples:
- complete commit hash: e. g.: 8eab51fcb9c4538eb74c4dcd4c31ffd693ad25c9
- partial commit hash (if unique): e. g.: 8eab51fcb9c453
- tag name
- branch name</source>
        <target>Commit表達式範例:
- 完整的commit hash,如: 8eab51fcb9c4538eb74c4dcd4c31ffd693ad25c9
- 部分的commit hash (若唯一),如: 8eab51fcb9c453
- tag名稱
- branch名稱</target>
        
      </trans-unit>
      <trans-unit id="label3.Text">
        <source>Go to tag:</source>
        <target>前往標籤:</target>
        
      </trans-unit>
      <trans-unit id="label4.Text">
        <source>Go to branch:</source>
        <target>前往分支:</target>
        
      </trans-unit>
      <trans-unit id="linkGitRevParse.Text">
        <source>More see git-rev-parse</source>
        <target>更多请看git-rev-parse</target>
        
      </trans-unit>
    </body>
  </file>
  <file datatype="plaintext" original="FormGoToLine" source-language="en" target-language="zh-Hant">
    <body>
      <trans-unit id="$this.Text">
        <source>Go to line</source>
        <target>到行</target>
        
      </trans-unit>
      <trans-unit id="cancelBtn.Text">
        <source>Cancel</source>
        <target>取消</target>
        
      </trans-unit>
      <trans-unit id="lineLabel.Text">
        <source>Line number</source>
        <target>行數</target>
        
      </trans-unit>
      <trans-unit id="okBtn.Text">
        <source>OK</source>
        <target>確定</target>
        
      </trans-unit>
    </body>
  </file>
  <file datatype="plaintext" original="FormInit" source-language="en" target-language="zh-Hant">
    <body>
      <trans-unit id="$this.Text">
        <source>Create new repository</source>
        <target>建立新版本庫</target>
        
      </trans-unit>
      <trans-unit id="Central.Text">
        <source>Central repository, no working directory  (--bare --shared=all)</source>
        <target>中心repository, 無工作目錄(--bare --shared=all)</target>
        
      </trans-unit>
      <trans-unit id="Init.Text">
        <source>Create</source>
        <target>建立</target>
        
      </trans-unit>
      <trans-unit id="Personal.Text">
        <source>Personal repository</source>
        <target>個人版本庫</target>
        
      </trans-unit>
      <trans-unit id="_chooseDirectory.Text">
        <source>Please choose a directory.</source>
        <target>請選擇一個目錄。</target>
        
      </trans-unit>
      <trans-unit id="_chooseDirectoryCaption.Text">
        <source>Choose directory</source>
        <target>選擇資料夾</target>
        
      </trans-unit>
      <trans-unit id="_chooseDirectoryNotFile.Text">
        <source>Cannot initialize a new repository on a file.
Please choose a directory.</source>
        <target>無法初始化新repository. 請選擇其他資料夾.</target>
        
      </trans-unit>
      <trans-unit id="_initMsgBoxCaption.Text">
        <source>Create new repository</source>
        <target>建立新Repository</target>
        
      </trans-unit>
      <trans-unit id="groupBox1.Text">
        <source>Repository type</source>
        <target>版本庫種類</target>
        
      </trans-unit>
      <trans-unit id="label1.Text">
        <source>Directory</source>
        <target>目錄</target>
        
      </trans-unit>
    </body>
  </file>
  <file datatype="plaintext" original="FormMailMap" source-language="en" target-language="zh-Hant">
    <body>
      <trans-unit id="$this.Text">
        <source>Edit .mailmap</source>
        <target>編輯.mailmap檔案</target>
        
      </trans-unit>
      <trans-unit id="Save.Text">
        <source>Save</source>
        <target>儲存</target>
        
      </trans-unit>
      <trans-unit id="_cannotAccessMailmap.Text">
        <source>Failed to save .mailmap.
Check if file is accessible.</source>
        <target>儲存.mailmap失敗!請檢查檔案存取權限.</target>
        
      </trans-unit>
      <trans-unit id="_cannotAccessMailmapCaption.Text">
        <source>Failed to save .mailmap</source>
        <target>儲存.mailmap失敗</target>
        
      </trans-unit>
      <trans-unit id="_mailmapOnlyInWorkingDirSupported.Text">
        <source>.mailmap is only supported when there is a working directory.</source>
        <target>.mailmap只支援有工作目錄的個人repository.</target>
        
      </trans-unit>
      <trans-unit id="_mailmapOnlyInWorkingDirSupportedCaption.Text">
        <source>No working directory</source>
        <target>無工作目錄</target>
        
      </trans-unit>
      <trans-unit id="_saveFileQuestion.Text">
        <source>Save changes to .mailmap?</source>
        <target>儲存變更到.mailmap?</target>
        
      </trans-unit>
      <trans-unit id="_saveFileQuestionCaption.Text">
        <source>Save changes?</source>
        <target>儲存變更</target>
        
      </trans-unit>
      <trans-unit id="label1.Text">
        <source>Edit the mailmap.
This file is meant to correct usernames.

Example:
Henk Westhuis &lt;Henk@.(none)&gt;
Henk Westhuis &lt;henk_westhuis@hotmail.com&gt;

For more information run
command &quot;git help shortlog&quot;</source>
        <target>編輯.mailmap檔案。 
此文件用來給改正用戶名。 

例如： 
Henk Westhuis &lt;Henk@.(none)&gt; 
Henk Westhuis &lt;henk_westhuis@hotmail.com&gt;</target>
        
      </trans-unit>
    </body>
  </file>
  <file datatype="plaintext" original="FormManageWorktree" source-language="en" target-language="zh-Hant">
    <body>
      <trans-unit id="$this.Text">
        <source>Existing worktrees</source>
        <target>已经存在的工作树</target>
        
      </trans-unit>
      <trans-unit id="Branch.HeaderText">
        <source>Branch</source>
        <target>分支</target>
        
      </trans-unit>
      <trans-unit id="Path.HeaderText">
        <source>Path</source>
        <target>路徑</target>
        
      </trans-unit>
      <trans-unit id="Sha1.HeaderText">
        <source>SHA-1</source>
        <target>SHA-1</target>
        
      </trans-unit>
      <trans-unit id="Type.HeaderText">
        <source>Type</source>
        <target>類型</target>
        
      </trans-unit>
      <trans-unit id="_deleteWorktreeFailedText.Text">
        <source>Failed to delete a worktree</source>
        <target>删除工作树失败</target>
        
      </trans-unit>
      <trans-unit id="_deleteWorktreeText.Text">
        <source>Are you sure you want to delete this worktree?</source>
        <target>你确认要删除这个工作树吗？</target>
        
      </trans-unit>
      <trans-unit id="_deleteWorktreeTitle.Text">
        <source>Delete a worktree</source>
        <target>删除一棵工作树</target>
        
      </trans-unit>
      <trans-unit id="_switchWorktreeText.Text">
        <source>Are you sure you want to switch to this worktree?</source>
        <target>你要确认切换到这棵工作树上吗？</target>
        
      </trans-unit>
      <trans-unit id="_switchWorktreeTitle.Text">
        <source>Open a worktree</source>
        <target>打开工作树</target>
        
      </trans-unit>
      <trans-unit id="buttonCreateNewWorktree.Text">
        <source>&amp;Create...</source>
        <target>建立(&amp;C)...</target>
        
      </trans-unit>
      <trans-unit id="buttonDeleteSelectedWorktree.Text">
        <source>&amp;Delete selected</source>
        <target>刪除所選(&amp;D)</target>
        
      </trans-unit>
      <trans-unit id="buttonOpenSelectedWorktree.Text">
        <source>&amp;Open selected</source>
        <target>開啟所選(&amp;O)</target>
        
      </trans-unit>
      <trans-unit id="buttonPruneWorktrees.Text">
        <source>&amp;Prune deleted worktrees</source>
        <target>修建已经删除的工作树&amp;P</target>
        
      </trans-unit>
    </body>
  </file>
  <file datatype="plaintext" original="FormMergeBranch" source-language="en" target-language="zh-Hant">
    <body>
      <trans-unit id="$this.Text">
        <source>Merge branches</source>
        <target>合併分行</target>
        
      </trans-unit>
      <trans-unit id="Currentbranch.Text">
        <source>Into current branch</source>
        <target>进入当前分支</target>
        
      </trans-unit>
      <trans-unit id="NonDefaultMergeStrategy.Text">
        <source>Use non-default merge strategy</source>
        <target>使用非預設的合併策略</target>
        
      </trans-unit>
      <trans-unit id="Ok.Text">
        <source>&amp;Merge</source>
        <target>合併(&amp;M)</target>
        
      </trans-unit>
      <trans-unit id="_formMergeBranchHoverShowImageLabelText.Text">
        <source>Hover to see scenario when fast forward is possible.</source>
        <target>游標移上來檢視套用fast forward後的情境</target>
        
      </trans-unit>
      <trans-unit id="addLogMessages.Text">
        <source>Add log messages</source>
        <target>添加日志信息</target>
        
      </trans-unit>
      <trans-unit id="addMergeMessage.Text">
        <source>Specify merge message</source>
        <target>指定合并消息</target>
        
      </trans-unit>
      <trans-unit id="advanced.Text">
        <source>Show advanced options</source>
        <target>顯示進階選項</target>
        
      </trans-unit>
      <trans-unit id="allowUnrelatedHistories.Text">
        <source>Allow unrelated histories</source>
        <target>允许不相关的历史记录</target>
        
      </trans-unit>
      <trans-unit id="fastForward.Text">
        <source>Keep a single branch line if possible (fast forward)</source>
        <target>如果可能的話，建立一個單一分支線(快轉)</target>
        
      </trans-unit>
      <trans-unit id="groupBox1.Text">
        <source>Merge</source>
        <target>合併</target>
        
      </trans-unit>
      <trans-unit id="label2.Text">
        <source>Merge branch</source>
        <target>合併分支</target>
        
      </trans-unit>
      <trans-unit id="noCommit.Text">
        <source>Do not commit</source>
        <target>不提交</target>
        
      </trans-unit>
      <trans-unit id="noFastForward.Text">
        <source>Always create a new merge commit</source>
        <target>總是建立一個新的合併提交(merge commit)</target>
        
      </trans-unit>
      <trans-unit id="squash.Text">
        <source>Squash commits</source>
        <target>壓縮提交</target>
        
      </trans-unit>
      <trans-unit id="strategyHelp.Text">
        <source>Help</source>
        <target>幫助</target>
        
      </trans-unit>
    </body>
  </file>
  <file datatype="plaintext" original="FormMergeSubmodule" source-language="en" target-language="zh-Hant">
    <body>
      <trans-unit id="$this.Text">
        <source>Submodule conflict</source>
        <target>子模組衝突</target>
        
      </trans-unit>
      <trans-unit id="_deleted.Text">
        <source>deleted</source>
        <target>已刪除</target>
        
      </trans-unit>
      <trans-unit id="_stageFilename.Text">
        <source>Stage {0}</source>
        <target>加入(Stage){0}</target>
        
      </trans-unit>
      <trans-unit id="btCheckoutBranch.Text">
        <source>Checkout Branch</source>
        <target>检出分支</target>
        
      </trans-unit>
      <trans-unit id="btOpenSubmodule.Text">
        <source>Open submodule</source>
        <target>開啟子模組</target>
        
      </trans-unit>
      <trans-unit id="btStageCurrent.Text">
        <source>Stage Current</source>
        <target>加入(Stage)目前的</target>
        
      </trans-unit>
      <trans-unit id="label1.Text">
        <source>Base:</source>
        <target>源：</target>
        
      </trans-unit>
      <trans-unit id="label2.Text">
        <source>There is a conflict on the submodule:</source>
        <target>子模組有衝突:</target>
        
      </trans-unit>
      <trans-unit id="label3.Text">
        <source>Local:</source>
        <target>本機:</target>
        
      </trans-unit>
      <trans-unit id="label4.Text">
        <source>Remote:</source>
        <target>遠端:</target>
        
      </trans-unit>
      <trans-unit id="label5.Text">
        <source>Current:</source>
        <target>目前:</target>
        
      </trans-unit>
      <trans-unit id="lbSubmodule.Text">
        <source>Submodule</source>
        <target>子模組</target>
        
      </trans-unit>
    </body>
  </file>
  <file datatype="plaintext" original="FormOpenDirectory" source-language="en" target-language="zh-Hant">
    <body>
      <trans-unit id="$this.Text">
        <source>Open local repository</source>
        <target>開啟版本庫</target>
        
      </trans-unit>
      <trans-unit id="Load.Text">
        <source>Open</source>
        <target>開啟</target>
        
      </trans-unit>
      <trans-unit id="_warningOpenFailed.Text">
        <source>The selected directory is not a valid git repository.</source>
        <target>所選目錄並非有效的版本庫。</target>
        
      </trans-unit>
      <trans-unit id="folderBrowserButton.Text">
        <source>&amp;Browse...</source>
        <target>瀏覽(&amp;B)...</target>
        
      </trans-unit>
      <trans-unit id="folderGoUpButton.toolTip1">
        <source>Go to parent directory...</source>
        <target>前往上層目錄...</target>
        
      </trans-unit>
      <trans-unit id="label1.Text">
        <source>&amp;Directory:</source>
        <target>目錄(&amp;D):</target>
        
      </trans-unit>
      <trans-unit id="toolTip1.ToolTipTitle">
        <source>Help</source>
        <target>說明</target>
        
      </trans-unit>
    </body>
  </file>
  <file datatype="plaintext" original="FormPull" source-language="en" target-language="zh-Hant">
    <body>
      <trans-unit id="$this.Text">
        <source>Pull</source>
        <target>拉取</target>
        
      </trans-unit>
      <trans-unit id="AddRemote.Text">
        <source>Mana&amp;ge remotes</source>
        <target>管理远程(&amp;G)</target>
        
      </trans-unit>
      <trans-unit id="AllTags.Text">
        <source>Fetch &amp;all tags</source>
        <target>获取所有标签(&amp;A)</target>
        
      </trans-unit>
      <trans-unit id="AutoStash.Text">
        <source>Auto stas&amp;h</source>
        <target>自动贮藏(&amp;H)</target>
        
      </trans-unit>
      <trans-unit id="Fetch.Text">
        <source>Do not merge, only &amp;fetch remote changes</source>
        <target>不合併，只獲取遠端分支</target>
        
      </trans-unit>
      <trans-unit id="GroupBranch.Text">
        <source>Branch</source>
        <target>分支</target>
        
      </trans-unit>
      <trans-unit id="GroupMergeOptions.Text">
        <source>Merge options</source>
        <target>合併選項</target>
        
      </trans-unit>
      <trans-unit id="GroupPullFrom.Text">
        <source>Pull from</source>
        <target>從這裡拉取</target>
        
      </trans-unit>
      <trans-unit id="GroupTagOptions.Text">
        <source>Tag options</source>
        <target>Tag選項</target>
        
      </trans-unit>
      <trans-unit id="Merge.Text">
        <source>&amp;Merge remote branch into current branch</source>
        <target>遠端分支合併到當前分支(&amp;M)</target>
        
      </trans-unit>
      <trans-unit id="Mergetool.Text">
        <source>&amp;Solve conflicts</source>
        <target>解决冲突(&amp;S)</target>
        
      </trans-unit>
      <trans-unit id="NoTags.Text">
        <source>Fetch &amp;no tag</source>
        <target>不获取标签(&amp;N)</target>
        
      </trans-unit>
      <trans-unit id="Prune.Text">
        <source>&amp;Prune remote branches</source>
        <target>精简远端分支(&amp;P)</target>
        
      </trans-unit>
      <trans-unit id="Prune.Tooltip">
        <source>Removes remote tracking branches that no longer exist on the remote (e.g. if someone else deleted them).

Actual command line (if checked): --prune --force
</source>
        <target>刪除不再存在於遠端的遠端追蹤分支（例如，如果其他人已經刪除了它們）。

實際的命令行（如果已勾選）：--prune --force
</target>
        
      </trans-unit>
      <trans-unit id="PruneTags.Text">
        <source>Prune remote branches an&amp;d tags</source>
        <target>修剪远程分支和标签（&amp;D）</target>
        
      </trans-unit>
      <trans-unit id="PruneTags.Tooltip">
        <source>Before fetching, remove any local tags that no longer exist on the remote if --prune is enabled.</source>
        <target>在執行取得（fetch）前，如果啟用了 --prune，請移除所有在遠端不存在的本地標籤。</target>
        
      </trans-unit>
      <trans-unit id="Pull.Text">
        <source>Pull</source>
        <target>拉取</target>
        
      </trans-unit>
      <trans-unit id="PullFromRemote.Text">
        <source>&amp;Remote</source>
        <target>远端(&amp;R)</target>
        
      </trans-unit>
      <trans-unit id="PullFromRemote.Tooltip">
        <source>Remote repository to pull from</source>
        <target>選擇拉取的遠端倉庫</target>
        
      </trans-unit>
      <trans-unit id="PullFromUrl.Text">
        <source>&amp;URL</source>
        <target>URL(&amp;U)</target>
        
      </trans-unit>
      <trans-unit id="PullFromUrl.Tooltip">
        <source>Url to pull from</source>
        <target>拉取的網址</target>
        
      </trans-unit>
      <trans-unit id="ReachableTags.Text">
        <source>Follow &amp;tagopt, if not specified, fetch tags reachable from remote HEAD</source>
        <target>若未指定，請遵循 &amp;tagopt，從遠端 HEAD 取得可到達的標籤</target>
        
      </trans-unit>
      <trans-unit id="Rebase.Text">
        <source>R&amp;ebase current branch on top of remote branch, creates linear history (use with caution)</source>
        <target>将远程分支变基到当前分支，创建线性提交历史。（请谨慎使用）(&amp;E)</target>
        
      </trans-unit>
      <trans-unit id="Stash.Text">
        <source>Stash &amp;changes</source>
        <target>贮藏修改(&amp;C)</target>
        
      </trans-unit>
      <trans-unit id="Unshallow.Text">
        <source>Do&amp;wnload full history</source>
        <target>下载完整历史(&amp;W)</target>
        
      </trans-unit>
      <trans-unit id="_allMergeConflictSolvedQuestion.Text">
        <source>Are all merge conflicts solved? Do you want to commit?</source>
        <target>所有的合併衝突都解決了嗎？要不要提交？ </target>
        
      </trans-unit>
      <trans-unit id="_allMergeConflictSolvedQuestionCaption.Text">
        <source>Conflicts solved</source>
        <target>衝突解決了</target>
        
      </trans-unit>
      <trans-unit id="_applyStashedItemsAgain.Text">
        <source>Apply stashed items to working directory again?</source>
        <target>再次套用儲藏(stash)項目到工作目錄?</target>
        
      </trans-unit>
      <trans-unit id="_applyStashedItemsAgainCaption.Text">
        <source>Auto stash</source>
        <target>自動儲藏(stash)</target>
        
      </trans-unit>
      <trans-unit id="_areYouSureYouWantToRebaseMerge.Text">
        <source>The current commit is a merge.
Are you sure you want to rebase this merge?</source>
        <target>此commit需要merge. 你確定要rebase這次merge嗎?</target>
        
      </trans-unit>
      <trans-unit id="_areYouSureYouWantToRebaseMergeCaption.Text">
        <source>Rebase merge commit?</source>
        <target>是否变基合并提交？</target>
        
      </trans-unit>
      <trans-unit id="_buttonFetch.Text">
        <source>&amp;Fetch</source>
        <target>获取(&amp;F)</target>
        
      </trans-unit>
      <trans-unit id="_buttonPull.Text">
        <source>&amp;Pull</source>
        <target>拉取(&amp;P)</target>
        
      </trans-unit>
      <trans-unit id="_fetchAllBranchesCanOnlyWithFetch.Text">
        <source>You can only fetch all remote branches (*) without merge or rebase.
If you want to fetch all remote branches, choose fetch.
If you want to fetch and merge a branch, choose a specific branch.</source>
        <target>如果不使用合併(merge)或者衍合(rebase)，你只能把整個遠端分支(*)都提取過來。如果你想獲取所有遠端分支，那就選擇提取。如果你想獲取和合併某一個分支，那就選擇這個特定的分支。 </target>
        
      </trans-unit>
      <trans-unit id="_formTitleFetch.Text">
        <source>Fetch ({0})</source>
        <target>获取 ({0})</target>
        
      </trans-unit>
      <trans-unit id="_formTitlePull.Text">
        <source>Pull ({0})</source>
        <target>拉取 ({0})</target>
        
      </trans-unit>
      <trans-unit id="_hoverShowImageLabelText.Text">
        <source>Hover to see scenario when fast forward is possible.</source>
        <target>游標移上來檢視套用fast forward後的情境</target>
        
      </trans-unit>
      <trans-unit id="_noRemoteBranch.Text">
        <source>You didn't specify a remote branch</source>
        <target>你尚未指定遠端branch</target>
        
      </trans-unit>
      <trans-unit id="_noRemoteBranchButton.Text">
        <source>Pull from {0}</source>
        <target>从 {0} 拉取</target>
        
      </trans-unit>
      <trans-unit id="_noRemoteBranchCaption.Text">
        <source>Remote branch not specified</source>
        <target>遠端branch未指定</target>
        
      </trans-unit>
      <trans-unit id="_noRemoteBranchForFetchButton.Text">
        <source>Fetch from {0}</source>
        <target>从 {0} 获取</target>
        
      </trans-unit>
      <trans-unit id="_noRemoteBranchForFetchMainInstruction.Text">
        <source>You asked to fetch from the remote '{0}',
but did not specify a remote branch.
Because this is not the current branch, you must specify a remote branch.</source>
        <target>你要求fetch遠端'{0}'但未指定branch.
因為這並非目前branch, 請指定遠端branch.</target>
        
      </trans-unit>
      <trans-unit id="_noRemoteBranchMainInstruction.Text">
        <source>You asked to pull from the remote '{0}',
but did not specify a remote branch.
Because this is not the default configured remote for your local branch,
you must specify a remote branch.</source>
        <target>你要求pull遠端'{0}'但未指定branch.
因為這並非你本地branch預設的遠端, 請指定遠端branch.</target>
        
      </trans-unit>
      <trans-unit id="_notOnBranch.Text">
        <source>You cannot &quot;pull&quot; when git head detached.

Do you want to continue?</source>
        <target>git HEAD已经变化了，你不能拉取。

你要继续吗？</target>
        
      </trans-unit>
      <trans-unit id="_pruneBranchesBranch.Text">
        <source>Do you want to delete all stale remote-tracking branches?</source>
        <target>是否删除陈旧的远程分支</target>
        
      </trans-unit>
      <trans-unit id="_pruneBranchesCaption.Text">
        <source>Pull was rejected</source>
        <target>Pull被拒絕了</target>
        
      </trans-unit>
      <trans-unit id="_pruneBranchesMainInstruction.Text">
        <source>Remote branch no longer exist</source>
        <target>遠端branch不存在了</target>
        
      </trans-unit>
      <trans-unit id="_pruneFromCaption.Text">
        <source>Prune remote branches from {0}</source>
        <target>修剪(Prune)遠端branches從{0}</target>
        
      </trans-unit>
      <trans-unit id="_pullFetchPruneAllConfirmation.Text">
        <source>Warning! The fetch with prune will remove all the remote-tracking references which no longer exist on remotes. Do you want to proceed?</source>
        <target>警告！用剪枝取将删除远程跟踪中不再存在的所有远程跟踪引用。你想继续吗？</target>
        
      </trans-unit>
      <trans-unit id="_questionInitSubmodules.Text">
        <source>The pulled has submodules configured.
Do you want to initialize the submodules?
This will initialize and update all submodules recursive.</source>
        <target>pulled專案有設定子模組.
你要初始化子模組嗎?
這會遞迴地更新所有子模組.</target>
        
      </trans-unit>
      <trans-unit id="_questionInitSubmodulesCaption.Text">
        <source>Submodules</source>
        <target>子模組</target>
        
      </trans-unit>
      <trans-unit id="_selectRemoteRepository.Text">
        <source>Please select a remote repository</source>
        <target>請選擇一個遠端版本庫</target>
        
      </trans-unit>
      <trans-unit id="_selectSourceDirectory.Text">
        <source>Please select a source directory</source>
        <target>請選擇來源目錄</target>
        
      </trans-unit>
      <trans-unit id="lblLocalBranch.Text">
        <source>&amp;Local branch</source>
        <target>本地分支(&amp;L)</target>
        
      </trans-unit>
      <trans-unit id="lblLocalBranch.Tooltip">
        <source>Local branch to create or reset to the remote branch selected.</source>
        <target>建立或重設本地分支到所選的遠端分支。</target>
        
      </trans-unit>
      <trans-unit id="lblRemoteBranch.Text">
        <source>Rem&amp;ote branch</source>
        <target>远端分支(&amp;O)</target>
        
      </trans-unit>
      <trans-unit id="lblRemoteBranch.Tooltip">
        <source>Remote branch to pull. Leave empty to pull all branches.</source>
        <target>要拉取的遠端分支。留空以拉取所有分支。</target>
        
      </trans-unit>
    </body>
  </file>
  <file datatype="plaintext" original="FormPush" source-language="en" target-language="zh-Hant">
    <body>
      <trans-unit id="$this.Text">
        <source>Push</source>
        <target>推送</target>
        
      </trans-unit>
      <trans-unit id="AddRemote.Text">
        <source>&amp;Manage remotes</source>
        <target>管理远程(&amp;M)</target>
        
      </trans-unit>
      <trans-unit id="BranchTab.Text">
        <source>Push branches</source>
        <target>推送分支</target>
        
      </trans-unit>
      <trans-unit id="BranchTab.ToolTipText">
        <source>Push branches and commits to remote repository.</source>
        <target>推送分支和提交到远程档案库。</target>
        
      </trans-unit>
      <trans-unit id="DeleteColumn.HeaderText">
        <source>Delete Remote Branch</source>
        <target>刪除遠端Branch</target>
        
      </trans-unit>
      <trans-unit id="ForceColumn.HeaderText">
        <source>Force</source>
        <target>強制</target>
        
      </trans-unit>
      <trans-unit id="ForcePushBranches.Text">
        <source>F&amp;orce push</source>
        <target>強制推送(&amp;O)</target>
        
      </trans-unit>
      <trans-unit id="ForcePushTags.Text">
        <source>&amp;Force push</source>
        <target>強制推送(&amp;F)</target>
        
      </trans-unit>
      <trans-unit id="LoadSSHKey.Text">
        <source>&amp;Load SSH key</source>
        
      </trans-unit>
      <trans-unit id="LocalColumn.HeaderText">
        <source>Local Branch</source>
        <target>本地Branch</target>
        
      </trans-unit>
      <trans-unit id="MultipleBranchTab.Text">
        <source>Push multiple branches</source>
        <target>推送多個分支</target>
        
      </trans-unit>
      <trans-unit id="NewColumn.HeaderText">
        <source>Ahead/Behind</source>
        <target>提前/落后</target>
        
      </trans-unit>
      <trans-unit id="Pull.Text">
        <source>P&amp;ull</source>
        <target>拉取(&amp;U)</target>
        
      </trans-unit>
      <trans-unit id="PushColumn.HeaderText">
        <source>Push</source>
        <target>推送</target>
        
      </trans-unit>
      <trans-unit id="PushToRemote.Text">
        <source>&amp;Remote</source>
        <target>远端(&amp;R)</target>
        
      </trans-unit>
      <trans-unit id="PushToRemote.toolTip1">
        <source>Remote repository to push to</source>
        <target>選擇推送的遠端倉庫</target>
        
      </trans-unit>
      <trans-unit id="PushToUrl.Text">
        <source>U&amp;rl</source>
        <target>URL(&amp;R)</target>
        
      </trans-unit>
      <trans-unit id="PushToUrl.toolTip1">
        <source>Url to push to</source>
        <target>推送的網址</target>
        
      </trans-unit>
      <trans-unit id="RecursiveSubmodules.Item0">
        <source>None</source>
        <target>無</target>
        
      </trans-unit>
      <trans-unit id="RecursiveSubmodules.Item1">
        <source>Check</source>
        <target>勾选</target>
        
      </trans-unit>
      <trans-unit id="RecursiveSubmodules.Item2">
        <source>On-demand</source>
        <target>按要求</target>
        
      </trans-unit>
      <trans-unit id="RemoteColumn.HeaderText">
        <source>Remote Branch</source>
        <target>遠端Branch</target>
        
      </trans-unit>
      <trans-unit id="ReplaceTrackingReference.Text">
        <source>R&amp;eplace tracking reference</source>
        <target>替换跟踪参考&amp;e</target>
        
      </trans-unit>
      <trans-unit id="ShowOptions.Text">
        <source>Show options</source>
        <target>顯示選項</target>
        
      </trans-unit>
      <trans-unit id="TagTab.Text">
        <source>Push tags</source>
        <target>推送標籤</target>
        
      </trans-unit>
      <trans-unit id="TagTab.ToolTipText">
        <source>Push tags to remote repository</source>
        <target>推送标签到远程档案库</target>
        
      </trans-unit>
      <trans-unit id="_branchNewForRemote.Text">
        <source>The branch you are about to push seems to be a new branch for the remote.
Are you sure you want to push this branch?</source>
        <target>您將要推送的這個分支對於遠端來說似乎是個新的分支。 
您確認要推動這個分支嗎？</target>
        
      </trans-unit>
      <trans-unit id="_configureRemote.Text">
        <source>Please configure a remote repository first.
Would you like to do it now?</source>
        <target>请先配置一个远程档案库。
现在开始配置吗？</target>
        
      </trans-unit>
      <trans-unit id="_createPullRequestCB.Text">
        <source>&amp;Create pull request after push</source>
        <target>推送后创建合并请求(&amp;C)</target>
        
      </trans-unit>
      <trans-unit id="_errorPushToRemoteCaption.Text">
        <source>Push to remote</source>
        <target>推送到远程服务器</target>
        
      </trans-unit>
      <trans-unit id="_forceWithLeaseTooltips.Text">
        <source>Force with lease is a safer way to force push. It ensures you only overwrite work that you have seen in your local repository</source>
        <target>强制租用是一种更安全的强制推送方式。它确保您只覆盖您在本地存储库中数据</target>
        
      </trans-unit>
      <trans-unit id="_noCurrentBranch.Text">
        <source>No branch is selected, cannot push.</source>
        <target>尚未選取任何分支，無法進行推送。</target>
        
      </trans-unit>
      <trans-unit id="_pullActionFetch.Text">
        <source>fetch</source>
        <target>获取</target>
        
      </trans-unit>
      <trans-unit id="_pullActionMerge.Text">
        <source>merge</source>
        <target>合并</target>
        
      </trans-unit>
      <trans-unit id="_pullActionNone.Text">
        <source>none</source>
        <target>無</target>
        
      </trans-unit>
      <trans-unit id="_pullActionRebase.Text">
        <source>rebase</source>
        <target>变基</target>
        
      </trans-unit>
      <trans-unit id="_pullDefaultButton.Text">
        <source>&amp;Pull with the default pull action ({0})</source>
        <target>使用默认拉取操作（{0}）拉取</target>
        
      </trans-unit>
      <trans-unit id="_pullMergeButton.Text">
        <source>Pull with &amp;merge</source>
        <target>拉取并合并(&amp;M)</target>
        
      </trans-unit>
      <trans-unit id="_pullRebaseButton.Text">
        <source>Pull with &amp;rebase</source>
        <target>拉取并变基(&amp;R)</target>
        
      </trans-unit>
      <trans-unit id="_pullRepositoryCaption.Text">
        <source>Push was rejected from &quot;{0}&quot;</source>
        <target>Push被&quot;{0}&quot;拒絕了</target>
        
      </trans-unit>
      <trans-unit id="_pullRepositoryForceInstruction.Text">
        <source>The push was rejected because the tip of your current branch is behind its remote counterpart</source>
        <target>推送被拒绝，因为当前分支已落后与远程分支。</target>
        
      </trans-unit>
      <trans-unit id="_pullRepositoryMainForceInstruction.Text">
        <source>Push rejected</source>
        <target>推送被拒绝</target>
        
      </trans-unit>
      <trans-unit id="_pullRepositoryMainMergeInstruction.Text">
        <source>Pull latest changes from remote repository</source>
        <target>從遠端repository Pull最新的變更</target>
        
      </trans-unit>
      <trans-unit id="_pullRepositoryMergeInstruction.Text">
        <source>The push was rejected because the tip of your current branch is behind its remote counterpart. Merge the remote changes before pushing again.</source>
        <target>推送被拒绝，因为当前分支已落后与远程分支的，与远程分支合并后再进行推送。</target>
        
      </trans-unit>
      <trans-unit id="_pushCaption.Text">
        <source>Push</source>
        <target>推送</target>
        
      </trans-unit>
      <trans-unit id="_pushForceButton.Text">
        <source>&amp;Force push with lease</source>
        <target>强制推送(with lease)</target>
        
      </trans-unit>
      <trans-unit id="_pushToCaption.Text">
        <source>Push to {0}</source>
        <target>推送到{0}</target>
        
      </trans-unit>
      <trans-unit id="_selectDestinationDirectory.Text">
        <source>Please select a destination directory</source>
        <target>請選擇一個目的目錄</target>
        
      </trans-unit>
      <trans-unit id="_selectTag.Text">
        <source>You need to select a tag to push or select &quot;Push all tags&quot;.</source>
        <target>您需要選擇一個標籤來推送，或者您可以選擇“推送所有標籤。”</target>
        
      </trans-unit>
      <trans-unit id="_updateTrackingReference.Text">
        <source>The branch {0} does not have a tracking reference. Do you want to add a tracking reference to {1}?</source>
        <target>此branch {0}沒有追蹤參考. 你要加入追蹤參考到{1}嗎?</target>
        
      </trans-unit>
      <trans-unit id="_useForceWithLeaseInstead.Text">
        <source>Force push may overwrite changes since your last fetch. Do you want to use the safer force with lease instead?</source>
        <target>强制推送可能会改写自上次拉取以来的更改。你想用更安全的强制租用的方式来替代吗？</target>
        
      </trans-unit>
      <trans-unit id="ckForceWithLease.Text">
        <source>&amp;Force with lease</source>
        <target>强制租赁&amp;F</target>
        
      </trans-unit>
      <trans-unit id="folderBrowserButton1.Text">
        <source>Bro&amp;wse...</source>
        
      </trans-unit>
      <trans-unit id="groupBox2.Text">
        <source>Push to</source>
        <target>推送到</target>
        
      </trans-unit>
      <trans-unit id="label1.Text">
        <source>&amp;Tag to push</source>
        <target>推送标签&amp;T</target>
        
      </trans-unit>
      <trans-unit id="label2.Text">
        <source>Recursive &amp;submodules</source>
        <target>遍历子模块&amp;s</target>
        
      </trans-unit>
      <trans-unit id="labelFrom.Text">
        <source>&amp;Branch to push</source>
        <target>推动分支&amp;B</target>
        
      </trans-unit>
      <trans-unit id="labelTo.Text">
        <source>&amp;to</source>
        <target>到&amp;t</target>
        
      </trans-unit>
      <trans-unit id="selectAllToolStripMenuItem.Text">
        <source>Select all</source>
        <target>選擇全部</target>
        
      </trans-unit>
      <trans-unit id="selectTrackedToolStripMenuItem.Text">
        <source>Select tracked</source>
        <target>选择跟踪</target>
        
      </trans-unit>
      <trans-unit id="unselectAllToolStripMenuItem.Text">
        <source>Unselect all</source>
        <target>全部取消选择</target>
        
      </trans-unit>
    </body>
  </file>
  <file datatype="plaintext" original="FormPuttyError" source-language="en" target-language="zh-Hant">
    <body>
      <trans-unit id="$this.Text">
        <source>Authentication error</source>
        <target>驗證錯誤</target>
        
      </trans-unit>
      <trans-unit id="Cancel.Text">
        <source>Cancel</source>
        <target>取消</target>
        
      </trans-unit>
      <trans-unit id="LoadSSHKey.Text">
        <source>Load SSH key</source>
        <target>載入SSH密鑰</target>
        
      </trans-unit>
      <trans-unit id="Retry.Text">
        <source>Retry</source>
        <target>重試</target>
        
      </trans-unit>
      <trans-unit id="lblMustAuthenticate.Text">
        <source>You must authenticate to run this command.</source>
        <target>需要認證以執行此命令</target>
        
      </trans-unit>
      <trans-unit id="lblPleaseLoadKey.Text">
        <source>Please load your SSH private key</source>
        <target>請載入SSH私鑰</target>
        
      </trans-unit>
    </body>
  </file>
  <file datatype="plaintext" original="FormQuickGitRefSelector" source-language="en" target-language="zh-Hant">
    <body>
      <trans-unit id="_actionDelete.Text">
        <source>Delete</source>
        <target>刪除</target>
        
      </trans-unit>
      <trans-unit id="_actionRename.Text">
        <source>Rename</source>
        <target>執行</target>
        
      </trans-unit>
      <trans-unit id="_actionSelect.Text">
        <source>Select</source>
        <target>选择</target>
        
      </trans-unit>
      <trans-unit id="_local.Text">
        <source>local</source>
        
      </trans-unit>
      <trans-unit id="_remote.Text">
        <source>remote</source>
        
      </trans-unit>
      <trans-unit id="_tag.Text">
        <source>tag</source>
        <target>标签</target>
        
      </trans-unit>
      <trans-unit id="btnAction.Text">
        <source>Action</source>
        <target>动作</target>
        
      </trans-unit>
      <trans-unit id="lbxRefs.Item0">
        <source>local1 (ref)</source>
        <target>local1 (ref)</target>
        
      </trans-unit>
      <trans-unit id="lbxRefs.Item1">
        <source>local2 (ref)</source>
        <target>local2 (ref)</target>
        
      </trans-unit>
      <trans-unit id="lbxRefs.Item2">
        <source>tag1 (tag)</source>
        <target>tag1 (tag)</target>
        
      </trans-unit>
      <trans-unit id="lbxRefs.Item3">
        <source>tag2 (tag)</source>
        <target>tag2 (tag)</target>
        
      </trans-unit>
    </body>
  </file>
  <file datatype="plaintext" original="FormRebase" source-language="en" target-language="zh-Hant">
    <body>
      <trans-unit id="$this.Text">
        <source>Rebase</source>
        <target>衍合(Rebase)</target>
        
      </trans-unit>
      <trans-unit id="_branchUpToDateCaption.Text">
        <source>Rebase</source>
        <target>衍合(Rebase)</target>
        
      </trans-unit>
      <trans-unit id="_branchUpToDateText.Text">
        <source>Current branch a is up to date.
Nothing to rebase.</source>
        <target>當下Branch為最新版. 沒有可Rebase的.</target>
        
      </trans-unit>
      <trans-unit id="_continueRebaseText.Text">
        <source>&amp;Continue rebase</source>
        <target>继续变基</target>
        
      </trans-unit>
      <trans-unit id="_continueRebaseText2.Text">
        <source>&gt;&amp;Continue rebase&lt;</source>
        <target>&gt;继续变基(&amp;C)&lt;</target>
        
      </trans-unit>
      <trans-unit id="_hoverShowImageLabelText.Text">
        <source>Hover to see scenario when fast forward is possible.</source>
        <target>游標移上來檢視套用fast forward後的情境</target>
        
      </trans-unit>
      <trans-unit id="_noBranchSelectedText.Text">
        <source>Please select a branch</source>
        <target>請選擇branch</target>
        
      </trans-unit>
      <trans-unit id="_solveConflictsText.Text">
        <source>&amp;Solve conflicts</source>
        <target>解决冲突(&amp;S)</target>
        
      </trans-unit>
      <trans-unit id="_solveConflictsText2.Text">
        <source>&gt;&amp;Solve conflicts&lt;</source>
        <target>&gt;解决冲突&lt;</target>
        
      </trans-unit>
      <trans-unit id="btnAbort.Text">
        <source>A&amp;bort</source>
        <target>取消操作(&amp;b)</target>
        
      </trans-unit>
      <trans-unit id="btnAddFiles.Text">
        <source>&amp;Add files</source>
        <target>新增檔案(&amp;A)</target>
        
      </trans-unit>
      <trans-unit id="btnCommit.Text">
        <source>C&amp;ommit...</source>
        <target>開始提交...(&amp;o)</target>
        
      </trans-unit>
      <trans-unit id="btnContinueRebase.Text">
        <source>&amp;Continue rebase</source>
        <target>繼續進行變基(&amp;C)</target>
        
      </trans-unit>
      <trans-unit id="btnEditTodo.Text">
        <source>&amp;Edit todo...</source>
        <target>編輯待辦清單...(&amp;E)</target>
        
      </trans-unit>
      <trans-unit id="btnRebase.Text">
        <source>Rebase</source>
        <target>重构</target>
        
      </trans-unit>
      <trans-unit id="btnSkip.Text">
        <source>S&amp;kip currently applying commit</source>
        <target>略過目前應用的提交(&amp;S)</target>
        
      </trans-unit>
      <trans-unit id="btnSolveConflicts.Text">
        <source>&amp;Solve conflicts</source>
        <target>解決衝突問題(&amp;S)</target>
        
      </trans-unit>
      <trans-unit id="btnSolveMergeconflicts.Text">
        <source>There are unresolved merge conflicts
</source>
        <target>有未解決的合併衝突。
</target>
        
      </trans-unit>
      <trans-unit id="checkBoxUpdateRefs.Text">
        <source>Update dependent r&amp;efs</source>
        <target>更新依賴的引用(&amp;e)</target>
        
      </trans-unit>
      <trans-unit id="chkAutosquash.Text">
        <source>Autos&amp;quash</source>
        <target>自动合并提交</target>
        
      </trans-unit>
      <trans-unit id="chkCommitterDateIsAuthorDate.Text">
        <source>Co&amp;mmitter date is author date</source>
        <target>提交日期是作者日期</target>
        
      </trans-unit>
      <trans-unit id="chkCommitterDateIsAuthorDate.toolTip1">
        <source>Sets the commit date to the original author date
(instead of the current date).</source>
        <target>設定提交日期為原始作者日期
 (而非當前日期)。</target>
        
      </trans-unit>
      <trans-unit id="chkIgnoreDate.Text">
        <source>Ignore &amp;date</source>
        <target>忽视日期</target>
        
      </trans-unit>
      <trans-unit id="chkIgnoreDate.toolTip1">
        <source>Sets the author date to the current date (same as
commit date), ignoring the original author date.</source>
        <target>將作者日期設定為當前日期（與提交日期相同）
，忽略原始作者日期。</target>
        
      </trans-unit>
      <trans-unit id="chkInteractive.Text">
        <source>&amp;Interactive Rebase</source>
        <target>交互式变基</target>
        
      </trans-unit>
      <trans-unit id="chkPreserveMerges.Text">
        <source>&amp;Preserve Merges</source>
        <target>保留合并</target>
        
      </trans-unit>
      <trans-unit id="chkSpecificRange.Text">
        <source>Specific ra&amp;nge</source>
        <target>選擇特定範疇(&amp;n)</target>
        
      </trans-unit>
      <trans-unit id="chkStash.Text">
        <source>A&amp;uto stash</source>
        <target>自动贮藏(&amp;U)</target>
        
      </trans-unit>
      <trans-unit id="label2.Text">
        <source>&amp;Rebase on</source>
        <target>变基</target>
        
      </trans-unit>
      <trans-unit id="lblCommitsToReapply.Text">
        <source>Commits to re-apply:</source>
        <target>提交後再次應用：</target>
        
      </trans-unit>
      <trans-unit id="lblCurrent.Text">
        <source>Current branch:</source>
        <target>當前branch:</target>
        
      </trans-unit>
      <trans-unit id="lblRangeFrom.Text">
        <source>&amp;From (exc.)</source>
        <target>从</target>
        
      </trans-unit>
      <trans-unit id="lblRangeTo.Text">
        <source>&amp;To</source>
        <target>到(&amp;T)</target>
        
      </trans-unit>
      <trans-unit id="lblRebase.Text">
        <source>Rebase current branch on top of another branch</source>
        <target>將當前分支衍合到另一分支頂部</target>
        
      </trans-unit>
      <trans-unit id="llblShowOptions.Text">
        <source>Show options</source>
        <target>显示选项</target>
        
      </trans-unit>
    </body>
  </file>
  <file datatype="plaintext" original="FormRecentReposSettings" source-language="en" target-language="zh-Hant">
    <body>
      <trans-unit id="$this.Text">
        <source>Recent repositories settings</source>
        <target>最近的repositories設定</target>
        
      </trans-unit>
      <trans-unit id="Abort.Text">
        <source>Cancel</source>
        <target>取消</target>
        
      </trans-unit>
      <trans-unit id="Ok.Text">
        <source>OK</source>
        <target>確定</target>
        
      </trans-unit>
      <trans-unit id="TopLabel.Text">
        <source>Top repositories</source>
        
      </trans-unit>
      <trans-unit id="anchorToRecentReposToolStripMenuItem.Text">
        <source>Anchor to recent repositories</source>
        
      </trans-unit>
      <trans-unit id="anchorToTopReposToolStripMenuItem.Text">
        <source>Anchor to top repositories</source>
        
      </trans-unit>
      <trans-unit id="chdrRepository.Text">
        <source>Header</source>
        <target>Header</target>
        
      </trans-unit>
      <trans-unit id="chdrRepository1.Text">
        <source>Header</source>
        <target>Header</target>
        
      </trans-unit>
      <trans-unit id="comboMinWidthLabel.Text">
        <source>Combobox minimum width (0 = Autosize)</source>
        <target>下拉式選單最小寬度(0=自動寬度)</target>
        
      </trans-unit>
      <trans-unit id="comboMinWidthNote.Text">
        <source>NB: The width of the columns helps to visualise how the repository name will be shown in the combobox.</source>
        <target>NB: 列的宽度有助于形象化如何在组合框中显示存储库名称。</target>
        
      </trans-unit>
      <trans-unit id="dontShortenRB.Text">
        <source>Do not shorten  </source>
        <target>不要縮短</target>
        
      </trans-unit>
      <trans-unit id="hideTopRepositoriesFromRecentList.Text">
        <source>Hide top repositories from recent repositories list</source>
        
      </trans-unit>
      <trans-unit id="label1.Text">
        <source>Recent repositories</source>
        <target>最近使用的版本库</target>
        
      </trans-unit>
      <trans-unit id="lblRecentRepositoriesHistorySize.Text">
        <source>Maximum number of recent repositories</source>
        
      </trans-unit>
      <trans-unit id="maxRecentRepositories.Text">
        <source>Maximum number of top repositories</source>
        
      </trans-unit>
      <trans-unit id="middleDotRB.Text">
        <source>Replace middle part with dots </source>
        <target>用dot取代中間部分</target>
        
      </trans-unit>
      <trans-unit id="mostSigDirRB.Text">
        <source>The most significant directory </source>
        <target>最顯著的資料夾</target>
        
      </trans-unit>
      <trans-unit id="removeAnchorToolStripMenuItem.Text">
        <source>Remove anchor</source>
        <target>移除錨點</target>
        
      </trans-unit>
      <trans-unit id="removeRecentToolStripMenuItem.Text">
        <source>Remove from recent repositories</source>
        <target>從最近的repositories移除</target>
        
      </trans-unit>
      <trans-unit id="shorteningGB.Text">
        <source>Shortening strategy</source>
        <target>縮短策略</target>
        
      </trans-unit>
      <trans-unit id="sortRecentRepos.Text">
        <source>Sort recent repositories alphabetically</source>
        
      </trans-unit>
      <trans-unit id="sortTopRepos.Text">
        <source>Sort top repositories alphabetically</source>
        
      </trans-unit>
    </body>
  </file>
  <file datatype="plaintext" original="FormReflog" source-language="en" target-language="zh-Hant">
    <body>
      <trans-unit id="$this.Text">
        <source>Reflog</source>
        <target>参考日志</target>
        
      </trans-unit>
      <trans-unit id="Action.HeaderText">
        <source>Action</source>
        <target>动作</target>
        
      </trans-unit>
      <trans-unit id="Ref.HeaderText">
        <source>Ref</source>
        <target>参考</target>
        
      </trans-unit>
      <trans-unit id="Sha.HeaderText">
        <source>SHA-1</source>
        <target>SHA-1</target>
        
      </trans-unit>
      <trans-unit id="_continueResetCurrentBranchCaptionText.Text">
        <source>Changes not committed...</source>
        <target>修改未被提交...</target>
        
      </trans-unit>
      <trans-unit id="_continueResetCurrentBranchEvenWithChangesText.Text">
        <source>You have changes in your working directory that could be lost.

Do you want to continue?</source>
        <target>工作目录中的更改有可能丢失。
要继续吗？</target>
        
      </trans-unit>
      <trans-unit id="copySha1ToolStripMenuItem.Text">
        <source>Copy SHA-1</source>
        <target>复制 SHA-1</target>
        
      </trans-unit>
      <trans-unit id="createABranchOnThisCommitToolStripMenuItem.Text">
        <source>Create a branch on this commit...</source>
        <target>从这个提交处创建一个分支...</target>
        
      </trans-unit>
      <trans-unit id="label1.Text">
        <source>Display reflog for:</source>
        <target>显示参考日志:</target>
        
      </trans-unit>
      <trans-unit id="label2.Text">
        <source>Reference:</source>
        <target>参考：</target>
        
      </trans-unit>
      <trans-unit id="lblDirtyWorkingDirectory.Text">
        <source>Warning: you've got changes in your working directory that could be lost if you want to reset the current branch to another commit.
Stash them before if you don't want to lose them.</source>
        <target>警告：如果要将当前分支重置为另一个提交，那么工作目录中的更改可能会丢失。
如果你不想丢弃它们，就把它们放到暂存区。</target>
        
      </trans-unit>
      <trans-unit id="linkCurrentBranch.Text">
        <source>(Current branch name)</source>
        <target>（当前分支名称）</target>
        
      </trans-unit>
      <trans-unit id="linkHead.Text">
        <source>HEAD</source>
        <target>HEAD</target>
        
      </trans-unit>
      <trans-unit id="resetCurrentBranchOnThisCommitToolStripMenuItem.Text">
        <source>Reset current branch to this commit...</source>
        <target>重置当前分支到这个提交...</target>
        
      </trans-unit>
    </body>
  </file>
  <file datatype="plaintext" original="FormRemoteProcess" source-language="en" target-language="zh-Hant">
    <body>
      <trans-unit id="$this.Text">
        <source>FormRemoteProcess</source>
        <target>FormRemoteProcess</target>
        
      </trans-unit>
      <trans-unit id="Abort.Text">
        <source>&amp;Abort</source>
        
      </trans-unit>
      <trans-unit id="KeepDialogOpen.Text">
        <source>&amp;Keep dialog open</source>
        
      </trans-unit>
      <trans-unit id="Ok.Text">
        <source>OK</source>
        <target>確定</target>
        
      </trans-unit>
      <trans-unit id="ShowPassword.Text">
        <source>Show &amp;password input</source>
        
      </trans-unit>
      <trans-unit id="_fingerprintNotRegistredText.Text">
        <source>The fingerprint of this host is not registered by PuTTY.
This causes this process to hang, and that why it is automatically stopped.

When the connection is opened detached from Git and Git Extensions, the host's fingerprint can be registered.
You could also manually add the host's fingerprint or run Test Connection from the remotes dialog.

Do you want to register the host's fingerprint and restart the process?</source>
        <target>此主机的指纹不是由PuTTY注册的。
这会导致进程挂起，也就是它自动停止的原因。

当打开的通信连接与Git和GitExtensions分离时，才可以注册这个主机指纹。
您也可以手动添加主机指纹或从远端对话框中运行测试连接。

你要现在注册主机的指纹，并重新启动该进程吗？</target>
        
      </trans-unit>
      <trans-unit id="_fingerprintNotRegistredTextCaption.Text">
        <source>Host Fingerprint not registered</source>
        <target>主机指纹未注册</target>
        
      </trans-unit>
    </body>
  </file>
  <file datatype="plaintext" original="FormRemotes" source-language="en" target-language="zh-Hant">
    <body>
      <trans-unit id="$this.Text">
        <source>Remote repositories</source>
        <target>遠端版本庫</target>
        
      </trans-unit>
      <trans-unit id="BranchName.HeaderText">
        <source>Local branch name</source>
        <target>本機分支名稱</target>
        
      </trans-unit>
      <trans-unit id="Delete.toolTip1">
        <source>Delete the selected remote</source>
        <target>刪除所選的遠端倉庫</target>
        
      </trans-unit>
      <trans-unit id="LoadSSHKey.Text">
        <source>&amp;Load SSH key</source>
        
      </trans-unit>
      <trans-unit id="MergeWith.HeaderText">
        <source>Default merge with</source>
        <target>預設合併</target>
        
      </trans-unit>
      <trans-unit id="New.toolTip1">
        <source>Add new remote</source>
        <target>新增遠端倉庫</target>
        
      </trans-unit>
      <trans-unit id="RemoteCombo.HeaderText">
        <source>Remote repository</source>
        <target>遠端版本庫</target>
        
      </trans-unit>
      <trans-unit id="Save.Text">
        <source>&amp;Save changes</source>
        
      </trans-unit>
      <trans-unit id="SaveDefaultPushPull.Text">
        <source>&amp;Save changes</source>
        
      </trans-unit>
      <trans-unit id="SshBrowse.Text">
        <source>Brows&amp;e...</source>
        
      </trans-unit>
      <trans-unit id="TestConnection.Text">
        <source>&amp;Test connection</source>
        
      </trans-unit>
      <trans-unit id="_btnDeleteTooltip.Text">
        <source>Delete the selected remote</source>
        <target>删除选中的远程</target>
        
      </trans-unit>
      <trans-unit id="_btnNewTooltip.Text">
        <source>Add a new remote</source>
        <target>添加新的远程资源库</target>
        
      </trans-unit>
      <trans-unit id="_btnToggleStateTooltip_Activate.Text">
        <source>Activate the selected remote</source>
        <target>激活选中的远程</target>
        
      </trans-unit>
      <trans-unit id="_btnToggleStateTooltip_Deactivate.Text">
        <source>Deactivate the selected remote.
Inactive remote is completely invisible to git.</source>
        <target>停用选中的远程。
被停用的远程对 git 而言完全不可见。</target>
        
      </trans-unit>
      <trans-unit id="_disabledRemoteAlreadyExists.Text">
        <source>An inactive remote named &quot;{0}&quot; already exists.</source>
        <target>名为&quot;{0}&quot;的非活动远程版本库已存在。</target>
        
      </trans-unit>
      <trans-unit id="_enabledRemoteAlreadyExists.Text">
        <source>An active remote named &quot;{0}&quot; already exists.</source>
        <target>名为&quot;{0}&quot;的活动远程版本库已存在。</target>
        
      </trans-unit>
      <trans-unit id="_gbMgtPanelHeaderEdit.Text">
        <source>Edit Remote Details</source>
        <target>编辑远程的详细信息</target>
        
      </trans-unit>
      <trans-unit id="_gbMgtPanelHeaderNew.Text">
        <source>Create New Remote</source>
        <target>创建新的远程</target>
        
      </trans-unit>
      <trans-unit id="_gitMessage.Text">
        <source>Message</source>
        <target>訊息</target>
        
      </trans-unit>
      <trans-unit id="_labelUrlAsFetch.Text">
        <source>Fetch &amp;Url</source>
        
      </trans-unit>
      <trans-unit id="_labelUrlAsFetchPush.Text">
        <source>&amp;Url</source>
        
      </trans-unit>
      <trans-unit id="_lvgDisabledHeader.Text">
        <source>Inactive</source>
        <target>无效</target>
        
      </trans-unit>
      <trans-unit id="_lvgEnabledHeader.Text">
        <source>Active</source>
        <target>有效</target>
        
      </trans-unit>
      <trans-unit id="_questionAutoPullBehaviour.Text">
        <source>You have added a new remote repository.
Do you want to automatically configure the default push and pull behavior for this remote?</source>
        <target>你加入了新遠端repository.
想要自動設定push和pull行為嗎?</target>
        
      </trans-unit>
      <trans-unit id="_questionAutoPullBehaviourCaption.Text">
        <source>New remote</source>
        <target>新遠端</target>
        
      </trans-unit>
      <trans-unit id="_questionDeleteRemote.Text">
        <source>Are you sure you want to delete this remote?</source>
        <target>確定刪除此遠端?</target>
        
      </trans-unit>
      <trans-unit id="_questionDeleteRemoteCaption.Text">
        <source>Delete</source>
        <target>刪除</target>
        
      </trans-unit>
      <trans-unit id="_remoteBranchDataError.Text">
        <source>Invalid ´{1}´ found for branch ´{0}´.
Value has been reset to empty value.</source>
        <target>在branch ´{0}´找到不正確的´{1}´, 值已經被reset為空值</target>
        
      </trans-unit>
      <trans-unit id="_sshKeyOpenCaption.Text">
        <source>Select ssh key file</source>
        <target>選擇ssh私鑰檔</target>
        
      </trans-unit>
      <trans-unit id="_sshKeyOpenFilter.Text">
        <source>Private key (*.ppk)</source>
        <target>私鑰 (*.ppk)</target>
        
      </trans-unit>
      <trans-unit id="btnRemoteColor.Text">
        <source>Set &amp;color</source>
        
      </trans-unit>
      <trans-unit id="btnRemoteColorReset.Text">
        <source>Default color</source>
        
      </trans-unit>
      <trans-unit id="btnToggleState.toolTip1">
        <source>Enable or disable the selected remote</source>
        <target>啟用或停用所選的遠端。</target>
        
      </trans-unit>
      <trans-unit id="checkBoxSepPushUrl.Text">
        <source>Sep&amp;arate Push Url</source>
        
      </trans-unit>
      <trans-unit id="folderBrowserButtonPushUrl.Text">
        <source>Bro&amp;wse...</source>
        
      </trans-unit>
      <trans-unit id="gbMgtPanel.Text">
        <source>Create New Remote</source>
        <target>创建新的远程</target>
        
      </trans-unit>
      <trans-unit id="label1.Text">
        <source>&amp;Name</source>
        
      </trans-unit>
      <trans-unit id="label2.Text">
        <source>&amp;Url</source>
        
      </trans-unit>
      <trans-unit id="label3.Text">
        <source>Private &amp;key file</source>
        
      </trans-unit>
      <trans-unit id="label4.Text">
        <source>&amp;Local branch name</source>
        
      </trans-unit>
      <trans-unit id="label5.Text">
        <source>&amp;Remote repository</source>
        
      </trans-unit>
      <trans-unit id="label6.Text">
        <source>&amp;Default merge with</source>
        
      </trans-unit>
      <trans-unit id="labelPushUrl.Text">
        <source>&amp;Push Url</source>
        
      </trans-unit>
      <trans-unit id="lblMgtPuttyPanelHeader.Text">
        <source>PuTTY SSH</source>
        <target>PuTTY SSH</target>
        
      </trans-unit>
      <trans-unit id="lblRemoteColor.Text">
        <source>Color</source>
        
      </trans-unit>
      <trans-unit id="pnlMgtDetails.Text">
        <source>Details</source>
        <target>詳細資料</target>
        
      </trans-unit>
      <trans-unit id="pnlMgtPuttySsh.Text">
        <source>PuTTY SSH</source>
        <target>PuTTY SSH</target>
        
      </trans-unit>
      <trans-unit id="tabPage1.Text">
        <source>Remote repositories</source>
        <target>遠端版本庫</target>
        
      </trans-unit>
      <trans-unit id="tabPage2.Text">
        <source>Default pull behavior (fetch &amp; merge)</source>
        <target>預設拉取動作(獲取與合併)</target>
        
      </trans-unit>
    </body>
  </file>
  <file datatype="plaintext" original="FormRenameBranch" source-language="en" target-language="zh-Hant">
    <body>
      <trans-unit id="$this.Text">
        <source>Rename branch</source>
        <target>重新命名分支</target>
        
      </trans-unit>
      <trans-unit id="Ok.Text">
        <source>Rename</source>
        <target>執行</target>
        
      </trans-unit>
      <trans-unit id="label1.Text">
        <source>New name</source>
        <target>分支更名為</target>
        
      </trans-unit>
    </body>
  </file>
  <file datatype="plaintext" original="FormResetAnotherBranch" source-language="en" target-language="zh-Hant">
    <body>
      <trans-unit id="$this.Text">
        <source>Reset branch</source>
        <target>重設分支</target>
        
      </trans-unit>
      <trans-unit id="BranchInfo.Text">
        <source>Reset local &amp;branch:</source>
        <target>复位本地 &amp;分支:</target>
        
      </trans-unit>
      <trans-unit id="Cancel.Text">
        <source>Cancel</source>
        <target>取消</target>
        
      </trans-unit>
      <trans-unit id="ForceReset.Text">
        <source>&amp;Force reset for a non-fast-forward reset</source>
        <target>以非快进复位强制复位(&amp;F)</target>
        
      </trans-unit>
      <trans-unit id="Ok.Text">
        <source>OK</source>
        <target>確定</target>
        
      </trans-unit>
      <trans-unit id="_localRefInvalid.Text">
        <source>The entered value '{0}' is not the name of an existing local branch.</source>
        <target>输入的值“{0}”不是任何一个现有的本地分支的名称。</target>
        
      </trans-unit>
      <trans-unit id="cbxCheckoutBranch.Text">
        <source>Chec&amp;kout branch after reset</source>
        
      </trans-unit>
      <trans-unit id="lblResetBranchWarning.Text">
        <source>You can only reset a branch safely if there is a direct path from it to selected revision.
Forcing a branch to reset if it has not been merged might leave some commits unreachable.</source>
        
      </trans-unit>
    </body>
  </file>
  <file datatype="plaintext" original="FormResetChanges" source-language="en" target-language="zh-Hant">
    <body>
      <trans-unit id="$this.Text">
        <source>Reset changes</source>
        <target>回復修改</target>
        
      </trans-unit>
      <trans-unit id="btnCancel.Text">
        <source>&amp;Cancel</source>
        <target>取消(&amp;C)</target>
        
      </trans-unit>
      <trans-unit id="btnReset.Text">
        <source>R&amp;eset</source>
        <target>复位(&amp;E)</target>
        
      </trans-unit>
      <trans-unit id="cbDeleteNewFilesAndDirectories.Text">
        <source>Also delete &amp;new files and/or directories</source>
        <target>也删除新的文件和/或目录</target>
        
      </trans-unit>
      <trans-unit id="label1.Text">
        <source>Are you sure you want to reset your changes?</source>
        <target>確定要Reset你做的變更嗎?</target>
        
      </trans-unit>
      <trans-unit id="label2.Text">
        <source>This will delete any uncommitted work.</source>
        <target>即將刪除任何未commit的變更</target>
        
      </trans-unit>
    </body>
  </file>
  <file datatype="plaintext" original="FormResetCurrentBranch" source-language="en" target-language="zh-Hant">
    <body>
      <trans-unit id="$this.Text">
        <source>Reset current branch</source>
        <target>重置當前分支</target>
        
      </trans-unit>
      <trans-unit id="Cancel.Text">
        <source>Cancel</source>
        <target>取消</target>
        
      </trans-unit>
      <trans-unit id="Hard.Text">
        <source>&amp;Hard: reset working directory and index
(discard ALL local changes, even uncommitted changes)</source>
        <target>硬模式：复位工作目录和索引
(放弃所有的本地修改，甚至未提交的修改)</target>
        
      </trans-unit>
      <trans-unit id="Keep.Text">
        <source>&amp;Keep: update working directory to the commit 
(abort if there are local changes), reset index</source>
        <target>保持:将工作目录更新到提交
(如果有局部更改，则中止)，重置索引</target>
        
      </trans-unit>
      <trans-unit id="Merge.Text">
        <source>&amp;Merge: update working directory to the commit and keep local changes 
(abort if there are conflicts), reset index</source>
        <target>合并:将工作目录更新为提交并保留本地更改
(如果有冲突，则中止)，重置索引</target>
        
      </trans-unit>
      <trans-unit id="Mixed.Text">
        <source>Mi&amp;xed: leave working directory untouched, reset index</source>
        <target>混合模式：不碰工作目录，只是复位索引</target>
        
      </trans-unit>
      <trans-unit id="Ok.Text">
        <source>OK</source>
        <target>確定</target>
        
      </trans-unit>
      <trans-unit id="Soft.Text">
        <source>&amp;Soft: leave working directory and index untouched</source>
        <target>软模式：保持工作目录和索引均不变</target>
        
      </trans-unit>
      <trans-unit id="_branchInfo.Text">
        <source>Reset branch '{0}' to revision:</source>
        <target>Reset Branch '{0}'到版本:</target>
        
      </trans-unit>
      <trans-unit id="_resetCaption.Text">
        <source>Reset branch</source>
        <target>重設分支</target>
        
      </trans-unit>
      <trans-unit id="_resetHardWarning.Text">
        <source>You are about to discard ALL local changes, are you sure?</source>
        <target>您將要放棄所有的本機修改，你確定嗎？ </target>
        
      </trans-unit>
    </body>
  </file>
  <file datatype="plaintext" original="FormResolveConflicts" source-language="en" target-language="zh-Hant">
    <body>
      <trans-unit id="$this.Text">
        <source>Resolve merge conflicts</source>
        <target>解決合併衝突</target>
        
      </trans-unit>
      <trans-unit id="ContextChooseBase.Text">
        <source>Choose base</source>
        <target>選擇基底</target>
        
      </trans-unit>
      <trans-unit id="ContextChooseLocal.Text">
        <source>Choose local</source>
        <target>選擇本機</target>
        
      </trans-unit>
      <trans-unit id="ContextChooseRemote.Text">
        <source>Choose remote</source>
        <target>選擇遠端</target>
        
      </trans-unit>
      <trans-unit id="ContextMarkAsSolved.Text">
        <source>Mark conflict as solved</source>
        <target>把衝突標記為已解決</target>
        
      </trans-unit>
      <trans-unit id="ContextOpenBaseWith.Text">
        <source>Open base with</source>
        <target>用工具開啟基底</target>
        
      </trans-unit>
      <trans-unit id="ContextOpenLocalWith.Text">
        <source>Open local with</source>
        <target>用工具開啟本機</target>
        
      </trans-unit>
      <trans-unit id="ContextOpenRemoteWith.Text">
        <source>Open remote with</source>
        <target>用工具開啟遠端</target>
        
      </trans-unit>
      <trans-unit id="ContextSaveBaseAs.Text">
        <source>Save base as</source>
        <target>儲存基為</target>
        
      </trans-unit>
      <trans-unit id="ContextSaveLocalAs.Text">
        <source>Save local as</source>
        <target>儲存本機為</target>
        
      </trans-unit>
      <trans-unit id="ContextSaveRemoteAs.Text">
        <source>Save remote as</source>
        <target>儲存遠端為</target>
        
      </trans-unit>
      <trans-unit id="FileName.HeaderText">
        <source>Filename</source>
        <target>檔名</target>
        
      </trans-unit>
      <trans-unit id="OpenMergetool.Text">
        <source>Open in mergetool</source>
        <target>用mergetool開啟</target>
        
      </trans-unit>
      <trans-unit id="Rescan.Text">
        <source>Rescan merge conflicts</source>
        <target>重新扫描合并冲突</target>
        
      </trans-unit>
      <trans-unit id="Reset.Text">
        <source>&amp;Reset</source>
        <target>重置(&amp;R)</target>
        
      </trans-unit>
      <trans-unit id="_abortCurrentOperation.Text">
        <source>You can abort the current conflict resolution by resetting hard.
All changes since the last commit will be deleted.

Do you want to reset the changes?</source>
        <target>您可以通過硬重置中止當前的衝突解決。
 自上次提交以來的所有更改都將被刪除。

您要重置更改嗎？</target>
        
      </trans-unit>
      <trans-unit id="_allConflictsResolved.Text">
        <source>All merge conflicts are resolved, you can commit.
Do you want to commit now?</source>
        <target>所有合并冲突都解决了，你可以提交了。
你想现在提交吗？</target>
        
      </trans-unit>
      <trans-unit id="_allConflictsResolvedCaption.Text">
        <source>Commit</source>
        <target>提交</target>
        
      </trans-unit>
      <trans-unit id="_allFilesFilter.Text">
        <source>All files (*.*)</source>
        <target>全部檔案(*.*)</target>
        
      </trans-unit>
      <trans-unit id="_areYouSureYouWantDeleteFiles.Text">
        <source>Are you sure you want to DELETE all changes?

This action cannot be made undone.</source>
        <target>你确定你要删除所有的更改吗？

这个动作是不能撤消的。</target>
        
      </trans-unit>
      <trans-unit id="_areYouSureYouWantDeleteFilesCaption.Text">
        <source>WARNING!</source>
        <target>警告!</target>
        
      </trans-unit>
      <trans-unit id="_askMergeConflictSolved.Text">
        <source>Is the merge conflict solved?</source>
        <target>合并冲突是否已解决？</target>
        
      </trans-unit>
      <trans-unit id="_askMergeConflictSolvedAfterCustomMergeScript.Text">
        <source>The merge conflict need to be solved and the result must be saved as:
{0}

Is the merge conflict solved?</source>
        <target>合并冲突需要解决，必须将结果保存为：
{0}

合并冲突解决了吗？</target>
        
      </trans-unit>
      <trans-unit id="_askMergeConflictSolvedCaption.Text">
        <source>Conflict solved?</source>
        <target>衝突解決了？ </target>
        
      </trans-unit>
      <trans-unit id="_button1Text.Text">
        <source>Open in</source>
        <target>開啟於</target>
        
      </trans-unit>
      <trans-unit id="_changesLocalMergeTooltip.Text">
        <source>Changes from the current branch</source>
        <target>当前分支的更改</target>
        
      </trans-unit>
      <trans-unit id="_changesLocalRebaseTooltip.Text">
        <source>Changes from the branch you are rebasing onto</source>
        <target>从您要迁移到的分支进行的更改</target>
        
      </trans-unit>
      <trans-unit id="_changesRemoteMergeTooltip.Text">
        <source>Changes from the branch you are merging</source>
        <target>您正在合并的分支的更改</target>
        
      </trans-unit>
      <trans-unit id="_changesRemoteRebaseTooltip.Text">
        <source>Changes from the branch you are rebasing</source>
        <target>您正在变基的分支的更改</target>
        
      </trans-unit>
      <trans-unit id="_changesTakeOnlyLocalMergeTooltip.Text">
        <source>Take only the changes from the current branch</source>
        <target>只获取当前分支的变更</target>
        
      </trans-unit>
      <trans-unit id="_changesTakeOnlyLocalRebaseTooltip.Text">
        <source>Take only the changes from the branch you are rebasing onto</source>
        <target>僅接受您正在 rebase 的分支的變更</target>
        
      </trans-unit>
      <trans-unit id="_changesTakeOnlyRemoteMergeTooltip.Text">
        <source>Take only the changes from the branch you are merging</source>
        <target>僅接受您正在合併的分支的變更</target>
        
      </trans-unit>
      <trans-unit id="_changesTakeOnlyRemoteRebaseTooltip.Text">
        <source>Take only the changes from the branch you are rebasing</source>
        <target>僅接受您正在 rebase 的分支的變更</target>
        
      </trans-unit>
      <trans-unit id="_chooseBaseFileFailedText.Text">
        <source>Choose base file failed.</source>
        <target>選擇base檔案失敗</target>
        
      </trans-unit>
      <trans-unit id="_chooseLocalButtonText.Text">
        <source>Choose local</source>
        <target>選擇本機</target>
        
      </trans-unit>
      <trans-unit id="_chooseLocalFileFailedText.Text">
        <source>Choose local file failed.</source>
        <target>選擇本機檔案失敗</target>
        
      </trans-unit>
      <trans-unit id="_chooseRemoteButtonText.Text">
        <source>Choose remote</source>
        <target>選擇遠端</target>
        
      </trans-unit>
      <trans-unit id="_chooseRemoteFileFailedText.Text">
        <source>Choose remote file failed.</source>
        <target>選擇遠端檔案失敗</target>
        
      </trans-unit>
      <trans-unit id="_conflictedFilesContextMenuText.Text">
        <source>Solve</source>
        <target>解決</target>
        
      </trans-unit>
      <trans-unit id="_contextChooseBaseTooltip.Text">
        <source>Take no changes and revert to base content!</source>
        <target>不接受任何變更，還原至基礎內容！</target>
        
      </trans-unit>
      <trans-unit id="_contextChooseLocalMergeText.Text">
        <source>Choose local/current (ours)</source>
        <target>選擇本地/當前（我們的）</target>
        
      </trans-unit>
      <trans-unit id="_contextChooseLocalRebaseText.Text">
        <source>Choose local/current (theirs)</source>
        <target>選擇本地/當前（他們的）</target>
        
      </trans-unit>
      <trans-unit id="_contextChooseRemoteMergeText.Text">
        <source>Choose remote/incoming (theirs)</source>
        <target>選擇遠端/傳入（他們的）</target>
        
      </trans-unit>
      <trans-unit id="_contextChooseRemoteRebaseText.Text">
        <source>Choose remote/incoming (ours)</source>
        <target>選擇遠端/傳入（我們的）</target>
        
      </trans-unit>
      <trans-unit id="_currentFormatFilter.Text">
        <source>Current format (*.{0})</source>
        <target>目前格式(*.{0})</target>
        
      </trans-unit>
      <trans-unit id="_deleteFileButtonText.Text">
        <source>Delete file</source>
        <target>移除檔案</target>
        
      </trans-unit>
      <trans-unit id="_deleted.Text">
        <source>deleted</source>
        <target>已刪除</target>
        
      </trans-unit>
      <trans-unit id="_errorStartingMergetool.Text">
        <source>Error starting mergetool: {0}</source>
        <target>启动合并工具的错误：{0}</target>
        
      </trans-unit>
      <trans-unit id="_failureWhileOpenFile.Text">
        <source>Open temporary file failed.</source>
        <target>開啟暫存檔失敗</target>
        
      </trans-unit>
      <trans-unit id="_failureWhileSaveFile.Text">
        <source>Save file failed.</source>
        <target>儲存檔案失敗</target>
        
      </trans-unit>
      <trans-unit id="_fileBinaryChooseLocalBaseRemote.Text">
        <source>File ({0}) appears to be a binary file.
Choose to keep the local ({1}), remote ({2}) or base file.</source>
        <target>文件 ({0}) 可能是二进制文件。
选择保留本地文件 ({1})、远程文件 ({2}) 还是基线文件。</target>
        
      </trans-unit>
      <trans-unit id="_fileChangeLocallyAndRemotely.Text">
        <source>The file has been changed both locally ({0}) and remotely ({1}). Merge the changes.</source>
        <target>该文件在本地 ({0}) 和远程 ({1}) 都进行了修改。请合并修改。</target>
        
      </trans-unit>
      <trans-unit id="_fileCreatedLocallyAndRemotely.Text">
        <source>A file with the same name has been created locally ({0}) and remotely ({1}). Choose the file you want to keep or merge the files.</source>
        <target>本地 ({0}) 和远程 ({1}) 都创建了同名文件。请选择要保存的文件或合并文件。</target>
        
      </trans-unit>
      <trans-unit id="_fileCreatedLocallyAndRemotelyLong.Text">
        <source>File {0} does not have a base revision.
A file with the same name has been created locally ({1}) and remotely ({2}) causing this conflict.

Choose the file you want to keep, merge the files or delete the file?</source>
        <target>文件{0}没有父版本修订。
在本地({1})创建了与远程({2})具有相同名称的文件，导致此冲突。

请选择要保留的文件、合并文件还是删除文件？</target>
        
      </trans-unit>
      <trans-unit id="_fileDeletedLocallyAndModifiedRemotely.Text">
        <source>The file has been deleted locally ({0}) and modified remotely ({1}). Choose to delete the file or keep the modified version.</source>
        <target>该文件在本地({0})被删除或修改自远程({1})文件。 选择删除文件或保留修改后的版本。</target>
        
      </trans-unit>
      <trans-unit id="_fileDeletedLocallyAndModifiedRemotelyLong.Text">
        <source>File {0} does not have a local revision.
The file has been deleted locally ({1}) but modified remotely ({2}).

Choose to delete the file or keep the modified version.</source>
        <target>文件 {0} 在本地不存在。
文件在本地被删除 ({1}) 但在远程被修改 ({2})。

请选择删除文件还是保留修改后的版本。</target>
        
      </trans-unit>
      <trans-unit id="_fileIsBinary.Text">
        <source>The selected file appears to be a binary file.
Are you sure you want to open this file in {0}?</source>
        <target>所選定的檔案似乎是一個二進位檔案。您確定要用{0}開啟這個文件嗎？ </target>
        
      </trans-unit>
      <trans-unit id="_fileModifiedLocallyAndDeletedRemotely.Text">
        <source>The file has been modified locally ({0}) and deleted remotely ({1}). Choose to delete the file or keep the modified version.</source>
        <target>该文件在本地被修改 ({0})，在远程被删除 ({1})。请选择删除该文件还是保持修改后的版本。</target>
        
      </trans-unit>
      <trans-unit id="_fileModifiedLocallyAndDeletedRemotelyLong.Text">
        <source>File {0} does not have a remote revision.
The file has been modified locally ({1}) but deleted remotely ({2}).

Choose to delete the file or keep the modified version.</source>
        <target>文件 {0} 在远程不存在。
该文件已经在本地被修改 ({1})，但在远程被删除 ({2})。

请选择要删除此文件还是保持修改后的版本。</target>
        
      </trans-unit>
      <trans-unit id="_fileUnchangedAfterMerge.Text">
        <source>The file has not been modified by the merge. Usually this means that the file has been saved to the wrong location.

The merge conflict will not be marked as solved. Please try again.</source>
        <target>合併後檔案沒有變化，通常是因為檔案儲存到其它地方。

合併衝突並沒有解決，請再試一次。</target>
        
      </trans-unit>
      <trans-unit id="_filesDeletedLocallyAndModifiedRemotelyLong.Text">
        <source>{0} and {1} other out of {2} selected files do not have a local revision.
The files have been deleted locally, but modified remotely

Choose to delete the files or keep the modified versions.</source>
        <target>{0}和{1} 在所选中的{2}文件中的其他文件没有本地修订版本。
这些文件已经在本地被删除，远程却已被修改。

选择删除这些文件或保持修改后的版本。</target>
        
      </trans-unit>
      <trans-unit id="_filesDeletedLocallyAndModifiedRemotelyLongNoOtherFilesSelected.Text">
        <source>{0} and {1} other selected file(s) do not have a local revision.
The files have been deleted locally, but modified remotely

Choose to delete the files or keep the modified versions.</source>
        <target>{0}和{1} 所选中的其他文件没有本地修订版本。
这些文件已经在本地被删除，远程却已被修改。

选择删除这些文件或保持修改后的版本。</target>
        
      </trans-unit>
      <trans-unit id="_filesModifiedLocallyAndDeletedRemotelyLong.Text">
        <source>{0} and {1} other out of {2} selected files do not have a remote revision.
The files have been modified locally, but deleted remotely.

Choose to delete the files or keep the modified versions.</source>
        <target>{0}和{1} 在所选{2}文件中的其他没有远程版本。
这些文件已经在本地被修改，远程却已被删除。

选择删除这些文件或保持修改后的版本。</target>
        
      </trans-unit>
      <trans-unit id="_filesModifiedLocallyAndDeletedRemotelyLongNoOtherFilesSelected.Text">
        <source>{0} and {1} other selected file(s) do not have a remote revision.
The files have been modified locally, but deleted remotely.

Choose to delete the files or keep the modified versions.</source>
        <target>{0}和{1} 所选中的其他文件没有远程修订版本。
这些文件已经在本地被修改，远程却已被删除。

选择删除这些文件或保持修改后的版本。</target>
        
      </trans-unit>
      <trans-unit id="_keepBaseButtonText.Text">
        <source>Keep base file</source>
        <target>保留基底</target>
        
      </trans-unit>
      <trans-unit id="_keepModifiedButtonText.Text">
        <source>Keep modified</source>
        <target>保留修改</target>
        
      </trans-unit>
      <trans-unit id="_noBase.Text">
        <source>no base</source>
        <target>沒有基底</target>
        
      </trans-unit>
      <trans-unit id="_noBaseFileMergeCaption.Text">
        <source>Merge</source>
        <target>合併</target>
        
      </trans-unit>
      <trans-unit id="_noBaseRevision.Text">
        <source>There is no base revision for {0}.
Fall back to 2-way merge?</source>
        <target>{0}沒有base版本，改用雙向合併？</target>
        
      </trans-unit>
      <trans-unit id="_noMergeTool.Text">
        <source>There is no mergetool configured.
Please go to settings and set a mergetool!</source>
        <target>没有配置合并工具。
请进入设置，设置合并工具!</target>
        
      </trans-unit>
      <trans-unit id="_noMergeToolConfigured.Text">
        <source>The mergetool is not correctly configured.
Please go to settings and configure the mergetool!</source>
        <target>合并工具没有正确配置。
请进入设置并配置合并工具!</target>
        
      </trans-unit>
      <trans-unit id="_openMergeToolItemText.Text">
        <source>Open in</source>
        <target>開啟於</target>
        
      </trans-unit>
      <trans-unit id="_ours.Text">
        <source>ours</source>
        <target>我們的</target>
        
      </trans-unit>
      <trans-unit id="_resetCaption.Text">
        <source>Reset</source>
        <target>重置</target>
        
      </trans-unit>
      <trans-unit id="_solveMergeConflictApplyToAllCheckBoxText.Text">
        <source>Apply to {0} and {1} other file(s)</source>
        <target>应用到 {0} 和 {1} 个其他文件</target>
        
      </trans-unit>
      <trans-unit id="_solveMergeConflictDialogCaption.Text">
        <source>Solve merge conflict</source>
        <target>解决合并冲突</target>
        
      </trans-unit>
      <trans-unit id="_stageFilename.Text">
        <source>Stage {0}</source>
        <target>加入(Stage){0}</target>
        
      </trans-unit>
      <trans-unit id="_theirs.Text">
        <source>theirs</source>
        <target>他們的</target>
        
      </trans-unit>
      <trans-unit id="_uskUseCustomMergeScript.Text">
        <source>There is a custom merge script ({0}) for this file type.

Do you want to use this custom merge script?</source>
        <target>有專門針對此類型的合併腳本({0})

你要用這個合併腳本嗎？</target>
        
      </trans-unit>
      <trans-unit id="_uskUseCustomMergeScriptCaption.Text">
        <source>Custom merge script</source>
        <target>客製合併腳本</target>
        
      </trans-unit>
      <trans-unit id="conflictDescription.Text">
        <source>Select file</source>
        <target>選檔</target>
        
      </trans-unit>
      <trans-unit id="customMergetool.Text">
        <source>Open in &amp;mergetool</source>
        <target>使用合并工具打开(&amp;M)</target>
        
      </trans-unit>
      <trans-unit id="fileHistoryToolStripMenuItem.Text">
        <source>File history</source>
        <target>歷史檔案</target>
        
      </trans-unit>
      <trans-unit id="label1.Text">
        <source>Unresolved merge conflicts</source>
        <target>未解決的合併衝突</target>
        
      </trans-unit>
      <trans-unit id="labelBase.Text">
        <source>Base</source>
        <target>基础</target>
        
      </trans-unit>
      <trans-unit id="labelLocalCurrent.Text">
        <source>Local/current</source>
        <target>本地/当前</target>
        
      </trans-unit>
      <trans-unit id="labelRemoteIncoming.Text">
        <source>Remote/incoming</source>
        <target>遠端/傳入</target>
        
      </trans-unit>
      <trans-unit id="merge.Text">
        <source>Merge</source>
        <target>合併</target>
        
      </trans-unit>
      <trans-unit id="openFolderToolStripMenuItem.Text">
        <source>Show in folder</source>
        <target>在文件夹显示</target>
        
      </trans-unit>
      <trans-unit id="openMergeToolBtn.Text">
        <source>Open in mergetool</source>
        <target>用mergetool開啟</target>
        
      </trans-unit>
      <trans-unit id="openToolStripMenuItem.Text">
        <source>Open</source>
        <target>開啟</target>
        
      </trans-unit>
      <trans-unit id="openWithToolStripMenuItem.Text">
        <source>Open With</source>
        <target>開啟方式</target>
        
      </trans-unit>
      <trans-unit id="startMergetool.Text">
        <source>Start mergetool</source>
        <target>開始mergetool</target>
        
      </trans-unit>
    </body>
  </file>
  <file datatype="plaintext" original="FormRevertCommit" source-language="en" target-language="zh-Hant">
    <body>
      <trans-unit id="$this.Text">
        <source>Revert commit</source>
        <target>Revert 提交</target>
        
      </trans-unit>
      <trans-unit id="AutoCommit.Text">
        <source>&amp;Automatically create a commit</source>
        <target>自动创建提交</target>
        
      </trans-unit>
      <trans-unit id="BranchInfo.Text">
        <source>Revert this commit:</source>
        <target>回復提交：</target>
        
      </trans-unit>
      <trans-unit id="ParentsLabel.Text">
        <source>This commit is a merge, select &amp;parent:</source>
        <target>这提交是一个合并，选择合并的上一代&amp;p：</target>
        
      </trans-unit>
      <trans-unit id="Revert.Text">
        <source>&amp;Revert this commit</source>
        <target>还原此提交&amp;R</target>
        
      </trans-unit>
      <trans-unit id="_noneParentSelectedText.Text">
        <source>None parent is selected!</source>
        <target>尚未選擇父節點!</target>
        
      </trans-unit>
      <trans-unit id="btnAbort.Text">
        <source>A&amp;bort</source>
        
      </trans-unit>
      <trans-unit id="columnHeader1.Text">
        <source>No.</source>
        <target>序號</target>
        
      </trans-unit>
      <trans-unit id="columnHeader2.Text">
        <source>Message</source>
        <target>訊息</target>
        
      </trans-unit>
      <trans-unit id="columnHeader3.Text">
        <source>Author</source>
        <target>作者</target>
        
      </trans-unit>
      <trans-unit id="columnHeader4.Text">
        <source>Date</source>
        <target>日期</target>
        
      </trans-unit>
    </body>
  </file>
  <file datatype="plaintext" original="FormRevisionFilter" source-language="en" target-language="zh-Hant">
    <body>
      <trans-unit id="$this.Text">
        <source>Filter</source>
        <target>過濾器</target>
        
      </trans-unit>
      <trans-unit id="CurrentBranchOnlyCheck.Text">
        <source>Show current branch &amp;only</source>
        <target>只显示当前分支</target>
        
      </trans-unit>
      <trans-unit id="FullHistoryCheck.Text">
        <source>Full &amp;history</source>
        <target>完整历史(&amp;H)</target>
        
      </trans-unit>
      <trans-unit id="HideMergeCommitsCheck.Text">
        <source>Hide merge commi&amp;ts</source>
        <target>隱藏合併提交(&amp;t)</target>
        
      </trans-unit>
      <trans-unit id="IgnoreCase.Text">
        <source>&amp;Ignore case</source>
        <target>忽略大小写</target>
        
      </trans-unit>
      <trans-unit id="Ok.Text">
        <source>OK</source>
        <target>確定</target>
        
      </trans-unit>
      <trans-unit id="OnlyFirstParentCheck.Text">
        <source>Show only &amp;first parent</source>
        <target>僅顯示第一個父節點(&amp;F)</target>
        
      </trans-unit>
      <trans-unit id="ReflogCheck.Text">
        <source>Show &amp;reflog</source>
        <target>显示 reflog</target>
        
      </trans-unit>
      <trans-unit id="SimplifyByDecorationCheck.Text">
        <source>Simplify b&amp;y decoration</source>
        <target>通过装饰简化</target>
        
      </trans-unit>
      <trans-unit id="SimplifyMergesCheck.Text">
        <source>Simplify mer&amp;ges</source>
        <target>简化合并</target>
        
      </trans-unit>
      <trans-unit id="_author.Text">
        <source>&amp;Author</source>
        <target>作者</target>
        
      </trans-unit>
      <trans-unit id="_branches.Text">
        <source>&amp;Branches</source>
        <target>分支</target>
        
      </trans-unit>
      <trans-unit id="_committer.Text">
        <source>&amp;Committer</source>
        <target>提交者</target>
        
      </trans-unit>
      <trans-unit id="_diffContent.Text">
        <source>&amp;Diff contains</source>
        <target>包含区别</target>
        
      </trans-unit>
      <trans-unit id="_diffContentToolTip.Text">
        <source>SLOW</source>
        <target>缓慢的</target>
        
      </trans-unit>
      <trans-unit id="_limit.Text">
        <source>&amp;Limit</source>
        <target>限制(&amp;L)</target>
        
      </trans-unit>
      <trans-unit id="_message.Text">
        <source>&amp;Message</source>
        <target>消息(&amp;M)</target>
        
      </trans-unit>
      <trans-unit id="_pathFilter.Text">
        <source>&amp;Path filter</source>
        <target>路径过滤器(&amp;P)</target>
        
      </trans-unit>
      <trans-unit id="_since.Text">
        <source>&amp;Since</source>
        <target>从(&amp;S)</target>
        
      </trans-unit>
      <trans-unit id="_until.Text">
        <source>&amp;Until</source>
        <target>到(&amp;U)</target>
        
      </trans-unit>
    </body>
  </file>
  <file datatype="plaintext" original="FormSelectMultipleBranches" source-language="en" target-language="zh-Hant">
    <body>
      <trans-unit id="$this.Text">
        <source>Select multiple branches</source>
        <target>選擇數個branches</target>
        
      </trans-unit>
      <trans-unit id="okButton.Text">
        <source>OK</source>
        <target>確定</target>
        
      </trans-unit>
      <trans-unit id="selectBranchesLabel.Text">
        <source>Select branches</source>
        <target>選擇分支</target>
        
      </trans-unit>
    </body>
  </file>
  <file datatype="plaintext" original="FormSettings" source-language="en" target-language="zh-Hant">
    <body>
      <trans-unit id="$this.Text">
        <source>Settings</source>
        <target>設定</target>
        
      </trans-unit>
      <trans-unit id="_cantSaveSettings.Text">
        <source>Failed to save all settings</source>
        <target>保存所有设置失败</target>
        
      </trans-unit>
      <trans-unit id="buttonApply.Text">
        <source>Apply</source>
        <target>套用</target>
        
      </trans-unit>
      <trans-unit id="buttonCancel.Text">
        <source>Cancel</source>
        <target>取消</target>
        
      </trans-unit>
      <trans-unit id="buttonDiscard.Text">
        <source>Discard</source>
        <target>放棄</target>
        
      </trans-unit>
      <trans-unit id="buttonOk.Text">
        <source>OK</source>
        <target>確定</target>
        
      </trans-unit>
      <trans-unit id="label10.Text">
        <source>You need to set the correct path to 
git.cmd before you can change
any global setting.
</source>
        <target>您需要設定git.cmd正確的路徑，才能更改全體設定。 </target>
        
      </trans-unit>
      <trans-unit id="labelInstantSaveNotice.Text">
        <source>Changes on the selected page will be saved instantly. 
Therefore the Cancel button does NOT revert any changes made.</source>
        <target>对所选择页面其更改会即可生效。
因此，“取消”按钮也不会恢复其所做的所有更改。</target>
        
      </trans-unit>
    </body>
  </file>
  <file datatype="plaintext" original="FormStash" source-language="en" target-language="zh-Hant">
    <body>
      <trans-unit id="$this.Text">
        <source>Stash</source>
        <target>緩衝區</target>
        
      </trans-unit>
      <trans-unit id="Apply.Text">
        <source>&amp;Apply Selected Stash</source>
        <target>应用选中的贮藏(&amp;A)</target>
        
      </trans-unit>
      <trans-unit id="Apply.toolTip">
        <source>Apply the selected stash on top of the current working directory state</source>
        <target>將選取的隱藏套用於目前工作目錄的狀態之上。</target>
        
      </trans-unit>
      <trans-unit id="Clear.Text">
        <source>&amp;Drop Selected Stash</source>
        <target>删除选中的贮藏(&amp;A)</target>
        
      </trans-unit>
      <trans-unit id="Clear.toolTip">
        <source>Remove the selected stash from the list</source>
        <target>移除列表中選取的暫存區</target>
        
      </trans-unit>
      <trans-unit id="Stash.Text">
        <source>S&amp;tash all changes</source>
        <target>暂存所有更改</target>
        
      </trans-unit>
      <trans-unit id="Stash.toolTip">
        <source>Save local changes to a new stash, then revert local changes</source>
        <target>儲存本地變更到新的隱藏區（stash），然後還原本地變更。</target>
        
      </trans-unit>
      <trans-unit id="StashKeepIndex.Text">
        <source>&amp;Keep index</source>
        <target>保持索引</target>
        
      </trans-unit>
      <trans-unit id="StashKeepIndex.toolTip">
        <source>All changes already added to the index are left intact</source>
        <target>所有已經添加到索引的更改將保持不變</target>
        
      </trans-unit>
      <trans-unit id="StashSelectedFiles.Text">
        <source>Stash &amp;selected changes</source>
        <target>暂存选中的更改</target>
        
      </trans-unit>
      <trans-unit id="StashSelectedFiles.toolTip">
        <source>Stash changes for the selected files, then revert them to the original state</source>
        <target>將選取的檔案儲存並隱藏更改，然後將它們還原至原始狀態</target>
        
      </trans-unit>
      <trans-unit id="Stashes.ToolTipText">
        <source>Select a stash</source>
        <target>選擇儲藏(stash)</target>
        
      </trans-unit>
      <trans-unit id="_currentWorkingDirChanges.Text">
        <source>Current working directory changes</source>
        <target>當前工作目錄變更</target>
        
      </trans-unit>
      <trans-unit id="_noStashes.Text">
        <source>There are no stashes.</source>
        <target>沒有隱藏的</target>
        
      </trans-unit>
      <trans-unit id="chkIncludeUntrackedFiles.Text">
        <source>&amp;Include untracked files</source>
        <target>包括未跟踪的文件</target>
        
      </trans-unit>
      <trans-unit id="chkIncludeUntrackedFiles.toolTip">
        <source>All untracked files are also stashed and then cleaned</source>
        <target>所有未追蹤的檔案也會被儲藏並進行清理</target>
        
      </trans-unit>
      <trans-unit id="messageLabel.Text">
        <source>&amp;Message:</source>
        <target>消息(&amp;M):</target>
        
      </trans-unit>
      <trans-unit id="showToolStripLabel.Text">
        <source>S&amp;how:</source>
        <target>显示：</target>
        
      </trans-unit>
    </body>
  </file>
  <file datatype="plaintext" original="FormStatus" source-language="en" target-language="zh-Hant">
    <body>
      <trans-unit id="$this.Text">
        <source>Process</source>
        <target>進度</target>
        
      </trans-unit>
      <trans-unit id="Abort.Text">
        <source>&amp;Abort</source>
        
      </trans-unit>
      <trans-unit id="KeepDialogOpen.Text">
        <source>&amp;Keep dialog open</source>
        
      </trans-unit>
      <trans-unit id="Ok.Text">
        <source>OK</source>
        <target>確定</target>
        
      </trans-unit>
      <trans-unit id="ShowPassword.Text">
        <source>Show &amp;password input</source>
        
      </trans-unit>
    </body>
  </file>
  <file datatype="plaintext" original="FormSubmodules" source-language="en" target-language="zh-Hant">
    <body>
      <trans-unit id="$this.Text">
        <source>Submodules</source>
        <target>子模組</target>
        
      </trans-unit>
      <trans-unit id="AddSubmodule.Text">
        <source>Add submodule</source>
        <target>新增子模組</target>
        
      </trans-unit>
      <trans-unit id="RemoveSubmodule.Text">
        <source>Remove</source>
        <target>刪除</target>
        
      </trans-unit>
      <trans-unit id="Status.HeaderText">
        <source>Status</source>
        <target>狀態</target>
        
      </trans-unit>
      <trans-unit id="SynchronizeSubmodule.Text">
        <source>Synchronize</source>
        <target>同步</target>
        
      </trans-unit>
      <trans-unit id="UpdateSubmodule.Text">
        <source>Update</source>
        <target>更新</target>
        
      </trans-unit>
      <trans-unit id="_removeSelectedSubmodule.Text">
        <source>Are you sure you want remove the selected submodule?</source>
        <target>確定移除所選子模組?</target>
        
      </trans-unit>
      <trans-unit id="_removeSelectedSubmoduleCaption.Text">
        <source>Remove</source>
        <target>刪除</target>
        
      </trans-unit>
      <trans-unit id="groupBox1.Text">
        <source>Details</source>
        <target>詳細資料</target>
        
      </trans-unit>
      <trans-unit id="label1.Text">
        <source>Name</source>
        <target>名稱</target>
        
      </trans-unit>
      <trans-unit id="label2.Text">
        <source>Remote path</source>
        <target>遠端路徑</target>
        
      </trans-unit>
      <trans-unit id="label3.Text">
        <source>Local path</source>
        <target>本機路徑</target>
        
      </trans-unit>
      <trans-unit id="label4.Text">
        <source>Commit</source>
        <target>提交</target>
        
      </trans-unit>
      <trans-unit id="label5.Text">
        <source>Branch</source>
        <target>分支</target>
        
      </trans-unit>
      <trans-unit id="label6.Text">
        <source>Status</source>
        <target>狀態</target>
        
      </trans-unit>
      <trans-unit id="nameDataGridViewTextBoxColumn.HeaderText">
        <source>Name</source>
        <target>名稱</target>
        
      </trans-unit>
    </body>
  </file>
  <file datatype="plaintext" original="FormUpdates" source-language="en" target-language="zh-Hant">
    <body>
      <trans-unit id="$this.Text">
        <source>Check for update</source>
        <target>檢查更新</target>
        
      </trans-unit>
      <trans-unit id="UpdateLabel.Text">
        <source>Searching for updates</source>
        <target>搜尋更新</target>
        
      </trans-unit>
      <trans-unit id="_downloadingUpdate.Text">
        <source>Downloading update...</source>
        <target>下载更新中...</target>
        
      </trans-unit>
      <trans-unit id="_errorHeading.Text">
        <source>Download Failed</source>
        <target>下载失败</target>
        
      </trans-unit>
      <trans-unit id="_errorMessage.Text">
        <source>Failed to download an update.</source>
        <target>下载更新失败</target>
        
      </trans-unit>
      <trans-unit id="_newVersionAvailable.Text">
        <source>There is a new version {0} of Git Extensions available</source>
        <target>有可用的新版GitExtentions</target>
        
      </trans-unit>
      <trans-unit id="_noUpdatesFound.Text">
        <source>No updates found</source>
        <target>沒有找到更新</target>
        
      </trans-unit>
      <trans-unit id="btnUpdateNow.Text">
        <source>&amp;Update Now</source>
        <target>更新</target>
        
      </trans-unit>
      <trans-unit id="linkChangeLog.Text">
        <source>Show release notes and change &amp;log</source>
        
      </trans-unit>
      <trans-unit id="linkDirectDownload.Text">
        <source>&amp;Direct Download</source>
        <target>直接下载</target>
        
      </trans-unit>
      <trans-unit id="linkRequiredDotNetRuntime.Text">
        <source>Required: .NET {0} Desktop Runtime {1} or later {2}.x</source>
        
      </trans-unit>
      <trans-unit id="linkRequiredDotNetRuntime.ToolTipText">
        <source>Download latest .NET Desktop Runtime. See docs on how to install .NET runtime without administrative privileges.</source>
        
      </trans-unit>
    </body>
  </file>
  <file datatype="plaintext" original="FormVerify" source-language="en" target-language="zh-Hant">
    <body>
      <trans-unit id="$this.Text">
        <source>Verify database</source>
        <target>檢查資料庫</target>
        
      </trans-unit>
      <trans-unit id="DeleteAllLostAndFoundTags.Text">
        <source>Delete all LOST_AND_FOUND tags</source>
        <target>刪除所有LOST_AND_FOUND標籤</target>
        
      </trans-unit>
      <trans-unit id="FullCheck.Text">
        <source>Check not just objects in GIT_OBJECT_DIRECTORY ($GIT_DIR/objects), 
but also the ones found in alternate object pools.
</source>
        <target>檢查不僅存在於在GIT_OBJECT_DIRECTORY($GIT_DIR/objects)目錄，
而且還存在於替代目標池的目標。 </target>
        
      </trans-unit>
      <trans-unit id="NoReflogs.Text">
        <source>Do not consider commits that are referenced only by an entry in a 
reflog to be reachable.</source>
        <target>不要認為在reflog中引用的提交是可取得的</target>
        
      </trans-unit>
      <trans-unit id="Remove.Text">
        <source>Remove all dangling objects</source>
        <target>刪除所有未決定的目標</target>
        
      </trans-unit>
      <trans-unit id="SaveObjects.Text">
        <source>Save objects to .git/lost-found</source>
        <target>儲存到.git/lost-found目錄</target>
        
      </trans-unit>
      <trans-unit id="ShowCommitsAndTags.Text">
        <source>Show commits and annotated tags</source>
        
      </trans-unit>
      <trans-unit id="ShowCommitsAndTags.toolTip">
        <source>To recover unreachable commits or annotated tags</source>
        
      </trans-unit>
      <trans-unit id="ShowOtherObjects.Text">
        <source>Show blobs and trees</source>
        
      </trans-unit>
      <trans-unit id="ShowOtherObjects.toolTip">
        <source>To recover contents of files once staged but mistakenly deleted</source>
        
      </trans-unit>
      <trans-unit id="Unreachable.Text">
        <source>Print out objects that exist but that aren't readable from any of the reference 
nodes.
</source>
        <target>輸出所有存在但是不可讀的目標</target>
        
      </trans-unit>
      <trans-unit id="_removeDanglingObjectsCaption.Text">
        <source>Remove</source>
        <target>移除</target>
        
      </trans-unit>
      <trans-unit id="_removeDanglingObjectsQuestion.Text">
        <source>Are you sure you want to delete all dangling objects?</source>
        <target>你確定要刪除所有不可讀目標？ </target>
        
      </trans-unit>
      <trans-unit id="_seemingly.Text">
        <source>seemingly</source>
        
      </trans-unit>
      <trans-unit id="_selectLostObjectsToRestoreCaption.Text">
        <source>Restore lost objects</source>
        <target>儲存遺失的物件</target>
        
      </trans-unit>
      <trans-unit id="_selectLostObjectsToRestoreMessage.Text">
        <source>Select objects to restore.</source>
        <target>選擇物件來儲存</target>
        
      </trans-unit>
      <trans-unit id="_xTagsCreated.Text">
        <source>{0} Tags created.

Do not forget to delete these tags when finished.</source>
        <target>{0}個標記已經建立。不要忘記在完成時刪除這些標記。 </target>
        
      </trans-unit>
      <trans-unit id="btnCloseDialog.Text">
        <source>Cancel</source>
        <target>取消</target>
        
      </trans-unit>
      <trans-unit id="btnRestoreSelectedObjects.Text">
        <source>Recover selected objects</source>
        <target>標記所有丟失的提交</target>
        
      </trans-unit>
      <trans-unit id="columnAuthor.HeaderText">
        <source>Author</source>
        <target>作者</target>
        
      </trans-unit>
      <trans-unit id="columnDate.HeaderText">
        <source>Date</source>
        <target>日期</target>
        
      </trans-unit>
      <trans-unit id="columnHash.HeaderText">
        <source>Hash</source>
        <target>Hash</target>
        
      </trans-unit>
      <trans-unit id="columnParent.HeaderText">
        <source>Parent(s) hashs</source>
        <target>父節點雜湊值</target>
        
      </trans-unit>
      <trans-unit id="columnSubject.HeaderText">
        <source>Subject</source>
        <target>主旨</target>
        
      </trans-unit>
      <trans-unit id="columnType.HeaderText">
        <source>Type</source>
        <target>類型</target>
        
      </trans-unit>
      <trans-unit id="copyHashToolStripMenuItem.Text">
        <source>Copy object hash</source>
        <target>复制对象哈希值</target>
        
      </trans-unit>
      <trans-unit id="copyParentHashToolStripMenuItem.Text">
        <source>Copy parent hash</source>
        <target>複製父節點雜湊值</target>
        
      </trans-unit>
      <trans-unit id="label1.Text">
        <source>Double-click on a row for quick view</source>
        <target>雙擊一列包含SHA1的來查看。 </target>
        
      </trans-unit>
      <trans-unit id="label2.Text">
        <source>By default only unreferenced objects that are older than 
2 weeks are removed when cleaning up the database. All
other object are only deleted when you run &quot;Remove all
dangling objects&quot;

Check commits you want to recover and press Recover button
Context menu for additional operations</source>
        <target>預設情況下，在清理資料庫的時候， 
兩週以上的未被引用的目標將會被刪除， 
其他的目標只會在運行“刪除所有不可讀目標”的時候移除。 </target>
        
      </trans-unit>
      <trans-unit id="mnuLostObjectView.Text">
        <source>View</source>
        <target>查看所選目標</target>
        
      </trans-unit>
      <trans-unit id="mnuLostObjectsCreateBranch.Text">
        <source>Create branch</source>
        <target>建立分支</target>
        
      </trans-unit>
      <trans-unit id="mnuLostObjectsCreateTag.Text">
        <source>Create tag</source>
        <target>標記選定的目標</target>
        
      </trans-unit>
      <trans-unit id="saveAsToolStripMenuItem.Text">
        <source>Save as...</source>
        <target>另存新檔</target>
        
      </trans-unit>
    </body>
  </file>
  <file datatype="plaintext" original="FormViewPatch" source-language="en" target-language="zh-Hant">
    <body>
      <trans-unit id="$this.Text">
        <source>View patch file</source>
        <target>查看補丁檔案</target>
        
      </trans-unit>
      <trans-unit id="BrowsePatch.Text">
        <source>Browse</source>
        <target>瀏覽</target>
        
      </trans-unit>
      <trans-unit id="File.HeaderText">
        <source>Type</source>
        <target>類型</target>
        
      </trans-unit>
      <trans-unit id="FileNameA.HeaderText">
        <source>Filename</source>
        <target>檔名</target>
        
      </trans-unit>
      <trans-unit id="_patchFileFilterString.Text">
        <source>Patch file (*.Patch)</source>
        <target>Patch檔(*.Patch)</target>
        
      </trans-unit>
      <trans-unit id="_patchFileFilterTitle.Text">
        <source>Select patch file</source>
        <target>選擇patch檔</target>
        
      </trans-unit>
      <trans-unit id="labelPatch.Text">
        <source>Patch</source>
        <target>補丁</target>
        
      </trans-unit>
      <trans-unit id="typeDataGridViewTextBoxColumn.HeaderText">
        <source>Change</source>
        <target>變更</target>
        
      </trans-unit>
    </body>
  </file>
  <file datatype="plaintext" original="GeneralSettingsPage" source-language="en" target-language="zh-Hant">
    <body>
      <trans-unit id="$this.Text">
        <source>General</source>
        <target>一般</target>
        
      </trans-unit>
      <trans-unit id="_fetch.Text">
        <source>Fetch</source>
        <target>获取</target>
        
      </trans-unit>
      <trans-unit id="_fetchAll.Text">
        <source>Fetch all</source>
        <target>Fetch全部</target>
        
      </trans-unit>
      <trans-unit id="_fetchAndPruneAll.Text">
        <source>Fetch and prune all</source>
        <target>获取并剪裁全部</target>
        
      </trans-unit>
      <trans-unit id="_openPullDialog.Text">
        <source>Open pull dialog</source>
        <target>打開pull對話方塊</target>
        
      </trans-unit>
      <trans-unit id="_pullMerge.Text">
        <source>Pull - merge</source>
        <target>拉取 - 合并</target>
        
      </trans-unit>
      <trans-unit id="_pullRebase.Text">
        <source>Pull - rebase</source>
        <target>拉取 - 变基</target>
        
      </trans-unit>
      <trans-unit id="btnDefaultDestinationBrowse.Text">
        <source>Browse</source>
        <target>流覽</target>
        
      </trans-unit>
      <trans-unit id="chkCheckForUncommittedChangesInCheckoutBranch.Text">
        <source>Check for uncommitted changes in checkout branch dialog</source>
        <target>在checkout分支對話視窗, 檢查未commit的變更</target>
        
      </trans-unit>
      <trans-unit id="chkCloseProcessDialog.Text">
        <source>Close Process dialog when process succeeds</source>
        <target>當進度完成後關閉進度對話方塊</target>
        
      </trans-unit>
      <trans-unit id="chkFollowRenamesInFileHistory.Text">
        <source>Follow renames in file history</source>
        <target>追蹤檔案更名歷史</target>
        
      </trans-unit>
      <trans-unit id="chkFollowRenamesInFileHistoryExact.Text">
        <source>Follow exact renames and copies only</source>
        <target>只跟随精确重命名和拷贝</target>
        
      </trans-unit>
      <trans-unit id="chkShowAheadBehindDataInBrowseWindow.Text">
        <source>Show ahead and behind information on status bar in browse window</source>
        <target>在浏览窗口的状态栏上显示前后信息</target>
        
      </trans-unit>
      <trans-unit id="chkShowGitCommandLine.Text">
        <source>Show console window when executing git process</source>
        <target>執行git過程中顯示命令行視窗</target>
        
      </trans-unit>
      <trans-unit id="chkShowGitStatusForArtificialCommits.Text">
        <source>Show number of changed files for artificial commits</source>
        <target>显示人工提交的更改文件数</target>
        
      </trans-unit>
      <trans-unit id="chkShowGitStatusInToolbar.Text">
        <source>Show number of changed files on commit button</source>
        <target>在提交按钮显示文件变更数量</target>
        
      </trans-unit>
      <trans-unit id="chkShowStashCountInBrowseWindow.Text">
        <source>Show stash count on status bar in browse window</source>
        <target>在瀏覽窗口的狀態欄中顯示暫存緩衝區計數</target>
        
      </trans-unit>
      <trans-unit id="chkShowSubmoduleStatusInBrowse.Text">
        <source>Show submodule status in browse menu</source>
        <target>在浏览菜单显示子模块</target>
        
      </trans-unit>
      <trans-unit id="chkStartWithRecentWorkingDir.Text">
        <source>Open last working directory on startup</source>
        <target>啟動時開啟最後的工作目錄</target>
        
      </trans-unit>
      <trans-unit id="chkStashUntrackedFiles.Text">
        <source>Include untracked files in autostash</source>
        <target>自动隐藏未追踪的文件</target>
        
      </trans-unit>
      <trans-unit id="chkTelemetry.Text">
        <source>Yes, I allow telemetry!</source>
        <target>是，我允许进行遥测！</target>
        
      </trans-unit>
      <trans-unit id="chkUpdateModules.Text">
        <source>Update submodules on checkout</source>
        <target>Checkout時更新子模組</target>
        
      </trans-unit>
      <trans-unit id="chkUseHistogramDiffAlgorithm.Text">
        <source>Use histogram diff algorithm</source>
        <target>使用直方图差异算法（histogram diff algorithm）</target>
        
      </trans-unit>
      <trans-unit id="groupBoxBehaviour.Text">
        <source>Behaviour</source>
        <target>Commit對話窗行為</target>
        
      </trans-unit>
      <trans-unit id="groupBoxPerformance.Text">
        <source>Performance</source>
        <target>效能</target>
        
      </trans-unit>
      <trans-unit id="groupBoxTelemetry.Text">
        <source>Telemetry</source>
        <target>遥测</target>
        
      </trans-unit>
      <trans-unit id="lblCommitsLimit.Text">
        <source>Limit number of commits to be loaded</source>
        <target>限制要加载的提交数</target>
        
      </trans-unit>
      <trans-unit id="lblDefaultCloneDestination.Text">
        <source>Default clone destination</source>
        <target>預設clone目的地(專案資料夾)</target>
        
      </trans-unit>
      <trans-unit id="lblDefaultPullAction.Text">
        <source>Default pull action</source>
        <target>默认的拉取动作</target>
        
      </trans-unit>
      <trans-unit id="lblQuickSearchTimeout.Text">
        <source>Revision grid quick search timeout [ms]</source>
        <target>版本網格快速搜尋逾時[毫秒]</target>
        
      </trans-unit>
      <trans-unit id="llblTelemetryPrivacyLink.Text">
        <source>Why and what is captured?</source>
        <target>为什么以及捕获了什么？</target>
        
      </trans-unit>
    </body>
  </file>
  <file datatype="plaintext" original="GitConfigAdvancedSettingsPage" source-language="en" target-language="zh-Hant">
    <body>
      <trans-unit id="$this.Text">
        <source>Advanced</source>
        <target>對此提交進行...</target>
        
      </trans-unit>
      <trans-unit id="checkBoxFetchPrune.Text">
        <source>Prune remote branches during fetch</source>
        <target>获取过程中修剪远程分支</target>
        
      </trans-unit>
      <trans-unit id="checkBoxPullRebase.Text">
        <source>Rebase local branch when pulling (instead of merge)</source>
        <target>在拉取 pull 时变基 rebase 本地分支（而不是合并 merge）</target>
        
      </trans-unit>
      <trans-unit id="checkBoxReReReAutoUpdate.Text">
        <source>Automatically apply recorded resolution of conflicted merges</source>
        
      </trans-unit>
      <trans-unit id="checkBoxReReReEnabled.Text">
        <source>Reuse recorded resolution of conflicted merges</source>
        
      </trans-unit>
      <trans-unit id="checkBoxRebaseAutosquash.Text">
        <source>Automatically squash commits when doing an interactive rebase</source>
        <target>在進行互動式變基時自動合併提交</target>
        
      </trans-unit>
      <trans-unit id="checkBoxRebaseAutostash.Text">
        <source>Automatically stash before doing a rebase</source>
        <target>在衍合前自动隐藏</target>
        
      </trans-unit>
      <trans-unit id="checkBoxUpdateRefs.Text">
        <source>Rebase also dependent branches</source>
        <target>重新设置从属分支</target>
        
      </trans-unit>
      <trans-unit id="checkboxMergeAutoStash.Text">
        <source>Automatically stash before doing a merge</source>
        
      </trans-unit>
    </body>
  </file>
  <file datatype="plaintext" original="GitConfigSettingsPage" source-language="en" target-language="zh-Hant">
    <body>
      <trans-unit id="$this.Text">
        <source>Config</source>
        <target>设置</target>
        
      </trans-unit>
      <trans-unit id="ConfigureEncoding.Text">
        <source>Configure</source>
        <target>配置</target>
        
      </trans-unit>
      <trans-unit id="_selectFile.Text">
        <source>Select file</source>
        <target>選檔</target>
        
      </trans-unit>
      <trans-unit id="btnCommitTemplateBrowse.AccessibleName">
        <source>Browse Path to commit template</source>
        <target>浏览提交模板目录</target>
        
      </trans-unit>
      <trans-unit id="btnCommitTemplateBrowse.Text">
        <source>Browse</source>
        <target>流覽</target>
        
      </trans-unit>
      <trans-unit id="btnDiffToolBrowse.AccessibleName">
        <source>Browse Difftool command</source>
        <target>浏览对比工具命令</target>
        
      </trans-unit>
      <trans-unit id="btnDiffToolBrowse.Text">
        <source>Browse</source>
        <target>流覽</target>
        
      </trans-unit>
      <trans-unit id="btnDiffToolCommandSuggest.AccessibleName">
        <source>Suggest Difftool command</source>
        <target>建议的对比工具命令参数</target>
        
      </trans-unit>
      <trans-unit id="btnDiffToolCommandSuggest.Text">
        <source>Suggest</source>
        <target>建議</target>
        
      </trans-unit>
      <trans-unit id="btnMergeToolBrowse.AccessibleName">
        <source>Browse Path to mergetool</source>
        <target>合并工具的路径</target>
        
      </trans-unit>
      <trans-unit id="btnMergeToolBrowse.Text">
        <source>Browse</source>
        <target>流覽</target>
        
      </trans-unit>
      <trans-unit id="btnMergeToolCommandSuggest.AccessibleName">
        <source>Suggest Mergetool command</source>
        <target>建议的合并工具命令参数</target>
        
      </trans-unit>
      <trans-unit id="btnMergeToolCommandSuggest.Text">
        <source>Suggest</source>
        <target>建議</target>
        
      </trans-unit>
      <trans-unit id="globalAutoCrlfFalse.Text">
        <source>Checkout as-is, commit as-is (&quot;core.autocrlf&quot;  is set to &quot;false&quot;)</source>
        <target>以既有形式Checkout和Commit(core.autocrlf = false)</target>
        
      </trans-unit>
      <trans-unit id="globalAutoCrlfInput.Text">
        <source>Checkout as-is, commit Unix-style line endings (&quot;core.autocrlf&quot;  is set to &quot;input&quot;)</source>
        <target>以既有形式Checkout,Unix形式Commit(core.autocrlf = input)</target>
        
      </trans-unit>
      <trans-unit id="globalAutoCrlfNotSet.Text">
        <source>Not set</source>
        <target>未設定</target>
        
      </trans-unit>
      <trans-unit id="globalAutoCrlfTrue.Text">
        <source>Checkout Windows-style, commit Unix-style line endings (&quot;core.autocrlf&quot;  is set to &quot;true&quot;)</source>
        <target>以Windows形式Checkout,Unix形式Commit(core.autocrlf = true)</target>
        
      </trans-unit>
      <trans-unit id="groupBoxLineEndings.Text">
        <source>Line endings</source>
        <target>換行符號</target>
        
      </trans-unit>
      <trans-unit id="label3.Text">
        <source>User name</source>
        <target>用戶名</target>
        
      </trans-unit>
      <trans-unit id="label4.Text">
        <source>User email</source>
        <target>用戶電子郵件</target>
        
      </trans-unit>
      <trans-unit id="label6.Text">
        <source>Editor</source>
        <target>編輯者</target>
        
      </trans-unit>
      <trans-unit id="label60.Text">
        <source>Files content encoding</source>
        <target>檔案內容編碼</target>
        
      </trans-unit>
      <trans-unit id="label9.Text">
        <source>You need to set the correct path to 
git before you can change
global settings.
</source>
        <target>您需要設定git正確的路徑，才能更改全體設定。 </target>
        
      </trans-unit>
      <trans-unit id="lblCommitTemplatePath.Text">
        <source>Path to commit template</source>
        <target>commit樣板路徑</target>
        
      </trans-unit>
      <trans-unit id="lblCredentialHelper.Text">
        <source>Credential helper</source>
        
      </trans-unit>
      <trans-unit id="lblDiffTool.Text">
        <source>Difftool</source>
        <target>Difftool</target>
        
      </trans-unit>
      <trans-unit id="lblDiffToolCommand.Text">
        <source>Difftool command</source>
        <target>diff工具指令</target>
        
      </trans-unit>
      <trans-unit id="lblDiffToolPath.Text">
        <source>Path to difftool</source>
        <target>diff工具路徑</target>
        
      </trans-unit>
      <trans-unit id="lblMergeTool.Text">
        <source>Mergetool</source>
        <target>合併工具</target>
        
      </trans-unit>
      <trans-unit id="lblMergeToolCommand.Text">
        <source>Mergetool command</source>
        <target>merge工具命令</target>
        
      </trans-unit>
      <trans-unit id="lblMergeToolPath.Text">
        <source>Path to mergetool</source>
        <target>merge工具路徑</target>
        
      </trans-unit>
    </body>
  </file>
  <file datatype="plaintext" original="GitExtensionsSettingsGroup" source-language="en" target-language="zh-Hant">
    <body>
      <trans-unit id="$this.Title">
        <source>Git Extensions</source>
        <target>Git Extensions</target>
        
      </trans-unit>
    </body>
  </file>
  <file datatype="plaintext" original="GitIgnoreModel" source-language="en" target-language="zh-Hant">
    <body>
      <trans-unit id="_cannotAccessGitignore.Text">
        <source>Failed to save .gitignore.
Check if file is accessible.</source>
        <target>儲存.gitignore失敗!請檢查檔案存取權限.</target>
        
      </trans-unit>
      <trans-unit id="_cannotAccessGitignoreCaption.Text">
        <source>Failed to save .gitignore</source>
        <target>儲存.gitignore失敗!</target>
        
      </trans-unit>
      <trans-unit id="_editGitignoreTitle.Text">
        <source>Edit .gitignore</source>
        <target>編輯.gitignore</target>
        
      </trans-unit>
      <trans-unit id="_gitignoreOnlyInWorkingDirSupported.Text">
        <source>.gitignore is only supported when there is a working directory.</source>
        <target>.gitignore只支援有工作目錄的個人repository.</target>
        
      </trans-unit>
      <trans-unit id="_saveFileQuestion.Text">
        <source>Save changes to .gitignore?</source>
        <target>儲存變更到.gitignore?</target>
        
      </trans-unit>
    </body>
  </file>
  <file datatype="plaintext" original="GitLocalExcludeModel" source-language="en" target-language="zh-Hant">
    <body>
      <trans-unit id="_cannotAccessLocalExclude.Text">
        <source>Failed to save .git/info/exclude.
Check if file is accessible.</source>
        <target>保存.git/info/exclude失败。
检查该文件是否可写。</target>
        
      </trans-unit>
      <trans-unit id="_cannotAccessLocalExcludeCaption.Text">
        <source>Failed to save .git/info/exclude</source>
        <target>保存.git/info/exclude失败</target>
        
      </trans-unit>
      <trans-unit id="_editLocalExcludeTitle.Text">
        <source>Edit .git/info/exclude</source>
        <target>编辑.git/info/exclude</target>
        
      </trans-unit>
      <trans-unit id="_localExcludeOnlyInWorkingDirSupported.Text">
        <source>.git/info/exclude is only supported when there is a working directory.</source>
        <target>.git/info/exclude只在工作目录下支持。</target>
        
      </trans-unit>
      <trans-unit id="_saveFileQuestion.Text">
        <source>Save changes to .git/info/exclude?</source>
        <target>保存修改变更到.git/info/exclude？</target>
        
      </trans-unit>
    </body>
  </file>
  <file datatype="plaintext" original="GitRootIntroductionPage" source-language="en" target-language="zh-Hant">
    <body>
      <trans-unit id="$this.Text">
        <source>Git Settings</source>
        <target>Git 配置</target>
        
      </trans-unit>
      <trans-unit id="label1.Text">
        <source>Select one of the subnodes to view or edit the Git settings</source>
        <target>选择一个子节点以查看或编辑GIT设置</target>
        
      </trans-unit>
    </body>
  </file>
  <file datatype="plaintext" original="GitSettingsGroup" source-language="en" target-language="zh-Hant">
    <body>
      <trans-unit id="$this.Title">
        <source>Git</source>
        <target>Git</target>
        
      </trans-unit>
    </body>
  </file>
  <file datatype="plaintext" original="GitSettingsPage" source-language="en" target-language="zh-Hant">
    <body>
      <trans-unit id="$this.Text">
        <source>Paths</source>
        <target>路径</target>
        
      </trans-unit>
      <trans-unit id="BrowseGitPath.Text">
        <source>Browse</source>
        <target>瀏覽</target>
        
      </trans-unit>
      <trans-unit id="BrowseLinuxToolsDir.Text">
        <source>Browse</source>
        <target>瀏覽功能</target>
        
      </trans-unit>
      <trans-unit id="ChangeHomeButton.Text">
        <source>Change HOME</source>
        <target>變更git HOME路徑</target>
        
      </trans-unit>
      <trans-unit id="_homeIsSetToString.Text">
        <source>HOME is set to:</source>
        <target>全域git HOME路徑設定在 </target>
        
      </trans-unit>
      <trans-unit id="downloadGitForWindows.Text">
        <source>Download Git</source>
        <target>下载 Git</target>
        
      </trans-unit>
      <trans-unit id="gbEnvironment.Text">
        <source>Environment</source>
        <target>環境</target>
        
      </trans-unit>
      <trans-unit id="gbPaths.Text">
        <source>Paths</source>
        <target>路径</target>
        
      </trans-unit>
      <trans-unit id="homeIsSetToLabel.Text">
        <source>HOME is set to: {0}</source>
        <target>全域git HOME路徑設定在 </target>
        
      </trans-unit>
      <trans-unit id="label50.Text">
        <source>Set the correct paths to Git for Windows. (WSL Git will automatically be used for WSL repositories.)</source>
        
      </trans-unit>
      <trans-unit id="lblGitCommand.Text">
        <source>Command used to run git (git.cmd or git.exe)</source>
        <target>用於執行git的命令（git.cmd或git.exe）</target>
        
      </trans-unit>
      <trans-unit id="lblGlobalConfigPath.Text">
        <source>The global config file located in the location stored environment variable %HOME%. By default %HOME% will be set 
to %HOMEDRIVE%%HOMEPATH% if empty. Change the default behaviour only if you experience problems.</source>
        <target>整體設定檔案位於%HOME%的位置。預設情形下，如果%HOME%為空，%HOME%將被設定為%HOMEDRIVE%%HOMEPATH%。 
你應該只在遇到問題的時候才考慮改變預設設置。</target>
        
      </trans-unit>
      <trans-unit id="lblShPath.Text">
        <source>Path to linux tools (sh). Leave empty when it is in the path.</source>
        <target>Linux工具（sh）的路徑。如果已在路徑中則留空。 </target>
        
      </trans-unit>
    </body>
  </file>
  <file datatype="plaintext" original="Globalized" source-language="en" target-language="zh-Hant">
    <body>
      <trans-unit id="Cancel.Text">
        <source>Cancel</source>
        <target>取消</target>
        
      </trans-unit>
      <trans-unit id="CannotLoadTheTextOfTheSparseFile.Text">
        <source>Cannot load the text of the sparse file.</source>
        <target>无法加载稀疏文件的文本。</target>
        
      </trans-unit>
      <trans-unit id="ConfirmDisableGitSparse.Text">
        <source>You are about to disable Git Sparse feature for this repository, {0}.
Git won't be able to restore the working copy to its full content this way.

Would you like to have the filter modified so that it allowed for the full working copy?</source>
        <target>您即将禁用此存储库的 git 稀疏功能, {0}。
这样Git 无法将工作副本还原为完整内容。

是否修改该过滤器以使其能够获得完整的工作副本？</target>
        
      </trans-unit>
      <trans-unit id="CouldNotSave.Text">
        <source>Could not save the modified settings and rules.</source>
        <target>无法保存修改的设置和规则。</target>
        
      </trans-unit>
      <trans-unit id="DisableForThisRepository.Text">
        <source>Disable for this repository</source>
        <target>对这个存储库禁用</target>
        
      </trans-unit>
      <trans-unit id="DisableGitSparse.Text">
        <source>Disable Git Sparse</source>
        <target>禁用Git稀疏化</target>
        
      </trans-unit>
      <trans-unit id="EditsTheContentsOfTheGitInfoSparseCheckoutFile.Text">
        <source>Edits the contents of the “.git/info/sparse-checkout” file.</source>
        <target>编辑 &quot;.git/info/sparse-checkout&quot; 文件的内容。</target>
        
      </trans-unit>
      <trans-unit id="Enable.Text">
        <source>&amp;Enable</source>
        <target>&amp;可用</target>
        
      </trans-unit>
      <trans-unit id="HeaderDetailsText.Text">
        <source>Need only a small part of a large repository?
With sparse checkout, you can skip the rest from being extracted into your working copy.</source>
        <target>只需要大型存储库中的很小一部分吗？
通过稀疏签出, 您可以跳过其余部分, 将其提取到工作副本中。</target>
        
      </trans-unit>
      <trans-unit id="LoadFile.Text">
        <source>Load File</source>
        <target>载入文件</target>
        
      </trans-unit>
      <trans-unit id="RefreshWorkingCopyCheckboxHint.Text">
        <source>As the sparse working copy rules are changed, it might become outdated.
Refreshes the working copy against the current set of the rules to restore any missing files and remove any extra files.

nActual command line: {0}</source>
        <target>随着工作副本稀疏规则的更改, 它可能会过时。
根据当前的规则集刷新工作副本, 以还原任何丢失的文件并删除任何多余的文件。
n 当前命令行: {0}</target>
        
      </trans-unit>
      <trans-unit id="RefreshWorkingCopyUsingTheCurrentSettingsAndRules.Text">
        <source>Refresh working copy using the current settings and rules</source>
        <target>使用当前设置和规则刷新工作副本</target>
        
      </trans-unit>
      <trans-unit id="Save.Text">
        <source>&amp;Save</source>
        <target>&amp;保存</target>
        
      </trans-unit>
      <trans-unit id="SaveFile.Text">
        <source>Save File</source>
        <target>保存文件</target>
        
      </trans-unit>
      <trans-unit id="SetsTheGitPropertyToFalseForTheLocalRepository.Text">
        <source>Sets the Git property “{0}” to False for the local repository.</source>
        <target>将 git &quot;{0}&quot;属性设置为 False 以用于本地存储库。</target>
        
      </trans-unit>
      <trans-unit id="SetsTheGitPropertyToTrueForTheLocalRepository.Text">
        <source>Sets the Git property “{0}” to True for the local repository.</source>
        <target>将 git &quot;{0}&quot;属性设置为 True 以用于本地存储库。</target>
        
      </trans-unit>
      <trans-unit id="SparseWorkingCopy.Text">
        <source>Sparse Working Copy</source>
        <target>稀疏工作副本</target>
        
      </trans-unit>
      <trans-unit id="SparseWorkingCopySupportHasNotBeenEnabledForThisRepository.Text">
        <source>Git Sparse feature has not been enabled for this repository.</source>
        <target>尚未为此存储库启用 git 稀疏功能。</target>
        
      </trans-unit>
      <trans-unit id="SparseWorkingCopySupportIsEnabled.Text">
        <source>Git Sparse feature is currently enabled.</source>
        <target>Git 稀疏功能已启用 。</target>
        
      </trans-unit>
      <trans-unit id="SpecifyTheRulesForIncludingOrExcludingFilesAndDirectories.Text">
        <source>Specify the pass-filter rules for files and directories:</source>
        <target>指定文件和目录的传递筛选规则:</target>
        
      </trans-unit>
      <trans-unit id="SpecifyTheRulesForIncludingOrExcludingFilesAndDirectoriesLine2.Text">
        <source>The rules have the same format as the “.gitignore” file, matched items are included. To exclude, prefix a rule with an exclamation mark “!”.
“#” comments a line. This is only a filter, so it cannot change the structure like pulling up a deep subfolder to the first level.</source>
        <target>规则与 &quot;. gitignore&quot; 文件的格式相同, 包括匹配的项。排除项, 请用感叹号 &quot;!&quot;。
&quot;#&quot; 注释一条线。这只是一个过滤器, 所以它不能改变结构, 就像把一个深子文件夹拉到第一层。</target>
        
      </trans-unit>
      <trans-unit id="WithSomeRulesStillInTheSparsePassFilter.Text">
        <source>with some rules still in the sparse pass-filter</source>
        <target>使用现有规则的稀疏的过滤器</target>
        
      </trans-unit>
      <trans-unit id="WithTheSparsePassFilterEmptyOrMissing.Text">
        <source>with the sparse pass-filter empty or missing</source>
        <target>使用空或缺失的稀疏的过滤器</target>
        
      </trans-unit>
      <trans-unit id="YouHaveMadeChangesToSettingsOrRulesWouldYouLikeToSaveThem.Text">
        <source>You have made changes to settings or rules.
Would you like to save them?</source>
        <target>你已经改变了设置或者规则。
你想保存它们吗？</target>
        
      </trans-unit>
    </body>
  </file>
  <file datatype="plaintext" original="GotoUserManualControl" source-language="en" target-language="zh-Hant">
    <body>
      <trans-unit id="_gotoUserManualControlTooltip.Text">
        <source>Read more about this feature at {0}</source>
        <target>關於此功能的說明, 可在{0}找到</target>
        
      </trans-unit>
      <trans-unit id="linkLabelHelp.Text">
        <source>Help</source>
        <target>幫助</target>
        
      </trans-unit>
    </body>
  </file>
  <file datatype="plaintext" original="HelpImageDisplayUserControl" source-language="en" target-language="zh-Hant">
    <body>
      <trans-unit id="linkLabelHide.Text">
        <source>Hide help</source>
        <target>隱藏幫助</target>
        
      </trans-unit>
      <trans-unit id="linkLabelShowHelp.Text">
        <source>Show
help</source>
        <target>顯示幫助</target>
        
      </trans-unit>
    </body>
  </file>
  <file datatype="plaintext" original="HotkeysSettingsPage" source-language="en" target-language="zh-Hant">
    <body>
      <trans-unit id="$this.Text">
        <source>Hotkeys</source>
        <target>快捷鍵</target>
        
      </trans-unit>
    </body>
  </file>
  <file datatype="plaintext" original="InteractiveGitActionControl" source-language="en" target-language="zh-Hant">
    <body>
      <trans-unit id="AbortButton.Text">
        <source>Abort</source>
        <target>終止</target>
        
      </trans-unit>
      <trans-unit id="ContinueButton.Text">
        <source>Continue</source>
        <target>继续</target>
        
      </trans-unit>
      <trans-unit id="MoreButton.Text">
        <source>M&amp;ore...</source>
        <target>更多… (&amp;M)</target>
        
      </trans-unit>
      <trans-unit id="ResolveButton.Text">
        <source>Resolve...</source>
        <target>解决...</target>
        
      </trans-unit>
      <trans-unit id="_bisect.Text">
        <source>Bisect</source>
        <target>二分</target>
        
      </trans-unit>
      <trans-unit id="_conflictsMessage.Text">
        <source>There are unresolved merge conflicts.</source>
        <target>有尚未解决的合并冲突。</target>
        
      </trans-unit>
      <trans-unit id="_merge.Text">
        <source>Merge</source>
        <target>合併</target>
        
      </trans-unit>
      <trans-unit id="_patch.Text">
        <source>Patch</source>
        <target>補丁</target>
        
      </trans-unit>
      <trans-unit id="_progressMessage.Text">
        <source>{0} is currently in progress.</source>
        <target>正在处理 {0}</target>
        
      </trans-unit>
      <trans-unit id="_progressWithConflictsMessage.Text">
        <source>{0} is currently in progress with merge conflicts.</source>
        <target>{0}是正在合并冲突中</target>
        
      </trans-unit>
      <trans-unit id="_rebase.Text">
        <source>Rebase</source>
        <target>衍合(Rebase)</target>
        
      </trans-unit>
    </body>
  </file>
  <file datatype="plaintext" original="LocalBranchMenuItemsStrings" source-language="en" target-language="zh-Hant">
    <body>
      <trans-unit id="DeleteTooltip.Text">
        <source>Delete the branch, which must be fully merged in its upstream branch or in HEAD</source>
        <target>删除已完全合并到其上游分支或HEAD的分支</target>
        
      </trans-unit>
    </body>
  </file>
  <file datatype="plaintext" original="MenuItemsStrings" source-language="en" target-language="zh-Hant">
    <body>
      <trans-unit id="CreateBranch.Text">
        <source>Create &amp;branch...</source>
        <target>创建分支...(&amp;B)</target>
        
      </trans-unit>
      <trans-unit id="Merge.Text">
        <source>&amp;Merge into current branch...</source>
        <target>將變更合併至目前分支...(&amp;M)</target>
        
      </trans-unit>
      <trans-unit id="Rename.Text">
        <source>R&amp;ename branch...</source>
        <target>重命名分支...(&amp;E)</target>
        
      </trans-unit>
      <trans-unit id="Reset.Text">
        <source>Re&amp;set current branch to here...</source>
        <target>复位当前分支到此处</target>
        
      </trans-unit>
    </body>
  </file>
  <file datatype="plaintext" original="MessageBoxes" source-language="en" target-language="zh-Hant">
    <body>
      <trans-unit id="_archiveRevisionCaption.Text">
        <source>Archive revision</source>
        <target>存檔</target>
        
      </trans-unit>
      <trans-unit id="_cannotFindRevisionCaption.Text">
        <source>Cannot find revision</source>
        <target>找不到修订版</target>
        
      </trans-unit>
      <trans-unit id="_cannotFindRevisionFilter.Text">
        <source>Revision &quot;{0}&quot; is not visible in the revision grid. Remove the revision filter.</source>
        <target>版本 &quot;{0}&quot; 在版本格中不可見。請移除版本篩選器。</target>
        
      </trans-unit>
      <trans-unit id="_cannotOpenGitExtensionsCaption.Text">
        <source>Cannot open Git Extensions</source>
        <target>无法打开Git扩展</target>
        
      </trans-unit>
      <trans-unit id="_cannotOpenSubmoduleCaption.Text">
        <source>Cannot open submodule</source>
        <target>不能打开子模块</target>
        
      </trans-unit>
      <trans-unit id="_confirmBranchCheckout.Text">
        <source>Are you sure you want to check out branch &quot;{0}&quot;?</source>
        <target>您確定要切換到分支&quot;{0}&quot;嗎？</target>
        
      </trans-unit>
      <trans-unit id="_confirmBranchCheckoutCaption.Text">
        <source>Confirm checkout</source>
        <target>確認切換</target>
        
      </trans-unit>
      <trans-unit id="_directoryDoesNotExist.Text">
        <source>The directory &quot;{0}&quot; does not exist.</source>
        <target>目录 &quot;{0}&quot; 不存在。</target>
        
      </trans-unit>
      <trans-unit id="_failedToRunShell.Text">
        <source>Failed to run shell</source>
        <target>运行shell失败</target>
        
      </trans-unit>
      <trans-unit id="_middleOfPatchApply.Text">
        <source>You are in the middle of a patch apply, continue patch apply?</source>
        <target>patch套用到一半, 繼續套用?</target>
        
      </trans-unit>
      <trans-unit id="_middleOfPatchApplyCaption.Text">
        <source>Patch apply</source>
        <target>套用patch</target>
        
      </trans-unit>
      <trans-unit id="_middleOfRebase.Text">
        <source>You are in the middle of a rebase, continue rebase?</source>
        <target>rebase執行到一半, 繼續執行?</target>
        
      </trans-unit>
      <trans-unit id="_middleOfRebaseCaption.Text">
        <source>Rebase</source>
        <target>衍合(Rebase)</target>
        
      </trans-unit>
      <trans-unit id="_noRevisionFoundError.Text">
        <source>No revision found.</source>
        <target>找不到版本</target>
        
      </trans-unit>
      <trans-unit id="_notValidGitDirectory.Text">
        <source>The current directory is not a valid git repository.</source>
        <target>目前資料夾並非正確的git repository</target>
        
      </trans-unit>
      <trans-unit id="_reason.Text">
        <source>Reason</source>
        <target>原因</target>
        
      </trans-unit>
      <trans-unit id="_rememberChoice.Text">
        <source>&amp;Remember choice</source>
        
      </trans-unit>
      <trans-unit id="_retry.Text">
        <source>Retry</source>
        
      </trans-unit>
      <trans-unit id="_retryOpenVisualStudio.Text">
        <source>Visual Studio failed to open the file.
This can be caused by an opened dialog window or other pending operations.
Try again?</source>
        
      </trans-unit>
      <trans-unit id="_selectOnlyOneOrTwoRevisions.Text">
        <source>Select only one or two revisions. Abort.</source>
        <target>仅选择一个或两个修订版。操作中止。</target>
        
      </trans-unit>
      <trans-unit id="_serverHostkeyNotCachedText.Text">
        <source>The server's host key is not cached in the registry.

Do you want to trust this host key and then try again?</source>
        <target>服务器的主机密钥没存储在注册表中。

你要相信这个主机密钥，然后再试一次吗？</target>
        
      </trans-unit>
      <trans-unit id="_shellNotFound.Text">
        <source>The selected shell is not installed, or is not on your path.</source>
        <target>未安装所选shell，或者不在路径上。</target>
        
      </trans-unit>
      <trans-unit id="_shellNotFoundCaption.Text">
        <source>Shell not found</source>
        <target>找不到 shell</target>
        
      </trans-unit>
      <trans-unit id="_submoduleDirectoryDoesNotExist.Text">
        <source>The directory &quot;{0}&quot; does not exist for submodule &quot;{1}&quot;.</source>
        <target>子模块 &quot;{1}&quot; 的目录 &quot;{0}&quot; 不存在。</target>
        
      </trans-unit>
      <trans-unit id="_theRepositorySubmodules.Text">
        <source>Update submodules on checkout?</source>
        <target>checkout時更新子模組?</target>
        
      </trans-unit>
      <trans-unit id="_unresolvedMergeConflicts.Text">
        <source>There are unresolved merge conflicts, solve conflicts now?</source>
        <target>有未解決的合併衝突, 現在解決?</target>
        
      </trans-unit>
      <trans-unit id="_unresolvedMergeConflictsCaption.Text">
        <source>Merge conflicts</source>
        <target>合併衝突</target>
        
      </trans-unit>
      <trans-unit id="_updateSubmodules.Text">
        <source>Update submodules</source>
        <target>更新子模組</target>
        
      </trans-unit>
      <trans-unit id="_updateSubmodulesToo.Text">
        <source>Since this repository has submodules, it's necessary to update them on every checkout.

This will just checkout on the submodule the commit determined by the superproject.</source>
        <target>此仓库含有子模块，每次检出时必须更新这些子模块。

这只会在子模块上检出由父工程决定的提交。</target>
        
      </trans-unit>
    </body>
  </file>
  <file datatype="plaintext" original="OutputHistoryControl" source-language="en" target-language="zh-Hant">
    <body>
      <trans-unit id="tsmiClear.Text">
        <source>C&amp;lear</source>
        
      </trans-unit>
      <trans-unit id="tsmiCopy.Text">
        <source>&amp;Copy</source>
        
      </trans-unit>
    </body>
  </file>
  <file datatype="plaintext" original="PasswordInput" source-language="en" target-language="zh-Hant">
    <body>
      <trans-unit id="SendInput.Text">
        <source>Send input</source>
        
      </trans-unit>
    </body>
  </file>
  <file datatype="plaintext" original="PatchGrid" source-language="en" target-language="zh-Hant">
    <body>
      <trans-unit id="Action.HeaderText">
        <source>Action</source>
        <target>進行動作</target>
        
      </trans-unit>
      <trans-unit id="CommitHash.HeaderText">
        <source>Commit hash</source>
        <target>提交哈希碼</target>
        
      </trans-unit>
      <trans-unit id="FileName.HeaderText">
        <source>Name</source>
        <target>名稱</target>
        
      </trans-unit>
      <trans-unit id="Status.HeaderText">
        <source>Status</source>
        <target>狀態</target>
        
      </trans-unit>
      <trans-unit id="_unableToShowPatchDetails.Text">
        <source>Unable to show details of patch file.</source>
        <target>無法顯示patch檔的詳細資訊</target>
        
      </trans-unit>
      <trans-unit id="authorDataGridViewTextBoxColumn.HeaderText">
        <source>Author</source>
        <target>作者</target>
        
      </trans-unit>
      <trans-unit id="dateDataGridViewTextBoxColumn.HeaderText">
        <source>Date</source>
        <target>日期</target>
        
      </trans-unit>
      <trans-unit id="subjectDataGridViewTextBoxColumn.HeaderText">
        <source>Subject</source>
        <target>主旨</target>
        
      </trans-unit>
    </body>
  </file>
  <file datatype="plaintext" original="PluginRootIntroductionPage" source-language="en" target-language="zh-Hant">
    <body>
      <trans-unit id="$this.Text">
        <source>Plugins Settings</source>
        <target>插件設定</target>
        
      </trans-unit>
      <trans-unit id="label1.Text">
        <source>Select one of the subnodes to view or edit the settings of a Git Extensions Plugin.</source>
        <target>選擇子節點之一, 以瀏覽或編輯GitExtensions的插件設定</target>
        
      </trans-unit>
    </body>
  </file>
  <file datatype="plaintext" original="PluginSettingsPage" source-language="en" target-language="zh-Hant">
    <body>
      <trans-unit id="labelNoSettings.Text">
        <source>There are no settings available for this plugin.</source>
        <target>沒有與此插件相關的設定</target>
        
      </trans-unit>
    </body>
  </file>
  <file datatype="plaintext" original="PluginsSettingsGroup" source-language="en" target-language="zh-Hant">
    <body>
      <trans-unit id="$this.Title">
        <source>Plugins</source>
        <target>插件</target>
        
      </trans-unit>
    </body>
  </file>
  <file datatype="plaintext" original="RemoteBranchMenuItemsStrings" source-language="en" target-language="zh-Hant">
    <body>
      <trans-unit id="Checkout.Text">
        <source>Chec&amp;kout remote branch...</source>
        <target>切換至遠端分支...(&amp;k)</target>
        
      </trans-unit>
      <trans-unit id="Delete.Text">
        <source>&amp;Delete remote branch...</source>
        <target>刪除遠端分支...(&amp;D)</target>
        
      </trans-unit>
      <trans-unit id="DeleteTooltip.Text">
        <source>Delete the branch from the remote</source>
        <target>从远程仓库中删除分支</target>
        
      </trans-unit>
      <trans-unit id="Rebase.Text">
        <source>&amp;Rebase current branch on this remote branch...</source>
        <target>重新基於遠端分支將當前分支進行變基(&amp;R)...</target>
        
      </trans-unit>
    </body>
  </file>
  <file datatype="plaintext" original="RepoObjectsTree" source-language="en" target-language="zh-Hant">
    <body>
      <trans-unit id="_searchTooltip.Text">
        <source>Search</source>
        <target>搜尋</target>
        
      </trans-unit>
      <trans-unit id="_sortByContextMenuItem.Text">
        <source>&amp;Sort by</source>
        
      </trans-unit>
      <trans-unit id="_sortOrderContextMenuItem.Text">
        <source>&amp;Sort order</source>
        
      </trans-unit>
      <trans-unit id="btnSearch.toolTip">
        <source>Search</source>
        <target>搜索</target>
        
      </trans-unit>
      <trans-unit id="copyContextMenuItem.Text">
        <source>&amp;Copy to clipboard</source>
        <target>&amp;复制到剪贴板</target>
        
      </trans-unit>
      <trans-unit id="filterForSelectedRefsMenuItem.Text">
        <source>&amp;Filter for selected</source>
        <target>筛选所选内容</target>
        
      </trans-unit>
      <trans-unit id="filterForSelectedRefsMenuItem.ToolTipText">
        <source>Filter the revision grid to show selected (underlined) refs (branches and tags) only.
Hold CTRL while clicking to de/select multiple and include descendant tree nodes by additionally holding SHIFT.
Reset the filter via View &gt; Show all branches.</source>
        <target>篩選版本網格以僅顯示所選（加底線）參考（分支和標籤）。 
按住CTRL鍵單擊以選擇/取消選擇多個項目，並通過同時按住SHIFT鍵包括後代樹節點。 
透過檢視 &gt; 顯示所有分支 重設篩選器。</target>
        
      </trans-unit>
      <trans-unit id="mnuBtnFetchAllRemotes.Text">
        <source>Fetch all remotes</source>
        <target>获取所有远程版本库</target>
        
      </trans-unit>
      <trans-unit id="mnuBtnManageRemotesFromRootNode.Text">
        <source>&amp;Manage...</source>
        <target>(&amp;M)管理...</target>
        
      </trans-unit>
      <trans-unit id="mnuBtnManageRemotesFromRootNode.ToolTipText">
        <source>Manage remotes</source>
        <target>管理遠端</target>
        
      </trans-unit>
      <trans-unit id="mnuBtnOpenRemoteUrlInBrowser.Text">
        <source>Open remote Url</source>
        <target>打开远程 URL</target>
        
      </trans-unit>
      <trans-unit id="mnuBtnOpenRemoteUrlInBrowser.ToolTipText">
        <source>Redirects you to the actual repository page</source>
        <target>重定向到实际的档案库页面</target>
        
      </trans-unit>
      <trans-unit id="mnuBtnPruneAllBranchesFromARemote.Text">
        <source>Fetch and &amp;prune</source>
        
      </trans-unit>
      <trans-unit id="mnuBtnPruneAllRemotes.Text">
        <source>Fetch and prune all remotes</source>
        <target>提取并修剪所有远程版本</target>
        
      </trans-unit>
      <trans-unit id="mnubtnApplyStash.Text">
        <source>&amp;Apply stash</source>
        <target>应用贮藏(&amp;A)</target>
        
      </trans-unit>
      <trans-unit id="mnubtnApplyStash.ToolTipText">
        <source>Apply this stash</source>
        <target>应用这个贮藏</target>
        
      </trans-unit>
      <trans-unit id="mnubtnCollapse.Text">
        <source>Collapse</source>
        <target>折叠</target>
        
      </trans-unit>
      <trans-unit id="mnubtnCollapse.ToolTipText">
        <source>Collapse all subnodes</source>
        <target>折叠所有子节点</target>
        
      </trans-unit>
      <trans-unit id="mnubtnCommitSubmodule.Text">
        <source>&amp;Commit</source>
        <target>提交(&amp;C)</target>
        
      </trans-unit>
      <trans-unit id="mnubtnCommitSubmodule.ToolTipText">
        <source>Commit changes in selected submodule</source>
        <target>提交所选子模块中的更改</target>
        
      </trans-unit>
      <trans-unit id="mnubtnCreateBranch.Text">
        <source>Create Branch...</source>
        <target>创建分支</target>
        
      </trans-unit>
      <trans-unit id="mnubtnCreateBranch.ToolTipText">
        <source>Create a local branch</source>
        <target>创建一个本地分支</target>
        
      </trans-unit>
      <trans-unit id="mnubtnDeleteAllBranches.Text">
        <source>Delete All</source>
        <target>删除全部</target>
        
      </trans-unit>
      <trans-unit id="mnubtnDeleteAllBranches.ToolTipText">
        <source>Delete all child branches, which must all be fully merged in its upstream branch or in HEAD</source>
        <target>刪除所有子分支，這些子分支必須完全合併到其上游分支或 HEAD 中</target>
        
      </trans-unit>
      <trans-unit id="mnubtnDisableRemote.Text">
        <source>&amp;Deactivate</source>
        <target>(&amp;D)停用</target>
        
      </trans-unit>
      <trans-unit id="mnubtnDropStash.Text">
        <source>&amp;Drop stash...</source>
        <target>删除贮藏(&amp;D)...</target>
        
      </trans-unit>
      <trans-unit id="mnubtnDropStash.ToolTipText">
        <source>Drop this stash</source>
        <target>删除这个贮藏</target>
        
      </trans-unit>
      <trans-unit id="mnubtnEnableRemote.Text">
        <source>&amp;Activate</source>
        <target>(&amp;A)激活</target>
        
      </trans-unit>
      <trans-unit id="mnubtnEnableRemoteAndFetch.Text">
        <source>A&amp;ctivate and fetch</source>
        <target>激活(&amp;c)并拉取</target>
        
      </trans-unit>
      <trans-unit id="mnubtnExpand.Text">
        <source>Expand</source>
        <target>展开</target>
        
      </trans-unit>
      <trans-unit id="mnubtnExpand.ToolTipText">
        <source>Expand all subnodes</source>
        <target>展开所有子节点</target>
        
      </trans-unit>
      <trans-unit id="mnubtnFetchAllBranchesFromARemote.Text">
        <source>&amp;Fetch</source>
        <target>获取(&amp;F)</target>
        
      </trans-unit>
      <trans-unit id="mnubtnFetchCreateBranch.Text">
        <source>Fetc&amp;h &amp;&amp; Create Branch</source>
        <target>获取并创建分支(&amp;h)</target>
        
      </trans-unit>
      <trans-unit id="mnubtnFetchCreateBranch.ToolTipText">
        <source>Fetch then create a local branch from the remote branch</source>
        <target>从远程分支获取并创建一个本地分支</target>
        
      </trans-unit>
      <trans-unit id="mnubtnFetchOneBranch.Text">
        <source>Fe&amp;tch</source>
        <target>获取(&amp;t)</target>
        
      </trans-unit>
      <trans-unit id="mnubtnFetchOneBranch.ToolTipText">
        <source>Fetch this remote branch</source>
        <target>下載此遠端分支</target>
        
      </trans-unit>
      <trans-unit id="mnubtnFetchRebase.Text">
        <source>Fetch &amp;&amp; Re&amp;base</source>
        <target>获取并Rebase(&amp;b)</target>
        
      </trans-unit>
      <trans-unit id="mnubtnFetchRebase.ToolTipText">
        <source>Fetch then rebase current branch on this remote branch</source>
        <target>從遠端分支取回並在目前分支上進行變基（rebase）</target>
        
      </trans-unit>
      <trans-unit id="mnubtnManageRemotes.Text">
        <source>&amp;Manage...</source>
        <target>(&amp;M)管理...</target>
        
      </trans-unit>
      <trans-unit id="mnubtnManageRemotes.ToolTipText">
        <source>Manage remotes</source>
        <target>管理遠端</target>
        
      </trans-unit>
      <trans-unit id="mnubtnManageStashFromRootNode.Text">
        <source>&amp;Manage stashes...</source>
        <target>管理贮藏(&amp;M)...</target>
        
      </trans-unit>
      <trans-unit id="mnubtnManageSubmodules.Text">
        <source>&amp;Manage...</source>
        <target>(&amp;M)管理...</target>
        
      </trans-unit>
      <trans-unit id="mnubtnManageSubmodules.ToolTipText">
        <source>Manage submodules</source>
        <target>管理子模块</target>
        
      </trans-unit>
      <trans-unit id="mnubtnMoveDown.Text">
        <source>Move Down</source>
        <target>下移</target>
        
      </trans-unit>
      <trans-unit id="mnubtnMoveDown.ToolTipText">
        <source>Move node down</source>
        <target>下移节点</target>
        
      </trans-unit>
      <trans-unit id="mnubtnMoveUp.Text">
        <source>Move Up</source>
        <target>上移</target>
        
      </trans-unit>
      <trans-unit id="mnubtnMoveUp.ToolTipText">
        <source>Move node up</source>
        <target>上移节点</target>
        
      </trans-unit>
      <trans-unit id="mnubtnOpenGESubmodule.Text">
        <source>O&amp;pen</source>
        <target>打开(&amp;P)</target>
        
      </trans-unit>
      <trans-unit id="mnubtnOpenGESubmodule.ToolTipText">
        <source>Open selected submodule in a new instance</source>
        <target>在新的窗口中打开选中的子模块</target>
        
      </trans-unit>
      <trans-unit id="mnubtnOpenStash.Text">
        <source>&amp;Open stash</source>
        <target>打开贮藏区(&amp;O)</target>
        
      </trans-unit>
      <trans-unit id="mnubtnOpenStash.ToolTipText">
        <source>Open this stash</source>
        <target>打开这个贮藏</target>
        
      </trans-unit>
      <trans-unit id="mnubtnOpenSubmodule.Text">
        <source>&amp;Open</source>
        <target>打开(&amp;O)</target>
        
      </trans-unit>
      <trans-unit id="mnubtnOpenSubmodule.ToolTipText">
        <source>Open selected submodule</source>
        <target>打开选中的子模块</target>
        
      </trans-unit>
      <trans-unit id="mnubtnPopStash.Text">
        <source>&amp;Pop stash</source>
        <target>弹出贮藏(&amp;P)</target>
        
      </trans-unit>
      <trans-unit id="mnubtnPopStash.ToolTipText">
        <source>Pop this stash</source>
        <target>弹出这个贮藏</target>
        
      </trans-unit>
      <trans-unit id="mnubtnPullFromRemoteBranch.Text">
        <source>Fetch &amp;&amp; Merge (&amp;Pull)</source>
        <target>获取 &amp;&amp; 合并 (&amp;拉取)</target>
        
      </trans-unit>
      <trans-unit id="mnubtnPullFromRemoteBranch.ToolTipText">
        <source>Fetch then merge this remote branch into current branch</source>
        <target>從遠端分支拉取後合併到目前分支</target>
        
      </trans-unit>
      <trans-unit id="mnubtnRemoteBranchFetchAndCheckout.Text">
        <source>&amp;Fetch &amp;&amp; Checkout</source>
        <target>获取并检出 &amp;F</target>
        
      </trans-unit>
      <trans-unit id="mnubtnRemoteBranchFetchAndCheckout.ToolTipText">
        <source>Fetch then checkout this remote branch</source>
        <target>取得並切換到這個遠端分支</target>
        
      </trans-unit>
      <trans-unit id="mnubtnResetSubmodule.Text">
        <source>&amp;Reset</source>
        <target>重置(&amp;R)</target>
        
      </trans-unit>
      <trans-unit id="mnubtnResetSubmodule.ToolTipText">
        <source>Reset selected submodule</source>
        <target>重置选中的子模块</target>
        
      </trans-unit>
      <trans-unit id="mnubtnStashAllFromRootNode.Text">
        <source>&amp;Stash</source>
        <target>贮藏(&amp;S)</target>
        
      </trans-unit>
      <trans-unit id="mnubtnStashStagedFromRootNode.Text">
        <source>S&amp;tash staged</source>
        <target>贮藏已暂存(&amp;T)</target>
        
      </trans-unit>
      <trans-unit id="mnubtnStashSubmodule.Text">
        <source>&amp;Stash</source>
        <target>储藏(&amp;S)</target>
        
      </trans-unit>
      <trans-unit id="mnubtnStashSubmodule.ToolTipText">
        <source>Stash changes in selected submodule</source>
        <target>储藏所选子模块中的更改</target>
        
      </trans-unit>
      <trans-unit id="mnubtnSynchronizeSubmodules.Text">
        <source>Synchronize</source>
        <target>同步</target>
        
      </trans-unit>
      <trans-unit id="mnubtnSynchronizeSubmodules.ToolTipText">
        <source>Synchronize selected submodule recursively</source>
        <target>递归同步选中的子模块</target>
        
      </trans-unit>
      <trans-unit id="mnubtnUpdateSubmodule.Text">
        <source>&amp;Update</source>
        <target>(&amp;U)更新</target>
        
      </trans-unit>
      <trans-unit id="mnubtnUpdateSubmodule.ToolTipText">
        <source>Update selected submodule recursively</source>
        <target>递归更新选中的子模块</target>
        
      </trans-unit>
      <trans-unit id="runScriptToolStripMenuItem.Text">
        <source>Run script</source>
        <target>執行腳本</target>
        
      </trans-unit>
      <trans-unit id="tsbCollapseAll.ToolTipText">
        <source>Collapse all subnodes</source>
        <target>折叠所有子节点</target>
        
      </trans-unit>
      <trans-unit id="tsbShowBranches.Text">
        <source>&amp;Branches</source>
        <target>(&amp;B)分支</target>
        
      </trans-unit>
      <trans-unit id="tsbShowBranches.ToolTipText">
        <source>Branches</source>
        <target>分支</target>
        
      </trans-unit>
      <trans-unit id="tsbShowRemotes.Text">
        <source>&amp;Remotes</source>
        <target>(&amp;R)远程</target>
        
      </trans-unit>
      <trans-unit id="tsbShowRemotes.ToolTipText">
        <source>Remotes</source>
        <target>远程</target>
        
      </trans-unit>
      <trans-unit id="tsbShowStashes.Text">
        <source>St&amp;ashes</source>
        <target>贮藏(&amp;A)</target>
        
      </trans-unit>
      <trans-unit id="tsbShowStashes.ToolTipText">
        <source>Stashes</source>
        <target>贮藏</target>
        
      </trans-unit>
      <trans-unit id="tsbShowSubmodules.Text">
        <source>&amp;Submodules</source>
        <target>(&amp;S)子模块</target>
        
      </trans-unit>
      <trans-unit id="tsbShowSubmodules.ToolTipText">
        <source>Submodules</source>
        <target>子模組</target>
        
      </trans-unit>
      <trans-unit id="tsbShowTags.Text">
        <source>&amp;Tags</source>
        <target>(&amp;T)标签</target>
        
      </trans-unit>
      <trans-unit id="tsbShowTags.ToolTipText">
        <source>Tags</source>
        <target>标签</target>
        
      </trans-unit>
    </body>
  </file>
  <file datatype="plaintext" original="RevisionGpgInfoControl" source-language="en" target-language="zh-Hant">
    <body>
      <trans-unit id="_commitNotSigned.Text">
        <source>Commit is not signed</source>
        <target>提交未被签名</target>
        
      </trans-unit>
      <trans-unit id="_tagNotSigned.Text">
        <source>Tag is not signed</source>
        <target>标签未被签名</target>
        
      </trans-unit>
      <trans-unit id="txtCommitGpgInfo.Text">
        <source>Commit is not signed</source>
        <target>提交未被签名</target>
        
      </trans-unit>
    </body>
  </file>
  <file datatype="plaintext" original="RevisionGrid" source-language="en" target-language="zh-Hant">
    <body>
      <trans-unit id="AuthorDateSort.Text">
        <source>&amp;Sort commits by author date</source>
        <target>按作者日期排序</target>
        
      </trans-unit>
      <trans-unit id="BranchesToolStripMenuItem.Text">
        <source>Branches</source>
        <target>分支</target>
        
      </trans-unit>
      <trans-unit id="ColumnsToolStripMenuItem.Text">
        <source>Columns</source>
        <target>列</target>
        
      </trans-unit>
      <trans-unit id="CommitsToolStripMenuItem.Text">
        <source>Commits</source>
        <target>提交</target>
        
      </trans-unit>
      <trans-unit id="GotoChildCommit.Text">
        <source>Go to c&amp;hild commit</source>
        <target>转到子提交</target>
        
      </trans-unit>
      <trans-unit id="GotoCommit.Text">
        <source>Go to &amp;commit...</source>
        <target>前往提交……</target>
        
      </trans-unit>
      <trans-unit id="GotoCurrentRevision.Text">
        <source>Go to c&amp;urrent revision</source>
        <target>到当前修订</target>
        
      </trans-unit>
      <trans-unit id="GotoFirstParentCommit.Text">
        <source>Go to f&amp;irst parent commit</source>
        
      </trans-unit>
      <trans-unit id="GotoLastParentCommit.Text">
        <source>Go to &amp;last parent commit</source>
        
      </trans-unit>
      <trans-unit id="GotoMergeBaseCommit.Text">
        <source>Go to common &amp;ancestor (merge base)</source>
        <target>定位到共同祖先（合并基础）</target>
        
      </trans-unit>
      <trans-unit id="GotoMergeBaseCommit.ToolTipText">
        <source>Selects the common ancestor commit (merge base), which is the most recent shared ancestor of the selected commits (or if only one commit is selected, between it and the checked out commit (HEAD))</source>
        <target>選擇共同祖先提交（合併基礎），它是所選提交的最近共享祖先（或如果僅選擇一個提交，則在其和檢出的提交（HEAD）之間）</target>
        
      </trans-unit>
      <trans-unit id="GotoParentCommit.Text">
        <source>Go to &amp;parent commit</source>
        <target>前往父提交(&amp;P)</target>
        
      </trans-unit>
      <trans-unit id="Grid_infoToolStripMenuItem.Text">
        <source>Grid info</source>
        <target>网格信息</target>
        
      </trans-unit>
      <trans-unit id="Grid_labelsToolStripMenuItem.Text">
        <source>Grid labels</source>
        <target>网格标签</target>
        
      </trans-unit>
      <trans-unit id="HighlightSelectedBranch.Text">
        <source>Highlight selected branch (until refresh)</source>
        <target>高亮被选择的分支 (直到再次刷新)</target>
        
      </trans-unit>
      <trans-unit id="NavigateBackward.Text">
        <source>Navigate &amp;backward</source>
        <target>向前(&amp;B)</target>
        
      </trans-unit>
      <trans-unit id="NavigateForward.Text">
        <source>Navigate &amp;forward</source>
        <target>向后(&amp;F)</target>
        
      </trans-unit>
      <trans-unit id="NextQuickSearch.Text">
        <source>Quick search &amp;next</source>
        <target>快速搜索下一个(&amp;N)</target>
        
      </trans-unit>
      <trans-unit id="PrevQuickSearch.Text">
        <source>Quick search p&amp;revious</source>
        <target>快速搜索上一个(&amp;P)</target>
        
      </trans-unit>
      <trans-unit id="QuickSearch.Text">
        <source>&amp;Quick search</source>
        <target>快速搜索(&amp;Q)</target>
        
      </trans-unit>
      <trans-unit id="QuickSearch.ToolTipText">
        <source>Start typing in revision grid to start quick search.</source>
        <target>在版本grid上打字以啟動快速搜尋</target>
        
      </trans-unit>
      <trans-unit id="SaveAsDefault.Text">
        <source>Save current view settings as default</source>
        <target>保存当前查看设置为默认</target>
        
      </trans-unit>
      <trans-unit id="Settings_persistenceToolStripMenuItem.Text">
        <source>Settings persistence</source>
        <target>设置持久性</target>
        
      </trans-unit>
      <trans-unit id="ShowAllBranches.Text">
        <source>Show &amp;all branches</source>
        <target>显示所有分支(&amp;A)</target>
        
      </trans-unit>
      <trans-unit id="ShowArtificialCommits.Text">
        <source>Show artificial commits</source>
        <target>显示人工提交</target>
        
      </trans-unit>
      <trans-unit id="ShowCurrentBranchOnly.Text">
        <source>Show &amp;current branch only</source>
        <target>只显示当前分支(&amp;C)</target>
        
      </trans-unit>
      <trans-unit id="ShowFilteredBranches.Text">
        <source>Show &amp;filtered branches</source>
        <target>显示过滤分支(&amp;F)</target>
        
      </trans-unit>
      <trans-unit id="ShowReflogReferences.Text">
        <source>Show &amp;reflog references</source>
        <target>显示参考日志(&amp;R)</target>
        
      </trans-unit>
      <trans-unit id="ShowRemoteBranches.Text">
        <source>Show remote &amp;branches</source>
        <target>显示远程分支(&amp;B)</target>
        
      </trans-unit>
      <trans-unit id="ShowStashes.Text">
        <source>Show stashes</source>
        <target>显示贮藏</target>
        
      </trans-unit>
      <trans-unit id="ShowSuperprojectBranches.Text">
        <source>Show sup&amp;erproject branches</source>
        <target>显示父工程的分支</target>
        
      </trans-unit>
      <trans-unit id="ShowSuperprojectRemoteBranches.Text">
        <source>Show superpro&amp;ject remote branches</source>
        <target>显示父工程的远程分支</target>
        
      </trans-unit>
      <trans-unit id="ShowSuperprojectTags.Text">
        <source>Show su&amp;perproject tags</source>
        <target>显示父工程的标签</target>
        
      </trans-unit>
      <trans-unit id="SortingToolStripMenuItem.Text">
        <source>Sorting</source>
        <target>排序</target>
        
      </trans-unit>
      <trans-unit id="ToggleBetweenArtificialAndHeadCommits.Text">
        <source>&amp;Toggle between artificial and HEAD commits</source>
        <target>HEAD 提交和人工提交之间切换</target>
        
      </trans-unit>
      <trans-unit id="TopoOrder.Text">
        <source>Arrange c&amp;ommits by topo order (ancestor order)</source>
        <target>按拓扑顺序（祖先顺序）排列提交</target>
        
      </trans-unit>
      <trans-unit id="_quickSearchQuickHelp.Text">
        <source>Start typing in revision grid to start quick search.</source>
        <target>在版本grid上打字以啟動快速搜尋</target>
        
      </trans-unit>
      <trans-unit id="drawNonrelativesGrayToolStripMenuItem.Text">
        <source>Draw non relatives gra&amp;y</source>
        <target>将无关图变灰</target>
        
      </trans-unit>
      <trans-unit id="filterToolStripMenuItem.Text">
        <source>Advanced filter...</source>
        <target>高级过滤器</target>
        
      </trans-unit>
      <trans-unit id="showAuthorAvatarColumnToolStripMenuItem.Text">
        <source>Show aut&amp;hor avatar column</source>
        <target>显示作者头像列</target>
        
      </trans-unit>
      <trans-unit id="showAuthorDateToolStripMenuItem.Text">
        <source>Sho&amp;w author date</source>
        <target>显示作者日期</target>
        
      </trans-unit>
      <trans-unit id="showAuthorNameColumnToolStripMenuItem.Text">
        <source>Show a&amp;uthor name column</source>
        <target>显示作者姓名列</target>
        
      </trans-unit>
      <trans-unit id="showBuildStatusIconToolStripMenuItem.Text">
        <source>Show build status &amp;icon</source>
        <target>显示构建状态图标(&amp;I)</target>
        
      </trans-unit>
      <trans-unit id="showBuildStatusTextToolStripMenuItem.Text">
        <source>Show build status te&amp;xt</source>
        <target>显示构建状态文本(&amp;X)</target>
        
      </trans-unit>
      <trans-unit id="showCommitMessageBodyToolStripMenuItem.Text">
        <source>Show commit message body</source>
        <target>显示提交信息body</target>
        
      </trans-unit>
      <trans-unit id="showDateColumnToolStripMenuItem.Text">
        <source>Show &amp;date column</source>
        <target>显示日期列(&amp;D)</target>
        
      </trans-unit>
      <trans-unit id="showGitNotesToolStripMenuItem.Text">
        <source>Show git &amp;notes</source>
        <target>显示git提示(&amp;N)</target>
        
      </trans-unit>
      <trans-unit id="showIdColumnToolStripMenuItem.Text">
        <source>Show SHA&amp;-1 column</source>
        <target>显示 SHA-1 列(&amp;-)</target>
        
      </trans-unit>
      <trans-unit id="showRelativeDateToolStripMenuItem.Text">
        <source>Show relati&amp;ve date</source>
        <target>显示相对日期(&amp;V)</target>
        
      </trans-unit>
      <trans-unit id="showRevisionGraphColumnToolStripMenuItem.Text">
        <source>Show revision &amp;graph column</source>
        <target>显示版本分支图列(&amp;G)</target>
        
      </trans-unit>
      <trans-unit id="showTagsToolStripMenuItem.Text">
        <source>Show &amp;tags</source>
        <target>显示标签&amp;</target>
        
      </trans-unit>
    </body>
  </file>
  <file datatype="plaintext" original="RevisionGridControl" source-language="en" target-language="zh-Hant">
    <body>
      <trans-unit id="_areYouSureRebase.Text">
        <source>Are you sure you want to rebase? This action will rewrite commit history.</source>
        <target>你确定要进行变基吗？该操作将改写提交历史。</target>
        
      </trans-unit>
      <trans-unit id="_baseForCompareNotSelectedError.Text">
        <source>Base commit for compare is not selected.</source>
        <target>未选择比较的基准提交。</target>
        
      </trans-unit>
      <trans-unit id="_dontShowAgain.Text">
        <source>Don't show me this message again.</source>
        <target>下次不再顯示</target>
        
      </trans-unit>
      <trans-unit id="_droppingFilesBlocked.Text">
        <source>For you own protection dropping more than 10 patch files at once is blocked!</source>
        <target>防止操作錯誤, 無法一次刪除10個以上的patch檔!</target>
        
      </trans-unit>
      <trans-unit id="_invalidDiffContainsFilter.Text">
        <source>Filter text '{0}' not valid for &quot;Diff contains&quot; filter.</source>
        <target>过滤文本 '{0}' 对&quot;差异包含&quot;过滤器无效。</target>
        
      </trans-unit>
      <trans-unit id="_loadingControlText.Text">
        <source>Loading</source>
        <target>加载中</target>
        
      </trans-unit>
      <trans-unit id="_maximizedColumn.HeaderText">
        <source>Message</source>
        <target>訊息</target>
        
      </trans-unit>
      <trans-unit id="_noMergeBaseCommit.Text">
        <source>There is no common ancestor for the selected commits.</source>
        <target>选中的提交没有共同祖先。</target>
        
      </trans-unit>
      <trans-unit id="_noRevisionFoundError.Text">
        <source>No revision found.</source>
        <target>找不到版本</target>
        
      </trans-unit>
      <trans-unit id="_rebaseBranch.Text">
        <source>Rebase branch.</source>
        <target>变基分支。</target>
        
      </trans-unit>
      <trans-unit id="_rebaseBranchInteractive.Text">
        <source>Rebase branch interactively.</source>
        <target>交互式变基分支。</target>
        
      </trans-unit>
      <trans-unit id="_rebaseConfirmTitle.Text">
        <source>Rebase Confirmation</source>
        <target>变基确认</target>
        
      </trans-unit>
      <trans-unit id="_strLoading.Text">
        <source>Loading</source>
        <target>加载中</target>
        
      </trans-unit>
      <trans-unit id="amendCommitToolStripMenuItem.Text">
        <source>Create an &amp;amend commit...</source>
        <target>創建一個修正提交...(&amp;a)</target>
        
      </trans-unit>
      <trans-unit id="applyStashToolStripMenuItem.Text">
        <source>Appl&amp;y stash</source>
        <target>接受暂存</target>
        
      </trans-unit>
      <trans-unit id="archiveRevisionToolStripMenuItem.Text">
        <source>Arch&amp;ive this commit...</source>
        <target>存档此提交(&amp;I)...</target>
        
      </trans-unit>
      <trans-unit id="bisectSkipRevisionToolStripMenuItem.Text">
        <source>Skip revision</source>
        <target>略過版本</target>
        
      </trans-unit>
      <trans-unit id="checkoutBranchToolStripMenuItem.Text">
        <source>Chec&amp;kout branch...</source>
        <target>检出分支(&amp;K)...</target>
        
      </trans-unit>
      <trans-unit id="checkoutRevisionToolStripMenuItem.Text">
        <source>Checkout &amp;this commit...</source>
        <target>检出此提交(&amp;T)...</target>
        
      </trans-unit>
      <trans-unit id="cherryPickCommitToolStripMenuItem.Text">
        <source>Cherr&amp;y pick this commit...</source>
        <target>撷取此提交(&amp;Y)...</target>
        
      </trans-unit>
      <trans-unit id="compareSelectedCommitsMenuItem.Text">
        <source>Compare &amp;selected commits</source>
        <target>比较选中的提交(&amp;S)</target>
        
      </trans-unit>
      <trans-unit id="compareToBaseToolStripMenuItem.Text">
        <source>Compare to &amp;BASE</source>
        <target>与BASE比较(&amp;B)</target>
        
      </trans-unit>
      <trans-unit id="compareToBranchToolStripMenuItem.Text">
        <source>Compare &amp;to branch...</source>
        <target>与分支比较(&amp;T)...</target>
        
      </trans-unit>
      <trans-unit id="compareToWorkingDirectoryMenuItem.Text">
        <source>Compare to &amp;working directory</source>
        <target>与工作目录比较(&amp;W)</target>
        
      </trans-unit>
      <trans-unit id="compareToolStripMenuItem.Text">
        <source>Com&amp;pare</source>
        <target>比较(&amp;P)</target>
        
      </trans-unit>
      <trans-unit id="compareWithCurrentBranchToolStripMenuItem.Text">
        <source>Compare with &amp;current branch</source>
        <target>和当前分支比较 &amp;C</target>
        
      </trans-unit>
      <trans-unit id="copyToClipboardToolStripMenuItem.Text">
        <source>&amp;Copy to clipboard</source>
        <target>&amp;复制到剪贴板</target>
        
      </trans-unit>
      <trans-unit id="createNewBranchToolStripMenuItem.Text">
        <source>Create new branc&amp;h here...</source>
        <target>在此处创建新分支(&amp;H)...</target>
        
      </trans-unit>
      <trans-unit id="createTagToolStripMenuItem.Text">
        <source>Create new ta&amp;g here...</source>
        <target>在此创建新标签(&amp;G)...</target>
        
      </trans-unit>
      <trans-unit id="deleteBranchToolStripMenuItem.Text">
        <source>&amp;Delete branch...</source>
        <target>删除分支(&amp;D)...</target>
        
      </trans-unit>
      <trans-unit id="deleteTagToolStripMenuItem.Text">
        <source>&amp;Delete tag...</source>
        
      </trans-unit>
      <trans-unit id="dropStashToolStripMenuItem.Text">
        <source>&amp;Drop stash...</source>
        <target>删除暂存</target>
        
      </trans-unit>
      <trans-unit id="editCommitToolStripMenuItem.Text">
        <source>&amp;Edit commit</source>
        <target>编辑提交(&amp;E)</target>
        
      </trans-unit>
      <trans-unit id="fixupCommitToolStripMenuItem.Text">
        <source>Create a &amp;fixup commit...</source>
        <target>创建修复提交(&amp;F)…</target>
        
      </trans-unit>
      <trans-unit id="getHelpOnHowToUseTheseFeaturesToolStripMenuItem.Text">
        <source>Get &amp;help on how to use these features</source>
        <target>获取有关如何使用这些功能的帮助(&amp;H)</target>
        
      </trans-unit>
      <trans-unit id="manipulateCommitToolStripMenuItem.Text">
        <source>&amp;Advanced</source>
        <target>高级(&amp;A)</target>
        
      </trans-unit>
      <trans-unit id="markRevisionAsBadToolStripMenuItem.Text">
        <source>Mark revision as bad</source>
        <target>標記版本為“壞”</target>
        
      </trans-unit>
      <trans-unit id="markRevisionAsGoodToolStripMenuItem.Text">
        <source>Mark revision as good</source>
        <target>標記版本為“好”</target>
        
      </trans-unit>
      <trans-unit id="mergeBranchToolStripMenuItem.Text">
        <source>&amp;Merge into current branch...</source>
        <target>合并到当前分支… (&amp;M)</target>
        
      </trans-unit>
      <trans-unit id="navigateToolStripMenuItem.Text">
        <source>&amp;Navigate</source>
        <target>导航(&amp;N)</target>
        
      </trans-unit>
      <trans-unit id="openBuildReportToolStripMenuItem.Text">
        <source>View &amp;build report in a browser</source>
        <target>在浏览器中查看生成报告(&amp;B)</target>
        
      </trans-unit>
      <trans-unit id="openCommitsWithDiffToolMenuItem.Text">
        <source>Open selected commits with &amp;difftool</source>
        <target>使用比较工具打开选择的提交 &amp;D</target>
        
      </trans-unit>
      <trans-unit id="openPullRequestPageStripMenuItem.Text">
        <source>Vie&amp;w pull request in a browser</source>
        <target>在浏览器中查看拉取请求 &amp;W</target>
        
      </trans-unit>
      <trans-unit id="popStashToolStripMenuItem.Text">
        <source>Pop &amp;stash</source>
        <target>弹出暂存</target>
        
      </trans-unit>
      <trans-unit id="rebaseInteractivelyToolStripMenuItem.Text">
        <source>Selected commit &amp;interactively...</source>
        <target>以交互方式选择提交(&amp;I)…</target>
        
      </trans-unit>
      <trans-unit id="rebaseOnToolStripMenuItem.Text">
        <source>&amp;Rebase current branch on</source>
        <target>变基当前分支于 (&amp;R)</target>
        
      </trans-unit>
      <trans-unit id="rebaseToolStripMenuItem.Text">
        <source>&amp;Selected commit</source>
        <target>已选中的提交(&amp;S)</target>
        
      </trans-unit>
      <trans-unit id="rebaseWithAdvOptionsToolStripMenuItem.Text">
        <source>Selected commit with &amp;advanced options...</source>
        <target>使用高级选项选择提交(&amp;A)…</target>
        
      </trans-unit>
      <trans-unit id="renameBranchToolStripMenuItem.Text">
        <source>R&amp;ename branch...</source>
        <target>重命名分支...(&amp;E)</target>
        
      </trans-unit>
      <trans-unit id="resetAnotherBranchToHereToolStripMenuItem.Text">
        <source>Reset an&amp;other branch to here...</source>
        <target>复位其他分支到此处(&amp;O)</target>
        
      </trans-unit>
      <trans-unit id="resetCurrentBranchToHereToolStripMenuItem.Text">
        <source>Reset c&amp;urrent branch to here...</source>
        <target>复位当前分支到此处...(&amp;U)</target>
        
      </trans-unit>
      <trans-unit id="revertCommitToolStripMenuItem.Text">
        <source>Re&amp;vert this commit...</source>
        <target>还原此提交(&amp;V)</target>
        
      </trans-unit>
      <trans-unit id="rewordCommitToolStripMenuItem.Text">
        <source>&amp;Reword commit</source>
        <target>重写提交(&amp;R)</target>
        
      </trans-unit>
      <trans-unit id="runScriptToolStripMenuItem.Text">
        <source>Run &amp;script</source>
        <target>运行脚本(&amp;S)</target>
        
      </trans-unit>
      <trans-unit id="selectAsBaseToolStripMenuItem.Text">
        <source>Select &amp;as BASE to compare</source>
        <target>选中作为BASE比较(&amp;A)</target>
        
      </trans-unit>
      <trans-unit id="squashCommitToolStripMenuItem.Text">
        <source>Create a &amp;squash commit...</source>
        <target>创建压缩提交(&amp;S)...</target>
        
      </trans-unit>
      <trans-unit id="stopBisectToolStripMenuItem.Text">
        <source>Stop bisect</source>
        <target>停止二分</target>
        
      </trans-unit>
      <trans-unit id="tsmiSelectInLeftPanel.Text">
        <source>Se&amp;lect in left panel</source>
        
      </trans-unit>
      <trans-unit id="viewToolStripMenuItem.Text">
        <source>View</source>
        <target>檢視</target>
        
      </trans-unit>
    </body>
  </file>
  <file datatype="plaintext" original="RevisionLinksSettingsPage" source-language="en" target-language="zh-Hant">
    <body>
      <trans-unit id="$this.Text">
        <source>Revision links</source>
        <target>版本連結</target>
        
      </trans-unit>
      <trans-unit id="Add.Text">
        <source>Add</source>
        <target>增加</target>
        
      </trans-unit>
      <trans-unit id="CaptionCol.HeaderText">
        <source>Caption</source>
        <target>標題</target>
        
      </trans-unit>
      <trans-unit id="CategoriesLabel.Text">
        <source>Categories</source>
        <target>分類</target>
        
      </trans-unit>
      <trans-unit id="EnabledChx.Text">
        <source>Enabled</source>
        <target>啟用</target>
        
      </trans-unit>
      <trans-unit id="LocalBranchChx.Text">
        <source>Local branch name</source>
        <target>本機branch</target>
        
      </trans-unit>
      <trans-unit id="MessageChx.Text">
        <source>Message</source>
        <target>訊息</target>
        
      </trans-unit>
      <trans-unit id="RemoteBranchChx.Text">
        <source>Remote branch name</source>
        <target>遠端branch</target>
        
      </trans-unit>
      <trans-unit id="Remove.Text">
        <source>Remove</source>
        <target>移除</target>
        
      </trans-unit>
      <trans-unit id="URICol.HeaderText">
        <source>URI</source>
        <target>位址</target>
        
      </trans-unit>
      <trans-unit id="_addTemplate.Text">
        <source>Add {0} templates</source>
        <target>添加 {0} 模板</target>
        
      </trans-unit>
      <trans-unit id="chkOnlyFirstRemote.Text">
        <source>Only use the first match</source>
        <target>只能使用第一个匹配的结果</target>
        
      </trans-unit>
      <trans-unit id="chxPushURL.Text">
        <source>Push URL</source>
        <target>推送网址</target>
        
      </trans-unit>
      <trans-unit id="chxURL.Text">
        <source>URL</source>
        <target>网址</target>
        
      </trans-unit>
      <trans-unit id="label1.Text">
        <source>Name</source>
        <target>名稱</target>
        
      </trans-unit>
      <trans-unit id="label2.Text">
        <source>Search pattern</source>
        <target>搜尋pattern</target>
        
      </trans-unit>
      <trans-unit id="label5.Text">
        <source>Search in</source>
        <target>搜尋於</target>
        
      </trans-unit>
      <trans-unit id="label6.Text">
        <source>Links</source>
        <target>連結</target>
        
      </trans-unit>
      <trans-unit id="lblRemoteSearchIn.Text">
        <source>Search in</source>
        <target>搜尋於</target>
        
      </trans-unit>
      <trans-unit id="lblSearchRemotePattern.Text">
        <source>Search pattern</source>
        <target>搜尋pattern</target>
        
      </trans-unit>
      <trans-unit id="lblUseRemotes.Text">
        <source>Use remotes</source>
        <target>使用远程</target>
        
      </trans-unit>
      <trans-unit id="nestedPatternLab.Text">
        <source>Nested pattern</source>
        <target>巢狀pattern</target>
        
      </trans-unit>
      <trans-unit id="remoteGrp.Text">
        <source>Remote data</source>
        <target>远程数据</target>
        
      </trans-unit>
      <trans-unit id="revisionDataGrp.Text">
        <source>Revision data</source>
        <target>版本数据</target>
        
      </trans-unit>
    </body>
  </file>
  <file datatype="plaintext" original="ScriptsSettingsPage" source-language="en" target-language="zh-Hant">
    <body>
      <trans-unit id="$this.Text">
        <source>Scripts</source>
        <target>腳本</target>
        
      </trans-unit>
      <trans-unit id="_scriptSettingsPageHelpDisplayArgumentsHelp.Text">
        <source>Arguments help</source>
        <target>參數幫助</target>
        
      </trans-unit>
      <trans-unit id="_scriptSettingsPageHelpDisplayContent.Text">
        <source>Use {option} for normal replacement.
Use {{option}} for quoted replacement.

User inputs:
{UserInput}
{UserInput:a popup label}
{UserInput:a popup label=a default value}
{UserInput:a popup label=a default value using {sLocalBranch}}
{UserFiles}

Working directory:
{WorkingDir}

Repository:
{RepoName}

Selected commits:
{sHashes}

Selected revision:
{sTag}
{sBranch}
{sLocalBranch}
{sRemoteBranch}
{sRemoteBranchName}   (without the remote's name)
{sRemote}
{sRemoteUrl}
{sRemotePathFromUrl}
{sHash}
{sMessage}
{sSubject}
{sAuthor}
{sCommitter}
{sAuthorDate}
{sCommitDate}

Currently checked out revision:
{HEAD}   (checked out branch name or checked out commit hash)
{cTag}
{cBranch}
{cLocalBranch}
{cRemoteBranch}
{cRemoteBranchName}   (without the remote's name)
{cHash}
{cMessage}
{cSubject}
{cAuthor}
{cCommitter}
{cAuthorDate}
{cCommitDate}
{cDefaultRemote}
{cDefaultRemoteUrl}
{cDefaultRemotePathFromUrl}

Diff selection:
{SelectedRelativePaths}   (relative paths as they were in the selected commit)
{LineNumber}</source>
        
      </trans-unit>
      <trans-unit id="chdrCommand.Text">
        <source>Command</source>
        <target>指令</target>
        
      </trans-unit>
      <trans-unit id="chdrEvents.Text">
        <source>Event</source>
        <target>事件</target>
        
      </trans-unit>
      <trans-unit id="chdrNames.Text">
        <source>Name</source>
        <target>名稱</target>
        
      </trans-unit>
    </body>
  </file>
  <file datatype="plaintext" original="SettingsPageHeader" source-language="en" target-language="zh-Hant">
    <body>
      <trans-unit id="DistributedRB.Text">
        <source>Distributed with current repository</source>
        <target>使用目前repository作發布</target>
        
      </trans-unit>
      <trans-unit id="EffectiveRB.Text">
        <source>Effective</source>
        <target>有效</target>
        
      </trans-unit>
      <trans-unit id="GlobalRB.Text">
        <source>Global for all repositories</source>
        <target>跨repositories的全域設定</target>
        
      </trans-unit>
      <trans-unit id="LocalRB.Text">
        <source>Local for current repository</source>
        <target>目前repositories的本地設定</target>
        
      </trans-unit>
      <trans-unit id="SystemRB.Text">
        <source>System</source>
        
      </trans-unit>
      <trans-unit id="label1.Text">
        <source>Settings source:</source>
        <target>設定來源</target>
        
      </trans-unit>
    </body>
  </file>
  <file datatype="plaintext" original="ShellExtensionSettingsPage" source-language="en" target-language="zh-Hant">
    <body>
      <trans-unit id="$this.Text">
        <source>Shell extension</source>
        <target>右鍵選單</target>
        
      </trans-unit>
      <trans-unit id="RegisterButton.Text">
        <source>&amp;Enable shell extension</source>
        <target>启用Shell扩展&amp;E</target>
        
      </trans-unit>
      <trans-unit id="UnregisterButton.Text">
        <source>&amp;Disable shell extension</source>
        <target>禁用Shell扩展&amp;D</target>
        
      </trans-unit>
      <trans-unit id="_menuHelp.Text">
        <source>* Checked: at top level for direct access
* Intermediate: in a cascaded context menu
* Unchecked: not added to the menu</source>
        <target>* 已選取：在頂層進行直接存取
* 中介：以串聯的內容選單方式呈現
* 未選取：不加入選單</target>
        
      </trans-unit>
      <trans-unit id="_noItems.Text">
        <source>no items</source>
        <target>無可顯示項目</target>
        
      </trans-unit>
      <trans-unit id="cbAlwaysShowAllCommands.Text">
        <source>Always show all commands</source>
        <target>總是顯示全部指令</target>
        
      </trans-unit>
      <trans-unit id="gbCascadingMenu.Text">
        <source>Cascaded context menu</source>
        <target>階層式快捷選單</target>
        
      </trans-unit>
      <trans-unit id="gbExplorerIntegration.Text">
        <source>Windows Explorer integration</source>
        <target>Windows 资源管理器集成</target>
        
      </trans-unit>
      <trans-unit id="label1.Text">
        <source>Context menu preview:</source>
        <target>快捷菜单预览</target>
        
      </trans-unit>
      <trans-unit id="lblMenuEntries.Text">
        <source>Configuration of items in the context menu</source>
        <target>右鍵選單中項目的設定</target>
        
      </trans-unit>
    </body>
  </file>
  <file datatype="plaintext" original="SortingSettingsPage" source-language="en" target-language="zh-Hant">
    <body>
      <trans-unit id="$this.Text">
        <source>Sorting</source>
        <target>排序</target>
        
      </trans-unit>
      <trans-unit id="_prioBranchNamesTooltip.Text">
        <source>Regex to prioritize branch names in the left panel and commit info.
The branches matching the pattern will be shown before the others.
Separate the priorities with ';'.</source>
        <target>使用正則表達式來優先顯示左側面板和提交資訊中的分支名稱。
 符合模式的分支將在其他分支之前顯示。
 使用 ';' 來分隔優先級。</target>
        
      </trans-unit>
      <trans-unit id="_prioRemoteNamesTooltip.Text">
        <source>Regex to prioritize remote names in the left panel and commit info.
The remotes matching the pattern will be shown before the others.
Separate the priorities with ';'.</source>
        <target>使用正則表達式來優先顯示左側面板和提交資訊中的遠端名稱。 
與模式匹配的遠端將優先顯示於其他遠端之前。
使用 ';' 分隔優先順序。</target>
        
      </trans-unit>
      <trans-unit id="_revisionSortWarningTooltip.Text">
        <source>Sorting revisions may delay rendering of the revision graph.</source>
        <target>排序修訂可能會延遲修訂圖的呈現。</target>
        
      </trans-unit>
      <trans-unit id="gbGeneral.Text">
        <source>Sorting</source>
        <target>排序</target>
        
      </trans-unit>
      <trans-unit id="lblBranchesOrder.Text">
        <source>Order branches</source>
        <target>分支排序選項</target>
        
      </trans-unit>
      <trans-unit id="lblBranchesSortBy.Text">
        <source>Sort branches by</source>
        <target>依據...排序分支</target>
        
      </trans-unit>
      <trans-unit id="lblPrioBranchNames.Text">
        <source>Prioritized branches</source>
        <target>優先處理的分支</target>
        
      </trans-unit>
      <trans-unit id="lblPrioRemoteNames.Text">
        <source>Prioritized remotes</source>
        <target>優先處理的遠端倉庫</target>
        
      </trans-unit>
      <trans-unit id="lblRevisionsSortBy.Text">
        <source>Sort revisions by</source>
        <target>依照...排序修訂版本</target>
        
      </trans-unit>
    </body>
  </file>
  <file datatype="plaintext" original="SshSettingsPage" source-language="en" target-language="zh-Hant">
    <body>
      <trans-unit id="$this.Text">
        <source>SSH</source>
        <target>SSH</target>
        
      </trans-unit>
      <trans-unit id="AutostartPageant.Text">
        <source>Automatically start authentication client when a private key is configured for a remote</source>
        <target>當遠端配置了私鑰後，自動啟動認證客戶端</target>
        
      </trans-unit>
      <trans-unit id="OpenSSH.Text">
        <source>OpenSSH</source>
        <target>OpenSSH</target>
        
      </trans-unit>
      <trans-unit id="Other.Text">
        <source>Other ssh client</source>
        <target>其它的SSH客戶端</target>
        
      </trans-unit>
      <trans-unit id="OtherSshBrowse.Text">
        <source>Browse</source>
        <target>瀏覽</target>
        
      </trans-unit>
      <trans-unit id="PageantBrowse.Text">
        <source>Browse</source>
        <target>瀏覽</target>
        
      </trans-unit>
      <trans-unit id="PlinkBrowse.Text">
        <source>Browse</source>
        <target>瀏覽</target>
        
      </trans-unit>
      <trans-unit id="Putty.Text">
        <source>PuTTY</source>
        <target>PuTTY</target>
        
      </trans-unit>
      <trans-unit id="PuttygenBrowse.Text">
        <source>Browse</source>
        <target>瀏覽</target>
        
      </trans-unit>
      <trans-unit id="groupBox1.Text">
        <source>Specify which ssh client to use</source>
        <target>指定SSH客戶端</target>
        
      </trans-unit>
      <trans-unit id="groupBox2.Text">
        <source>Configure PuTTY</source>
        <target>設定PuTTY</target>
        
      </trans-unit>
      <trans-unit id="label15.Text">
        <source>Path to plink</source>
        <target>plink路徑</target>
        
      </trans-unit>
      <trans-unit id="label16.Text">
        <source>Path to puttygen</source>
        <target>puttygen路徑</target>
        
      </trans-unit>
      <trans-unit id="label17.Text">
        <source>Path to pageant</source>
        <target>pageant路徑</target>
        
      </trans-unit>
      <trans-unit id="label18.Text">
        <source>OpenSSH is a commandline tool. PuTTY is more userfriendly to use for windows users,
but requires the PuTTY authentication client to run  in the background.
When OpenSSH is used, command line dialogs are shown!
</source>
        <target>OpenSSH是一个命令行工具。 对于Windows用户来说，PuTTY用起来更方便，
但需要在后台运行PuTTY验证客户端。
当使用OpenSSH时，会显示命令行对话框！
</target>
        
      </trans-unit>
    </body>
  </file>
  <file datatype="plaintext" original="TagMenuItemsStrings" source-language="en" target-language="zh-Hant">
    <body>
      <trans-unit id="Checkout.Text">
        <source>Chec&amp;kout tag revision...</source>
        <target>切換至此標籤修訂版本...(&amp;k)</target>
        
      </trans-unit>
      <trans-unit id="CheckoutTooltip.Text">
        <source>Checkout this tag revision</source>
        <target>查看此標籤修訂版本</target>
        
      </trans-unit>
      <trans-unit id="CreateTooltip.Text">
        <source>Create a local branch from this tag</source>
        <target>从此标记创建本地分支</target>
        
      </trans-unit>
      <trans-unit id="Delete.Text">
        <source>&amp;Delete tag...</source>
        <target>刪除標籤...(&amp;D)</target>
        
      </trans-unit>
      <trans-unit id="DeleteTooltip.Text">
        <source>Delete this tag</source>
        <target>删除这个标签</target>
        
      </trans-unit>
      <trans-unit id="MergeTooltip.Text">
        <source>Merge this tag into current branch</source>
        <target>合并该标签到当前分支</target>
        
      </trans-unit>
      <trans-unit id="Rebase.Text">
        <source>&amp;Rebase current branch on this tag revision...</source>
        <target>在此標籤修訂上重新變基目前分支...(&amp;R)</target>
        
      </trans-unit>
      <trans-unit id="RebaseTooltip.Text">
        <source>Rebase current branch on this tag</source>
        <target>在此標籤上重新變基目前分支</target>
        
      </trans-unit>
      <trans-unit id="ResetTooltip.Text">
        <source>Reset current branch to here</source>
        <target>回復當前到這裡</target>
        
      </trans-unit>
    </body>
  </file>
  <file datatype="plaintext" original="TranslatedStrings" source-language="en" target-language="zh-Hant">
    <body>
      <trans-unit id="_addUpstreamRemote.Text">
        <source>Add upstream remote</source>
        <target>新增上游遠端倉庫</target>
        
      </trans-unit>
      <trans-unit id="_areYouSure.Text">
        <source>Are you sure you want to drop the stash? This action cannot be undone.</source>
        <target>您确定要删除暂存吗？这个操作是不能撤消的。</target>
        
      </trans-unit>
      <trans-unit id="_argumentsText.Text">
        <source>Arguments</source>
        <target>参数</target>
        
      </trans-unit>
      <trans-unit id="_author.Text">
        <source>Author</source>
        <target>作者</target>
        
      </trans-unit>
      <trans-unit id="_authorDateText.Text">
        <source>{0:Author date|Author dates}</source>
        <target>{0:修改日期|修改日期}</target>
        
      </trans-unit>
      <trans-unit id="_authorText.Text">
        <source>{0:Author|Authors}</source>
        <target>{0:修改者|修改者}</target>
        
      </trans-unit>
      <trans-unit id="_authored.Text">
        <source>authored</source>
        <target>撰写</target>
        
      </trans-unit>
      <trans-unit id="_authoredAndCommitted.Text">
        <source>authored and committed</source>
        <target>撰写并提交</target>
        
      </trans-unit>
      <trans-unit id="_autostash.Text">
        <source>Autostash</source>
        
      </trans-unit>
      <trans-unit id="_bodyNotLoaded.Text">
        <source>

Full message text is not present in older commits.
Select this commit to populate the full message.</source>
        <target>

旧提交中不存在完整的消息文本。
选择此提交以填充完整消息。</target>
        
      </trans-unit>
      <trans-unit id="_branchText.Text">
        <source>Branch</source>
        <target>分支</target>
        
      </trans-unit>
      <trans-unit id="_branchesText.Text">
        <source>Branches</source>
        <target>分支</target>
        
      </trans-unit>
      <trans-unit id="_buttonCheckoutBranch.Text">
        <source>Checkout branch</source>
        <target>簽出分支</target>
        
      </trans-unit>
      <trans-unit id="_buttonContinue.Text">
        <source>Continue</source>
        <target>继续</target>
        
      </trans-unit>
      <trans-unit id="_buttonCreateBranch.Text">
        <source>Create branch</source>
        <target>建立分支</target>
        
      </trans-unit>
      <trans-unit id="_buttonIgnore.Text">
        <source>Ignore</source>
        <target>添加到.gitignore</target>
        
      </trans-unit>
      <trans-unit id="_buttonPush.Text">
        <source>&amp;Push</source>
        <target>推送(&amp;P)</target>
        
      </trans-unit>
      <trans-unit id="_buttonReportBug.Text">
        <source>Report bug!</source>
        <target>提交Bug！</target>
        
      </trans-unit>
      <trans-unit id="_buttonViewDetails.Text">
        <source>View details</source>
        <target>显示细节</target>
        
      </trans-unit>
      <trans-unit id="_cancelText.Text">
        <source>Cancel</source>
        <target>取消</target>
        
      </trans-unit>
      <trans-unit id="_cannotBeUndone.Text">
        <source>This action cannot be undone.</source>
        <target>这个操作不能被撤销。</target>
        
      </trans-unit>
      <trans-unit id="_childrenText.Text">
        <source>{0:Child|Children}</source>
        <target>{0:子对象|子对象}</target>
        
      </trans-unit>
      <trans-unit id="_closeText.Text">
        <source>Close</source>
        <target>關閉</target>
        
      </trans-unit>
      <trans-unit id="_combinedDiff.Text">
        <source>Combined diff</source>
        <target>合并差异</target>
        
      </trans-unit>
      <trans-unit id="_commandText.Text">
        <source>Command</source>
        <target>指令</target>
        
      </trans-unit>
      <trans-unit id="_commitDateText.Text">
        <source>{0:Commit date|Commit dates}</source>
        <target>提交日期</target>
        
      </trans-unit>
      <trans-unit id="_commitHashText.Text">
        <source>{0:Commit hash|Commit hashes}</source>
        <target>{0:提交哈希值|提交哈希值}</target>
        
      </trans-unit>
      <trans-unit id="_committed.Text">
        <source>committed</source>
        <target>已提交</target>
        
      </trans-unit>
      <trans-unit id="_committer.Text">
        <source>Committer</source>
        <target>提交者</target>
        
      </trans-unit>
      <trans-unit id="_committerText.Text">
        <source>Committer</source>
        <target>提交者</target>
        
      </trans-unit>
      <trans-unit id="_contScrollToNextFileOnlyWithAlt.Text">
        <source>Enable automatic continuous scroll (without ALT button)</source>
        <target>自动连续滚动（不使用 ALT 键）</target>
        
      </trans-unit>
      <trans-unit id="_containedInBranchesText.Text">
        <source>Contained in branches:</source>
        <target>包含於以下分支：</target>
        
      </trans-unit>
      <trans-unit id="_containedInCurrentCommitText.Text">
        <source>'{0}' is contained in the currently selected commit</source>
        <target>'{0}' 已包含在当前选中的提交中</target>
        
      </trans-unit>
      <trans-unit id="_containedInNoBranchText.Text">
        <source>Contained in no branch</source>
        <target>沒有包含在任何分支</target>
        
      </trans-unit>
      <trans-unit id="_containedInNoTagText.Text">
        <source>Contained in no tag</source>
        <target>沒有包含在任何標籤</target>
        
      </trans-unit>
      <trans-unit id="_containedInTagsText.Text">
        <source>Contained in tags:</source>
        <target>包含於標籤：</target>
        
      </trans-unit>
      <trans-unit id="_createPullRequest.Text">
        <source>Create pull request</source>
        <target>创建拉取请求</target>
        
      </trans-unit>
      <trans-unit id="_dateText.Text">
        <source>Date</source>
        <target>日期</target>
        
      </trans-unit>
      <trans-unit id="_daysAgo.Text">
        <source>{0} {1:day|days} ago</source>
        <target>{0}天前</target>
        
      </trans-unit>
      <trans-unit id="_deleteFile.Text">
        <source>{0:Delete file|Delete files}</source>
        <target>删除文件</target>
        
      </trans-unit>
      <trans-unit id="_diffBaseWith.Text">
        <source>Diff BASE with</source>
        <target>与 BASE 比较差异 </target>
        
      </trans-unit>
      <trans-unit id="_diffContent.Text">
        <source>Diff contains</source>
        <target>包含区别</target>
        
      </trans-unit>
      <trans-unit id="_diffRange.Text">
        <source>Range diff</source>
        <target>范围内的差异</target>
        
      </trans-unit>
      <trans-unit id="_diffSelectedWithRememberedFile.Text">
        <source>&amp;Diff with &quot;{0}&quot;</source>
        <target>与 &quot;{0}&quot; 对比(&amp;D)</target>
        
      </trans-unit>
      <trans-unit id="_diffWithParent.Text">
        <source>Diff with A </source>
        <target>与 A 对比</target>
        
      </trans-unit>
      <trans-unit id="_directoryIsNotAValidRepository.Text">
        <source>The selected item is not a valid git repository.</source>
        <target>所选项目是无效的 git 档案库。</target>
        
      </trans-unit>
      <trans-unit id="_disableMenuItem.Text">
        <source>Disable this dropdown</source>
        <target>禁用此下拉菜单</target>
        
      </trans-unit>
      <trans-unit id="_dontShowAgain.Text">
        <source>&amp;Don't show me this message again</source>
        <target>不要再显示这个消息(&amp;D)</target>
        
      </trans-unit>
      <trans-unit id="_error.Text">
        <source>Error</source>
        <target>錯誤</target>
        
      </trans-unit>
      <trans-unit id="_errorCaptionFailedDeleteFile.Text">
        <source>Failed to delete file</source>
        <target>删除文件失败</target>
        
      </trans-unit>
      <trans-unit id="_errorCaptionFailedDeleteFolder.Text">
        <source>Failed to delete directory</source>
        <target>删除文件夹失败</target>
        
      </trans-unit>
      <trans-unit id="_errorCaptionNotOnBranch.Text">
        <source>Not on a branch</source>
        <target>未於任何分支。 </target>
        
      </trans-unit>
      <trans-unit id="_errorPuTTYNotFound.Text">
        <source>SSH agent could not be found</source>
        <target>找不到 SSH 代理</target>
        
      </trans-unit>
      <trans-unit id="_errorSshKeyNotFound.Text">
        <source>SSH key file could not be found</source>
        <target>找不到 SSH 密钥文件</target>
        
      </trans-unit>
      <trans-unit id="_errorSshPuTTYInstalled.Text">
        <source>Is PuTTY installed?</source>
        <target>PuTTY 已安装？</target>
        
      </trans-unit>
      <trans-unit id="_errorSshPuTTYNotConfigured.Text">
        <source>PuTTY is not configured as SSH client</source>
        <target>Putty 没有配置为SSH客户端</target>
        
      </trans-unit>
      <trans-unit id="_errorSshPuTTYWhereConfigure.Text">
        <source>SSH client can be configured in Settings &gt; SSH.</source>
        <target>SSH 客户端可以在设置 &gt; SSH 中配置。</target>
        
      </trans-unit>
      <trans-unit id="_exitCodeText.Text">
        <source>Exit code</source>
        <target>退出码</target>
        
      </trans-unit>
      <trans-unit id="_externalErrorDescription.Text">
        <source>error from git or from other external application</source>
        <target>來自 git 或其他外部應用程式的錯誤</target>
        
      </trans-unit>
      <trans-unit id="_failedToLoadAnAssembly.Text">
        <source>Failed to load an assembly</source>
        <target>無法載入組件</target>
        
      </trans-unit>
      <trans-unit id="_failedToLoadFileOrAssemblyFormat.Text">
        <source>Could not load file or assembly '{0}'.</source>
        <target>無法載入文件或組件 '{0}'。</target>
        
      </trans-unit>
      <trans-unit id="_failedToLoadFileOrAssemblyText.Text">
        <source>Most of the times the error is temporary, likely caused by Windows Update.</source>
        <target>這種錯誤多數是暫時的，很可能是因為 Windows 更新造成的。</target>
        
      </trans-unit>
      <trans-unit id="_failedToLoadPlugin.Text">
        <source>Plugin loading failure</source>
        <target>插件加载失败</target>
        
      </trans-unit>
      <trans-unit id="_failedToLoadPluginPopupText.Text">
        <source>Fail to load a plugin. Error:

{0}

Copy error details to clipboard?</source>
        <target>插件加载失败。错误原因：

{0}

是否将错误详细信息复制到剪贴板？</target>
        
      </trans-unit>
      <trans-unit id="_filterFileInGrid.Text">
        <source>Filter file in &amp;grid</source>
        <target>通过 grid 过滤文件</target>
        
      </trans-unit>
      <trans-unit id="_findGitExecutable.Text">
        <source>Find git...</source>
        <target>查找git...</target>
        
      </trans-unit>
      <trans-unit id="_forkCloneRepo.Text">
        <source>Fork or clone a repository</source>
        <target>派生或复制档案库</target>
        
      </trans-unit>
      <trans-unit id="_generalGitConfigExceptionCaption.Text">
        <source>Repository Configuration Error</source>
        <target>档案库配置错误</target>
        
      </trans-unit>
      <trans-unit id="_generalGitConfigExceptionMessage.Text">
        <source>Failed to read &quot;{0}&quot; due to the following error:{1}{1}{2}{1}{1}Due to the nature of this problem, the behavior of the application cannot be guaranteed and it must be closed.{1}{1}Please correct this issue and re-open Git Extensions.</source>
        <target>由于以下错误，未能读取 &quot;{0}&quot;：{1}{1}{2}{1}{1}由于此问题的性质，无法保证本应用程序能够正常运行，必须将其关闭。{1}{1}请修正此问题并重新打开 Git Extensions。</target>
        
      </trans-unit>
      <trans-unit id="_gitDubiousOwnershipHeader.Text">
        <source>Do you want to trust this repository by adding a security exception?</source>
        <target>您要通过添加安全例外来信任此版本库吗？</target>
        
      </trans-unit>
      <trans-unit id="_gitDubiousOwnershipHideGitCommandOutput.Text">
        <source>Hide git command output...</source>
        <target>隐藏git命令行输出...</target>
        
      </trans-unit>
      <trans-unit id="_gitDubiousOwnershipOpenRepositoryFolder.Text">
        <source>Open repository in Explorer</source>
        <target>在资源管理器中打开版本库</target>
        
      </trans-unit>
      <trans-unit id="_gitDubiousOwnershipSeeGitCommandOutput.Text">
        <source>See git command output...</source>
        <target>查看git命令行输出...</target>
        
      </trans-unit>
      <trans-unit id="_gitDubiousOwnershipText.Text">
        <source>Git detected a security problem that prevents opening the repository.
Git-tracked directories are considered unsafe if they are owned by someone other than the current user.

To be able to open this repository, you need to either:
- add a security exception for the repository to make git trust it, or
- correct the ownership of the repository.</source>
        <target>Git 偵測到一個安全問題，無法開啟此儲存庫。 若 Git 追蹤的目錄不是當前使用者所擁有，則被視為不安全。

為了能夠開啟此儲存庫，你需要執行以下其中一項動作：

- 給儲存庫新增安全例外，讓 Git 可以信任它。
- 更正儲存庫的擁有權。</target>
        
      </trans-unit>
      <trans-unit id="_gitDubiousOwnershipTrustRepository.Text">
        <source>Trust this repository</source>
        <target>信任此仓库</target>
        
      </trans-unit>
      <trans-unit id="_gitExecutableNotFoundText.Text">
        <source>The Git executable could not be located on your system.</source>
        <target>无法在你的系统中找到 Git 软件</target>
        
      </trans-unit>
      <trans-unit id="_gitSecurityError.Text">
        <source>Git security error</source>
        <target>Git 安全错误</target>
        
      </trans-unit>
      <trans-unit id="_hideErrorMessage.Text">
        <source>Hide error message...</source>
        <target>隱藏錯誤訊息...</target>
        
      </trans-unit>
      <trans-unit id="_hoursAgo.Text">
        <source>{0} {1:hour|hours} ago</source>
        <target>{0}小時前</target>
        
      </trans-unit>
      <trans-unit id="_ignoringReference.Text">
        <source>&quot;{0}&quot; is not a Git revision and will be ignored.</source>
        <target>&quot;{0}&quot; 不是一個有效的 Git 修訂版本，將不予考慮。</target>
        
      </trans-unit>
      <trans-unit id="_indexText.Text">
        <source>Commit index</source>
        <target>提交索引</target>
        
      </trans-unit>
      <trans-unit id="_installGitInstructions.Text">
        <source>Install git...</source>
        <target>安装 git ...</target>
        
      </trans-unit>
      <trans-unit id="_invisibleCommitText.Text">
        <source>'{0}' is not currently visible</source>
        <target>'{0}' 当前不可见</target>
        
      </trans-unit>
      <trans-unit id="_loadingDataText.Text">
        <source>Loading data...</source>
        <target>讀取資料中...</target>
        
      </trans-unit>
      <trans-unit id="_local.Text">
        <source>Local</source>
        <target>本機</target>
        
      </trans-unit>
      <trans-unit id="_mainInstructionNotOnBranch.Text">
        <source>You are not working on a branch</source>
        <target>你並非在branch上工作</target>
        
      </trans-unit>
      <trans-unit id="_markBisectAsBad.Text">
        <source>Marked as bad in bisect</source>
        <target>在二分查找中标记为坏的</target>
        
      </trans-unit>
      <trans-unit id="_markBisectAsGood.Text">
        <source>Marked as good in bisect</source>
        <target>在二分查找中标记为好的</target>
        
      </trans-unit>
      <trans-unit id="_message.Text">
        <source>Message</source>
        <target>訊息</target>
        
      </trans-unit>
      <trans-unit id="_messageText.Text">
        <source>{0:Message|Messages}</source>
        <target>{0:消息|消息}</target>
        
      </trans-unit>
      <trans-unit id="_minutesAgo.Text">
        <source>{0} {1:minute|minutes} ago</source>
        <target>{0}分鐘前</target>
        
      </trans-unit>
      <trans-unit id="_monthsAgo.Text">
        <source>{0} {1:month|months} ago</source>
        <target>{0}月前</target>
        
      </trans-unit>
      <trans-unit id="_no.Text">
        <source>No</source>
        <target>否</target>
        
      </trans-unit>
      <trans-unit id="_noBranch.Text">
        <source>no branch</source>
        <target>沒有Branch</target>
        
      </trans-unit>
      <trans-unit id="_noChanges.Text">
        <source>No changes</source>
        <target>沒有改變</target>
        
      </trans-unit>
      <trans-unit id="_noResultsFound.Text">
        <source>&lt;No results found&gt;</source>
        <target>&lt;No results found&gt;</target>
        
      </trans-unit>
      <trans-unit id="_noRevision.Text">
        <source>No revision</source>
        <target>無版本</target>
        
      </trans-unit>
      <trans-unit id="_nonexistingGitRevision.Text">
        <source>Git revision does not exist</source>
        <target>Git 修訂版本不存在</target>
        
      </trans-unit>
      <trans-unit id="_notConfigured.Text">
        <source>{0} not configured</source>
        <target>{0} 未配置</target>
        
      </trans-unit>
      <trans-unit id="_okText.Text">
        <source>OK</source>
        <target>確定</target>
        
      </trans-unit>
      <trans-unit id="_open.Text">
        <source>Open</source>
        <target>開啟</target>
        
      </trans-unit>
      <trans-unit id="_openReport.Text">
        <source>Open report</source>
        <target>開啟報告</target>
        
      </trans-unit>
      <trans-unit id="_openWithGitExtensions.Text">
        <source>&amp;Open with Git Extensions</source>
        <target>以 Git Extensions 開啟(&amp;O)</target>
        
      </trans-unit>
      <trans-unit id="_parentsText.Text">
        <source>{0:Parent|Parents}</source>
        <target>{0:父節點|父節點}</target>
        
      </trans-unit>
      <trans-unit id="_pathFilter.Text">
        <source>Path filter</source>
        <target>路徑篩選器</target>
        
      </trans-unit>
      <trans-unit id="_remote.Text">
        <source>Remote</source>
        <target>遠端</target>
        
      </trans-unit>
      <trans-unit id="_remoteInError.Text">
        <source>{0}

Remote: {1}</source>
        <target>{0}

遠端: {1}</target>
        
      </trans-unit>
      <trans-unit id="_remotesText.Text">
        <source>Remotes</source>
        <target>遠端</target>
        
      </trans-unit>
      <trans-unit id="_removeAllInvalidRepositories.Text">
        <source>Remove all {0} invalid repositories</source>
        <target>删除所有 {0} 的无效档案库</target>
        
      </trans-unit>
      <trans-unit id="_removeSelectedInvalidRepository.Text">
        <source>Remove the selected invalid repository</source>
        <target>删除选定的无效档案库</target>
        
      </trans-unit>
      <trans-unit id="_reportBugText.Text">
        <source>If you think this was caused by Git Extensions, you can report a bug for the team to investigate.</source>
        <target>如果您认为这是由Git扩展引起的，则可以报告一个错误，供团队调查。</target>
        
      </trans-unit>
      <trans-unit id="_reportIssue.Text">
        <source>Report the issue</source>
        <target>報告此問題</target>
        
      </trans-unit>
      <trans-unit id="_reportIssueDescription.Text">
        <source>for the team to investigate - if you think this was caused by Git Extensions</source>
        <target>讓團隊進行調查 - 如果您認為這是由 Git Extensions 引起的</target>
        
      </trans-unit>
      <trans-unit id="_reportReproducedIssueDescription.Text">
        <source>If you can consistently reproduce the issue, please report it.</source>
        <target>如果您能夠持續重現此問題，請報告它。</target>
        
      </trans-unit>
      <trans-unit id="_resetChangesCaption.Text">
        <source>Reset changes</source>
        <target>重設變更</target>
        
      </trans-unit>
      <trans-unit id="_resetSelectedLines.Text">
        <source>Reset selected line(s)</source>
        <target>重設所選行數</target>
        
      </trans-unit>
      <trans-unit id="_resetSelectedLinesConfirmation.Text">
        <source>Are you sure you want to reset the changes to the selected lines?</source>
        <target>你確定要重設成選擇行那樣？</target>
        
      </trans-unit>
      <trans-unit id="_restartApplication.Text">
        <source>Restart Git Extensions</source>
        <target>重新啟動 Git Extensions</target>
        
      </trans-unit>
      <trans-unit id="_restartApplicationDescription.Text">
        <source>Usually restarting the application solves the issue.
Sometimes Windows may need to be restarted too.</source>
        <target>通常重新啟動應用程式可以解決問題。
有時可能需要重新啟動 Windows。</target>
        
      </trans-unit>
      <trans-unit id="_rotInactive.Text">
        <source>[ Inactive ]</source>
        <target>[ 不活跃 ]</target>
        
      </trans-unit>
      <trans-unit id="_scriptConfirmExecuteText.Text">
        <source>Do you want to execute script</source>
        <target>你是否想要运行脚本</target>
        
      </trans-unit>
      <trans-unit id="_scriptErrorCantFindText.Text">
        <source>Unable to find script</source>
        <target>无法找到脚本</target>
        
      </trans-unit>
      <trans-unit id="_scriptErrorFailedToExecuteText.Text">
        <source>Failed to execute script</source>
        <target>运行脚本失败</target>
        
      </trans-unit>
      <trans-unit id="_scriptErrorOptionWithoutRevisionGridText.Text">
        <source>option is only supported when invoked from the revision grid</source>
        <target>仅在从修订网格中调用时才支持该选项</target>
        
      </trans-unit>
      <trans-unit id="_scriptErrorOptionWithoutRevisionText.Text">
        <source>A valid revision is required to substitute the argument options</source>
        <target>需要一个有效的版本来替换参数选项</target>
        
      </trans-unit>
      <trans-unit id="_scriptText.Text">
        <source>Script</source>
        <target>脚本</target>
        
      </trans-unit>
      <trans-unit id="_scriptUserCanceledRun.Text">
        <source>Script not started.</source>
        <target>脚本未启动。</target>
        
      </trans-unit>
      <trans-unit id="_scriptUserInputCaption.Text">
        <source>User input for script '{0}'</source>
        <target>用户输入脚本 '{0}'</target>
        
      </trans-unit>
      <trans-unit id="_searchingFor.Text">
        <source>Searching for: </source>
        <target>查找内容：</target>
        
      </trans-unit>
      <trans-unit id="_secondsAgo.Text">
        <source>{0} {1:second|seconds} ago</source>
        <target>{0}秒前</target>
        
      </trans-unit>
      <trans-unit id="_seeErrorMessage.Text">
        <source>See error message...</source>
        <target>查看錯誤訊息...</target>
        
      </trans-unit>
      <trans-unit id="_settingsTypeToFind.Text">
        <source>Type to find</source>
        <target>要查找的类型</target>
        
      </trans-unit>
      <trans-unit id="_showAllText.Text">
        <source>Show all</source>
        <target>顯示全部</target>
        
      </trans-unit>
      <trans-unit id="_showCurrentBranchOnly.Text">
        <source>Show current branch only</source>
        <target>只显示当前分支</target>
        
      </trans-unit>
      <trans-unit id="_showDiffForAllParentsText.Text">
        <source>Show file differences for all parents in browse dialog</source>
        <target>在浏览对话框中显示所有父提交的文件差异</target>
        
      </trans-unit>
      <trans-unit id="_showDiffForAllParentsTooltip.Text">
        <source>Show all differences between the selected commits, not limiting to only one difference.

- For a single selected commit, show the difference with its parent commit.
- For a single selected merge commit, show the difference with all parents.
- For two selected commits with a common ancestor (BASE), show the difference
between the commits as well as the difference from BASE to the selected commits.
See documentation for more details about icons and range diffs.
- For multiple selected commits (up to four), show the difference for
all the first selected with the last selected commit.
- For more than four selected commits, show the difference from the first to
the last selected commit.</source>
        <target>显示所选提交之间的所有差异，但不限于一个差异。

-对于单个选定提交，显示其与父提交的差异。
-对于单个选定的合并提交，显示与所有父级的差异。
-对于具有共同祖先（基）的两个选定提交，显示提交之间差异，包括从基提交到所选提交之间的差异。
有关图标和范围差异的详细信息，请参阅文档。
-对于多个选定提交（最多四个），显示从第一个选择的提交到最后一个选择的提交的差异。
-对于四个以上的选定提交，显示从第一个选择的提交到最后一个选择的提交的差异。</target>
        
      </trans-unit>
      <trans-unit id="_showOnlyFirstParent.Text">
        <source>Show only first parent</source>
        <target>僅顯示第一個父節點</target>
        
      </trans-unit>
      <trans-unit id="_showReflog.Text">
        <source>Show reflog</source>
        <target>顯示參照記錄檔 (reflog)</target>
        
      </trans-unit>
      <trans-unit id="_showReflogTooltip.Text">
        <source>Show all reflog references</source>
        <target>显示所有引用日志的引用</target>
        
      </trans-unit>
      <trans-unit id="_simplifyByDecoration.Text">
        <source>Simplify by decoration</source>
        <target>通过装饰简化</target>
        
      </trans-unit>
      <trans-unit id="_since.Text">
        <source>Since</source>
        <target>從</target>
        
      </trans-unit>
      <trans-unit id="_sortBy.Text">
        <source>&amp;Sort by</source>
        
      </trans-unit>
      <trans-unit id="_sortGroupBy.Text">
        <source>&amp;Sort and group by</source>
        
      </trans-unit>
      <trans-unit id="_sortOrder.Text">
        <source>&amp;Sort order</source>
        
      </trans-unit>
      <trans-unit id="_stageSelectedLines.Text">
        <source>Stage selected line(s)</source>
        <target>加入(Stage)所選</target>
        
      </trans-unit>
      <trans-unit id="_stashDropConfirmTitle.Text">
        <source>Drop Stash Confirmation</source>
        <target>确认删除暂存</target>
        
      </trans-unit>
      <trans-unit id="_stashesText.Text">
        <source>Stashes</source>
        <target>暂存</target>
        
      </trans-unit>
      <trans-unit id="_submodulesText.Text">
        <source>Submodules</source>
        <target>子模組</target>
        
      </trans-unit>
      <trans-unit id="_tag.Text">
        <source>Tag</source>
        <target>標籤</target>
        
      </trans-unit>
      <trans-unit id="_tagsText.Text">
        <source>Tags</source>
        <target>標籤</target>
        
      </trans-unit>
      <trans-unit id="_telemetryPermissionCaption.Text">
        <source>Allow Capture Telemetry?</source>
        <target>是否允许抓取遥测?</target>
        
      </trans-unit>
      <trans-unit id="_telemetryPermissionMessage.Text">
        <source>We collect information so we can make the app better.

We won't collect any personal or identifiable information.
You can change your mind at any time.

Yes, I allow telemetry!</source>
        <target>我们收集运行信息来使应用更加完善。

我们不会收集任何个人隐私或身份等信息。
你可以随时修改这个设置。

好的，我允许应用遥测！</target>
        
      </trans-unit>
      <trans-unit id="_uninterestingDiffOmitted.Text">
        <source>Uninteresting diff hunks are omitted.</source>
        <target>无趣的差异结果被省略。</target>
        
      </trans-unit>
      <trans-unit id="_unstageSelectedLines.Text">
        <source>Unstage selected line(s)</source>
        <target>沒提交的選擇行</target>
        
      </trans-unit>
      <trans-unit id="_until.Text">
        <source>Until</source>
        <target>到</target>
        
      </trans-unit>
      <trans-unit id="_viewPullRequest.Text">
        <source>View pull requests</source>
        <target>查看拉取请求</target>
        
      </trans-unit>
      <trans-unit id="_warning.Text">
        <source>Warning</source>
        <target>警告</target>
        
      </trans-unit>
      <trans-unit id="_weeksAgo.Text">
        <source>{0} {1:week|weeks} ago</source>
        <target>{0}周前</target>
        
      </trans-unit>
      <trans-unit id="_workingDirectoryText.Text">
        <source>Working directory</source>
        <target>B &lt;--&gt; 工作目录</target>
        
      </trans-unit>
      <trans-unit id="_workspaceText.Text">
        <source>Working directory</source>
        <target>B &lt;--&gt; 工作目录</target>
        
      </trans-unit>
      <trans-unit id="_yearsAgo.Text">
        <source>{0} {1:year|years} ago</source>
        <target>{0}年前</target>
        
      </trans-unit>
      <trans-unit id="_yes.Text">
        <source>Yes</source>
        <target>是</target>
        
      </trans-unit>
    </body>
  </file>
  <file datatype="plaintext" original="UserRepositoriesList" source-language="en" target-language="zh-Hant">
    <body>
      <trans-unit id="_cannotOpenTheFolder.Text">
        <source>Cannot open the folder</source>
        <target>无法打开文件夹</target>
        
      </trans-unit>
      <trans-unit id="_clearRecentCategoryCaption.Text">
        <source>Clear recent repositories</source>
        <target>清除最近的档案库</target>
        
      </trans-unit>
      <trans-unit id="_clearRecentCategoryQuestion.Text">
        <source>Do you want to clear the list of recent repositories?

The action cannot be undone.</source>
        <target>要将最近使用的档案库列表清空吗？

该操作不可恢复。</target>
        
      </trans-unit>
      <trans-unit id="_deleteCategoryCaption.Text">
        <source>Delete Category</source>
        <target>删除类别</target>
        
      </trans-unit>
      <trans-unit id="_deleteCategoryQuestion.Text">
        <source>Do you want to delete category &quot;{0}&quot; with {1} repositories?

The action cannot be undone.</source>
        <target>要删除版本库 {1} 中的 {0} 类别吗？

该操作不可恢复。</target>
        
      </trans-unit>
      <trans-unit id="_groupActions.Text">
        <source>Actions</source>
        <target>动作</target>
        
      </trans-unit>
      <trans-unit id="_groupRecentRepositories.Text">
        <source>Recent repositories</source>
        <target>最近使用的版本库</target>
        
      </trans-unit>
      <trans-unit id="_repositorySearchPlaceholder.Text">
        <source>Search repositories</source>
        <target>搜索档案库</target>
        
      </trans-unit>
      <trans-unit id="clmhdrBranch.Text">
        <source>Branch</source>
        <target>分支</target>
        
      </trans-unit>
      <trans-unit id="clmhdrCategory.Text">
        <source>Category</source>
        <target>分類</target>
        
      </trans-unit>
      <trans-unit id="clmhdrPath.Text">
        <source>Path</source>
        <target>路徑</target>
        
      </trans-unit>
      <trans-unit id="lblRecentRepositories.Text">
        <source>Recent repositories</source>
        <target>最近使用的版本庫</target>
        
      </trans-unit>
      <trans-unit id="mnuConfigure.Text">
        <source>Recent repositories &amp;settings</source>
        <target>最近的仓库设置(&amp;s)</target>
        
      </trans-unit>
      <trans-unit id="tsmiCategories.Text">
        <source>Categories</source>
        <target>分類</target>
        
      </trans-unit>
      <trans-unit id="tsmiCategoryAdd.Text">
        <source>Add new...</source>
        <target>新增...</target>
        
      </trans-unit>
      <trans-unit id="tsmiCategoryClear.Text">
        <source>Clear all recent repositories</source>
        <target>清除所有最近使用的版本库</target>
        
      </trans-unit>
      <trans-unit id="tsmiCategoryDelete.Text">
        <source>Delete category</source>
        <target>删除类别</target>
        
      </trans-unit>
      <trans-unit id="tsmiCategoryNone.Text">
        <source>(none)</source>
        <target>(無)</target>
        
      </trans-unit>
      <trans-unit id="tsmiCategoryRename.Text">
        <source>Rename category</source>
        <target>分类目录名修改</target>
        
      </trans-unit>
      <trans-unit id="tsmiOpenFolder.Text">
        <source>Show in folder</source>
        <target>在文件夹显示</target>
        
      </trans-unit>
      <trans-unit id="tsmiRemoveFromList.Text">
        <source>Remove project from the list</source>
        <target>从列表中移除项目</target>
        
      </trans-unit>
      <trans-unit id="tsmiRemoveMissingReposFromList.Text">
        <source>Remove missing projects from the list</source>
        <target>在列表移除已丢失的项目</target>
        
      </trans-unit>
    </body>
  </file>
  <file datatype="plaintext" original="ViewPullRequestsForm" source-language="en" target-language="zh-Hant">
    <body>
      <trans-unit id="$this.Text">
        <source>View Pull Requests</source>
        <target>檢視拉取請求</target>
        
      </trans-unit>
      <trans-unit id="_addAndFetchBtn.Text">
        <source>Add remote and fetch</source>
        <target>加入遠端並fetch</target>
        
      </trans-unit>
      <trans-unit id="_chooseRepo.Text">
        <source>Choose repository:</source>
        <target>選擇版本庫:</target>
        
      </trans-unit>
      <trans-unit id="_closePullRequestBtn.Text">
        <source>Close pull request</source>
        <target>關閉拉取請求</target>
        
      </trans-unit>
      <trans-unit id="_fetchBtn.Text">
        <source>Fetch to pr/ branch</source>
        <target>擷取與評估</target>
        
      </trans-unit>
      <trans-unit id="_postComment.Text">
        <source>Post comment</source>
        <target>發表意見</target>
        
      </trans-unit>
      <trans-unit id="_refreshCommentsBtn.Text">
        <source>Refresh</source>
        <target>重新整理</target>
        
      </trans-unit>
      <trans-unit id="_strCouldNotAddRemote.Text">
        <source>Could not add remote with name {0} and URL {1}</source>
        <target>無法加入叫{0}的遠端(URL {1})</target>
        
      </trans-unit>
      <trans-unit id="_strCouldNotLoadDiscussion.Text">
        <source>Could not load discussion!</source>
        <target>無法載入討論</target>
        
      </trans-unit>
      <trans-unit id="_strFailedToClosePullRequest.Text">
        <source>Failed to close pull request!</source>
        <target>無法關閉拉取請求</target>
        
      </trans-unit>
      <trans-unit id="_strFailedToFetchPullData.Text">
        <source>Failed to fetch pull data!</source>
        <target>無法擷取拉取日期</target>
        
      </trans-unit>
      <trans-unit id="_strFailedToLoadDiffData.Text">
        <source>Failed to load diff data!</source>
        <target>無法載入差異資料</target>
        
      </trans-unit>
      <trans-unit id="_strFailedToLoadDiscussionItem.Text">
        <source>Failed to post discussion item!</source>
        <target>無法發表討論項目</target>
        
      </trans-unit>
      <trans-unit id="_strLoading.Text">
        <source> : LOADING : </source>
        <target>:載入:</target>
        
      </trans-unit>
      <trans-unit id="_strRemoteAlreadyExist.Text">
        <source>ERROR: Remote with name {0} already exists but it points to a different repository!
Details: Is {1} expected {2}</source>
        <target>错误：名为 {0} 的远程已经存在，但他们似乎指向不同的仓库！
详细信息：Is {1} expected {2}</target>
        
      </trans-unit>
      <trans-unit id="_strRemoteIgnore.Text">
        <source>Remote ignored</source>
        <target>忽略远端</target>
        
      </trans-unit>
      <trans-unit id="_strUnableUnderstandPatch.Text">
        <source>Error: Unable to understand patch</source>
        <target>錯誤: 無法解讀patch</target>
        
      </trans-unit>
      <trans-unit id="columnHeaderBranch.Text">
        <source>Will be fetched to branch</source>
        <target>将被拉取到分支</target>
        
      </trans-unit>
      <trans-unit id="columnHeaderBy.Text">
        <source>By</source>
        <target>由</target>
        
      </trans-unit>
      <trans-unit id="columnHeaderCreated.Text">
        <source>Created</source>
        <target>建立</target>
        
      </trans-unit>
      <trans-unit id="columnHeaderHeading.Text">
        <source>Heading</source>
        <target>Heading</target>
        
      </trans-unit>
      <trans-unit id="tabPage1.Text">
        <source>Diffs</source>
        <target>差别</target>
        
      </trans-unit>
      <trans-unit id="tabPage2.Text">
        <source>Comments</source>
        <target>評論</target>
        
      </trans-unit>
    </body>
  </file>
</xliff><|MERGE_RESOLUTION|>--- conflicted
+++ resolved
@@ -2723,15 +2723,9 @@
         <target>深度限制</target>
         
       </trans-unit>
-<<<<<<< HEAD
-      <trans-unit id="ToolStripFilters.Text">
-        <source>Filters</source>
-        <target>篩選</target>
-=======
       <trans-unit id="descriptionLbl.Text">
         <source>Description:</source>
         <target>描述:</target>
->>>>>>> b280bed4
         
       </trans-unit>
       <trans-unit id="forkBtn.Text">
