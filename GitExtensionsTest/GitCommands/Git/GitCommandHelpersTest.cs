--- conflicted
+++ resolved
@@ -213,7 +213,6 @@
             Assert.AreEqual("\"" + inUrl + "\"", outUrl);
         }
 
-<<<<<<< HEAD
         [TestMethod]
         public void ShouldExtractOldVersionOfDetachedHeadOutput()
         {
@@ -229,7 +228,7 @@
             Assert.True(GitModule.TryParseDetachedHead("(HEAD detached at c299582)", out sha1));
             Assert.AreEqual("c299582", sha1);
         }
-=======
+
 		[TestMethod]
 		public void GetSubmoduleNamesFromDiffTest()
 		{
@@ -260,6 +259,5 @@
 			Assert.AreEqual(status.OldName, fileName);
 
 		}
->>>>>>> ccd0f8dc
     }
 }