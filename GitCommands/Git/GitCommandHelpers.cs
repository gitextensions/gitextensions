﻿using System;
using System.Collections.Generic;
using System.ComponentModel;
using System.Diagnostics;
using System.IO;
using System.Linq;
using System.Runtime.InteropServices;
using System.Security.Permissions;
using System.Text;
using System.Text.RegularExpressions;
using GitCommands.Config;
using GitCommands.Git;
using JetBrains.Annotations;

namespace GitCommands
{
    public enum UntrackedFilesMode
    {
        /// <summary>
        /// Default value.
        /// </summary>
        Default = 1,
        /// <summary>
        /// Show no untracked files.
        /// </summary>
        No = 2,
        /// <summary>
        /// Shows untracked files and directories.
        /// </summary>
        Normal = 3,
        /// <summary>
        /// Also shows individual files in untracked directories.
        /// </summary>
        All = 4
    }

    public enum IgnoreSubmodulesMode
    {
        Default = 1,
        None = 2,
        Untracked = 3,
        Dirty = 4,
        All = 5
    }

    public static class GitCommandHelpers
    {
        public static void SetEnvironmentVariable()
        {
            SetEnvironmentVariable(false);
        }

        public static void SetEnvironmentVariable(bool reload)
        {
            string path = Environment.GetEnvironmentVariable("PATH", EnvironmentVariableTarget.Process);
            if (!string.IsNullOrEmpty(Settings.GitBinDir) && !path.Contains(Settings.GitBinDir))
                Environment.SetEnvironmentVariable("PATH", string.Concat(path, ";", Settings.GitBinDir), EnvironmentVariableTarget.Process);

            if (!string.IsNullOrEmpty(Settings.CustomHomeDir))
            {
                Environment.SetEnvironmentVariable(
                    "HOME",
                    Settings.CustomHomeDir);
                return;
            }

            if (Settings.UserProfileHomeDir)
            {
                Environment.SetEnvironmentVariable(
                    "HOME",
                    Environment.GetEnvironmentVariable("USERPROFILE"));
                return;
            }

            if (reload)
            {
                Environment.SetEnvironmentVariable(
                    "HOME",
                    UserHomeDir);
            }

            //Default!
            Environment.SetEnvironmentVariable("HOME", GetDefaultHomeDir());
            //to prevent from leaking processes see issue #1092 for details
            Environment.SetEnvironmentVariable("TERM", "msys");
        }

        public static string GetHomeDir()
        {
            return Environment.GetEnvironmentVariable("HOME") ?? "";
        }

        public static string GetDefaultHomeDir()
        {
            if (!string.IsNullOrEmpty(UserHomeDir))
                return UserHomeDir;

            if (Settings.RunningOnWindows())
            {
                return WindowsDefaultHomeDir;
            }
            return Environment.GetFolderPath(Environment.SpecialFolder.Personal);
        }

        private static string WindowsDefaultHomeDir
        {
            get
            {
                if (!string.IsNullOrEmpty(Environment.GetEnvironmentVariable("HOMEDRIVE")))
                {
                    string homePath = Environment.GetEnvironmentVariable("HOMEDRIVE");
                    homePath += Environment.GetEnvironmentVariable("HOMEPATH");
                    return homePath;
                }
                return Environment.GetEnvironmentVariable("USERPROFILE");
            }
        }

        public static string FixPath(string path)
        {
            path = path.Trim();
            return path.Replace('\\', '/');
        }

        internal static ProcessStartInfo CreateProcessStartInfo([CanBeNull] Encoding outputEncoding)
        {
            if (outputEncoding == null)
                outputEncoding = GitModule.SystemEncoding;

            return new ProcessStartInfo
                       {
                           UseShellExecute = false,
                           ErrorDialog = false,
                           RedirectStandardOutput = true,
                           RedirectStandardInput = true,
                           RedirectStandardError = true,
                           StandardOutputEncoding = outputEncoding,
                           StandardErrorEncoding = outputEncoding
                       };
        }

        internal static bool UseSsh(string arguments)
        {
            var x = !Plink() && GetArgumentsRequiresSsh(arguments);
            return x || arguments.Contains("plink");
        }

        private static bool GetArgumentsRequiresSsh(string arguments)
        {
            return (arguments.Contains("@") && arguments.Contains("://")) ||
                   (arguments.Contains("@") && arguments.Contains(":")) ||
                   (arguments.Contains("ssh://")) ||
                   (arguments.Contains("http://")) ||
                   (arguments.Contains("git://")) ||
                   (arguments.Contains("push")) ||
                   (arguments.Contains("remote")) ||
                   (arguments.Contains("fetch")) ||
                   (arguments.Contains("pull"));
        }

        internal static int CreateAndStartProcess(string arguments, string cmd, string workDir, out byte[] stdOutput, out byte[] stdError, byte[] stdInput)
        {
            if (string.IsNullOrEmpty(cmd))
            {
                stdOutput = stdError = null;
                return -1;
            }

            string quotedCmd = cmd;
            if (quotedCmd.IndexOf(' ') != -1)
                quotedCmd = quotedCmd.Quote();
            Settings.GitLog.Log(quotedCmd + " " + arguments);
            //process used to execute external commands

            //data is read from base stream, so encoding doesn't matter
            var startInfo = CreateProcessStartInfo(Encoding.Default);
            startInfo.CreateNoWindow = true;
            startInfo.FileName = cmd;
            startInfo.Arguments = arguments;
            startInfo.WorkingDirectory = workDir;
            startInfo.LoadUserProfile = true;

            using (var process = Process.Start(startInfo))
            {
                if (stdInput != null && stdInput.Length > 0)
                {
                    process.StandardInput.BaseStream.Write(stdInput, 0, stdInput.Length);
                    process.StandardInput.Close();
                }

                SynchronizedProcessReader.ReadBytes(process, out stdOutput, out stdError);

                process.WaitForExit();

                startInfo = null;
                return process.ExitCode;
            }
        }

        internal static int CreateAndStartProcess(string arguments, string cmd, string workDir, out string stdOutput, out string stdError, string stdInput)
        {
            if (string.IsNullOrEmpty(cmd))
            {
                stdOutput = stdError = "";
                return -1;
            }

            string quotedCmd = cmd;
            if (quotedCmd.IndexOf(' ') != -1)
                quotedCmd = quotedCmd.Quote();
            Settings.GitLog.Log(quotedCmd + " " + arguments);
            //process used to execute external commands

            var startInfo = CreateProcessStartInfo(null);
            startInfo.CreateNoWindow = true;
            startInfo.FileName = cmd;
            startInfo.Arguments = arguments;
            startInfo.WorkingDirectory = workDir;
            startInfo.LoadUserProfile = true;

            using (var process = Process.Start(startInfo))
            {
                if (!string.IsNullOrEmpty(stdInput))
                {
                    process.StandardInput.Write(stdInput);
                    process.StandardInput.Close();
                }

                SynchronizedProcessReader.Read(process, out stdOutput, out stdError);

                process.WaitForExit();
                return process.ExitCode;
            }
        }

        internal static IEnumerable<string> CreateAndStartProcessAsync(string arguments, string cmd, string workDir, string stdInput, Encoding encoding)
        {
            if (string.IsNullOrEmpty(cmd))
                yield break;

            string quotedCmd = cmd;
            if (quotedCmd.IndexOf(' ') != -1)
                quotedCmd = quotedCmd.Quote();
            Settings.GitLog.Log(quotedCmd + " " + arguments);

            //process used to execute external commands
            using (var process = new Process { StartInfo = CreateProcessStartInfo(null) })
            {
                process.StartInfo.CreateNoWindow = true;
                process.StartInfo.FileName = cmd;
                process.StartInfo.Arguments = arguments;
                process.StartInfo.WorkingDirectory = workDir;
                process.StartInfo.WindowStyle = ProcessWindowStyle.Normal;
                process.StartInfo.LoadUserProfile = true;
                process.StartInfo.StandardOutputEncoding = encoding;
                process.StartInfo.StandardErrorEncoding = encoding;
                process.Start();

                string line = null;
                do
                {
                    line = process.StandardOutput.ReadLine();
                    if (line != null)
                        yield return line;
                } while (line != null);

                do
                {
                    line = process.StandardError.ReadLine();
                    if (line != null)
                        yield return line;
                } while (line != null);

                process.WaitForExit();
            }
        }

        [PermissionSetAttribute(SecurityAction.Demand, Name = "FullTrust")]
        public static string RunCmd(string cmd, string arguments)
        {
            try
            {
                SetEnvironmentVariable();

                arguments = arguments.Replace("$QUOTE$", "\\\"");

                string output, error;
                CreateAndStartProcess(arguments, cmd, "", out output, out error, null);

                if (!string.IsNullOrEmpty(error))
                {
                    output += Environment.NewLine + error;
                }
                return output;
            }
            catch (Win32Exception)
            {
                return string.Empty;
            }
        }

        private static GitVersion _versionInUse;
        private static readonly string UserHomeDir = Environment.GetEnvironmentVariable("HOME", EnvironmentVariableTarget.User);

        public static GitVersion VersionInUse
        {
            get
            {
                if (_versionInUse == null || _versionInUse.IsUnknown)
                {
                    var result = RunCmd(Settings.GitCommand, "--version");
                    _versionInUse = new GitVersion(result);
                }

                return _versionInUse;
            }
        }

        public static string CherryPickCmd(string cherry, bool commit, string arguments)
        {
            string CherryPickCmd = commit ? "cherry-pick" : "cherry-pick --no-commit";
            return CherryPickCmd + " " + arguments + " \"" + cherry + "\"";
        }

        public static string GetFullBranchName(string branch)
        {
            if (branch.StartsWith("refs/"))
                return branch;
            return "refs/heads/" + branch;
        }

        public static string DeleteBranchCmd(string branchName, bool force, bool remoteBranch)
        {
            StringBuilder cmd = new StringBuilder("branch");
            if (force)
                cmd.Append(" -D");
            else
                cmd.Append(" -d");

            if (remoteBranch)
                cmd.Append(" -r");

            cmd.Append(" \"");
            cmd.Append(branchName);
            cmd.Append("\"");

            return cmd.ToString();
        }

        public static string DeleteTagCmd(string tagName)
        {
            return "tag -d \"" + tagName + "\"";
        }

        public static string SubmoduleUpdateCmd(string name)
        {
            if (string.IsNullOrEmpty(name))
                return "submodule update --init --recursive";

            return "submodule update --init --recursive \"" + name.Trim() + "\"";
        }

        public static string SubmoduleSyncCmd(string name)
        {
            if (string.IsNullOrEmpty(name))
                return "submodule sync";

            return "submodule sync \"" + name.Trim() + "\"";
        }

        public static string AddSubmoduleCmd(string remotePath, string localPath, string branch, bool force)
        {
            remotePath = FixPath(remotePath);
            localPath = FixPath(localPath);

            if (!string.IsNullOrEmpty(branch))
                branch = " -b \"" + branch.Trim() + "\"";

            var forceCmd = force ? " -f" : string.Empty;

            return "submodule add" + forceCmd + branch + " \"" + remotePath.Trim() + "\" \"" + localPath.Trim() + "\"";
        }

        public static GitSubmodule CreateGitSubmodule(GitModule aModule, string submodule)
        {
            var gitSubmodule =
                new GitSubmodule(aModule)
                    {
                        Initialized = submodule[0] != '-',
                        UpToDate = submodule[0] != '+',
                        CurrentCommitGuid = submodule.Substring(1, 40).Trim()
                    };

            var name = submodule.Substring(42).Trim();
            if (name.Contains("("))
            {
                gitSubmodule.Name = name.Substring(0, name.IndexOf("("));
                gitSubmodule.Branch = name.Substring(name.IndexOf("(")).Trim(new[] { '(', ')', ' ' });
            }
            else
                gitSubmodule.Name = name;
            return gitSubmodule;
        }

        public static string RevertCmd(string commit, bool autoCommit, int parentIndex)
        {
            var cmd = new StringBuilder("revert ");
            if (!autoCommit)
            {
                cmd.Append("--no-commit ");
            }

            if (parentIndex > 0)
            {
                cmd.AppendFormat("-m {0} ", parentIndex);
            }

            cmd.Append(commit);

            return cmd.ToString();
        }

        public static string ResetSoftCmd(string commit)
        {
            return "reset --soft \"" + commit + "\"";
        }

        public static string ResetMixedCmd(string commit)
        {
            return "reset --mixed \"" + commit + "\"";
        }

        public static string ResetHardCmd(string commit)
        {
            return "reset --hard \"" + commit + "\"";
        }

        public static string CloneCmd(string fromPath, string toPath)
        {
            return CloneCmd(fromPath, toPath, false, false, string.Empty, null);
        }

        public static string CloneCmd(string fromPath, string toPath, bool central, bool initSubmodules, string branch, int? depth)
        {
            var from = FixPath(fromPath);
            var to = FixPath(toPath);
            var options = new List<string> { "-v" };
            if (central)
                options.Add("--bare");
            if (initSubmodules)
                options.Add("--recurse-submodules");
            if (depth.HasValue)
                options.Add("--depth " + depth.ToString());
            if (VersionInUse.CloneCanAskForProgress)
                options.Add("--progress");
            if (!string.IsNullOrEmpty(branch))
                options.Add("--branch " + branch);
            options.Add(string.Format("\"{0}\"", from.Trim()));
            options.Add(string.Format("\"{0}\"", to.Trim()));

            return "clone " + string.Join(" ", options.ToArray());
        }

        public static string CheckoutCmd(string branchOrRevisionName, LocalChangesAction changesAction)
        {
            string args = "";
            switch (changesAction)
            {
                case LocalChangesAction.Merge:
                    args = " --merge";
                    break;
                case LocalChangesAction.Reset:
                    args = " --force";
                    break;
            }
            return string.Format("checkout{0} \"{1}\"", args, branchOrRevisionName);
        }

        /// <summary>Create a new orphan branch from <paramref name="startPoint"/> and switch to it.</summary>
        public static string CreateOrphanCmd(string newBranchName, string startPoint = null)
        {
            return string.Format("checkout --orphan {0} {1}", newBranchName, startPoint);
        }

        /// <summary>Remove files from the working tree and from the index. <remarks>git rm</remarks></summary>
        /// <param name="force">Override the up-to-date check.</param>
        /// <param name="isRecursive">Allow recursive removal when a leading directory name is given.</param>
        /// <param name="files">Files to remove. Fileglobs can be given to remove matching files.</param>
        public static string RemoveCmd(bool force = true, bool isRecursive = true, params string[] files)
        {
            string file = files.Any()
                              ? string.Join(" ", files)
                              : ".";

            return string.Format("rm {0} {1} {2}",
                force ? "--force" : string.Empty,
                isRecursive ? "-r" : string.Empty,
                file
            );
        }

        public static string BranchCmd(string branchName, string revision, bool checkout)
        {
            if (checkout)
                return string.Format("checkout -b \"{0}\" \"{1}\"", branchName.Trim(), revision);
            return string.Format("branch \"{0}\" \"{1}\"", branchName.Trim(), revision);
        }

        public static string MergedBranches()
        {
            return "branch --merged";
        }

        public static void UnsetSsh()
        {
            Environment.SetEnvironmentVariable("GIT_SSH", "", EnvironmentVariableTarget.Process);
        }

        public static void SetSsh(string path)
        {
            if (!string.IsNullOrEmpty(path))
                Environment.SetEnvironmentVariable("GIT_SSH", path, EnvironmentVariableTarget.Process);
        }

        public static bool Plink()
        {
            var sshString = GetSsh();

            return sshString.EndsWith("plink.exe", StringComparison.CurrentCultureIgnoreCase);
        }

        public static string GetSsh()
        {
            var ssh = Environment.GetEnvironmentVariable("GIT_SSH", EnvironmentVariableTarget.Process);

            return ssh ?? "";
        }

        public static string PushCmd(string path, string branch, bool all)
        {
            return PushCmd(path, null, branch, all, false, true, 0);
        }

        public static string PushCmd(string path, string fromBranch, string toBranch,
            bool all, bool force, bool track, int recursiveSubmodules)
        {
            path = FixPath(path);

            fromBranch = GetFullBranchName(fromBranch);
            // This method is for pushing to remote branches, so fully qualify the
            // remote branch name with refs/heads/.
<<<<<<< HEAD
=======
            fromBranch = GetFullBranchName(fromBranch);
>>>>>>> fc9aea3b
            toBranch = GetFullBranchName(toBranch);

            if (string.IsNullOrEmpty(fromBranch) && !string.IsNullOrEmpty(toBranch))
                fromBranch = "HEAD";

            if (toBranch != null) toBranch = toBranch.Replace(" ", "");

            var sforce = "";
            if (force)
                sforce = "-f ";

            var strack = "";
            if (track)
                strack = "-u ";

            var srecursiveSubmodules = "";
            if (recursiveSubmodules == 1)
                srecursiveSubmodules = "--recurse-submodules=check ";
            if (recursiveSubmodules == 2)
                srecursiveSubmodules = "--recurse-submodules=on-demand ";

            var sprogressOption = "";
            if (GitCommandHelpers.VersionInUse.PushCanAskForProgress)
                sprogressOption = "--progress ";

            var options = String.Concat(sforce, strack, srecursiveSubmodules, sprogressOption);
            if (all)
                return string.Format("push {0}--all \"{1}\"", options, path.Trim());

            if (!string.IsNullOrEmpty(toBranch) && !string.IsNullOrEmpty(fromBranch))
                return string.Format("push {0}\"{1}\" {2}:{3}", options, path.Trim(), fromBranch, toBranch);

            return string.Format("push {0}\"{1}\" {2}", options, path.Trim(), fromBranch);
        }

        public static string PushMultipleCmd(string path, IEnumerable<GitPushAction> pushActions)
        {
            path = FixPath(path);

            var sprogressOption = "";
            if (GitCommandHelpers.VersionInUse.PushCanAskForProgress)
                sprogressOption = "--progress ";

            string cmd = string.Format("push {0} \"{1}\"", sprogressOption, path.Trim());

            foreach (GitPushAction action in pushActions)
                cmd += " " + action.Format();

            return cmd;
        }

        public static string PushTagCmd(string path, string tag, bool all)
        {
            return PushTagCmd(path, tag, all, false);
        }

        public static string PushTagCmd(string path, string tag, bool all, bool force)
        {
            path = FixPath(path);

            tag = tag.Replace(" ", "");

            var sforce = "";
            if (force)
                sforce = "-f ";

            var sprogressOption = "";
            if (GitCommandHelpers.VersionInUse.PushCanAskForProgress)
                sprogressOption = "--progress ";

            var options = String.Concat(sforce, sprogressOption);

            if (all)
                return "push " + options + "\"" + path.Trim() + "\" --tags";
            if (!string.IsNullOrEmpty(tag))
                return "push " + options + "\"" + path.Trim() + "\" tag " + tag;

            return "";
        }

        public static string StashSaveCmd(bool untracked)
        {
            var cmd = "stash save";
            if (untracked && VersionInUse.StashUntrackedFilesSupported)
                cmd += " -u";
            return cmd;
        }

        public static bool PathIsUrl(string path)
        {
            return path.Contains(Settings.PathSeparator.ToString()) || path.Contains(Settings.PathSeparatorWrong.ToString());
        }

        public static string ContinueRebaseCmd()
        {
            return "rebase --continue";
        }

        public static string SkipRebaseCmd()
        {
            return "rebase --skip";
        }

        public static string StartBisectCmd()
        {
            return "bisect start";
        }

        public static string ContinueBisectCmd(GitBisectOption bisectOption, params string[] revisions)
        {
            var bisectCommand = GetBisectCommand(bisectOption);
            if (revisions.Length == 0)
                return bisectCommand;
            return string.Format("{0} {1}", bisectCommand, string.Join(" ", revisions));
        }

        private static string GetBisectCommand(GitBisectOption bisectOption)
        {
            switch (bisectOption)
            {
                case GitBisectOption.Good:
                    return "bisect good";
                case GitBisectOption.Bad:
                    return "bisect bad";
                case GitBisectOption.Skip:
                    return "bisect skip";
                default:
                    throw new NotSupportedException(string.Format("Bisect option {0} is not supported", bisectOption));
            }
        }

        public static string StopBisectCmd()
        {
            return "bisect reset";
        }

        public static string RebaseCmd(string branch, bool interactive, bool preserveMerges, bool autosquash)
        {
            StringBuilder sb = new StringBuilder("rebase ");

            if (interactive)
            {
                sb.Append(" -i ");
                sb.Append(autosquash ? "--autosquash " : "--no-autosquash ");
            }

            if (preserveMerges)
            {
                sb.Append("--preserve-merges ");
            }


            sb.Append('"');
            sb.Append(branch);
            sb.Append('"');


            return sb.ToString();
        }


        public static string RebaseRangeCmd(string from, string branch, string onto, bool interactive, bool preserveMerges, bool autosquash)
        {
            StringBuilder sb = new StringBuilder("rebase ");

            if (interactive)
            {
                sb.Append(" -i ");
                sb.Append(autosquash ? "--autosquash " : "--no-autosquash ");
            }

            if (preserveMerges)
            {
                sb.Append("--preserve-merges ");
            }

            sb.Append('"')
              .Append(from)
              .Append("\" ");


            sb.Append('"')
              .Append(branch)
              .Append("\"");


            sb.Append(" --onto ")
              .Append(onto);

            return sb.ToString();
        }


        public static string AbortRebaseCmd()
        {
            return "rebase --abort";
        }

        public static string ResolvedCmd()
        {
            return "am --3way --resolved";
        }

        public static string SkipCmd()
        {
            return "am --3way --skip";
        }

        public static string AbortCmd()
        {
            return "am --3way --abort";
        }

        public static string PatchCmd(string patchFile)
        {
            if (IsDiffFile(patchFile))
                return "apply \"" + FixPath(patchFile) + "\"";
            else
                return "am --3way --signoff \"" + FixPath(patchFile) + "\"";
        }

        public static string PatchCmdIgnoreWhitespace(string patchFile)
        {
            if (IsDiffFile(patchFile))
                return "apply --ignore-whitespace \"" + FixPath(patchFile) + "\"";
            else
                return "am --3way --signoff --ignore-whitespace \"" + FixPath(patchFile) + "\"";
        }

        public static string PatchDirCmd()
        {
            return "am --3way --signoff";
        }

        public static string PatchDirCmdIgnoreWhitespace()
        {
            return PatchDirCmd() + " --ignore-whitespace";
        }

        public static string CleanUpCmd(bool dryrun, bool directories, bool nonignored, bool ignored)
        {
            var stringBuilder = new StringBuilder("clean");

            if (directories)
                stringBuilder.Append(" -d");
            if (!nonignored && !ignored)
                stringBuilder.Append(" -x");
            if (ignored)
                stringBuilder.Append(" -X");
            if (dryrun)
                stringBuilder.Append(" --dry-run");
            if (!dryrun)
                stringBuilder.Append(" -f");

            return stringBuilder.ToString();
        }

        public static ConfigFile GetGlobalConfig()
        {
            string configPath = Path.Combine(GetHomeDir(), ".config", "git", "config");
            if (File.Exists(configPath))
                return new ConfigFile(configPath, false);
            return new ConfigFile(Path.Combine(GetHomeDir(), ".gitconfig"), false);
        }

        public static string GetAllChangedFilesCmd(bool excludeIgnoredFiles, bool untrackedFiles)
        {
            return GetAllChangedFilesCmd(excludeIgnoredFiles, untrackedFiles ? UntrackedFilesMode.Default : UntrackedFilesMode.No);
        }

        public static string GetAllChangedFilesCmd(bool excludeIgnoredFiles, UntrackedFilesMode untrackedFiles)
        {
            return GetAllChangedFilesCmd(excludeIgnoredFiles, untrackedFiles, 0);
        }

        public static string GetAllChangedFilesCmd(bool excludeIgnoredFiles, UntrackedFilesMode untrackedFiles, IgnoreSubmodulesMode ignoreSubmodules)
        {
            if (!VersionInUse.SupportGitStatusPorcelain)
                throw new Exception("The version of git you are using is not supported for this action. Please upgrade to git 1.7.3 or newer.");

            StringBuilder stringBuilder = new StringBuilder("status --porcelain -z");

            switch (untrackedFiles)
            {
                case UntrackedFilesMode.Default:
                    stringBuilder.Append(" --untracked-files");
                    break;
                case UntrackedFilesMode.No:
                    stringBuilder.Append(" --untracked-files=no");
                    break;
                case UntrackedFilesMode.Normal:
                    stringBuilder.Append(" --untracked-files=normal");
                    break;
                case UntrackedFilesMode.All:
                    stringBuilder.Append(" --untracked-files=all");
                    break;
            }
            switch (ignoreSubmodules)
            {
                case IgnoreSubmodulesMode.Default:
                    stringBuilder.Append(" --ignore-submodules");
                    break;
                case IgnoreSubmodulesMode.None:
                    stringBuilder.Append(" --ignore-submodules=none");
                    break;
                case IgnoreSubmodulesMode.Untracked:
                    stringBuilder.Append(" --ignore-submodules=untracked");
                    break;
                case IgnoreSubmodulesMode.Dirty:
                    stringBuilder.Append(" --ignore-submodules=dirty");
                    break;
                case IgnoreSubmodulesMode.All:
                    stringBuilder.Append(" --ignore-submodules=all");
                    break;
            }
            if (!excludeIgnoredFiles)
                stringBuilder.Append(" --ignored");

            return stringBuilder.ToString();
        }

        public static GitSubmoduleStatus GetCurrentSubmoduleChanges(GitModule module, string fileName, string oldFileName, bool staged)
        {
            PatchApply.Patch patch = module.GetCurrentChanges(fileName, oldFileName, staged, "", module.FilesEncoding);
            string text = patch != null ? patch.Text : "";
            return GetSubmoduleStatus(text);
        }

        public static GitSubmoduleStatus GetCurrentSubmoduleChanges(GitModule module, string submodule)
        {
            return GetCurrentSubmoduleChanges(module, submodule, submodule, false);
        }

        public static GitSubmoduleStatus GetSubmoduleStatus(string text)
        {
            if (string.IsNullOrEmpty(text))
                return null;
            var status = new GitSubmoduleStatus();
            using (StringReader reader = new StringReader(text))
            {
                string line = reader.ReadLine();

                if (line != null)
                {
                    var match = Regex.Match(line, @"diff --git a/(\S+) b/(\S+)");
                    if (match != null && match.Groups.Count > 0)
                    {
                        status.Name = match.Groups[1].Value;
                        status.OldName = match.Groups[2].Value;
                    }
                }

                while ((line = reader.ReadLine()) != null)
                {
                    if (!line.Contains("Subproject"))
                        continue;

                    char c = line[0];
                    const string commit = "commit ";
                    string hash = "";
                    int pos = line.IndexOf(commit);
                    if (pos >= 0)
                        hash = line.Substring(pos + commit.Length);
                    bool bdirty = hash.EndsWith("-dirty");
                    hash = hash.Replace("-dirty", "");
                    if (c == '-')
                    {
                        status.OldCommit = hash;
                    }
                    else if (c == '+')
                    {
                        status.Commit = hash;
                        status.IsDirty = bdirty;
                    }
                }
            }
            return status;
        }

        public static List<GitItemStatus> GetAllChangedFilesFromString(GitModule module, string statusString)
        {
            return GetAllChangedFilesFromString(module, statusString, false);
        }

        /*
               source: C:\Program Files\msysgit\doc\git\html\git-status.html
        */
        public static List<GitItemStatus> GetAllChangedFilesFromString(GitModule module, string statusString, bool fromDiff /*old name and new name are switched.. %^&#^% */)
        {
            var diffFiles = new List<GitItemStatus>();

            if (string.IsNullOrEmpty(statusString))
                return diffFiles;

            /*The status string can show warnings. This is a text block at the start or at the beginning
              of the file status. Strip it. Example:
                warning: LF will be replaced by CRLF in CustomDictionary.xml.
                The file will have its original line endings in your working directory.
                warning: LF will be replaced by CRLF in FxCop.targets.
                The file will have its original line endings in your working directory.*/
            var nl = new char[] { '\n', '\r' };
            string trimmedStatus = statusString.Trim(nl);
            int lastNewLinePos = trimmedStatus.LastIndexOfAny(nl);
            if (lastNewLinePos > 0)
            {
                int ind = trimmedStatus.LastIndexOf('\0');
                if (ind < lastNewLinePos) //Warning at end
                {
                    lastNewLinePos = trimmedStatus.IndexOfAny(nl, ind >= 0 ? ind : 0);
                    trimmedStatus = trimmedStatus.Substring(0, lastNewLinePos).Trim(nl);
                }
                else                                              //Warning at beginning
                    trimmedStatus = trimmedStatus.Substring(lastNewLinePos).Trim(nl);
            }

            // Doesn't work with removed submodules
            IList<string> Submodules = module.GetSubmodulesLocalPathes();

            //Split all files on '\0' (WE NEED ALL COMMANDS TO BE RUN WITH -z! THIS IS ALSO IMPORTANT FOR ENCODING ISSUES!)
            var files = trimmedStatus.Split(new char[] { '\0' }, StringSplitOptions.RemoveEmptyEntries);
            for (int n = 0; n < files.Length; n++)
            {
                if (string.IsNullOrEmpty(files[n]))
                    continue;

                int splitIndex = files[n].IndexOfAny(new char[] { '\0', '\t', ' ' }, 1);

                string status = string.Empty;
                string fileName = string.Empty;

                if (splitIndex < 0)
                {
                    status = files[n];
                    fileName = files[n + 1];
                    n++;
                }
                else
                {
                    status = files[n].Substring(0, splitIndex);
                    fileName = files[n].Substring(splitIndex);
                }

                char x = status[0];
                char y = status.Length > 1 ? status[1] : ' ';

                if (x != '?' && x != '!' && x != ' ')
                {
                    GitItemStatus gitItemStatusX = null;
                    if (x == 'R' || x == 'C') // Find renamed files...
                    {
                        string nextfile = n + 1 < files.Length ? files[n + 1] : "";
                        gitItemStatusX = GitItemStatusFromCopyRename(fromDiff, nextfile, fileName, x, status);
                        n++;
                    }
                    else
                        gitItemStatusX = GitItemStatusFromStatusCharacter(fileName, x);

                    gitItemStatusX.IsStaged = true;
                    if (Submodules.Contains(gitItemStatusX.Name))
                        gitItemStatusX.IsSubmodule = true;
                    diffFiles.Add(gitItemStatusX);
                }

                if (fromDiff || y == ' ')
                    continue;
                GitItemStatus gitItemStatusY = null;
                if (y == 'R' || y == 'C') // Find renamed files...
                {
                    string nextfile = n + 1 < files.Length ? files[n + 1] : "";
                    gitItemStatusY = GitItemStatusFromCopyRename(false, nextfile, fileName, y, status);
                    n++;
                }
                else
                    gitItemStatusY = GitItemStatusFromStatusCharacter(fileName, y);
                gitItemStatusY.IsStaged = false;
                if (Submodules.Contains(gitItemStatusY.Name))
                    gitItemStatusY.IsSubmodule = true;
                diffFiles.Add(gitItemStatusY);
            }

            return diffFiles;
        }

        private static GitItemStatus GitItemStatusFromCopyRename(bool fromDiff, string nextfile, string fileName, char x, string status)
        {
            var gitItemStatus = new GitItemStatus();
            //Find renamed files...
            if (fromDiff)
            {
                gitItemStatus.OldName = fileName.Trim();
                gitItemStatus.Name = nextfile.Trim();
            }
            else
            {
                gitItemStatus.Name = fileName.Trim();
                gitItemStatus.OldName = nextfile.Trim();
            }
            gitItemStatus.IsNew = false;
            gitItemStatus.IsChanged = false;
            gitItemStatus.IsDeleted = false;
            if (x == 'R')
                gitItemStatus.IsRenamed = true;
            else
                gitItemStatus.IsCopied = true;
            gitItemStatus.IsTracked = true;
            if (status.Length > 2)
                gitItemStatus.RenameCopyPercentage = status.Substring(1);
            return gitItemStatus;
        }

        private static GitItemStatus GitItemStatusFromStatusCharacter(string fileName, char x)
        {
            var gitItemStatus = new GitItemStatus();
            gitItemStatus.Name = fileName.Trim();
            gitItemStatus.IsNew = x == 'A' || x == '?' || x == '!';
            gitItemStatus.IsChanged = x == 'M';
            gitItemStatus.IsDeleted = x == 'D';
            gitItemStatus.IsRenamed = false;
            gitItemStatus.IsTracked = x != '?' && x != '!' && x != ' ' || !gitItemStatus.IsNew;
            gitItemStatus.IsConflict = x == 'U';
            return gitItemStatus;
        }

        public static string GetSubmoduleText(GitModule superproject, string name, string hash)
        {
            StringBuilder sb = new StringBuilder();
            sb.AppendLine("Submodule " + name);
            sb.AppendLine();
            GitModule module = superproject.GetSubmodule(name);
            if (module.IsValidGitWorkingDir())
            {
                string error = "";
                CommitData data = CommitData.GetCommitData(module, hash, ref error);
                if (data == null)
                {
                    sb.AppendLine("Commit hash:\t" + hash);
                    return sb.ToString();
                }

                string header = data.GetHeaderPlain();
                string body = "\n" + data.Body.Trim();
                sb.AppendLine(header);
                sb.Append(body);
            }
            else
                sb.AppendLine("Commit hash:\t" + hash);
            return sb.ToString();
        }

        public static string ProcessSubmodulePatch(GitModule module, PatchApply.Patch patch)
        {
            string text = patch != null ? patch.Text : null;
            var status = GetSubmoduleStatus(text);
            return ProcessSubmoduleStatus(module, status);
        }

        public static string ProcessSubmoduleStatus(GitModule module, GitSubmoduleStatus status)
        {
            GitModule gitmodule = module.GetSubmodule(status.Name);
            StringBuilder sb = new StringBuilder();
            sb.AppendLine("Submodule " + status.Name + " Change");

            sb.AppendLine();
            sb.AppendLine("From:\t" + (status.OldCommit ?? "null"));
            CommitData oldCommitData = null;
            if (gitmodule.IsValidGitWorkingDir())
            {
                string error = "";
                if (status.OldCommit != null)
                    oldCommitData = CommitData.GetCommitData(gitmodule, status.OldCommit, ref error);
                if (oldCommitData != null)
                {
                    sb.AppendLine("\t\t\t\t\t" + GetRelativeDateString(DateTime.UtcNow, oldCommitData.CommitDate.UtcDateTime) + oldCommitData.CommitDate.LocalDateTime.ToString(" (ddd MMM dd HH':'mm':'ss yyyy)"));
                    var delim = new char[] { '\n', '\r' };
                    var lines = oldCommitData.Body.Trim(delim).Split(new string[] { "\r\n" }, 0);
                    foreach (var curline in lines)
                        sb.AppendLine("\t\t" + curline);
                }
            }
            else
                sb.AppendLine();

            sb.AppendLine();
            string dirty = !status.IsDirty ? "" : " (dirty)";
            sb.AppendLine("To:\t\t" + (status.Commit ?? "null") + dirty);
            CommitData commitData = null;
            if (gitmodule.IsValidGitWorkingDir())
            {
                string error = "";
                if (status.Commit != null)
                    commitData = CommitData.GetCommitData(gitmodule, status.Commit, ref error);
                if (commitData != null)
                {
                    sb.AppendLine("\t\t\t\t\t" + GetRelativeDateString(DateTime.UtcNow, commitData.CommitDate.UtcDateTime) + commitData.CommitDate.LocalDateTime.ToString(" (ddd MMM dd HH':'mm':'ss yyyy)"));
                    var delim = new char[] { '\n', '\r' };
                    var lines = commitData.Body.Trim(delim).Split(new string[] { "\r\n" }, 0);
                    foreach (var curline in lines)
                        sb.AppendLine("\t\t" + curline);
                }
            }
            else
                sb.AppendLine();

            sb.AppendLine();
            var submoduleStatus = gitmodule.CheckSubmoduleStatus(status.Commit, status.OldCommit, commitData, oldCommitData);
            sb.Append("Type: ");
            switch (submoduleStatus)
            {
                case SubmoduleStatus.NewSubmodule:
                    sb.AppendLine("New submodule");
                    break;
                case SubmoduleStatus.FastForward:
                    sb.AppendLine("Fast Forward");
                    break;
                case SubmoduleStatus.Rewind:
                    sb.AppendLine("Rewind");
                    break;
                case SubmoduleStatus.NewerTime:
                    sb.AppendLine("Newer commit time");
                    break;
                case SubmoduleStatus.OlderTime:
                    sb.AppendLine("Older commit time");
                    break;
                case SubmoduleStatus.SameTime:
                    sb.AppendLine("Same commit time");
                    break;
                default:
                    sb.AppendLine("Unknown");
                    break;
            }

            if (status.Commit != null && status.OldCommit != null)
            {
                if (status.IsDirty)
                {
                    string statusText = gitmodule.GetStatusText(false);
                    if (!String.IsNullOrEmpty(statusText))
                    {
                        sb.AppendLine("\nStatus:");
                        sb.Append(statusText);
                    }
                }

                string diffs = gitmodule.GetDiffFilesText(status.OldCommit, status.Commit);
                if (!String.IsNullOrEmpty(diffs))
                {
                    sb.AppendLine("\nDifferences:");
                    sb.Append(diffs);
                }
            }

            return sb.ToString();
        }

        public static string GetRemoteName(string completeName, IEnumerable<string> remotes)
        {
            string trimmedName = completeName.StartsWith("refs/remotes/") ? completeName.Substring(13) : completeName;

            foreach (string remote in remotes)
            {
                if (trimmedName.StartsWith(string.Concat(remote, "/")))
                    return remote;
            }

            return string.Empty;
        }

        public static string MergeBranchCmd(string branch, bool allowFastForward, bool squash, bool noCommit, string strategy)
        {
            StringBuilder command = new StringBuilder("merge");

            if (!allowFastForward)
                command.Append(" --no-ff");
            if (!string.IsNullOrEmpty(strategy))
            {
                command.Append(" --strategy=");
                command.Append(strategy);
            }
            if (squash)
                command.Append(" --squash");
            if (noCommit)
                command.Append(" --no-commit");

            command.Append(" ");
            command.Append(branch);
            return command.ToString();
        }

        public static string GetFileExtension(string fileName)
        {
            if (fileName.Contains(".") && fileName.LastIndexOf(".") < fileName.Length)
                return fileName.Substring(fileName.LastIndexOf('.') + 1);

            return null;
        }

        private static DateTime RoundDateTime(DateTime dateTime)
        {
            return new DateTime(dateTime.Year, dateTime.Month, dateTime.Day, dateTime.Hour, dateTime.Minute, dateTime.Second);
        }

        /// <summary>
        /// Takes a date/time which and determines a friendly string for time from now to be displayed for the relative time from the date.
        /// It is important to note that times are compared using the current timezone, so the date that is passed in should be converted
        /// to the local timezone before passing it in.
        /// </summary>
        /// <param name="originDate">Current date.</param>
        /// <param name="previousDate">The date to get relative time string for.</param>
        /// <returns>The human readable string for relative date.</returns>
        /// <see cref="http://stackoverflow.com/questions/11/how-do-i-calculate-relative-time"/>
        public static string GetRelativeDateString(DateTime originDate, DateTime previousDate, bool displayWeeks)
        {
            var ts = new TimeSpan(RoundDateTime(originDate).Ticks - RoundDateTime(previousDate).Ticks);
            double delta = Math.Abs(ts.TotalSeconds);

            if (delta < 60)
            {
                return Strings.GetNSecondsAgoText(ts.Seconds);
            }
            if (delta < 45 * 60)
            {
                return Strings.GetNMinutesAgoText(ts.Minutes);
            }
            if (delta < 24 * 60 * 60)
            {
                int hours = delta < 60 * 60 ? Math.Sign(ts.Minutes) * 1 : ts.Hours;
                return Strings.GetNHoursAgoText(hours);
            }
            // 30.417 = 365 days / 12 months - note that the if statement only bothers with 30 days for "1 month ago" because ts.Days is int
            if (delta < (displayWeeks ? 7 : 30) * 24 * 60 * 60)
            {
                return Strings.GetNDaysAgoText(ts.Days);
            }
            if (displayWeeks && delta < 30 * 24 * 60 * 60)
            {
                int weeks = Convert.ToInt32(ts.Days / 7.0);
                return Strings.GetNWeeksAgoText(weeks);
            }
            if (delta < 365 * 24 * 60 * 60)
            {
                int months = Convert.ToInt32(ts.Days / 30.0);
                return Strings.GetNMonthsAgoText(months);
            }
            int years = Convert.ToInt32(ts.Days / 365.0);
            return Strings.GetNYearsAgoText(years);
        }

        public static string GetRelativeDateString(DateTime originDate, DateTime previousDate)
        {
            return GetRelativeDateString(originDate, previousDate, true);
        }

        // look into patch file and try to figure out if it's a raw diff (i.e from git diff -p)
        // only looks at start, as all we want is to tell from automail format
        // returns false on any problem, never throws
        private static bool IsDiffFile(string path)
        {
            try
            {
                using (StreamReader sr = new StreamReader(path))
                {
                    return sr.ReadLine().StartsWith("diff ");
                }
            }
            catch (Exception)
            {
                return false;
            }
        }

#if !MONO
        [DllImport("kernel32.dll")]
        static extern bool SetConsoleCtrlHandler(IntPtr HandlerRoutine,
           bool Add);

        [DllImport("kernel32.dll", SetLastError = true)]
        static extern bool AttachConsole(int dwProcessId);

        [DllImport("kernel32.dll", SetLastError = true)]
        [return: MarshalAs(UnmanagedType.Bool)]
        static extern bool GenerateConsoleCtrlEvent(uint dwCtrlEvent,
           int dwProcessGroupId);
#endif

        public static void TerminateTree(this Process process)
        {
#if !MONO
            if (Settings.RunningOnWindows())
            {
                // Send Ctrl+C
                AttachConsole(process.Id);
                SetConsoleCtrlHandler(IntPtr.Zero, true);
                GenerateConsoleCtrlEvent(0, 0);
                if (!process.HasExited)
                    System.Threading.Thread.Sleep(500);
                if (!process.HasExited)
                    process.Kill();
            }
#else
            process.Kill();
#endif
        }
    }
}<|MERGE_RESOLUTION|>--- conflicted
+++ resolved
@@ -546,13 +546,9 @@
         {
             path = FixPath(path);
 
-            fromBranch = GetFullBranchName(fromBranch);
             // This method is for pushing to remote branches, so fully qualify the
             // remote branch name with refs/heads/.
-<<<<<<< HEAD
-=======
             fromBranch = GetFullBranchName(fromBranch);
->>>>>>> fc9aea3b
             toBranch = GetFullBranchName(toBranch);
 
             if (string.IsNullOrEmpty(fromBranch) && !string.IsNullOrEmpty(toBranch))
