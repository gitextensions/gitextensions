﻿using System;
using System.Collections.Generic;
using System.ComponentModel;
using System.Diagnostics;
using System.Globalization;
using System.IO;
using System.Linq;
using System.Net.Mail;
using System.Security.Permissions;
using System.Text;
using System.Text.RegularExpressions;
using System.Threading.Tasks;
using System.Windows.Forms;
using GitCommands.Config;
using GitCommands.Git;
using GitUIPluginInterfaces;
using JetBrains.Annotations;
using PatchApply;

namespace GitCommands
{
    public delegate void GitModuleChangedEventHandler(GitModule module);

    public enum SubmoduleStatus
    {
        Unknown,
        NewSubmodule,
        FastForward,
        Rewind,
        NewerTime,
        OlderTime,
        SameTime
    }

    /// <summary>Provides manipulation with git module. 
    /// <remarks>Several instances may be created for submodules.</remarks></summary>
    [DebuggerDisplay("GitModule ( {_workingdir} )")]
    public sealed class GitModule : IGitModule
    {
        /// <summary>'/' : ref path separator</summary>
        public const char RefSeparator = '/';
        /// <summary>"/" : ref path separator</summary>
        public static readonly string RefSep = RefSeparator.ToString(CultureInfo.InvariantCulture);

        /// <summary>'\n' : new-line separator</summary>
        const char LineSeparator = '\n';
        /// <summary>"*" indicates the current branch</summary>
        public static char ActiveBranchIndicator = '*';
        /// <summary>"*" indicates the current branch</summary>
        public static string ActiveBranchIndicatorStr = ActiveBranchIndicator.ToString();

        private static readonly Regex DefaultHeadPattern = new Regex("refs/remotes/[^/]+/HEAD", RegexOptions.Compiled);

        public GitModule(string workingdir)
        {
            WorkingDir = workingdir;
        }

        private string _workingdir;

        public string WorkingDir
        {
            get
            {
                return _workingdir;
            }
            private set
            {
                _superprojectInit = false;
                _workingdir = PathUtil.EnsureTrailingPathSeparator(value);
            }
        }

        private bool _superprojectInit;
        private GitModule _superprojectModule;
        private string _submoduleName;
        private string _submodulePath;

        public string SubmoduleName
        {
            get
            {
                InitSuperproject();
                return _submoduleName;
            }
        }

        public string SubmodulePath
        {
            get
            {
                InitSuperproject();
                return _submodulePath;
            }
        }

        public GitModule SuperprojectModule
        {
            get
            {
                InitSuperproject();
                return _superprojectModule;
            }
        }

        private void InitSuperproject()
        {
            if (!_superprojectInit)
            {
                string superprojectDir = FindGitSuperprojectPath(out _submoduleName, out _submodulePath);
                _superprojectModule = superprojectDir == null ? null : new GitModule(superprojectDir);
                _superprojectInit = true;
            }
        }

        public GitModule FindTopProjectModule()
        {
            GitModule module = SuperprojectModule;
            if (module == null)
                return null;
            do
            {
                if (module.SuperprojectModule == null)
                    return module;
                module = module.SuperprojectModule;
            } while (module != null);
            return module;
        }

        //encoding for files paths
        private static Encoding _SystemEncoding;
        public static Encoding SystemEncoding
        {
            get
            {
                if (_SystemEncoding == null)
                {
                    //check whether GitExtensions works with standard msysgit or msysgit-unicode

                    // invoke a git command that returns an invalid argument in its response, and
                    // check if a unicode-only character is reported back. If so assume msysgit-unicode

                    // git config --get with a malformed key (no section) returns:
                    // "error: key does not contain a section: <key>"
                    const string controlStr = "ą"; // "a caudata"
                    string arguments = string.Format("config --get {0}", controlStr);

                    int exitCode;

                    String s = new GitModule("").RunGitCmd(arguments, out exitCode, null, Encoding.UTF8);
                    if (s != null && s.IndexOf(controlStr) != -1)
                        _SystemEncoding = new UTF8Encoding(false);
                    else
                        _SystemEncoding = Encoding.Default;

                    Debug.WriteLine("System encoding: " + _SystemEncoding.EncodingName);
                }

                return _SystemEncoding;
            }
        }

        private Encoding GetEncoding(bool local, string settingName)
        {
            string lname = local ? "_local" + '_' + WorkingDir : "_global";
            lname = settingName + lname;
            Encoding result;
            if (Settings.GetEncoding(lname, out result))
                return result;

            ConfigFile cfg = local
                                 ? GetLocalConfig()
                                 : GitCommandHelpers.GetGlobalConfig();

            string encodingName = cfg.GetValue(settingName);

            if (string.IsNullOrEmpty(encodingName))
                result = null;
            else if (!Settings.AvailableEncodings.TryGetValue(encodingName, out result))
            {
                try
                {
                    result = Encoding.GetEncoding(encodingName);
                }
                catch (ArgumentException)
                {
                    Debug.WriteLine(string.Format("Unsupported encoding set in git config file: {0}\nPlease check the setting {1} in your {2} config file.", encodingName, settingName, (local ? "local" : "global")));
                    result = null;
                }
            }

            Settings.SetEncoding(lname, result);

            return result;
        }

        private void SetEncoding(bool local, string settingName, Encoding encoding)
        {
            string lname = local ? "_local" + '_' + WorkingDir : "_global";
            lname = settingName + lname;
            Settings.SetEncoding(lname, encoding);
            //storing to config file is handled by FormSettings
        }

        //Encoding that let us read all bytes without replacing any char
        //It is using to read output of commands, which may consist of:
        //1) commit header (message, author, ...) encoded in CommitEncoding, recoded to LogOutputEncoding or not dependent of 
        //   pretty parameter (pretty=raw - recoded, pretty=format - not recoded)
        //2) file content encoded in its original encoding
        //3) file path (file name is encoded in system default encoding),
        //   when core.quotepath is on, every non ASCII character is escaped 
        //   with \ followed by its code as a three digit octal number
        //4) branch, tag name, errors, warnings, hints encoded in system default encoding
        public static readonly Encoding LosslessEncoding = Encoding.GetEncoding("ISO-8859-1");//is any better?

        public Encoding GetFilesEncoding(bool local)
        {
            return GetEncoding(local, "i18n.filesEncoding");
        }
        public void SetFilesEncoding(bool local, Encoding encoding)
        {
            SetEncoding(local, "i18n.filesEncoding", encoding);
        }
        public Encoding FilesEncoding
        {
            get
            {
                Encoding result = GetFilesEncoding(true);
                if (result == null)
                    result = GetFilesEncoding(false);
                if (result == null)
                    result = new UTF8Encoding(false);
                return result;
            }
        }

        public Encoding GetCommitEncoding(bool local)
        {
            return GetEncoding(local, "i18n.commitEncoding");
        }
        public Encoding CommitEncoding
        {
            get
            {
                Encoding result = GetCommitEncoding(true);
                if (result == null)
                    result = GetCommitEncoding(false);
                if (result == null)
                    result = new UTF8Encoding(false);
                return result;
            }
        }


        public Encoding GetLogOutputEncoding(bool local)
        {
            return GetEncoding(local, "i18n.logoutputencoding");
        }
        /// <summary>
        /// Encoding for commit header (message, notes, author, commiter, emails)
        /// </summary>
        public Encoding LogOutputEncoding
        {
            get
            {
                Encoding result = GetLogOutputEncoding(true);
                if (result == null)
                    result = GetLogOutputEncoding(false);
                if (result == null)
                    result = CommitEncoding;
                return result;
            }
        }

        /// <summary>"(no branch)"</summary>
        public static readonly string DetachedBranch = "(no branch)";

        public Settings.PullAction LastPullAction
        {
            get { return Settings.GetEnum("LastPullAction_" + WorkingDir, Settings.PullAction.None); }
            set { Settings.SetEnum("LastPullAction_" + WorkingDir, value); }
        }

        public void LastPullActionToFormPullAction()
        {
            if (LastPullAction == Settings.PullAction.FetchAll)
                Settings.FormPullAction = Settings.PullAction.Fetch;
            else if (LastPullAction != Settings.PullAction.None)
                Settings.FormPullAction = LastPullAction;
        }

        /// <summary>Trims whitespace and replaces '\' with '/'.</summary>
        static string FixPath(string path)
        {
            return GitCommandHelpers.FixPath(path);
        }

<<<<<<< HEAD
        /// <summary>Indicates whether the <see cref="WorkingDir"/> contains a git repository.</summary>
        public bool ValidWorkingDir()
=======
        public bool IsValidGitWorkingDir()
>>>>>>> 680e9a91
        {
            return IsValidGitWorkingDir(_workingdir);
        }

<<<<<<< HEAD
        /// <summary>Indicates whether the specified directory contains a git repository.</summary>
        public static bool ValidWorkingDir(string dir)
=======
        public static bool IsValidGitWorkingDir(string dir)
>>>>>>> 680e9a91
        {
            if (string.IsNullOrEmpty(dir))
                return false;

            string dirPath = dir + Settings.PathSeparator;
            string path = dirPath + ".git";

            if (Directory.Exists(path) || File.Exists(path))
                return true;

            return Directory.Exists(dirPath + "info") &&
                   Directory.Exists(dirPath + "objects") &&
                   Directory.Exists(dirPath + "refs");
        }

        /// <summary>Gets the ".git" directory path.</summary>
        public string GetGitDirectory()
        {
            return GetGitDirectory(_workingdir);
        }

        /// <summary>true if ".git" directory does NOT exist.</summary>
        public bool IsBareRepository()
        {
            return IsBareRepository(_workingdir);
        }

        public string WorkingDirGitDir()
        {
            return WorkingDirGitDir(_workingdir);
        }

        /// <summary>
        /// This is a faster function to get the names of all submodules then the 
        /// GetSubmodules() function. The command @git submodule is very slow.
        /// </summary>
        public IList<string> GetSubmodulesLocalPathes(bool recursive)
        {
            var configFile = GetSubmoduleConfigFile();
            var submodules = configFile.ConfigSections.Select(configSection => configSection.GetPathValue("path").Trim()).ToList();
            if (recursive)
            {
                for (int i = 0; i < submodules.Count; i++)
                {
                    var submodule = GetSubmodule(submodules[i]);
                    var submoduleConfigFile = submodule.GetSubmoduleConfigFile();
                    var subsubmodules = submoduleConfigFile.ConfigSections.Select(configSection => configSection.GetPathValue("path").Trim()).ToList();
                    for (int j = 0; j < subsubmodules.Count; j++)
                        subsubmodules[j] = submodules[i] + '/' + subsubmodules[j];
                    submodules.InsertRange(i + 1, subsubmodules);
                    i += subsubmodules.Count;
                }
            }
            return submodules;
        }

        public IList<string> GetSubmodulesLocalPathes()
        {
            return GetSubmodulesLocalPathes(true);
        }

        public string GetGlobalSetting(string setting)
        {
            var configFile = GitCommandHelpers.GetGlobalConfig();
            return configFile.GetValue(setting);
        }

        public string GetGlobalPathSetting(string setting)
        {
            var configFile = GitCommandHelpers.GetGlobalConfig();
            return configFile.GetPathValue(setting);
        }

        public void SetGlobalSetting(string setting, string value)
        {
            var configFile = GitCommandHelpers.GetGlobalConfig();
            configFile.SetValue(setting, value);
            configFile.Save();
        }

        public void SetGlobalPathSetting(string setting, string value)
        {
            var configFile = GitCommandHelpers.GetGlobalConfig();
            configFile.SetPathValue(setting, value);
            configFile.Save();
        }

        public static string FindGitWorkingDir(string startDir)
        {
            if (string.IsNullOrEmpty(startDir))
                return "";

            startDir = startDir.Trim();

            var pathSeparators = new[] { Settings.PathSeparator, Settings.PathSeparatorWrong };
            var len = startDir.Length;

            while (len > 0 && pathSeparators.Any(s => s == startDir[len - 1]))
                len--;

            startDir = startDir.Substring(0, len) + Settings.PathSeparator;

            var dir = startDir;

            while (dir.LastIndexOfAny(pathSeparators) > 0)
            {
                dir = dir.Substring(0, dir.LastIndexOfAny(pathSeparators));

<<<<<<< HEAD
                if (ValidWorkingDir(dir))
                    return dir + Settings.PathSeparator;
=======
                if (IsValidGitWorkingDir(dir))
                    return dir + Settings.PathSeparator.ToString();
>>>>>>> 680e9a91
            }
            return startDir;
        }

        public void RunRealCmd(string cmd, string arguments)
        {
            try
            {
                CreateAndStartCommand(cmd, arguments, true);
            }
            catch (Exception ex)
            {
                Trace.WriteLine(ex.Message);
            }
        }

        public void RunGitRealCmd(string arguments)
        {
            RunRealCmd(Settings.GitCommand, arguments);
        }

        public Process RunRealCmdDetached(string cmd, string arguments)
        {
            try
            {
                return CreateAndStartCommand(cmd, arguments, false);
            }
            catch (Exception ex)
            {
                Trace.WriteLine(ex.Message);
            }

            return null;
        }

        private Process CreateAndStartCommand(string cmd, string arguments, bool waitForExit)
        {
            GitCommandHelpers.SetEnvironmentVariable();

            Settings.GitLog.Log(cmd + " " + arguments);
            //process used to execute external commands

            var info = new ProcessStartInfo
                           {
                               UseShellExecute = true,
                               ErrorDialog = false,
                               RedirectStandardOutput = false,
                               RedirectStandardInput = false,
                               CreateNoWindow = false,
                               FileName = cmd,
                               Arguments = arguments,
                               WorkingDirectory = _workingdir,
                               WindowStyle = ProcessWindowStyle.Normal,
                               LoadUserProfile = true
                           };

            if (waitForExit)
            {
                using (var process = Process.Start(info))
                {
                    process.WaitForExit();
                }

                return null;
            }
            else
            {
                return Process.Start(info);
            }
        }

        public void StartExternalCommand(string cmd, string arguments)
        {
            StartExternalCommand(_workingdir, cmd, arguments);
        }

        public static void StartExternalCommand(string workingdir, string cmd, string arguments)
        {
            try
            {
                GitCommandHelpers.SetEnvironmentVariable();

                var processInfo = new ProcessStartInfo
                                      {
                                          UseShellExecute = false,
                                          RedirectStandardOutput = false,
                                          FileName = cmd,
                                          WorkingDirectory = workingdir,
                                          Arguments = arguments,
                                          CreateNoWindow = true
                                      };

                using (var process = new Process { StartInfo = processInfo })
                {
                    process.Start();
                }
            }
            catch (Exception ex)
            {
                MessageBox.Show(ex.ToString());
            }
        }

        [PermissionSet(SecurityAction.Demand, Name = "FullTrust")]
        public string RunCachableCmd(string cmd, string arguments, Encoding encoding)
        {
            if (encoding == null)
                encoding = SystemEncoding;

            byte[] cmdout, cmderr;
            if (GitCommandCache.TryGet(arguments, out cmdout, out cmderr))
                return EncodingHelper.DecodeString(cmdout, cmderr, ref encoding);

            RunCmdByte(cmd, arguments, out cmdout, out cmderr);

            GitCommandCache.Add(arguments, cmdout, cmderr);

            return EncodingHelper.DecodeString(cmdout, cmderr, ref encoding);
        }

        [PermissionSet(SecurityAction.Demand, Name = "FullTrust")]
        public string RunCachableCmd(string cmd, string arguments)
        {
            return RunCachableCmd(cmd, arguments, SystemEncoding);
        }

        [PermissionSet(SecurityAction.Demand, Name = "FullTrust")]
        public string RunCmd(string cmd)
        {
            return RunCmd(cmd, "");
        }

        [PermissionSet(SecurityAction.Demand, Name = "FullTrust")]
        public string RunCmd(string cmd, string arguments)
        {
            return RunCmd(cmd, arguments, (byte[])null);
        }

        [PermissionSet(SecurityAction.Demand, Name = "FullTrust")]
        public string RunCmd(string cmd, string arguments, Encoding encoding)
        {
            return RunCmd(cmd, arguments, null, encoding);
        }

        [PermissionSet(SecurityAction.Demand, Name = "FullTrust")]
        public string RunCmd(string cmd, string arguments, byte[] stdInput, Encoding encoding)
        {
            int exitCode;
            return RunCmd(cmd, arguments, out exitCode, stdInput, encoding);
        }

        [PermissionSet(SecurityAction.Demand, Name = "FullTrust")]
        public string RunCmd(string cmd, string arguments, byte[] stdInput)
        {
            int exitCode;
            return RunCmd(cmd, arguments, out exitCode, stdInput);
        }

        [PermissionSet(SecurityAction.Demand, Name = "FullTrust")]
        public string RunCmd(string cmd, string arguments, out int exitCode)
        {
            return RunCmd(cmd, arguments, out exitCode, null);
        }

        [PermissionSet(SecurityAction.Demand, Name = "FullTrust")]
        public string RunCmd(string cmd, string arguments, out int exitCode, byte[] stdInput)
        {
            return RunCmd(cmd, arguments, out exitCode, stdInput, SystemEncoding);
        }

        [PermissionSet(SecurityAction.Demand, Name = "FullTrust")]
        public string RunCmd(string cmd, string arguments, out int exitCode, byte[] stdInput, Encoding encoding)
        {
            byte[] output, error;
            exitCode = RunCmdByte(cmd, arguments, stdInput, out output, out error);
            return EncodingHelper.GetString(output, error, encoding);
        }

        private int RunCmdByte(string cmd, string arguments, out byte[] output, out byte[] error)
        {
            return RunCmdByte(cmd, arguments, null, out output, out error);
        }

        private int RunCmdByte(string cmd, string arguments, byte[] stdInput, out byte[] output, out byte[] error)
        {
            try
            {
                GitCommandHelpers.SetEnvironmentVariable();
                arguments = arguments.Replace("$QUOTE$", "\\\"");
                int exitCode = GitCommandHelpers.CreateAndStartProcess(arguments, cmd, _workingdir, out output, out error, stdInput);
                return exitCode;
            }
            catch (Win32Exception)
            {
                output = error = null;
                return 1;
            }
        }

        public string RunGitCmd(string arguments, out int exitCode, byte[] stdInput)
        {
            return RunGitCmd(arguments, out exitCode, stdInput, SystemEncoding);
        }

        public string RunGitCmd(string arguments, out int exitCode, byte[] stdInput, Encoding encoding)
        {
            return RunCmd(Settings.GitCommand, arguments, out exitCode, stdInput, encoding);
        }

        public string RunGitCmd(string arguments, out int exitCode)
        {
            return RunGitCmd(arguments, out exitCode, null);
        }

        public string RunGitCmd(string arguments, byte[] stdInput)
        {
            int exitCode;
            return RunGitCmd(arguments, out exitCode, stdInput);
        }

        public string RunGitCmd(string arguments, byte[] stdInput, Encoding encoding)
        {
            int exitCode;
            return RunGitCmd(arguments, out exitCode, stdInput, encoding);
        }

        /// <summary>Runs a git command. "git {arguments}"</summary>
        public string RunGitCmd(string arguments)
        {
            return RunGitCmd(arguments, (byte[])null);
        }

        public string RunGitCmd(string arguments, Encoding encoding)
        {
            return RunGitCmd(arguments, null, encoding);
        }

        /// <summary>Runs a git command. "git {arguments}"</summary>
        public string RunGit(string arguments)
        {
            return RunGitCmd(arguments);
        }

        public string RunGit(string arguments, out int exitCode)
        {
            return RunGitCmd(arguments, out exitCode);
        }

        /// <summary>Runs a 'git' command with the specified args.</summary>
        public GitCommandResult GitCmd(string args)
        {
            int exitCode;
            string output = RunGit(args, out exitCode);
            return new GitCommandResult(output, exitCode == 0);
        }

        [PermissionSet(SecurityAction.Demand, Name = "FullTrust")]
        private IEnumerable<string> ReadCmdOutputLines(string cmd, string arguments, string stdInput, Encoding encoding)
        {
            GitCommandHelpers.SetEnvironmentVariable();
            arguments = arguments.Replace("$QUOTE$", "\\\"");
            return GitCommandHelpers.CreateAndStartProcessAsync(arguments, cmd, _workingdir, stdInput, encoding);
        }

        public IEnumerable<string> ReadGitOutputLines(string arguments)
        {
            return ReadCmdOutputLines(Settings.GitCommand, arguments, null, SystemEncoding);
        }

        [PermissionSet(SecurityAction.Demand, Name = "FullTrust")]
        public void RunGitCmdAndNotWait(string arguments)
        {
            GitCommandHelpers.SetEnvironmentVariable();

            string cmd = Settings.GitCommand;
            Settings.GitLog.Log(cmd + " " + arguments);
            //process used to execute external commands

            var info = new ProcessStartInfo
            {
                UseShellExecute = true,
                ErrorDialog = true,
                RedirectStandardOutput = false,
                RedirectStandardInput = false,
                RedirectStandardError = false,

                LoadUserProfile = true,
                CreateNoWindow = false,
                FileName = cmd,
                Arguments = arguments,
                WorkingDirectory = _workingdir,
                WindowStyle = ProcessWindowStyle.Hidden
            };

            try
            {
                Process.Start(info);
            }
            catch (Win32Exception ex)
            {
                Trace.WriteLine(ex);
            }
        }

        public string RunBatchFile(string batchFile)
        {
            string tempFileName = Path.ChangeExtension(Path.GetTempFileName(), ".cmd");
            using (var writer = new StreamWriter(tempFileName))
            {
                writer.WriteLine("@prompt $G");
                writer.Write(batchFile);
            }
            string result = RunCmd("cmd.exe", "/C \"" + tempFileName + "\"");
            File.Delete(tempFileName);
            return result;
        }

        public void EditNotes(string revision)
        {
            string editor = GetEffectivePathSetting("core.editor").ToLower();
            if (editor.Contains("gitextensions") || editor.Contains("notepad") ||
                editor.Contains("notepad++"))
            {
                RunGitCmd("notes edit " + revision);
            }
            else
            {
                RunRealCmd(Settings.GitCommand, "notes edit " + revision);
            }
        }

        public bool InTheMiddleOfConflictedMerge()
        {
            return !string.IsNullOrEmpty(RunGitCmd("ls-files -z --unmerged"));
        }

        public IList<GitItem> GetConflictedFiles()
        {
            var unmergedFiles = new List<GitItem>();

            var fileName = "";
            foreach (var file in GetUnmergedFileListing())
            {
                if (file.IndexOf('\t') <= 0)
                    continue;
                if (file.Substring(file.IndexOf('\t') + 1) == fileName)
                    continue;
                fileName = file.Substring(file.IndexOf('\t') + 1);
                unmergedFiles.Add(new GitItem(this) { FileName = fileName });
            }

            return unmergedFiles;
        }

        private IEnumerable<string> GetUnmergedFileListing()
        {
            return RunGitCmd("ls-files -z --unmerged").Split(new[] { '\0', '\n' }, StringSplitOptions.RemoveEmptyEntries);
        }

        public bool HandleConflictSelectSide(string fileName, string side)
        {
            Directory.SetCurrentDirectory(_workingdir);
            fileName = FixPath(fileName);

            side = GetSide(side);

            string result = RunGitCmd(String.Format("checkout-index -f --stage={0} -- \"{1}\"", side, fileName));
            if (!result.IsNullOrEmpty())
            {
                return false;
            }

            result = RunGitCmd(String.Format("add -- \"{0}\"", fileName));
            return result.IsNullOrEmpty();
        }

        public bool HandleConflictsSaveSide(string fileName, string saveAsFileName, string side)
        {
            Directory.SetCurrentDirectory(_workingdir);
            fileName = FixPath(fileName);

            side = GetSide(side);

            var result = RunGitCmd(String.Format("checkout-index --stage={0} --temp -- \"{1}\"", side, fileName));
            if (result.IsNullOrEmpty())
            {
                return false;
            }

            if (!result.StartsWith(".merge_file_"))
            {
                return false;
            }

            // Parse temporary file name from command line result
            var splitResult = result.Split(new string[] { "\t", "\n", "\r" }, StringSplitOptions.RemoveEmptyEntries);
            if (splitResult.Length != 2)
            {
                return false;
            }

            var temporaryFileName = splitResult[0].Trim();

            if (!File.Exists(temporaryFileName))
            {
                return false;
            }

            var retValue = false;
            try
            {
                if (File.Exists(saveAsFileName))
                {
                    File.Delete(saveAsFileName);
                }
                File.Move(temporaryFileName, saveAsFileName);
                retValue = true;
            }
            catch
            {
            }
            finally
            {
                if (File.Exists(temporaryFileName))
                {
                    File.Delete(temporaryFileName);
                }
            }

            return retValue;
        }

        public void SaveBlobAs(string saveAs, string blob)
        {
            using (var ms = (MemoryStream)GetFileStream(blob)) //Ugly, has implementation info.
            {
                string autocrlf = GetEffectiveSetting("core.autocrlf").ToLower();
                bool convertcrlf = autocrlf == "true";

                byte[] buf = ms.ToArray();
                if (convertcrlf)
                {
                    if (!FileHelper.IsBinaryFile(this, saveAs) && !FileHelper.IsBinaryFileAccordingToContent(buf))
                    {
                        buf = GitConvert.ConvertCrLfToWorktree(buf);
                    }
                }

                using (FileStream fileOut = File.Create(saveAs))
                {
                    fileOut.Write(buf, 0, buf.Length);
                }
            }
        }

        private static string GetSide(string side)
        {
            if (side.Equals("REMOTE", StringComparison.CurrentCultureIgnoreCase))
                side = "3";
            if (side.Equals("LOCAL", StringComparison.CurrentCultureIgnoreCase))
                side = "2";
            if (side.Equals("BASE", StringComparison.CurrentCultureIgnoreCase))
                side = "1";
            return side;
        }

        public string[] GetConflictedFiles(string filename)
        {
            Directory.SetCurrentDirectory(_workingdir);

            filename = FixPath(filename);

            string[] fileNames =
                {
                    filename + ".BASE",
                    filename + ".LOCAL",
                    filename + ".REMOTE"
                };

            var unmerged = RunGitCmd("ls-files -z --unmerged \"" + filename + "\"").Split(new char[] { '\0', '\n' }, StringSplitOptions.RemoveEmptyEntries);

            foreach (var file in unmerged)
            {
                string fileStage = null;
                int findSecondWhitespace = file.IndexOfAny(new[] { ' ', '\t' });
                if (findSecondWhitespace >= 0) fileStage = file.Substring(findSecondWhitespace).Trim();
                findSecondWhitespace = fileStage.IndexOfAny(new[] { ' ', '\t' });
                if (findSecondWhitespace >= 0) fileStage = fileStage.Substring(findSecondWhitespace).Trim();
                if (string.IsNullOrEmpty(fileStage))
                    continue;

                int stage;
                if (!Int32.TryParse(fileStage.Trim()[0].ToString(), out stage))
                    continue;

                var tempFile = RunGitCmd("checkout-index --temp --stage=" + stage + " -- " + "\"" + filename + "\"");
                tempFile = tempFile.Split('\t')[0];
                tempFile = Path.Combine(_workingdir, tempFile);

                var newFileName = Path.Combine(_workingdir, fileNames[stage - 1]);
                try
                {
                    fileNames[stage - 1] = newFileName;
                    var index = 1;
                    while (File.Exists(fileNames[stage - 1]) && index < 50)
                    {
                        fileNames[stage - 1] = newFileName + index;
                        index++;
                    }
                    File.Move(tempFile, fileNames[stage - 1]);
                }
                catch (Exception ex)
                {
                    Trace.WriteLine(ex);
                }
            }

            if (!File.Exists(fileNames[0])) fileNames[0] = null;
            if (!File.Exists(fileNames[1])) fileNames[1] = null;
            if (!File.Exists(fileNames[2])) fileNames[2] = null;

            return fileNames;
        }

        public string[] GetConflictedFileNames(string filename)
        {
            filename = FixPath(filename);

            var fileNames = new string[3];

            var unmerged = RunGitCmd("ls-files -z --unmerged \"" + filename + "\"").Split(new[] { '\0', '\n' }, StringSplitOptions.RemoveEmptyEntries);

            foreach (var file in unmerged)
            {
                int findSecondWhitespace = file.IndexOfAny(new[] { ' ', '\t' });
                string fileStage = findSecondWhitespace >= 0 ? file.Substring(findSecondWhitespace).Trim() : "";

                findSecondWhitespace = fileStage.IndexOfAny(new[] { ' ', '\t' });

                fileStage = findSecondWhitespace >= 0 ? fileStage.Substring(findSecondWhitespace).Trim() : "";

                int stage;
                if (Int32.TryParse(fileStage.Trim()[0].ToString(), out stage) && stage >= 1 && stage <= 3 && fileStage.Length > 2)
                {
                    fileNames[stage - 1] = fileStage.Substring(2);
                }
            }

            return fileNames;
        }

        /// <summary>Gets the ".git" directory path.</summary>
        public static string GetGitDirectory(string repositoryPath)
        {
            if (File.Exists(repositoryPath + ".git"))
            {
                var lines = File.ReadLines(repositoryPath + ".git");
                foreach (string line in lines)
                {
                    if (line.StartsWith("gitdir:"))
                    {
                        string path = line.Substring(7).Trim().Replace('/', '\\');
                        if (Path.IsPathRooted(path))
                            return path + Settings.PathSeparator;
                        else
                            return Path.GetFullPath(Path.Combine(repositoryPath, path + Settings.PathSeparator));
                    }
                }
            }
            return repositoryPath + ".git" + Settings.PathSeparator;
        }

        public string GetMergeMessage()
        {
            var file = GetGitDirectory() + "MERGE_MSG";

            return
                File.Exists(file)
                    ? File.ReadAllText(file)
                    : "";
        }

        public void RunGitK()
        {
            if (Settings.RunningOnUnix())
            {
                RunRealCmdDetached("gitk", "");
            }
            else
            {
                StartExternalCommand("cmd.exe", "/c \"\"" + Settings.GitCommand.Replace("git.cmd", "gitk.cmd")
                                                              .Replace("bin\\git.exe", "cmd\\gitk.cmd")
                                                              .Replace("bin/git.exe", "cmd/gitk.cmd") + "\" --branches --tags --remotes\"");
            }
        }

        public void RunGui()
        {
            if (Settings.RunningOnUnix())
            {
                RunRealCmdDetached("git", "gui");
            }
            else
            {
                StartExternalCommand("cmd.exe", "/c \"\"" + Settings.GitCommand + "\" gui\"");
            }
        }

        /// <summary>Runs a bash or shell command.</summary>
        public Process RunBash(string bashCommand = null)
        {
            if (Settings.RunningOnUnix())
            {
                string[] termEmuCmds =
                {
                    "gnome-terminal",
                    "konsole",
                    "Terminal",
                    "xterm"
                };

                string args = "";
                string cmd = termEmuCmds.FirstOrDefault(termEmuCmd => !string.IsNullOrEmpty(RunCmd("which", termEmuCmd)));

                if (string.IsNullOrEmpty(cmd))
                {
                    cmd = "bash";
                    args = "--login -i";
                }

                return RunRealCmdDetached(cmd, args);
            }
            else
            {
                string args;
                if (string.IsNullOrWhiteSpace(bashCommand))
                {
                    args = " --login -i\"";
                }
                else
                {
                    args = " --login -i -c \"" + bashCommand.Replace("\"", "\\\"") + "\"";
                }

                string cmdPrompt = File.Exists(Settings.GitBinDir + "bash.exe")
                                       ? "bash"
                                       : "sh";

                // "cmd.exe" /c ""{gitbin}\bash"args"
                return RunRealCmdDetached("cmd.exe", string.Format("/c \"\"{0}{2}\"{1}", Settings.GitBinDir, args, cmdPrompt));
            }
        }

        public string Init(bool bare, bool shared)
        {
            if (bare && shared)
                return RunGitCmd("init --bare --shared=all");
            if (bare)
                return RunGitCmd("init --bare");
            return RunGitCmd("init");
        }

        public bool IsMerge(string commit)
        {
            string output = RunGitCmd("log -n 1 --format=format:%P \"" + commit + "\"");
            string[] parents = output.Split(' ');
            return parents.Length > 1;
        }

        public GitRevision[] GetParents(string commit)
        {
            string output = RunGitCmd("log -n 1 --format=format:%P \"" + commit + "\"");
            string[] Parents = output.Split(' ');
            var ParentsRevisions = new GitRevision[Parents.Length];
            for (int i = 0; i < Parents.Length; i++)
            {
                const string formatString =
                    /* Tree           */ "%T%n" +
                    /* Author Name    */ "%aN%n" +
                    /* Author Date    */ "%ai%n" +
                    /* Committer Name */ "%cN%n" +
                    /* Committer Date */ "%ci%n" +
                    /* Commit Message */ "%s";
                string cmd = "log -n 1 --format=format:" + formatString + " " + Parents[i];
                var RevInfo = RunGitCmd(cmd);
                string[] Infos = RevInfo.Split('\n');
                var Revision = new GitRevision(this, Parents[i])
                {
                    TreeGuid = Infos[0],
                    Author = Infos[1],
                    Committer = Infos[3],
                    Message = Infos[5]
                };
                DateTime Date;
                DateTime.TryParse(Infos[2], out Date);
                Revision.AuthorDate = Date;
                DateTime.TryParse(Infos[4], out Date);
                Revision.CommitDate = Date;
                ParentsRevisions[i] = Revision;
            }
            return ParentsRevisions;
        }

        public string CherryPick(string cherry, bool commit, string arguments)
        {
            return RunGitCmd(GitCommandHelpers.CherryPickCmd(cherry, commit, arguments));
        }

        public string ShowSha1(string sha1)
        {
            return ReEncodeShowString(RunCachableCmd(Settings.GitCommand, "show " + sha1, LosslessEncoding));
        }

        public string UserCommitCount()
        {
            return RunGitCmd("shortlog -s -n");
        }

        public string DeleteBranch(string branchName, bool force, bool remoteBranch)
        {
            return RunGitCmd(GitCommandHelpers.DeleteBranchCmd(branchName, force, remoteBranch));
        }

        public string DeleteTag(string tagName)
        {
            return RunGitCmd(GitCommandHelpers.DeleteTagCmd(tagName));
        }

        public string GetCurrentCheckout()
        {
            return RunGitCmd("log -g -1 HEAD --pretty=format:%H");
        }

        public string GetSuperprojectCurrentCheckout()
        {
            if (SuperprojectModule == null)
                return "";

            var lines = SuperprojectModule.RunGitCmd("submodule status --cached " + _submodulePath).Split('\n');

            if (lines.Length == 0)
                return "";

            string submodule = lines[0];
            if (submodule.Length < 43)
                return "";

            var currentCommitGuid = submodule.Substring(1, 40).Trim();
            return currentCommitGuid;
        }

        public int CommitCount()
        {
            int count;
            var arguments = "/c \"\"" + Settings.GitCommand + "\" rev-list --all --abbrev-commit | wc -l\"";
            return
                int.TryParse(RunCmd("cmd.exe", arguments), out count)
                    ? count
                    : 0;
        }

        public bool IsMergeCommit(string commitId)
        {
            return ExistsMergeCommit(commitId + "~1", commitId);
        }

        public bool ExistsMergeCommit(string startRev, string endRev)
        {
            if (startRev.IsNullOrEmpty() || endRev.IsNullOrEmpty())
                return false;

            string revisions = RunGitCmd("rev-list --parents --no-walk " + startRev + ".." + endRev);
            string[] revisionsTab = revisions.Split('\n');
            Func<string, bool> ex = (string parents) =>
                {
                    string[] tab = parents.Split(' ');
                    return tab.Length > 2 && tab.All(parent => GitRevision.Sha1HashRegex.IsMatch(parent));
                };
            return revisionsTab.Any(ex);
        }

        public ConfigFile GetSubmoduleConfigFile()
        {
            return new ConfigFile(_workingdir + ".gitmodules", true);
        }

        public string GetCurrentSubmoduleLocalPath()
        {
            if (SuperprojectModule == null)
                return null;
            string submodulePath = WorkingDir.Substring(SuperprojectModule.WorkingDir.Length);
            submodulePath = submodulePath.Replace(Settings.PathSeparator, Settings.PathSeparatorWrong).TrimEnd(
                    Settings.PathSeparatorWrong);
            return submodulePath;
        }

        public string GetSubmoduleNameByPath(string localPath)
        {
            var configFile = GetSubmoduleConfigFile();
            var submodule = configFile.ConfigSections.FirstOrDefault(configSection => configSection.GetPathValue("path").Trim() == localPath);
            return submodule != null
                ? submodule.SubSection.Trim()
                : null;
        }

        public string GetSubmoduleLocalPath(string name)
        {
            var configFile = GetSubmoduleConfigFile();
            return configFile.GetPathValue(string.Format("submodule.{0}.path", name)).Trim();
        }

        public string GetSubmoduleRemotePath(string name)
        {
            var configFile = GetSubmoduleConfigFile();
            return configFile.GetPathValue(string.Format("submodule.{0}.url", name)).Trim();
        }

        public string GetSubmoduleFullPath(string localPath)
        {
            string dir = _workingdir + localPath + Settings.PathSeparator;//
            return Path.GetFullPath(dir); // fix slashes
        }

        public GitModule GetSubmodule(string localPath)
        {
            return new GitModule(GetSubmoduleFullPath(localPath));
        }

        public IGitModule GetISubmodule(string submoduleName)
        {
            return GetSubmodule(submoduleName);
        }

        /// <summary>Gets all current git submodules.</summary>
        public IEnumerable<IGitSubmodule> GetSubmodules()
        {
            var submodules = ReadGitOutputLines("submodule status");

            string lastLine = null;

            foreach (var submodule in submodules)
            {
                if (submodule.Length < 43)
                    continue;

                if (submodule.Equals(lastLine))
                    continue;

                lastLine = submodule;

                yield return CreateGitSubmodule(this, submodule);
            }
        }

        public string FindGitSuperprojectPath(out string submoduleName, out string submodulePath)
        {
            submoduleName = null;
            submodulePath = null;
            if (String.IsNullOrEmpty(_workingdir))
                return null;

            string superprojectPath = null;

            string currentPath = Path.GetDirectoryName(_workingdir); // remove last slash
            if (!string.IsNullOrEmpty(currentPath))
            {
                string path = Path.GetDirectoryName(currentPath);
                if (!string.IsNullOrEmpty(path))
                {
                    for (int i = 0; i < 3; i++)
                    {
<<<<<<< HEAD
                        if (File.Exists(path + Settings.PathSeparator + ".gitmodules") &&
                            ValidWorkingDir(path + Settings.PathSeparator))
=======
                        if (File.Exists(path + Settings.PathSeparator.ToString() + ".gitmodules") &&
                            IsValidGitWorkingDir(path + Settings.PathSeparator.ToString()))
>>>>>>> 680e9a91
                        {
                            superprojectPath = path + Settings.PathSeparator;
                            break;
                        }
                        // Check upper directory
                        path = Path.GetDirectoryName(path);
                    }
                }
            }

            if (File.Exists(_workingdir + ".git") &&
                superprojectPath == null)
            {
                var lines = File.ReadLines(_workingdir + ".git");
                foreach (string line in lines)
                {
                    if (line.StartsWith("gitdir:"))
                    {
                        string gitpath = line.Substring(7).Trim();
                        int pos = gitpath.IndexOf("/.git/");
                        if (pos != -1)
                        {
                            gitpath = gitpath.Substring(0, pos + 1).Replace('/', '\\');
                            gitpath = Path.GetFullPath(Path.Combine(_workingdir, gitpath));
                            if (File.Exists(gitpath + ".gitmodules") && IsValidGitWorkingDir(gitpath))
                                superprojectPath = gitpath;
                        }
                    }
                }
            }

            if (!string.IsNullOrEmpty(superprojectPath))
            {
                submodulePath = FixPath(currentPath.Substring(superprojectPath.Length));
                var configFile = new ConfigFile(superprojectPath + ".gitmodules", true);
                foreach (ConfigSection configSection in configFile.ConfigSections)
                {
                    if (configSection.GetPathValue("path") == FixPath(submodulePath))
                    {
                        submoduleName = configSection.SubSection;
                        return superprojectPath;
                    }
                }
            }

            return null;
        }

        internal static GitSubmodule CreateGitSubmodule(GitModule aModule, string submodule)
        {
            var gitSubmodule =
                new GitSubmodule(aModule)
                    {
                        Initialized = submodule[0] != '-',
                        UpToDate = submodule[0] != '+',
                        CurrentCommitGuid = submodule.Substring(1, 40).Trim()
                    };

            var localPath = submodule.Substring(42).Trim();
            if (localPath.Contains("("))
            {
                gitSubmodule.LocalPath = localPath.Substring(0, localPath.IndexOf("(")).TrimEnd();
                gitSubmodule.Branch = localPath.Substring(localPath.IndexOf("(")).Trim(new[] { '(', ')', ' ' });
            }
            else
                gitSubmodule.LocalPath = localPath;
            return gitSubmodule;
        }

        public string GetSubmoduleSummary(string submodule)
        {
            var arguments = string.Format("submodule summary {0}", submodule);
            return RunGitCmd(arguments);
        }

        public string Stash()
        {
            var arguments = GitCommandHelpers.StashSaveCmd(Settings.IncludeUntrackedFilesInAutoStash);
            return RunGitCmd(arguments);
        }

        public string StashApply(string stash = null)
        {
            return RunGitCmd(string.Format("stash apply {0}", stash));
        }

        /// <summary>Remove all the stashed states.</summary>
        public string StashClear()
        {
            return RunGitCmd("stash clear");
        }

        /// <summary>Show the changes recorded in the stash as a diff between the stashed state and its original parent.</summary>
        public string StashShowDiff(string stash = null)
        {
            return RunGit(string.Format("stash show {0}", stash));
        }

        /// <summary>Remove a single stashed state from the stash list and apply it on top of the current working tree state.</summary>
        /// <param name="stash">Stash to pop.</param>
        /// <param name="includeIndex">Try to reinstate both working tree and index changes.</param>
        public string StashPop(string stash = null, bool includeIndex = false)
        {
            return RunGit(
                string.Format(
                    "stash pop {0} {1}",
                    includeIndex ? "--index" : "",
                    stash
                )
            );
        }

        /// <summary>Creates and checks out a new branch starting from the commit at which the stash was originally created.
        /// Applies the changes recorded in the stash to the new working tree and index.</summary>
        public string StashBranch(string branchName, string stash = null)
        {
            return RunGit(
                string.Format(
                    "stash branch {0} {1}",
                    branchName,
                    stash
                )
            );
        }

        /// <summary>Remove a single stashed state from the stash list. 
        /// <remarks>When no stash is given, removes the latest one.</remarks></summary>
        public GitCommandResult StashDelete(string stash = null)
        {
            string stashDelete = RunGit(string.Format("stash drop {0}", stash));
            return new GitCommandResult(stashDelete, stashDelete.Contains("Dropped"));
        }

        public string ResetSoft(string commit)
        {
            return ResetSoft(commit, "");
        }

        public string ResetMixed(string commit)
        {
            return ResetMixed(commit, "");
        }

        public string ResetHard(string commit)
        {
            return ResetHard(commit, "");
        }

        public string ResetSoft(string commit, string file)
        {
            var args = "reset --soft";

            if (!string.IsNullOrEmpty(commit))
                args += " \"" + commit + "\"";

            if (!string.IsNullOrEmpty(file))
                args += " -- \"" + file + "\"";

            return RunGitCmd(args);
        }

        public string ResetMixed(string commit, string file)
        {
            var args = "reset --mixed";

            if (!string.IsNullOrEmpty(commit))
                args += " \"" + commit + "\"";

            if (!string.IsNullOrEmpty(file))
                args += " -- \"" + file + "\"";

            return RunGitCmd(args);
        }

        public string ResetHard(string commit, string file)
        {
            var args = "reset --hard";

            if (!string.IsNullOrEmpty(commit))
                args += " \"" + commit + "\"";

            if (!string.IsNullOrEmpty(file))
                args += " -- \"" + file + "\"";

            return RunGitCmd(args);
        }

        public string ResetFile(string file)
        {
            file = FixPath(file);
            return RunGitCmd("checkout-index --index --force -- \"" + file + "\"");
        }


        public string FormatPatch(string from, string to, string output, int start)
        {
            output = FixPath(output);

            var result = RunCmd(Settings.GitCommand,
                                "format-patch -M -C -B --start-number " + start + " \"" + from + "\"..\"" + to +
                                "\" -o \"" + output + "\"");

            return result;
        }

        public string FormatPatch(string from, string to, string output)
        {
            output = FixPath(output);

            var result = RunCmd(Settings.GitCommand,
                                "format-patch -M -C -B \"" + from + "\"..\"" + to + "\" -o \"" + output + "\"");

            return result;
        }


        public string Tag(string tagName, string revision, bool annotation, bool force)
        {
            return annotation
                ? RunCmd(Settings.GitCommand,
                                "tag \"" + tagName.Trim() + "\" -a " + (force ? "-f" : "") + " -F \"" + WorkingDirGitDir() +
                                "\\TAGMESSAGE\" -- \"" + revision + "\"")
                : RunGitCmd("tag " + (force ? "-f" : "") + " \"" + tagName.Trim() + "\" \"" + revision + "\"");
        }

        public string Branch(string branchName, string revision, bool checkout)
        {
            return RunGitCmd(GitCommandHelpers.BranchCmd(branchName, revision, checkout));
        }

        public string CheckoutFiles(IEnumerable<string> fileList, string revision, bool force)
        {
            string files = fileList.Select(s => s.Quote()).Join(" ");
            return RunGitCmd("checkout " + force.AsForce() + revision.Quote() + " -- " + files);
        }

        /// <summary>Run 'git push {remote}'.</summary>
        public string Push(string remote)
        {
            return RunGitCmd("push \"" + FixPath(remote).Trim() + "\"");
        }

        /// <summary>Run 'git push' using the specified push options.</summary>
        public string Push(GitPush push)
        {
            return RunGitCmd(push.ToString());
        }

        /// <summary>Tries to start Pageant for the specified remote repo (using the remote's PuTTY key file).</summary>
        /// <returns>true if the remote has a PuTTY key file; otherwise, false.</returns>
        public bool StartPageantForRemote(string remote)
        {
            var sshKeyFile = GetPuttyKeyFileForRemote(remote);
            if (string.IsNullOrEmpty(sshKeyFile))
                return false;

            StartPageantWithKey(sshKeyFile);
            return true;
        }

        public static void StartPageantWithKey(string sshKeyFile)
        {
            StartExternalCommand(string.Empty, Settings.Pageant, "\"" + sshKeyFile + "\"");
        }

        public string GetPuttyKeyFileForRemote(string remote)
        {
            if (string.IsNullOrEmpty(remote) ||
                string.IsNullOrEmpty(Settings.Pageant) ||
                !Settings.AutoStartPageant ||
                !GitCommandHelpers.Plink())
                return "";

            return GetPathSetting(string.Format("remote.{0}.puttykeyfile", remote));
        }

        public string Fetch(string remote, string branch)
        {
            remote = FixPath(remote);

            Directory.SetCurrentDirectory(_workingdir);

            RunRealCmd("cmd.exe", " /k \"\"" + Settings.GitCommand + "\" " + FetchCmd(remote, null, branch) + "\"");

            return "Done";
        }

        public static bool PathIsUrl(string path)
        {
            return path.Contains(Settings.PathSeparator.ToString()) || path.Contains(Settings.PathSeparatorWrong.ToString());
        }

        public string FetchCmd(string remote, string remoteBranch, string localBranch, bool? fetchTags)
        {
            var progressOption = "";
            if (GitCommandHelpers.VersionInUse.FetchCanAskForProgress)
                progressOption = "--progress ";

            if (string.IsNullOrEmpty(remote) && string.IsNullOrEmpty(remoteBranch) && string.IsNullOrEmpty(localBranch))
                return "fetch " + progressOption;

            return "fetch " + progressOption + GetFetchArgs(remote, remoteBranch, localBranch, fetchTags);
        }

        public string FetchCmd(string remote, string remoteBranch, string localBranch)
        {
            return FetchCmd(remote, remoteBranch, localBranch, false);
        }

        public string Pull(string remote, string remoteBranch, string localBranch, bool rebase)
        {
            remote = FixPath(remote);

            Directory.SetCurrentDirectory(_workingdir);

            RunRealCmd("cmd.exe", " /k \"\"" + Settings.GitCommand + "\" " + PullCmd(remote, localBranch, remoteBranch, rebase) + "\"");

            return "Done";
        }

        public string PullCmd(string remote, string remoteBranch, string localBranch, bool rebase, bool? fetchTags)
        {
            var progressOption = "";
            if (GitCommandHelpers.VersionInUse.FetchCanAskForProgress)
                progressOption = "--progress ";

            if (rebase && !string.IsNullOrEmpty(remoteBranch))
            {
                return "pull --rebase " + progressOption + remote + " " +
                    GitCommandHelpers.GetFullBranchName(remoteBranch);
            }

            if (rebase)
                return "pull --rebase " + progressOption + remote;

            return "pull " + progressOption + GetFetchArgs(remote, remoteBranch, localBranch, fetchTags);
        }

        public string PullCmd(string remote, string remoteBranch, string localBranch, bool rebase)
        {
            return PullCmd(remote, remoteBranch, localBranch, rebase, false);
        }

        private string GetFetchArgs(string remote, string remoteBranch, string localBranch, bool? fetchTags)
        {
            remote = FixPath(remote);

            //Remove spaces... 
            if (remoteBranch != null)
                remoteBranch = remoteBranch.Replace(" ", "");
            if (localBranch != null)
                localBranch = localBranch.Replace(" ", "");

            string remoteBranchArguments;

            if (string.IsNullOrEmpty(remoteBranch))
                remoteBranchArguments = "";
            else
            {
                if (remoteBranch.StartsWith("+"))
                    remoteBranch = remoteBranch.Remove(0, 1);
                remoteBranchArguments = "+" + GitCommandHelpers.GetFullBranchName(remoteBranch);
            }

            string localBranchArguments;
            var remoteUrl = GetPathSetting(string.Format(SettingKeyString.RemoteUrl, remote));

            if (PathIsUrl(remote) && !string.IsNullOrEmpty(localBranch) && string.IsNullOrEmpty(remoteUrl))
                localBranchArguments = ":" + GitCommandHelpers.GetFullBranchName(localBranch);
            else if (string.IsNullOrEmpty(localBranch) || PathIsUrl(remote) || string.IsNullOrEmpty(remoteUrl))
                localBranchArguments = "";
            else
                localBranchArguments = ":" + "refs/remotes/" + remote.Trim() + "/" + localBranch + "";

            string arguments = fetchTags == true ? "--tags" : fetchTags == false ? " --no-tags" : "";

            return "\"" + remote.Trim() + "\" " + remoteBranchArguments + localBranchArguments + arguments;
        }

        public string ContinueRebase()
        {
            Directory.SetCurrentDirectory(_workingdir);

            var result = RunGitCmd(GitCommandHelpers.ContinueRebaseCmd());

            return result;
        }

        public string SkipRebase()
        {
            Directory.SetCurrentDirectory(_workingdir);

            var result = RunGitCmd(GitCommandHelpers.SkipRebaseCmd());

            return result;
        }

        public string GetRebaseDir()
        {
            string gitDirectory = GetGitDirectory();
            if (Directory.Exists(gitDirectory + "rebase-merge" + Settings.PathSeparator))
                return gitDirectory + "rebase-merge" + Settings.PathSeparator;
            if (Directory.Exists(gitDirectory + "rebase-apply" + Settings.PathSeparator))
                return gitDirectory + "rebase-apply" + Settings.PathSeparator;
            if (Directory.Exists(gitDirectory + "rebase" + Settings.PathSeparator))
                return gitDirectory + "rebase" + Settings.PathSeparator;

            return "";
        }

        public string ApplyPatch(string dir, string amCommand)
        {
            var output = string.Empty;

            using (var gitCommand = new GitCommandsInstance(this))
            {

                var files = Directory.GetFiles(dir);

                if (files.Length > 0)
                    using (Process process1 = gitCommand.CmdStartProcess(Settings.GitCommand, amCommand))
                    {
                        foreach (var file in files)
                        {
                            using (FileStream fs = new FileStream(file, FileMode.Open))
                            {
                                fs.CopyTo(process1.StandardInput.BaseStream);
                            }
                        }
                        process1.StandardInput.Close();
                        process1.WaitForExit();

                        if (gitCommand.Output != null)
                            output = gitCommand.Output.ToString().Trim();
                    }
            }

            return output;
        }

        public string StageFiles(IList<GitItemStatus> files, out bool wereErrors)
        {
            var gitCommand = new GitCommandsInstance(this);

            var output = "";
            wereErrors = false;

            Process process1 = null;
            foreach (var file in files)
            {
                if (file.IsDeleted)
                    continue;
                if (process1 == null)
                    process1 = gitCommand.CmdStartProcess(Settings.GitCommand, "update-index --add --stdin");

                //process1.StandardInput.WriteLine("\"" + FixPath(file.Name) + "\"");
                byte[] bytearr = EncodingHelper.ConvertTo(SystemEncoding, "\"" + FixPath(file.Name) + "\"" + process1.StandardInput.NewLine);
                process1.StandardInput.BaseStream.Write(bytearr, 0, bytearr.Length);
            }
            if (process1 != null)
            {
                process1.StandardInput.Close();
                process1.WaitForExit();
                wereErrors = process1.ExitCode != 0;

                if (gitCommand.Output != null)
                    output = gitCommand.Output.ToString().Trim();
            }

            Lazy<Process> process2 = new Lazy<Process>(() => 
                gitCommand.CmdStartProcess(Settings.GitCommand, "update-index --remove --stdin"));

            foreach (var file in files)
            {
                if (!file.IsDeleted)
                    continue;
                UpdateIndex(process2, file.Name);
            }
            if (process2.IsValueCreated)
            {
                process2.Value.StandardInput.Close();
                process2.Value.WaitForExit();
                wereErrors = wereErrors || process2.Value.ExitCode != 0;

                if (gitCommand.Output != null)
                {
                    if (!string.IsNullOrEmpty(output))
                    {
                        output += Environment.NewLine;
                    }
                    output += gitCommand.Output.ToString().Trim();
                }
            }

            return output;
        }

        public string UnstageFiles(IList<GitItemStatus> files)
        {
            var gitCommand = new GitCommandsInstance(this);

            var output = "";

            Process process1 = null;
            foreach (var file in files)
            {
                if (file.IsNew)
                    continue;
                if (process1 == null)
                    process1 = gitCommand.CmdStartProcess(Settings.GitCommand, "update-index --info-only --index-info");

                process1.StandardInput.WriteLine("0 0000000000000000000000000000000000000000\t\"" + FixPath(file.Name) +
                                                 "\"");
            }
            if (process1 != null)
            {
                process1.StandardInput.Close();
                process1.WaitForExit();
            }

            if (gitCommand.Output != null)
                output = gitCommand.Output.ToString();

            Lazy<Process> process2 = new Lazy<Process>(() =>
                gitCommand.CmdStartProcess(Settings.GitCommand, "update-index --force-remove --stdin"));

            foreach (var file in files)
            {
                if (!file.IsNew)
                    continue;
                UpdateIndex(process2, file.Name);
            }
            if (process2.IsValueCreated)
            {
                process2.Value.StandardInput.Close();
                process2.Value.WaitForExit();
            }

            if (gitCommand.Output != null)
                output += gitCommand.Output.ToString();

            return output;
        }

        private static void UpdateIndex(Lazy<Process> process, string filename)
        {
            byte[] bytearr = EncodingHelper.ConvertTo(SystemEncoding,
                                                      "\"" + FixPath(filename) + "\"" + process.Value.StandardInput.NewLine);
            process.Value.StandardInput.BaseStream.Write(bytearr, 0, bytearr.Length);
        }

        public bool InTheMiddleOfBisect()
        {
            return File.Exists(WorkingDirGitDir() + Settings.PathSeparator + "BISECT_START");
        }

        public bool InTheMiddleOfRebase()
        {
            return !File.Exists(GetRebaseDir() + "applying") &&
                   Directory.Exists(GetRebaseDir());
        }

        public bool InTheMiddleOfPatch()
        {
            return !File.Exists(GetRebaseDir() + "rebasing") &&
                   Directory.Exists(GetRebaseDir());
        }

        public string GetNextRebasePatch()
        {
            var file = GetRebaseDir() + "next";
            return File.Exists(file) ? File.ReadAllText(file).Trim() : "";
        }

        private static string AppendQuotedString(string str1, string str2)
        {
            var m1 = QuotedText.Match(str1);
            var m2 = QuotedText.Match(str2);
            if (!m1.Success || !m2.Success)
                return str1 + str2;
            Debug.Assert(m1.Groups[1].Value == m2.Groups[1].Value);
            return str1.Substring(0, str1.Length - 2) + m2.Groups[2].Value + "?=";
        }

        private static string DecodeString(string str)
        {
            // decode QuotedPrintable text using .NET internal decoder 
            Attachment attachment = Attachment.CreateAttachmentFromString("", str);
            return attachment.Name;
        }

        private static readonly Regex HeadersMatch = new Regex(@"^(?<header_key>[-A-Za-z0-9]+)(?::[ \t]*)(?<header_value>.*)$", RegexOptions.Compiled);
        private static readonly Regex QuotedText = new Regex(@"=\?([\w-]+)\?q\?(.*)\?=$", RegexOptions.Compiled);

        public bool InTheMiddleOfInteractiveRebase()
        {
            return File.Exists(GetRebaseDir() + "git-rebase-todo");
        }
        
        public IList<PatchFile> GetInteractiveRebasePatchFiles()
        {
            string todoFile = GetRebaseDir() + "git-rebase-todo";
            string[] todoCommits = File.Exists(todoFile) ? File.ReadAllText(todoFile).Trim().Split(new char[]{'\n', '\r'}, StringSplitOptions.RemoveEmptyEntries) : null;

            IList<PatchFile> patchFiles = new List<PatchFile>();

            if (todoCommits != null)
            {
                foreach (string todoCommit in todoCommits)
                {
                    if (todoCommit.StartsWith("#"))
                        continue;

                    string[] parts = todoCommit.Split(' ');

                    if (parts.Length >= 3)
                    {
                        string error = string.Empty;
                        CommitData data = CommitData.GetCommitData(this, parts[1], ref error);

                        PatchFile nextCommitPatch = new PatchFile();
                        nextCommitPatch.Author = string.IsNullOrEmpty(error) ? data.Author : error;
                        nextCommitPatch.Subject = string.IsNullOrEmpty(error) ? data.Body : error;
                        nextCommitPatch.Name = parts[0];
                        nextCommitPatch.Date = string.IsNullOrEmpty(error) ? data.CommitDate.LocalDateTime.ToString() : error;
                        nextCommitPatch.IsNext = patchFiles.Count == 0;

                        patchFiles.Add(nextCommitPatch);
                    }
                }
            }

            return patchFiles;
        }

        public IList<PatchFile> GetRebasePatchFiles()
        {
            var patchFiles = new List<PatchFile>();

            var nextFile = GetNextRebasePatch();

            int next;
            int.TryParse(nextFile, out next);


            var files = new string[0];
            if (Directory.Exists(GetRebaseDir()))
                files = Directory.GetFiles(GetRebaseDir());

            foreach (var fullFileName in files)
            {
                int n;
                var file = fullFileName.Substring(fullFileName.LastIndexOf(Settings.PathSeparator.ToString()) + 1);
                if (!int.TryParse(file, out n))
                    continue;

                var patchFile =
                    new PatchFile
                        {
                            Name = file,
                            FullName = fullFileName,
                            IsNext = n == next,
                            IsSkipped = n < next
                        };

                if (File.Exists(GetRebaseDir() + file))
                {
                    string key = null;
                    string value = null;
                    foreach (var line in File.ReadLines(GetRebaseDir() + file))
                    {
                        var m = HeadersMatch.Match(line);
                        if (key == null)
                        {
                            if (!String.IsNullOrWhiteSpace(line) && !m.Success)
                                continue;
                        }
                        else if (String.IsNullOrWhiteSpace(line) || m.Success)
                        {
                            value = DecodeString(value);
                            switch (key)
                            {
                                case "From":
                                    if (value.IndexOf('<') > 0 && value.IndexOf('<') < value.Length)
                                        patchFile.Author = value.Substring(0, value.IndexOf('<')).Trim();
                                    else
                                        patchFile.Author = value;
                                    break;
                                case "Date":
                                    if (value.IndexOf('+') > 0 && value.IndexOf('<') < value.Length)
                                        patchFile.Date = value.Substring(0, value.IndexOf('+')).Trim();
                                    else
                                        patchFile.Date = value;
                                    break;
                                case "Subject":
                                    patchFile.Subject = value;
                                    break;
                            }
                        }
                        if (m.Success)
                        {
                            key = m.Groups[1].Value;
                            value = m.Groups[2].Value;
                        }
                        else
                            value = AppendQuotedString(value, line.Trim());

                        if (string.IsNullOrEmpty(line) ||
                            !string.IsNullOrEmpty(patchFile.Author) &&
                            !string.IsNullOrEmpty(patchFile.Date) &&
                            !string.IsNullOrEmpty(patchFile.Subject))
                            break;
                    }
                }

                patchFiles.Add(patchFile);
            }

            return patchFiles;
        }

        public string Rebase(string branch)
        {
            Directory.SetCurrentDirectory(_workingdir);

            return RunGitCmd(GitCommandHelpers.RebaseCmd(branch, false, false, false));
        }

        public string AbortRebase()
        {
            Directory.SetCurrentDirectory(_workingdir);

            return RunGitCmd(GitCommandHelpers.AbortRebaseCmd());
        }

        public string Resolved()
        {
            Directory.SetCurrentDirectory(_workingdir);

            return RunGitCmd(GitCommandHelpers.ResolvedCmd());
        }

        public string Skip()
        {
            Directory.SetCurrentDirectory(_workingdir);

            return RunGitCmd(GitCommandHelpers.SkipCmd());
        }

        public string Abort()
        {
            Directory.SetCurrentDirectory(_workingdir);

            return RunGitCmd(GitCommandHelpers.AbortCmd());
        }


        public string CommitCmd(bool amend)
        {
            return CommitCmd(amend, false, "", true);
        }

        public string CommitCmd(bool amend, string author)
        {
            return CommitCmd(amend, false, author, true);
        }

        public string CommitCmd(bool amend, bool signOff, string author, bool useExplicitCommitMessage)
        {
            string command = "commit";
            if (amend)
                command += " --amend";

            if (signOff)
                command += " --signoff";

            if (!string.IsNullOrEmpty(author))
                command += " --author=\"" + author + "\"";

            if (useExplicitCommitMessage)
            {
                var path = WorkingDirGitDir() + Settings.PathSeparator + "COMMITMESSAGE\"";
                command += " -F \"" + path;
            }

            return command;
        }

        public string Patch(string patchFile)
        {
            Directory.SetCurrentDirectory(_workingdir);

            return RunGitCmd(GitCommandHelpers.PatchCmd(FixPath(patchFile)));
        }

        public string UpdateRemotes()
        {
            return RunGitCmd("remote update");
        }

        public string RemoveRemote(string name)
        {
            return RunGitCmd("remote rm \"" + name + "\"");
        }

        public string RenameRemote(string name, string newName)
        {
            return RunGitCmd("remote rename \"" + name + "\" \"" + newName + "\"");
        }

        public string Rename(string name, string newName)
        {
            return RunGitCmd("branch -m \"" + name + "\" \"" + newName + "\"");
        }

        public string AddRemote(string name, string path)
        {
            var location = FixPath(path);

            if (string.IsNullOrEmpty(name))
                return "Please enter a name.";

            return
                string.IsNullOrEmpty(location)
                    ? RunGitCmd(string.Format("remote add \"{0}\" \"\"", name))
                    : RunGitCmd(string.Format("remote add \"{0}\" \"{1}\"", name, location));
        }

        public string[] GetRemotes()
        {
            return GetRemotes(true);
        }

        public string[] GetRemotes(bool allowEmpty)
        {
            string remotes = RunGitCmd("remote show");
            return allowEmpty ? remotes.Split('\n') : remotes.Split(new char[] { '\n' }, StringSplitOptions.RemoveEmptyEntries);
        }

        /// <summary>Gets a key/value collection of branches with configured upstream branches. 
        /// Key: Local Branch; Value: (Upstream) Remote Branch</summary>
        public IDictionary<string, string> GetConfiguredUpstreamBranches()
        {
            // foreach ref: sort descending on upstream value and output: {upstream}<{ref}
            string output = RunGitCmd("for-each-ref --sort=-upstream --format='%(upstream:short)<%(refname:short)' refs/heads");
            // example output:
            // jberger/left-panel/-main<left-panel/-main
            // origin/master<master
            // <left-panel/dragdrops
            // <some-branch

            const string separator = "<";
            var upstreams =
                output
                    .Split('\n') // delimit by new-line
                    .TakeWhile(branch => !branch.StartsWith(separator))// take only branches w/ upstream
                    .Select(branch =>
                    {
                        // {upstream}<{local}
                        string line = branch.Trim();// trim each line
                        return new { Line = line, IndexOf = line.IndexOf(separator) };
                    }).ToDictionary(
                        line => line.Line.Substring(line.IndexOf + 1),// local
                        line => line.Line.Substring(0, line.IndexOf)) // upstream
                ;

            return upstreams;
        }

        /// <summary>Gets information for all remotes.</summary>
        public IEnumerable<RemoteInfo> GetRemotesInfo()
        {
            return
                GetRemotes(false)
                .Select(remote =>
                    new RemoteInfo(
                        RunGitCmd(string.Format("remote show {0}", remote)),
                        RunGitCmd(string.Format("ls-remote --heads {0}", remote))));
        }

        /// <summary>Executes the specified 'git remote' command.</summary>
        public string RemoteCmd(GitRemote remoteCommand)
        {
            return RunGitCmd(remoteCommand.ToString());
        }

        /// <summary>Gets the number of commits which appear in a branch/revision that are NOT in another branch/revision.
        /// <example>If a feature branch is behind master by 2 commits; '2' will be returned.</example></summary>
        /// <param name="behindRevision">Commits in <paramref name="aheadRevision"/> but NOT in this branch/revision.</param>
        /// <param name="aheadRevision">Commits in this branch/revision.</param>
        public int GetCommitDiffCount(string behindRevision, string aheadRevision)
        {
            string n = RunGitCmd(string.Format("rev-list {0} ^{1} --count", aheadRevision, behindRevision));
            return int.Parse(n);
        }

        /// <summary>Gets the number of commits which appear in a remote branch that are NOT in another branch/revision.
        /// <remarks>Indicates how many commits the local branch is behind the remote branch; possibly for pulling.</remarks></summary>
        /// <param name="behindRevision">Revision/branch to check how many commits it's behind.</param>
        /// <param name="remoteTrackingBranch">Remote branch.</param>
        public int GetCommitDiffCount(string behindRevision, RemoteInfo.RemoteTrackingBranch remoteTrackingBranch)
        {
            return GetCommitDiffCount(behindRevision, remoteTrackingBranch.FullPath);
        }

        /// <summary>Gets the number of commits which appear in a local branch/revision that are NOT in a remote branch.
        /// <remarks>Indicates how many commits the local branch is ahead of the remote branch.</remarks></summary>
        /// <param name="remoteTrackingBranch">Remote branch to check the number of commits it's behind.</param>
        /// <param name="aheadRevision">Local revision/branch.</param>
        public int GetCommitDiffCount(RemoteInfo.RemoteTrackingBranch remoteTrackingBranch, string aheadRevision)
        {
            return GetCommitDiffCount(remoteTrackingBranch.FullPath, aheadRevision);
        }

        /// <summary>Indicates whether a branch/revision is behind another branch/revision.</summary>
        /// <param name="behindRevision">Local branch/revision to check if it's behind.</param>
        /// <param name="aheadRevision">Local branch/revision that may be ahead.</param>
        public bool IsBranchBehind(string behindRevision, string aheadRevision)
        {
            return GetCommitDiffCount(behindRevision, aheadRevision) != 0;
        }

        /// <summary>Indicates whether a local branch/revision is behind a remote branch; possibly for pulling.</summary>
        /// <param name="behindRevision">Local branch/revision to check if it's behind.</param>
        /// <param name="remoteTrackingBranch">Remote branch.</param>
        public bool IsBranchBehind(string behindRevision, RemoteInfo.RemoteTrackingBranch remoteTrackingBranch)
        {
            return IsBranchBehind(behindRevision, remoteTrackingBranch.FullPath);
        }

        /// <summary>Indicates whether a remote branch is lacking commits that are in a local branch/revision.</summary>
        /// <param name="aheadRevision">Local branch/revision.</param>
        /// <param name="remoteTrackingBranch">Remote branch to check if it's behind.</param>
        public bool IsRemoteBranchBehind(RemoteInfo.RemoteTrackingBranch remoteTrackingBranch, string aheadRevision)
        {
            return IsBranchBehind(remoteTrackingBranch.FullPath, aheadRevision);
        }

        /// <summary>Compares commits between a (control) branch and another (test) branch.</summary>
        public BranchComparison CompareCommits(string branch, string otherBranch)
        {
            string output = RunGitCmd(string.Format("rev-list {0}...{1} --count", branch, otherBranch));
            // "2    0"

            var splits = output.SplitThenTrim(" ").ToArray();
            int nBranch = int.Parse(splits[0]);
            int nOther = int.Parse(splits[1]);

            return new BranchComparison(branch, nBranch, otherBranch, nOther);
        }

        /// <summary>Gets the local config file.</summary>
        public ConfigFile GetLocalConfig()
        {
            return new ConfigFile(Path.Combine(WorkingDirGitDir(), "config"), true);
        }

        /// <summary>Gets a setting from the local config.</summary>
        public string GetSetting(string setting)
        {
            return GetLocalConfig().GetValue(setting);
        }

        public string GetISetting(string setting)
        {
            return GetSetting(setting);
        }

        public string GetPathSetting(string setting)
        {
            var configFile = GetLocalConfig();
            return configFile.GetPathValue(setting);
        }

        public string GetEffectiveSetting(string setting)
        {
            //return GetConfigSetting(setting, config => config.GetValue(setting));
            var localConfig = GetLocalConfig();
            if (localConfig.HasValue(setting))
                return localConfig.GetValue(setting);

            return GitCommandHelpers.GetGlobalConfig().GetValue(setting);
        }

        public string GetEffectivePathSetting(string setting)
        {
            //return GetConfigSetting(setting, (config) => config.GetPathValue(setting));
            var localConfig = GetLocalConfig();
            if (localConfig.HasValue(setting))
                return localConfig.GetPathValue(setting);

            return GitCommandHelpers.GetGlobalConfig().GetPathValue(setting);
        }

        /// <summary>Gets a configuration setting value; checking the local config, then the global config.</summary>
        string GetConfigSetting(string setting, Func<ConfigFile, string> getValue)
        {
            var localConfig = GetLocalConfig();
            return getValue(localConfig.HasValue(setting)
                ? localConfig
                : GitCommandHelpers.GetGlobalConfig());
        }

        public void UnsetSetting(string setting)
        {
            var configFile = GetLocalConfig();
            configFile.RemoveSetting(setting);
            configFile.Save();
        }

        public void SetSetting(string setting, string value)
        {
            var configFile = GetLocalConfig();
            configFile.SetValue(setting, value);
            configFile.Save();
        }

        public void SetPathSetting(string setting, string value)
        {
            var configFile = GetLocalConfig();
            configFile.SetPathValue(setting, value);
            configFile.Save();
        }

        public IList<Patch> GetStashedItems(string stashName)
        {
            var patchManager = new PatchManager();
            patchManager.LoadPatch(RunGitCmd("stash show -p " + stashName, LosslessEncoding), false, FilesEncoding);

            return patchManager.Patches;
        }

        public IList<GitStash> GetStashes()
        {
            var list = RunGitCmd("stash list").Split('\n');

            var stashes = new List<GitStash>();
            for (int i = 0; i < list.Length; i++)
            {
                string stashString = list[i];
                if (stashString.IndexOf(':') > 0)
                {
                    stashes.Add(new GitStash(stashString, i));
                }
            }
            return stashes;
        }

        public Patch GetSingleDiff(string @from, string to, string fileName, string oldFileName, string extraDiffArguments, Encoding encoding)
        {
            string fileA = null;
            string fileB = null;

            if (!string.IsNullOrEmpty(fileName))
            {
                fileB = fileName;
                fileName = string.Concat("\"", FixPath(fileName), "\"");
            }

            if (!string.IsNullOrEmpty(oldFileName))
            {
                fileA = oldFileName;
                oldFileName = string.Concat("\"", FixPath(oldFileName), "\"");
            }

            if (fileA.IsNullOrEmpty())
                fileA = fileB;
            else if (fileB.IsNullOrEmpty())
                fileB = fileA;

            from = FixPath(from);
            to = FixPath(to);
            string commitRange = string.Empty;
            if (!to.IsNullOrEmpty())
                commitRange = "\"" + to + "\"";
            if (!from.IsNullOrEmpty())
                commitRange = string.Join(" ", commitRange, "\"" + from + "\"");

            if (Settings.UsePatienceDiffAlgorithm)
                extraDiffArguments = string.Concat(extraDiffArguments, " --patience");

            var patchManager = new PatchManager();
            var arguments = String.Format("diff {0} -M -C {1} -- {2} {3}", extraDiffArguments, commitRange, fileName, oldFileName);
            patchManager.LoadPatch(RunCachableCmd(Settings.GitCommand, arguments, LosslessEncoding), false, encoding);

            foreach (Patch p in patchManager.Patches)
                if (p.FileNameA.Equals(fileA) && p.FileNameB.Equals(fileB) ||
                    p.FileNameA.Equals(fileB) && p.FileNameB.Equals(fileA))
                    return p;

            return patchManager.Patches.Count > 0 ? patchManager.Patches[patchManager.Patches.Count - 1] : null;
        }

        public Patch GetSingleDiff(string @from, string to, string fileName, string extraDiffArguments, Encoding encoding)
        {
            return GetSingleDiff(from, to, fileName, null, extraDiffArguments, encoding);
        }

        public string GetStatusText(bool untracked)
        {
            string cmd = "status -s";
            if (untracked)
                cmd = cmd + " -u";
            return RunGitCmd(cmd);
        }

        public string GetDiffFilesText(string from, string to)
        {
            return GetDiffFilesText(from, to, false);
        }

        public string GetDiffFilesText(string from, string to, bool noCache)
        {
            string cmd = "diff -M -C --name-status \"" + to + "\" \"" + from + "\"";
            return noCache ? RunGitCmd(cmd) : RunCachableCmd(Settings.GitCommand, cmd, SystemEncoding);
        }

        public List<GitItemStatus> GetDiffFilesWithSubmodulesStatus(string from, string to)
        {
            var status = GetDiffFiles(from, to, false);
            GetSubmoduleStatus(status, from, to);
            return status;
        }

        public List<GitItemStatus> GetDiffFiles(string from, string to)
        {
            return GetDiffFiles(from, to, false);
        }

        public List<GitItemStatus> GetDiffFiles(string from, string to, bool noCache)
        {
            string cmd = "diff -M -C -z --name-status \"" + to + "\" \"" + from + "\"";
            string result = noCache ? RunGitCmd(cmd) : RunCachableCmd(Settings.GitCommand, cmd, SystemEncoding);
            return GitCommandHelpers.GetAllChangedFilesFromString(this, result, true);
        }

        public IList<GitItemStatus> GetStashDiffFiles(string stashName)
        {
            bool gitShowsUntrackedFiles = false;

            var resultCollection = GetDiffFiles(stashName, stashName + "^", true);

            if (!gitShowsUntrackedFiles)
            {
                string untrackedTreeHash = RunGitCmd("log " + stashName + "^3 --pretty=format:\"%T\" --max-count=1");
                if (GitRevision.Sha1HashRegex.IsMatch(untrackedTreeHash))
                {
                    var files = GetTreeFiles(untrackedTreeHash, true);
                    resultCollection.AddRange(files);
                }
            }

            return resultCollection;
        }

        public IEnumerable<GitItemStatus> GetUntrackedFiles()
        {
            var status = RunCmd(Settings.GitCommand,
                                "ls-files -z --others --directory --no-empty-directory --exclude-standard");

            return status.Split(new char[] { '\0', '\n' }, StringSplitOptions.RemoveEmptyEntries)
                .Select(statusString => statusString.Trim())
                .Where(statusString => !string.IsNullOrEmpty(statusString))
                .Select(statusString => new GitItemStatus
            {
                IsNew = true,
                IsChanged = false,
                IsDeleted = false,
                IsTracked = false,
                Name = statusString
            });
        }

        public IList<GitItemStatus> GetTreeFiles(string treeGuid, bool full)
        {
            var tree = GetTree(treeGuid, full);

            var list = tree
                .Select(file => new GitItemStatus
                {
                    IsNew = true,
                    IsChanged = false,
                    IsDeleted = false,
                    IsStaged = false,
                    Name = file.Name,
                    TreeGuid = file.Guid
                }).ToList();

            // Doesn't work with removed submodules
            var submodulesList = GetSubmodulesLocalPathes();
            foreach (var item in list)
            {
                if (submodulesList.Contains(item.Name))
                    item.IsSubmodule = true;
            }

            return list;
        }

        public IList<GitItemStatus> GetAllChangedFiles()
        {
            return GetAllChangedFiles(true, true);
        }

        public IList<GitItemStatus> GetAllChangedFiles(bool excludeIgnoredFiles, bool untrackedFiles)
        {
            var status = RunGitCmd(GitCommandHelpers.GetAllChangedFilesCmd(excludeIgnoredFiles, untrackedFiles));

            return GitCommandHelpers.GetAllChangedFilesFromString(this, status);
        }

        public IList<GitItemStatus> GetAllChangedFilesWithSubmodulesStatus(bool excludeIgnoredFiles, bool untrackedFiles)
        {
            var status = GetAllChangedFiles(excludeIgnoredFiles, untrackedFiles);
            GetCurrentSubmoduleStatus(status);
            return status;
        }

        public IList<GitItemStatus> GetAllChangedFilesWithSubmodulesStatus()
        {
            return GetAllChangedFilesWithSubmodulesStatus(true, true);
        }

        private void GetCurrentSubmoduleStatus(IList<GitItemStatus> status)
        {
            foreach (var item in status)
                if (item.IsSubmodule)
                {
                    var localItem = item;
                    localItem.SubmoduleStatus = Task.Factory.StartNew(() =>
                        {
                            var submoduleStatus = GitCommandHelpers.GetCurrentSubmoduleChanges(this, localItem.Name, localItem.OldName, localItem.IsStaged);
                            if (submoduleStatus.Commit != submoduleStatus.OldCommit)
                            {
                                var submodule = submoduleStatus.GetSubmodule(this);
                                submoduleStatus.CheckSubmoduleStatus(submodule);
                            }
                            return submoduleStatus;
                        });
                }
        }

        private void GetSubmoduleStatus(IList<GitItemStatus> status, string from, string to)
        {
            foreach (var item in status)
                if (item.IsSubmodule)
                {
                    item.SubmoduleStatus = Task.Factory.StartNew(() =>
                    {
                        Patch patch = GetSingleDiff(from, to, item.Name, item.OldName, "", SystemEncoding);
                        string text = patch != null ? patch.Text : "";
                        var submoduleStatus = GitCommandHelpers.GetSubmoduleStatus(text);
                        if (submoduleStatus.Commit != submoduleStatus.OldCommit)
                        {
                            var submodule = submoduleStatus.GetSubmodule(this);
                            submoduleStatus.CheckSubmoduleStatus(submodule);
                        }
                        return submoduleStatus;
                    });
                }
        }

        public IList<GitItemStatus> GetTrackedChangedFiles()
        {
            var status = RunGitCmd(GitCommandHelpers.GetAllChangedFilesCmd(true, false));

            return GitCommandHelpers.GetAllChangedFilesFromString(this, status);
        }

        public IList<GitItemStatus> GetDeletedFiles()
        {
            var status = RunGitCmd("ls-files -z --deleted --exclude-standard");

            var statusStrings = status.Split(new char[] { '\0', '\n' }, StringSplitOptions.RemoveEmptyEntries);

            var gitItemStatusList = new List<GitItemStatus>();

            foreach (var statusString in statusStrings)
            {
                if (string.IsNullOrEmpty(statusString.Trim()))
                    continue;
                gitItemStatusList.Add(
                    new GitItemStatus
                        {
                            IsNew = false,
                            IsChanged = false,
                            IsDeleted = true,
                            IsTracked = true,
                            Name = statusString.Trim()
                        });
            }

            return gitItemStatusList;
        }

        public bool FileIsStaged(string filename)
        {
            var status = RunGitCmd("diff -z --cached --numstat -- \"" + filename + "\"");
            return !string.IsNullOrEmpty(status);
        }

        public IList<GitItemStatus> GetStagedFiles()
        {
            string status = RunGitCmd("diff -M -C -z --cached --name-status", SystemEncoding);

            if (status.Length < 50 && status.Contains("fatal: No HEAD commit to compare"))
            {
                //This command is a little more expensive because it will return both staged and unstaged files
                string command = GitCommandHelpers.GetAllChangedFilesCmd(true, false);
                status = RunGitCmd(command, SystemEncoding);
                IList<GitItemStatus> stagedFiles = GitCommandHelpers.GetAllChangedFilesFromString(this, status, false);
                return stagedFiles.Where(f => f.IsStaged).ToList();
            }

            return GitCommandHelpers.GetAllChangedFilesFromString(this, status, true);
        }

        public IList<GitItemStatus> GetStagedFilesWithSubmodulesStatus()
        {
            var status = GetStagedFiles();
            GetCurrentSubmoduleStatus(status);
            return status;
        }

        public IList<GitItemStatus> GetUnstagedFiles()
        {
            return GetAllChangedFiles().Where(x => !x.IsStaged).ToArray();
        }

        public IList<GitItemStatus> GetUnstagedFilesWithSubmodulesStatus()
        {
            return GetAllChangedFilesWithSubmodulesStatus().Where(x => !x.IsStaged).ToArray();
        }

        public IList<GitItemStatus> GitStatus()
        {
            return GitStatus(UntrackedFilesMode.Default, 0);
        }

        public IList<GitItemStatus> GitStatus(UntrackedFilesMode untrackedFilesMode, IgnoreSubmodulesMode ignoreSubmodulesMode)
        {
            if (!GitCommandHelpers.VersionInUse.SupportGitStatusPorcelain)
                throw new Exception("The version of git you are using is not supported for this action. Please upgrade to git 1.7.3 or newer.");

            string command = GitCommandHelpers.GetAllChangedFilesCmd(true, untrackedFilesMode, ignoreSubmodulesMode);
            string status = RunGitCmd(command);
            return GitCommandHelpers.GetAllChangedFilesFromString(this, status);
        }

        /// <summary>Indicates whether there are any changes to the repository,
        ///  including any untracked files or directories; excluding submodules.</summary>
        public bool IsDirtyDir()
        {
            return GitStatus(UntrackedFilesMode.All, IgnoreSubmodulesMode.Default).Count > 0;
        }

        public Patch GetCurrentChanges(string fileName, string oldFileName, bool staged, string extraDiffArguments, Encoding encoding)
        {
            fileName = string.Concat("\"", FixPath(fileName), "\"");
            if (!string.IsNullOrEmpty(oldFileName))
                oldFileName = string.Concat("\"", FixPath(oldFileName), "\"");

            if (Settings.UsePatienceDiffAlgorithm)
                extraDiffArguments = string.Concat(extraDiffArguments, " --patience");

            var args = string.Concat("diff ", extraDiffArguments, " -- ", fileName);
            if (staged)
                args = string.Concat("diff -M -C --cached", extraDiffArguments, " -- ", fileName, " ", oldFileName);

            String result = RunGitCmd(args, LosslessEncoding);
            var patchManager = new PatchManager();
            patchManager.LoadPatch(result, false, encoding);

            return patchManager.Patches.Count > 0 ? patchManager.Patches[patchManager.Patches.Count - 1] : null;
        }

        public string StageFile(string file)
        {
            return RunGitCmd("update-index --add" + " \"" + FixPath(file) + "\"");
        }

        public string StageFileToRemove(string file)
        {
            return RunGitCmd("update-index --remove" + " \"" + FixPath(file) + "\"");
        }

        public string UnstageFile(string file)
        {
            return RunGitCmd("rm --cached \"" + FixPath(file) + "\"");
        }

        public string UnstageFileToRemove(string file)
        {
            return RunGitCmd("reset HEAD -- \"" + FixPath(file) + "\"");
        }

        /// <summary>true if ".git" directory does NOT exist.</summary>
        public static bool IsBareRepository(string repositoryPath)
        {
            return !Directory.Exists(GetGitDirectory(repositoryPath));
        }

        /// <summary>Dirty but fast. This sometimes fails.</summary>
        public static string GetSelectedBranchFast(string repositoryPath)
        {
            if (string.IsNullOrEmpty(repositoryPath))
                return string.Empty;

            string head;
            string headFileName = Path.Combine(WorkingDirGitDir(repositoryPath), "HEAD");
            if (File.Exists(headFileName))
            {
                head = File.ReadAllText(headFileName, SystemEncoding);
                if (!head.Contains("ref:"))
                    return DetachedBranch;
            }
            else
            {
                return string.Empty;
            }

            if (!string.IsNullOrEmpty(head))
            {
                return head.Replace("ref:", "").Replace("refs/heads/", string.Empty).Trim();
            }

            return string.Empty;
        }

        /// <summary>Gets the current branch; or "(no branch)" if HEAD is detached.</summary>
        public string GetSelectedBranch(string repositoryPath)
        {
            string head = GetSelectedBranchFast(repositoryPath);

            if (string.IsNullOrEmpty(head))
            {
                int exitcode;
                head = RunGitCmd("symbolic-ref HEAD", out exitcode);
                if (exitcode == 1)
                    return DetachedBranch;
            }

            return head;
        }

        /// <summary>Gets the current branch; or "(no branch)" if HEAD is detached.</summary>
        public string GetSelectedBranch()
        {
            return GetSelectedBranch(_workingdir);
        }

        /// <summary>Indicates whether HEAD is not pointing to a branch.</summary>
        public bool IsDetachedHead()
        {
            return GetSelectedBranch().Equals(DetachedBranch, StringComparison.Ordinal);
        }

        /// <summary>Gets the remote of the current branch; or "origin" if no remote is configured.</summary>
        public string GetCurrentRemote()
        {
            string remote = GetSetting(string.Format("branch.{0}.remote", GetSelectedBranch()));
<<<<<<< HEAD
            return String.IsNullOrEmpty(remote)
                ? "origin"
                : remote;
=======
            return remote;
>>>>>>> 680e9a91
        }

        /// <summary>Gets the remote branch of the specified local branch; or "" if none is configured.</summary>
        public string GetRemoteBranch(string branch)
        {// might be quicker to parse 'git for-each-ref --sort=-upstream --format='%(upstream:short) <- %(refname:short)' refs/heads'
            string remote = GetSetting(string.Format("branch.{0}.remote", branch));
            string merge = GetSetting(string.Format("branch.{0}.merge", branch));
            if (String.IsNullOrEmpty(remote) || String.IsNullOrEmpty(merge))
                return "";
            return remote + "/" + (merge.StartsWith("refs/heads/") ? merge.Substring(11) : merge);
        }

        public IList<GitRef> GetRemoteHeads(string remote, bool tags, bool branches)
        {
            remote = FixPath(remote);

            var tree = GetTreeFromRemoteHeads(remote, tags, branches);
            return GetTreeHeads(tree);
        }

        private string GetTreeFromRemoteHeads(string remote, bool tags, bool branches)
        {
            if (tags && branches)
                return RunGitCmd("ls-remote --heads --tags \"" + remote + "\"");
            if (tags)
                return RunGitCmd("ls-remote --tags \"" + remote + "\"");
            if (branches)
                return RunGitCmd("ls-remote --heads \"" + remote + "\"");
            return "";
        }

        public IList<GitRef> GetHeads()
        {
            return GetHeads(true, true);
        }

        public IList<GitRef> GetHeads(bool tags)
        {
            return GetHeads(tags, true);
        }

        public IList<GitRef> GetHeads(bool tags, bool branches)
        {
            var tree = GetTree(tags, branches);
            return GetTreeHeads(tree);
        }

        /// <summary>
        /// 
        /// </summary>
        /// <param name="option">Ordery by date is slower.</param>
        /// <returns></returns>
        public IList<GitRef> GetTagHeads(GetTagHeadsSortOrder option)
        {
            var list = GetHeads(true, false);

            var sortedList = new List<GitRef>();

            if (option == GetTagHeadsSortOrder.ByCommitDateAscending)
            {
                sortedList = list.OrderBy(head =>
                {
                    var r = new GitRevision(this, head.Guid);
                    return r.CommitDate;
                }).ToList();
            }
            else if (option == GetTagHeadsSortOrder.ByCommitDateDescending)
            {
                sortedList = list.OrderByDescending(head =>
                {
                    var r = new GitRevision(this, head.Guid);
                    return r.CommitDate;
                }).ToList();
            }
            else
                sortedList = new List<GitRef>(list);

            return sortedList;
        }

        public enum GetTagHeadsSortOrder
        {
            /// <summary>
            /// default
            /// </summary>
            ByName,

            /// <summary>
            /// slower than ByName
            /// </summary>
            ByCommitDateAscending,

            /// <summary>
            /// slower than ByName
            /// </summary>
            ByCommitDateDescending
        }

        public ICollection<string> GetMergedBranches()
        {
            return RunGitCmd(GitCommandHelpers.MergedBranches()).Split(new[] { '\n' }, StringSplitOptions.RemoveEmptyEntries);
        }

        private string GetTree(bool tags, bool branches)
        {
            if (tags && branches)
                return RunGitCmd("show-ref --dereference", SystemEncoding);

            if (tags)
                return RunGitCmd("show-ref --tags", SystemEncoding);

            if (branches)
                return RunGitCmd("show-ref --dereference --heads", SystemEncoding);
            return "";
        }

        private IList<GitRef> GetTreeHeads(string tree)
        {
            var itemsStrings = tree.Split('\n');

            var heads = new List<GitRef>();
            var defaultHeads = new Dictionary<string, GitRef>(); // remote -> HEAD
            var remotes = GetRemotes(false);

            foreach (var itemsString in itemsStrings)
            {
                if (itemsString == null || itemsString.Length <= 42)
                    continue;

                var completeName = itemsString.Substring(41).Trim();
                var guid = itemsString.Substring(0, 40);
<<<<<<< HEAD
                var remoteName = GetRemoteName(completeName, remotes);
                var head = new GitRef(this, guid, completeName, remoteName);
=======
                var remoteName = GitCommandHelpers.GetRemoteName(completeName, remotes);
                var head = new GitHead(this, guid, completeName, remoteName);
>>>>>>> 680e9a91
                if (DefaultHeadPattern.IsMatch(completeName))
                    defaultHeads[remoteName] = head;
                else
                    heads.Add(head);
            }

            // do not show default head if remote has a branch on the same commit
            GitRef defaultHead;
            foreach (var head in heads.Where(head => defaultHeads.TryGetValue(head.Remote, out defaultHead) && head.Guid == defaultHead.Guid))
            {
                defaultHeads.Remove(head.Remote);
            }

            heads.AddRange(defaultHeads.Values);

            return heads;
        }

        /// <summary>Gets the branch names, with the active branch, if applicable, listed first.
        /// <remarks>A bit quicker than <see cref="GetHeads()"/>.
        /// The active branch will be indicated by a "*", so ensure to Trim before processing.</remarks></summary>
        public IEnumerable<string> GetBranchNames()
        {
            return RunGitCmd("branch", SystemEncoding)
                .Split(LineSeparator)
                .Where(branch => !string.IsNullOrWhiteSpace(branch))// first is ""
                .OrderByDescending(branch => branch.Contains(ActiveBranchIndicator))// * for current branch
                .Select(line => line.Trim());// trim justify space
        }

        /// <summary>
        /// Gets branches which contain the given commit.
        /// If both local and remote branches are requested, remote branches are prefixed with "remotes/"
        /// (as returned by git branch -a)
        /// </summary>
        /// <param name="sha1">The sha1.</param>
        /// <param name="getLocal">Pass true to include local branches</param>
        /// <param name="getRemote">Pass true to include remote branches</param>
        /// <returns></returns>
        public IEnumerable<string> GetAllBranchesWhichContainGivenCommit(string sha1, bool getLocal, bool getRemote)
        {
            string args = "--contains " + sha1;
            if (getRemote && getLocal)
                args = "-a " + args;
            else if (getRemote)
                args = "-r " + args;
            else if (!getLocal)
                return new string[] { };
            string info = RunGitCmd("branch " + args);
            if (info.Trim().StartsWith("fatal") || info.Trim().StartsWith("error:"))
                return new List<string>();

            string[] result = info.Split(new[] { '\r', '\n', '*' }, StringSplitOptions.RemoveEmptyEntries);

            // Remove symlink targets as in "origin/HEAD -> origin/master"
            for (int i = 0; i < result.Length; i++)
            {
                string item = result[i].Trim();
                int idx;
                if (getRemote && ((idx = item.IndexOf(" ->")) >= 0))
                {
                    item = item.Substring(0, idx);
                }
                result[i] = item;
            }

            return result;
        }

        /// <summary>
        /// Gets all tags which contain the given commit.
        /// </summary>
        /// <param name="sha1">The sha1.</param>
        /// <returns></returns>
        public IEnumerable<string> GetAllTagsWhichContainGivenCommit(string sha1)
        {
            string info = RunGitCmd("tag --contains " + sha1, SystemEncoding);


            if (info.Trim().StartsWith("fatal") || info.Trim().StartsWith("error:"))
                return new List<string>();
            return info.Split(new[] { '\r', '\n', '*', ' ' }, StringSplitOptions.RemoveEmptyEntries);
        }

        public IList<string> GetFiles(IEnumerable<string> filePatterns)
        {
            var quotedPatterns = filePatterns
                .Where(pattern => !pattern.Contains("\""))
                .Select(pattern => pattern.Quote())
                .Join(" ");
            // filter duplicates out of the result because options -c and -m may return 
            // same files at times
            return RunGitCmd("ls-files -z -o -m -c " + quotedPatterns)
                .Split(new[] { '\0', '\n' }, StringSplitOptions.RemoveEmptyEntries)
                .Distinct()
                .ToList();
        }

        public IList<GitItem> GetFileChanges(string file)
        {
            file = FixPath(file);
            var tree = RunGitCmd("whatchanged --all -- \"" + file + "\"");

            var itemsStrings = tree.Split('\n');

            var items = new List<GitItem>();

            GitItem item = null;
            foreach (var itemsString in itemsStrings)
            {
                if (itemsString.StartsWith("commit "))
                {
                    item = new GitItem(this) { CommitGuid = itemsString.Substring(7).Trim() };

                    items.Add(item);
                }
                else if (item == null)
                {
                    continue;
                }
                else if (itemsString.StartsWith("Author: "))
                {
                    item.Author = itemsString.Substring(7).Trim();
                }
                else if (itemsString.StartsWith("Date:   "))
                {
                    item.Date = itemsString.Substring(7).Trim();
                }
                else if (!itemsString.StartsWith(":") && !string.IsNullOrEmpty(itemsString))
                {
                    item.Name += itemsString.Trim() + Environment.NewLine;
                }
                else
                {
                    if (itemsString.Length > 32)
                        item.Guid = itemsString.Substring(26, 7);
                }
            }

            return items;
        }

        public string[] GetFullTree(string id)
        {
            string tree = RunCachableCmd(Settings.GitCommand, String.Format("ls-tree -z -r --name-only {0}", id), SystemEncoding);
            return tree.Split(new char[] { '\0', '\n' });
        }

        public IList<IGitItem> GetTree(string id, bool full)
        {
            string args = "-z";
            if (full)
                args += " -r";
            var tree = RunCachableCmd(Settings.GitCommand, "ls-tree " + args + " \"" + id + "\"", SystemEncoding);

            return GitItem.CreateIGitItemsFromString(this, tree);
        }

        public GitBlame Blame(string filename, string from, Encoding encoding)
        {
            return Blame(filename, from, null, encoding);
        }

        public GitBlame Blame(string filename, string from, string lines, Encoding encoding)
        {
            from = FixPath(from);
            filename = FixPath(filename);
            string blameCommand = string.Format("blame --porcelain -M -w -l{0} \"{1}\" -- \"{2}\"", lines != null ? " -L " + lines : "", from, filename);
            var itemsStrings =
                RunCachableCmd(
                    Settings.GitCommand,
                    blameCommand,
                    LosslessEncoding
                    )
                    .Split('\n');

            GitBlame blame = new GitBlame();

            GitBlameHeader blameHeader = null;
            GitBlameLine blameLine = null;

            for (int i = 0; i < itemsStrings.GetLength(0); i++)
            {
                try
                {
                    string line = itemsStrings[i];

                    //The contents of the actual line is output after the above header, prefixed by a TAB. This is to allow adding more header elements later.
                    if (line.StartsWith("\t"))
                    {
                        blameLine.LineText = line.Substring(1) //trim ONLY first tab
                                                 .Trim(new char[] { '\r' }); //trim \r, this is a workaround for a \r\n bug
                        blameLine.LineText = ReEncodeStringFromLossless(blameLine.LineText, encoding);
                    }
                    else if (line.StartsWith("author-mail"))
                        blameHeader.AuthorMail = ReEncodeStringFromLossless(line.Substring("author-mail".Length).Trim());
                    else if (line.StartsWith("author-time"))
                        blameHeader.AuthorTime = DateTimeUtils.ParseUnixTime(line.Substring("author-time".Length).Trim());
                    else if (line.StartsWith("author-tz"))
                        blameHeader.AuthorTimeZone = line.Substring("author-tz".Length).Trim();
                    else if (line.StartsWith("author"))
                    {
                        blameHeader = new GitBlameHeader();
                        blameHeader.CommitGuid = blameLine.CommitGuid;
                        blameHeader.Author = ReEncodeStringFromLossless(line.Substring("author".Length).Trim());
                        blame.Headers.Add(blameHeader);
                    }
                    else if (line.StartsWith("committer-mail"))
                        blameHeader.CommitterMail = line.Substring("committer-mail".Length).Trim();
                    else if (line.StartsWith("committer-time"))
                        blameHeader.CommitterTime = DateTimeUtils.ParseUnixTime(line.Substring("committer-time".Length).Trim());
                    else if (line.StartsWith("committer-tz"))
                        blameHeader.CommitterTimeZone = line.Substring("committer-tz".Length).Trim();
                    else if (line.StartsWith("committer"))
                        blameHeader.Committer = ReEncodeStringFromLossless(line.Substring("committer".Length).Trim());
                    else if (line.StartsWith("summary"))
                        blameHeader.Summary = ReEncodeStringFromLossless(line.Substring("summary".Length).Trim());
                    else if (line.StartsWith("filename"))
                        blameHeader.FileName = ReEncodeFileNameFromLossless(line.Substring("filename".Length).Trim());
                    else if (line.IndexOf(' ') == 40) //SHA1, create new line!
                    {
                        blameLine = new GitBlameLine();
                        blameLine.CommitGuid = line.Substring(0, 40);
                        blame.Lines.Add(blameLine);
                    }
                }
                catch
                {
                    //Catch all parser errors, and ignore them all!
                    //We should never get here...
                    Settings.GitLog.Log("Error parsing output from command: " + blameCommand + "\n\nPlease report a bug!");
                }
            }

            return blame;
        }

        public string GetFileRevisionText(string file, string revision, Encoding encoding)
        {
            return
                RunCachableCmd(
                    Settings.GitCommand,
                    string.Format("show {0}:\"{1}\"", revision, file.Replace('\\', '/')), encoding);
        }

        public string GetFileText(string id, Encoding encoding)
        {
            return RunCachableCmd(Settings.GitCommand, "cat-file blob \"" + id + "\"", encoding);
        }

        public string GetFileBlobHash(string fileName, string revision)
        {
            if (revision == GitRevision.UnstagedGuid) //working dir changes
            {
                return null;
            }

            if (revision == GitRevision.IndexGuid) //index
            {
                string blob = RunGitCmd(string.Format("ls-files -s \"{0}\"", fileName));
                string[] s = blob.Split(new char[] { ' ', '\t' });
                return s.Length >= 2
                    ? s[1]
                    : string.Empty;

            }
            else
            {
                string blob = RunGitCmd(string.Format("ls-tree -r {0} \"{1}\"", revision, fileName));
                string[] s = blob.Split(new char[] { ' ', '\t' });
                return s.Length >= 3
                    ? s[2]
                    : string.Empty;
            }
        }

        public static void StreamCopy(Stream input, Stream output)
        {
            int read;
            var buffer = new byte[2048];
            do
            {
                read = input.Read(buffer, 0, buffer.Length);
                output.Write(buffer, 0, read);
            } while (read > 0);
        }

        public Stream GetFileStream(string blob)
        {
            try
            {
                var newStream = new MemoryStream();

                GitCommandHelpers.SetEnvironmentVariable();

                Settings.GitLog.Log(Settings.GitCommand + " " + "cat-file blob " + blob);
                //process used to execute external commands

                var info = new ProcessStartInfo
                {
                    UseShellExecute = false,
                    ErrorDialog = false,
                    RedirectStandardOutput = true,
                    RedirectStandardInput = false,
                    RedirectStandardError = false,
                    CreateNoWindow = true,
                    FileName = "\"" + Settings.GitCommand + "\"",
                    Arguments = "cat-file blob " + blob,
                    WorkingDirectory = _workingdir,
                    WindowStyle = ProcessWindowStyle.Normal,
                    LoadUserProfile = true
                };

                using (var process = Process.Start(info))
                {
                    StreamCopy(process.StandardOutput.BaseStream, newStream);
                    newStream.Position = 0;

                    process.WaitForExit();
                    return newStream;
                }
            }
            catch (Win32Exception ex)
            {
                Trace.WriteLine(ex);
            }

            return null;
        }

        public IEnumerable<string> GetPreviousCommitMessages(int count)
        {
            return GetPreviousCommitMessages("HEAD", count);
        }

        public IEnumerable<string> GetPreviousCommitMessages(string revision, int count)
        {
            string sep = "d3fb081b9000598e658da93657bf822cc87b2bf6";
            string output = RunCmd(Settings.GitCommand, "log -n " + count + " " + revision + " --pretty=format:" + sep + "%e%n%s%n%n%b", LosslessEncoding);
            string[] messages = output.Split(new string[] { sep }, StringSplitOptions.RemoveEmptyEntries);

            if (messages.Length == 0)
                return new string[] { string.Empty };

            return messages.Select(cm =>
                {
                    int idx = cm.IndexOf("\n");
                    string encodingName = cm.Substring(0, idx);
                    cm = cm.Substring(idx + 1, cm.Length - idx - 1);
                    cm = ReEncodeCommitMessage(cm, encodingName);
                    return cm;

                });
        }


        public string MergeBranch(string branch)
        {
            return RunGitCmd(GitCommandHelpers.MergeBranchCmd(branch, true, false, false, null));
        }

        public string OpenWithDifftool(string filename)
        {
            return OpenWithDifftool(filename, string.Empty, null, null);
        }

        public string OpenWithDifftool(string filename, string revision1)
        {
            return OpenWithDifftool(filename, string.Empty, revision1, null);
        }

        public string OpenWithDifftool(string filename, string oldFileName, string revision1, string revision2)
        {
            return OpenWithDifftool(filename, oldFileName, revision1, revision2, string.Empty);
        }

        public string OpenWithDifftool(string filename, string oldFileName, string revision1, string revision2, string extraDiffArguments)
        {
            var output = "";
            if (!filename.IsNullOrEmpty())
                filename = filename.Quote();
            if (!oldFileName.IsNullOrEmpty())
                oldFileName = oldFileName.Quote();

            string args = string.Join(" ", extraDiffArguments, revision2.QuoteNE(), revision1.QuoteNE(), "--", filename, oldFileName);
            if (GitCommandHelpers.VersionInUse.GuiDiffToolExist)
                RunGitCmdAndNotWait("difftool --gui --no-prompt " + args);
            else
                output = RunGitCmd("difftool --no-prompt " + args);
            return output;
        }

        public string RevParse(string revisionExpression)
        {
            string revparseCommand = string.Format("rev-parse \"{0}~0\"", revisionExpression);
            int exitCode;
            string[] resultStrings = RunCmd(Settings.GitCommand, revparseCommand, out exitCode).Split('\n');
            return exitCode == 0 ? resultStrings[0] : "";
        }

        public string GetMergeBase(string a, string b)
        {
            return RunGitCmd("merge-base " + a + " " + b).TrimEnd();
        }

        public SubmoduleStatus CheckSubmoduleStatus(string commit, string oldCommit, CommitData data, CommitData olddata, bool loaddata = false)
        {
            if (!IsValidGitWorkingDir() || oldCommit == null)
                return SubmoduleStatus.NewSubmodule;

            if (commit == null || commit == oldCommit)
                return SubmoduleStatus.Unknown;

            string baseCommit = GetMergeBase(commit, oldCommit);
            if (baseCommit == oldCommit)
                return SubmoduleStatus.FastForward;

            if (baseCommit == commit)
                return SubmoduleStatus.Rewind;

            string error = "";
            if (loaddata)
                olddata = CommitData.GetCommitData(this, oldCommit, ref error);
            if (olddata == null)
                return SubmoduleStatus.NewSubmodule;
            if (loaddata)
                data = CommitData.GetCommitData(this, commit, ref error);

            if (data == null)
                return SubmoduleStatus.Unknown;
            if (data.CommitDate > olddata.CommitDate)
                return SubmoduleStatus.NewerTime;
            if (data.CommitDate < olddata.CommitDate)
                return SubmoduleStatus.OlderTime;
            if (data.CommitDate == olddata.CommitDate)
                return SubmoduleStatus.SameTime;
            return SubmoduleStatus.Unknown;
        }

        public SubmoduleStatus CheckSubmoduleStatus(string commit, string oldCommit)
        {
            return CheckSubmoduleStatus(commit, oldCommit, null, null, true);
        }

        public static string WorkingDirGitDir(string repositoryPath)
        {
            if (string.IsNullOrEmpty(repositoryPath))
                return repositoryPath;
            var candidatePath = GetGitDirectory(repositoryPath);
            return Directory.Exists(candidatePath) ? candidatePath : repositoryPath;
        }

        /// <summary>
        /// Uses check-ref-format to ensure that a branch name is well formed.
        /// </summary>
        /// <param name="branchName">Branch name to test.</param>
        /// <returns>true if <see cref="branchName"/> is valid reference name, otherwise false.</returns>
        public bool CheckBranchFormat([NotNull] string branchName)
        {
            if (branchName == null)
                throw new ArgumentNullException("branchName");

            if (branchName.IsNullOrWhiteSpace())
                return false;

            branchName = branchName.Replace("\"", "\\\"");

            int exitCode;
            RunCmd(Settings.GitCommand, string.Format("check-ref-format --branch \"{0}\"", branchName), out exitCode);
            return exitCode == 0;
        }

        public bool IsLockedIndex()
        {
            return IsLockedIndex(_workingdir);
        }

        public static bool IsLockedIndex(string repositoryPath)
        {
            var gitDir = WorkingDirGitDir(repositoryPath);
            var indexLockFile = Path.Combine(gitDir, "index.lock");

            return File.Exists(indexLockFile);
        }

        public bool IsRunningGitProcess()
        {
            if (IsLockedIndex())
            {
                return true;
            }

            // Get processes by "ps" command.
            var cmd = Path.Combine(Settings.GitBinDir, "ps");
            var arguments = "x";
            if (Settings.RunningOnWindows())
            {
                // "x" option is unimplemented by msysgit and cygwin.
                arguments = "";
            }

            var output = RunCmd(cmd, arguments);
            var lines = output.Split('\n');
            if (lines.Count() >= 2)
                return false;
            var headers = lines[0].Split(new[] { ' ' }, StringSplitOptions.RemoveEmptyEntries);
            var commandIndex = Array.IndexOf(headers, "COMMAND");
            for (int i = 1; i < lines.Count(); i++)
            {
                var columns = lines[i].Split(new[] { ' ' }, StringSplitOptions.RemoveEmptyEntries);
                if (commandIndex < columns.Count())
                {
                    var command = columns[commandIndex];
                    if (command.EndsWith("/git"))
                    {
                        return true;
                    }
                }
            }

            return false;
        }

        public static string ReEncodeFileName(string diffStr, int headerLines)
        {
            StringReader r = new StringReader(diffStr);
            StringWriter w = new StringWriter();
            string line;
            while (headerLines > 0 && (line = r.ReadLine()) != null)
            {
                headerLines--;
                line = ReEncodeFileNameFromLossless(line);
                w.WriteLine(line);
            }
            w.Write(r.ReadToEnd());

            return w.ToString();
        }

        public static string UnquoteFileName(string fileName)
        {
            char[] chars = fileName.ToCharArray();
            IList<byte> blist = new List<byte>();
            int i = 0;
            StringBuilder sb = new StringBuilder();
            while (i < chars.Length)
            {
                char c = chars[i];
                if (c == '\\')
                {
                    //there should be 3 digits
                    if (chars.Length >= i + 3)
                    {
                        string octNumber = "" + chars[i + 1] + chars[i + 2] + chars[i + 3];

                        try
                        {
                            int code = Convert.ToInt32(octNumber, 8);
                            blist.Add((byte)code);
                            i += 4;
                        }
                        catch (Exception)
                        {
                        }
                    }
                }
                else
                {
                    if (blist.Count > 0)
                    {
                        sb.Append(SystemEncoding.GetString(blist.ToArray()));
                        blist.Clear();
                    }

                    sb.Append(c);
                    i++;
                }
            }
            if (blist.Count > 0)
            {
                sb.Append(SystemEncoding.GetString(blist.ToArray()));
                blist.Clear();
            }
            return sb.ToString();
        }

        public static string ReEncodeFileNameFromLossless(string fileName)
        {
            fileName = ReEncodeStringFromLossless(fileName, SystemEncoding);
            return UnquoteFileName(fileName);
        }

        public static string ReEncodeString(string s, Encoding fromEncoding, Encoding toEncoding)
        {
            if (s == null || fromEncoding.HeaderName.Equals(toEncoding.HeaderName))
                return s;
            else
            {
                byte[] bytes = fromEncoding.GetBytes(s);
                s = toEncoding.GetString(bytes);
                return s;
            }
        }

        /// <summary>
        /// reencodes string from GitCommandHelpers.LosslessEncoding to toEncoding
        /// </summary>
        /// <param name="s"></param>
        /// <returns></returns>
        public static string ReEncodeStringFromLossless(string s, Encoding toEncoding)
        {
            return toEncoding == null
                ? s
                : ReEncodeString(s, LosslessEncoding, toEncoding);
        }

        public string ReEncodeStringFromLossless(string s)
        {
            return ReEncodeStringFromLossless(s, LogOutputEncoding);
        }

        //there is a bug: git does not recode commit message when format is given
        //Lossless encoding is used, because LogOutputEncoding might not be lossless and not recoded
        //characters could be replaced by replacement character while reencoding to LogOutputEncoding
        public string ReEncodeCommitMessage(string s, string toEncodingName)
        {

            bool isABug = true;

            Encoding encoding;
            try
            {
                if (isABug)
                {
                    if (toEncodingName.IsNullOrEmpty())
                        encoding = Encoding.UTF8;
                    else if (toEncodingName.Equals(LosslessEncoding.HeaderName, StringComparison.InvariantCultureIgnoreCase))
                        encoding = null; //no recoding is needed
                    else
                        encoding = Encoding.GetEncoding(toEncodingName);
                }
                else//if bug will be fixed, git should recode commit message to LogOutputEncoding
                    encoding = LogOutputEncoding;

            }
            catch (Exception)
            {
                return "! Unsupported commit message encoding: " + toEncodingName + " !\n\n" + s;
            }
            return ReEncodeStringFromLossless(s, encoding);
        }

        /// <summary>
        /// header part of show result is encoded in logoutputencoding (including reencoded commit message)
        /// diff part is raw data in file's original encoding
        /// s should be encoded in LosslessEncoding
        /// </summary>
        /// <param name="s"></param>
        /// <returns></returns>
        public string ReEncodeShowString(string s)
        {
            if (s.IsNullOrEmpty())
                return s;

            int p = s.IndexOf("diff --git");
            string header;
            string diffHeader;
            string diffContent;
            string diff;
            if (p > 0)
            {
                header = s.Substring(0, p);
                diff = s.Substring(p);
            }
            else
            {
                header = string.Empty;
                diff = s;
            }

            p = diff.IndexOf("@@");
            if (p > 0)
            {
                diffHeader = diff.Substring(0, p);
                diffContent = diff.Substring(p);
            }
            else
            {
                diffHeader = string.Empty;
                diffContent = diff;
            }

            header = ReEncodeString(header, LosslessEncoding, LogOutputEncoding);
            diffHeader = ReEncodeFileNameFromLossless(diffHeader);
            diffContent = ReEncodeString(diffContent, LosslessEncoding, FilesEncoding);
            return header + diffHeader + diffContent;
        }

        #region IGitCommands

        public string GitWorkingDir
        {
            get
            {
                return WorkingDir;
            }
        }

<<<<<<< HEAD
        public bool IsValidGitWorkingDir(string workingDir)
        {
            return ValidWorkingDir(workingDir);
        }

        /// <summary>Gets the path to the git application executable.</summary>
=======
>>>>>>> 680e9a91
        public string GitCommand
        {
            get
            {
                return Settings.GitCommand;
            }
        }

        public string GitVersion
        {
            get
            {
                return Settings.GitExtensionsVersionInt.ToString();
            }
        }

        public string GravatarCacheDir
        {
            get
            {
                return Settings.GravatarCachePath;
            }
        }

        #endregion

        public override bool Equals(object obj)
        {
            if (obj == null) { return false; }
            if (obj == this) { return true; }

            GitModule other = obj as GitModule;
            return (other != null) && Equals(other);
        }

        bool Equals(GitModule other)
        {
            return
                string.Equals(_workingdir, other._workingdir) &&
                Equals(_superprojectModule, other._superprojectModule);
        }

        public override int GetHashCode()
        {
            return (_workingdir != null
                ? _workingdir.GetHashCode()
                : 0);
        }

        public override string ToString()
        {
            return GitWorkingDir;
        }
    }
}<|MERGE_RESOLUTION|>--- conflicted
+++ resolved
@@ -295,22 +295,14 @@
             return GitCommandHelpers.FixPath(path);
         }
 
-<<<<<<< HEAD
         /// <summary>Indicates whether the <see cref="WorkingDir"/> contains a git repository.</summary>
-        public bool ValidWorkingDir()
-=======
         public bool IsValidGitWorkingDir()
->>>>>>> 680e9a91
         {
             return IsValidGitWorkingDir(_workingdir);
         }
 
-<<<<<<< HEAD
         /// <summary>Indicates whether the specified directory contains a git repository.</summary>
-        public static bool ValidWorkingDir(string dir)
-=======
         public static bool IsValidGitWorkingDir(string dir)
->>>>>>> 680e9a91
         {
             if (string.IsNullOrEmpty(dir))
                 return false;
@@ -419,13 +411,8 @@
             {
                 dir = dir.Substring(0, dir.LastIndexOfAny(pathSeparators));
 
-<<<<<<< HEAD
-                if (ValidWorkingDir(dir))
+                if (IsValidGitWorkingDir(dir))
                     return dir + Settings.PathSeparator;
-=======
-                if (IsValidGitWorkingDir(dir))
-                    return dir + Settings.PathSeparator.ToString();
->>>>>>> 680e9a91
             }
             return startDir;
         }
@@ -705,20 +692,20 @@
             //process used to execute external commands
 
             var info = new ProcessStartInfo
-            {
-                UseShellExecute = true,
-                ErrorDialog = true,
-                RedirectStandardOutput = false,
-                RedirectStandardInput = false,
-                RedirectStandardError = false,
-
-                LoadUserProfile = true,
-                CreateNoWindow = false,
-                FileName = cmd,
-                Arguments = arguments,
-                WorkingDirectory = _workingdir,
-                WindowStyle = ProcessWindowStyle.Hidden
-            };
+                           {
+                               UseShellExecute = true,
+                               ErrorDialog = true,
+                               RedirectStandardOutput = false,
+                               RedirectStandardInput = false,
+                               RedirectStandardError = false,
+
+                               LoadUserProfile = true,
+                               CreateNoWindow = false,
+                               FileName = cmd,
+                               Arguments = arguments,
+                               WorkingDirectory = _workingdir,
+                               WindowStyle = ProcessWindowStyle.Hidden
+                           };
 
             try
             {
@@ -1297,13 +1284,8 @@
                 {
                     for (int i = 0; i < 3; i++)
                     {
-<<<<<<< HEAD
                         if (File.Exists(path + Settings.PathSeparator + ".gitmodules") &&
-                            ValidWorkingDir(path + Settings.PathSeparator))
-=======
-                        if (File.Exists(path + Settings.PathSeparator.ToString() + ".gitmodules") &&
-                            IsValidGitWorkingDir(path + Settings.PathSeparator.ToString()))
->>>>>>> 680e9a91
+                            IsValidGitWorkingDir(path + Settings.PathSeparator))
                         {
                             superprojectPath = path + Settings.PathSeparator;
                             break;
@@ -2534,13 +2516,13 @@
                 {
                     var localItem = item;
                     localItem.SubmoduleStatus = Task.Factory.StartNew(() =>
-                        {
+                    {
                             var submoduleStatus = GitCommandHelpers.GetCurrentSubmoduleChanges(this, localItem.Name, localItem.OldName, localItem.IsStaged);
                             if (submoduleStatus.Commit != submoduleStatus.OldCommit)
                             {
                                 var submodule = submoduleStatus.GetSubmodule(this);
                                 submoduleStatus.CheckSubmoduleStatus(submodule);
-                            }
+                    }
                             return submoduleStatus;
                         });
                 }
@@ -2765,13 +2747,9 @@
         public string GetCurrentRemote()
         {
             string remote = GetSetting(string.Format("branch.{0}.remote", GetSelectedBranch()));
-<<<<<<< HEAD
             return String.IsNullOrEmpty(remote)
                 ? "origin"
                 : remote;
-=======
-            return remote;
->>>>>>> 680e9a91
         }
 
         /// <summary>Gets the remote branch of the specified local branch; or "" if none is configured.</summary>
@@ -2903,13 +2881,8 @@
 
                 var completeName = itemsString.Substring(41).Trim();
                 var guid = itemsString.Substring(0, 40);
-<<<<<<< HEAD
-                var remoteName = GetRemoteName(completeName, remotes);
+                var remoteName = GitCommandHelpers.GetRemoteName(completeName, remotes);
                 var head = new GitRef(this, guid, completeName, remoteName);
-=======
-                var remoteName = GitCommandHelpers.GetRemoteName(completeName, remotes);
-                var head = new GitHead(this, guid, completeName, remoteName);
->>>>>>> 680e9a91
                 if (DefaultHeadPattern.IsMatch(completeName))
                     defaultHeads[remoteName] = head;
                 else
@@ -3618,15 +3591,7 @@
             }
         }
 
-<<<<<<< HEAD
-        public bool IsValidGitWorkingDir(string workingDir)
-        {
-            return ValidWorkingDir(workingDir);
-        }
-
         /// <summary>Gets the path to the git application executable.</summary>
-=======
->>>>>>> 680e9a91
         public string GitCommand
         {
             get
