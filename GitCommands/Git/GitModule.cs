--- conflicted
+++ resolved
@@ -3178,12 +3178,7 @@
             if (olddata == null)
                 return SubmoduleStatus.NewSubmodule;
             if (loaddata)
-<<<<<<< HEAD
-                data = CommitData.GetCommitData(this, commit, ref error);
-
-=======
                 data = _commitDataManager.GetCommitData(commit, ref error);
->>>>>>> 3726422b
             if (data == null)
                 return SubmoduleStatus.Unknown;
             if (data.CommitDate > olddata.CommitDate)
