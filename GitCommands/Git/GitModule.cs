--- conflicted
+++ resolved
@@ -287,19 +287,7 @@
             if (string.IsNullOrEmpty(dir) || !Directory.Exists(dir))
                 return false;
 
-<<<<<<< HEAD
             return LibGit2Sharp.Repository.IsValid(dir);
-=======
-            string dirPath = dir + AppSettings.PathSeparator;
-            string path = dirPath + ".git";
-
-            if (Directory.Exists(path) || File.Exists(path))
-                return true;
-
-            return Directory.Exists(dirPath + "info") &&
-                   Directory.Exists(dirPath + "objects") &&
-                   Directory.Exists(dirPath + "refs");
->>>>>>> 21896d8e
         }
 
         /// <summary>Gets the ".git" directory path.</summary>
@@ -3293,8 +3281,7 @@
         }
 
         #endregion
-
-<<<<<<< HEAD
+        
         public void Dispose()
         {
             if (_repository == null)
@@ -3303,7 +3290,8 @@
             _repository.Dispose();
             _repository = null;
             GC.SuppressFinalize(this);
-=======
+        }        
+
         public override bool Equals(object obj)
         {
             if (obj == null) { return false; }
@@ -3330,7 +3318,6 @@
         public override string ToString()
         {
             return GitWorkingDir;
->>>>>>> 21896d8e
         }
     }
 }