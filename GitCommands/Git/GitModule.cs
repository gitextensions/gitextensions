--- conflicted
+++ resolved
@@ -2629,7 +2629,18 @@
             return heads;
         }
 
-<<<<<<< HEAD
+        /// <summary>Gets the branch names, with the active branch, if applicable, listed first.
+        /// <remarks>A bit quicker than <see cref="GetHeads()"/>.
+        /// The active branch will be indicated by a "*", so ensure to Trim before processing.</remarks></summary>
+        public IEnumerable<string> GetBranchNames()
+        {
+            return RunGitCmd("branch", SystemEncoding)
+                .Split(LineSeparator)
+                .Where(branch => !string.IsNullOrWhiteSpace(branch))// first is ""
+                .OrderByDescending(branch => branch.Contains(ActiveBranchIndicator))// * for current branch
+                .Select(line => line.Trim());// trim justify space
+        }
+
         /// <summary>
         /// Gets branches which contain the given commit.
         /// If both local and remote branches are requested, remote branches are prefixed with "remotes/"
@@ -2682,18 +2693,6 @@
             if (info.Trim().StartsWith("fatal") || info.Trim().StartsWith("error:"))
                 return new List<string>();
             return info.Split(new[] { '\r', '\n', '*', ' ' }, StringSplitOptions.RemoveEmptyEntries);
-=======
-        /// <summary>Gets the branch names, with the active branch, if applicable, listed first.
-        /// <remarks>A bit quicker than <see cref="GetHeads()"/>.
-        /// The active branch will be indicated by a "*", so ensure to Trim before processing.</remarks></summary>
-        public IEnumerable<string> GetBranchNames()
-        {
-            return RunGitCmd("branch", SystemEncoding)
-                .Split(LineSeparator)
-                .Where(branch => !string.IsNullOrWhiteSpace(branch))// first is ""
-                .OrderByDescending(branch => branch.Contains(ActiveBranchIndicator))// * for current branch
-                .Select(line => line.Trim());// trim justify space
->>>>>>> 86bc9054
         }
 
         public static string GetRemoteName(string completeName, IEnumerable<string> remotes)
