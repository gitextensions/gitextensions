--- conflicted
+++ resolved
@@ -1274,24 +1274,6 @@
             return RunGitCmd(arguments);
         }
 
-<<<<<<< HEAD
-        public string Stash()
-        {
-            var arguments = GitCommandHelpers.StashSaveCmd(AppSettings.IncludeUntrackedFilesInAutoStash);
-            return RunGitCmd(arguments);
-        }
-
-        public string StashApply(string stash = null)
-        {
-            return RunGitCmd(string.Format("stash apply {0}", stash));
-        }
-
-        /// <summary>Remove all the stashed states.</summary>
-        public string StashClear()
-        {
-            return RunGitCmd("stash clear");
-        }
-
         /// <summary>Show the changes recorded in the stash as a diff between the stashed state and its original parent.</summary>
         public string StashShowDiff(string stash = null)
         {
@@ -1333,8 +1315,6 @@
             return new GitCommandResult(stashDelete, stashDelete.Contains("Dropped"));
         }
 
-=======
->>>>>>> 1be69168
         public string ResetSoft(string commit)
         {
             return ResetSoft(commit, "");
