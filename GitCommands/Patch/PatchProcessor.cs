using System;
using System.Collections.Generic;
using System.Text;
using System.Text.RegularExpressions;
using GitCommands;

namespace PatchApply
{
    public class PatchProcessor
    {
        public Encoding FilesContentEncoding { get; private set; }

        public PatchProcessor(Encoding filesContentEncoding)
        {
            FilesContentEncoding = filesContentEncoding;
        }

        private enum PatchProcessorState
        {
            InHeader,
            InBody,
            OutsidePatch
        }

        /// <summary>
        /// Diff part of patch is printed verbatim, everything else (header, warnings, ...) is printed in git encoding (GitModule.SystemEncoding) 
        /// Since patch may contain diff for more than one file, it would be nice to obtaining encoding for each of file
        /// from .gitattributes, for now there is used one encoding, common for every file in repo (Settings.FilesEncoding)
        /// File path can be quoted see core.quotepath, it is unquoted by GitCommandHelpers.ReEncodeFileNameFromLossless
        /// </summary>
        /// <param name="lines">patch lines</param>
        /// <param name="lineIndex">start index</param>
        /// <returns></returns>
        public Patch CreatePatchFromString(string[] lines, ref int lineIndex)
        {
            if (lineIndex >= lines.Length)
                return null;

            string input = lines[lineIndex];
<<<<<<< HEAD
            if (!IsStartOfANewPatch(input))
=======
            bool combinedDiff;
            if (!IsStartOfANewPatch(input, out combinedDiff))
>>>>>>> 1e69109d
                return null;

            PatchProcessorState state = PatchProcessorState.InHeader;
            Patch patch = new Patch();
            input = GitModule.ReEncodeFileNameFromLossless(input);
            patch.PatchHeader = input;
            patch.Type = Patch.PatchType.ChangeFile;
<<<<<<< HEAD
            ExtractPatchFilenames(patch);
=======
            patch.CombinedDiff = combinedDiff;
            if (!combinedDiff)
                ExtractPatchFilenames(patch);
>>>>>>> 1e69109d
            patch.AppendText(input);
            if (lineIndex < lines.Length - 1)
                patch.AppendText("\n");

<<<<<<< HEAD
            for (int i = lineIndex + 1; i < lines.Length; i++)
=======
            int i = lineIndex + 1;
            for (; i < lines.Length; i++)
>>>>>>> 1e69109d
            {
                input = lines[i];

                if (IsStartOfANewPatch(input))
                {
<<<<<<< HEAD
                    lineIndex = i;
                    return patch;
                }

                if (i < lines.Length - 1)
                    input += "\n";

                if (state == PatchProcessorState.InBody)
                {
                    patch.AppendText(input);
                    continue;
=======
                    lineIndex = i - 1;
                    return patch;
>>>>>>> 1e69109d
                }

                if (IsChunkHeader(input))
                {
                    state = PatchProcessorState.InBody;
<<<<<<< HEAD
                    ValidateInput(ref input, patch, state);
                    patch.AppendText(input);
                    continue;
=======
                    break;
>>>>>>> 1e69109d
                }

                //header lines are encoded in GitModule.SystemEncoding
                input = GitModule.ReEncodeStringFromLossless(input, GitModule.SystemEncoding);
                if (IsIndexLine(input))
                {
                    patch.PatchIndex = input;
<<<<<<< HEAD
                    patch.AppendText(input);
                    continue;
                }

                if (SetPatchType(input, patch))
                {

                }
                else if (IsUnlistedBinaryFileDelete(input))
                {
                    if (patch.Type != Patch.PatchType.DeleteFile)
                        throw new FormatException("Change not parsed correct: " + input);

                    patch.File = Patch.FileType.Binary;
                    patch = null;
                    state = PatchProcessorState.OutsidePatch;
                }
                else if (IsUnlistedBinaryNewFile(input))
                {
                    if (patch.Type != Patch.PatchType.NewFile)
                        throw new FormatException("Change not parsed correct: " + input);

                    patch.File = Patch.FileType.Binary;
                    //TODO: NOT SUPPORTED!
                    patch.Apply = false;
                    patch = null;
                    state = PatchProcessorState.OutsidePatch;
                }
                else if (IsBinaryPatch(input))
                {
                    patch.File = Patch.FileType.Binary;

                    //TODO: NOT SUPPORTED!
                    patch.Apply = false;
                    patch = null;
                    state = PatchProcessorState.OutsidePatch;
                }
                ValidateInput(ref input, patch, state);
                patch.AppendText(input);
            }

            lineIndex = lines.Length;
            return patch;
        }

        public static Patch CreatePatchFromString(string patchText, Encoding filesContentEncoding)
        {
            var processor = new PatchProcessor(filesContentEncoding);
            string[] lines = patchText.Split('\n');
            int i = 0;
            Patch patch = processor.CreatePatchFromString(lines, ref i);
            return patch;
        }

        /// <summary>
        /// Diff part of patch is printed verbatim, everything else (header, warnings, ...) is printed in git encoding (GitModule.SystemEncoding) 
        /// Since patch may contain diff for more than one file, it would be nice to obtaining encoding for each of file
        /// from .gitattributes, for now there is used one encoding, common for every file in repo (Settings.FilesEncoding)
        /// File path can be quoted see core.quotepath, it is unquoted by GitCommandHelpers.ReEncodeFileNameFromLossless
        /// </summary>
        /// <param name="patchText"></param>
        /// <returns></returns>
        public IEnumerable<Patch> CreatePatchesFromString(String patchText)
        {
            var patches = new List<Patch>();
            PatchProcessorState state = PatchProcessorState.OutsidePatch;
            string[] lines = patchText.Split('\n');
            for(int i = 0; i < lines.Length; i++)
            {
                Patch patch = CreatePatchFromString(lines, ref i);
                if (patch != null)
                    yield return patch;
            }
        }
=======
                    if (i < lines.Length - 1)
                        input += "\n";
                    patch.AppendText(input);
                    continue;
                }
>>>>>>> 1e69109d

                if (SetPatchType(input, patch))
                {

                }
                else if (IsUnlistedBinaryFileDelete(input))
                {
                    if (patch.Type != Patch.PatchType.DeleteFile)
                        throw new FormatException("Change not parsed correct: " + input);

                    patch.File = Patch.FileType.Binary;
                    state = PatchProcessorState.OutsidePatch;
                    break;
                }
                else if (IsUnlistedBinaryNewFile(input))
                {
                    if (patch.Type != Patch.PatchType.NewFile)
                        throw new FormatException("Change not parsed correct: " + input);

                    patch.File = Patch.FileType.Binary;
                    //TODO: NOT SUPPORTED!
                    patch.Apply = false;
                    state = PatchProcessorState.OutsidePatch;
                    break;
                }
                else if (IsBinaryPatch(input))
                {
                    patch.File = Patch.FileType.Binary;

                    //TODO: NOT SUPPORTED!
                    patch.Apply = false;
                    state = PatchProcessorState.OutsidePatch;
                    break;
                }
                ValidateHeader(ref input, patch);
                if (i < lines.Length - 1)
                    input += "\n";
                patch.AppendText(input);
            }

            // process patch body
            for (; i < lines.Length; i++)
            {
                input = lines[i];

                if (IsStartOfANewPatch(input, out combinedDiff))
                {
                    lineIndex = i - 1;
                    return patch;
                }

                if (state == PatchProcessorState.InBody && input.StartsWithAny(new[] { " ", "-", "+", "@" }))
                {
                    //diff content
                    input = GitModule.ReEncodeStringFromLossless(input, FilesContentEncoding);
                }
                else
                {
                    //warnings, messages ...
                    input = GitModule.ReEncodeStringFromLossless(input, GitModule.SystemEncoding);
                }
                if (i < lines.Length - 1)
                    input += "\n";
                patch.AppendText(input);
            }

            lineIndex = i - 1;
            return patch;
        }

        public static Patch CreatePatchFromString(string patchText, Encoding filesContentEncoding)
        {
            var processor = new PatchProcessor(filesContentEncoding);
            string[] lines = patchText.Split('\n');
            int i = 0;
            Patch patch = processor.CreatePatchFromString(lines, ref i);
            return patch;
        }

        /// <summary>
        /// Diff part of patch is printed verbatim, everything else (header, warnings, ...) is printed in git encoding (GitModule.SystemEncoding) 
        /// Since patch may contain diff for more than one file, it would be nice to obtaining encoding for each of file
        /// from .gitattributes, for now there is used one encoding, common for every file in repo (Settings.FilesEncoding)
        /// File path can be quoted see core.quotepath, it is unquoted by GitCommandHelpers.ReEncodeFileNameFromLossless
        /// </summary>
        /// <param name="patchText"></param>
        /// <returns></returns>
        public IEnumerable<Patch> CreatePatchesFromString(string patchText)
        {
            string[] lines = patchText.Split('\n');
            int i = 0;
            // skip email header
            for (; i < lines.Length; i++)
            {
                if (IsStartOfANewPatch(lines[i]))
                    break;
            }
            for (; i < lines.Length; i++)
            {
                Patch patch = CreatePatchFromString(lines, ref i);
                if (patch != null)
                    yield return patch;
            }
        }

        private static bool IsIndexLine(string input)
        {
            return input.StartsWith("index ");
        }

        private void ValidateHeader(ref string input, Patch patch)
        {
            //--- /dev/null
            //means there is no old file, so this should be a new file
            if (IsOldFileMissing(input))
            {
                if (patch.Type != Patch.PatchType.NewFile)
                    throw new FormatException("Change not parsed correct: " + input);
            }
            //line starts with --- means, old file name
            else if (input.StartsWith("--- "))
            {
                input = GitModule.UnquoteFileName(input);
                Match regexMatch = Regex.Match(input, "[-]{3}[ ][\\\"]{0,1}[aiwco12]/(.*)[\\\"]{0,1}");

                if (!regexMatch.Success || patch.FileNameA != (regexMatch.Groups[1].Value.Trim()))
                {
                    if (!patch.CombinedDiff)
                        throw new FormatException("Old filename not parsed correct: " + input);
                    patch.FileNameA = regexMatch.Groups[1].Value.Trim();
                }
            }
            else if (IsNewFileMissing(input))
            {
                if (patch.Type != Patch.PatchType.DeleteFile)
                    throw new FormatException("Change not parsed correct: " + input);
            }
            //line starts with +++ means, new file name
            //we expect a new file now!
            else if (input.StartsWith("+++ "))
            {
                if (patch.CombinedDiff)
                    return;
                input = GitModule.UnquoteFileName(input);
                Match regexMatch = Regex.Match(input, "[+]{3}[ ][\\\"]{0,1}[biwco12]/(.*)[\\\"]{0,1}");

                if (!regexMatch.Success || patch.FileNameB != (regexMatch.Groups[1].Value.Trim()))
                {
                    if (!patch.CombinedDiff)
                        throw new FormatException("New filename not parsed correct: " + input);
                    patch.FileNameB = regexMatch.Groups[1].Value.Trim();
                }
            }             
        }

        private static bool IsChunkHeader(string input)
        {
            return input.StartsWith("@@");
        }

        private static bool IsNewFileMissing(string input)
        {
            return input.StartsWith("+++ /dev/null");
        }

        private static bool IsOldFileMissing(string input)
        {
            return input.StartsWith("--- /dev/null");
        }

        private static bool IsBinaryPatch(string input)
        {
            return input.StartsWith("GIT binary patch");
        }

        private static bool IsUnlistedBinaryFileDelete(string input)
        {
            return input.StartsWith("Binary files a/") && input.EndsWith(" and /dev/null differ");
        }

        private static bool IsUnlistedBinaryNewFile(string input)
        {
            return input.StartsWith("Binary files /dev/null and b/") && input.EndsWith(" differ");
        }

        private static void ExtractPatchFilenames(Patch patch)
        {
            Match match = Regex.Match(patch.PatchHeader,
                                      "[ ][\\\"]{0,1}[aiwco12]/(.*)[\\\"]{0,1}[ ][\\\"]{0,1}[biwco12]/(.*)[\\\"]{0,1}");

            patch.FileNameA = match.Groups[1].Value.Trim();
            patch.FileNameB = match.Groups[2].Value.Trim();
        }

        private static bool IsStartOfANewPatch(string input, out bool combinedDiff)
        {
            combinedDiff = input.StartsWith("diff --cc ");
            return input.StartsWith("diff --git ") || combinedDiff;
        }

        private static bool IsStartOfANewPatch(string input)
        {
            bool combinedDiff;
            return IsStartOfANewPatch(input, out combinedDiff);
        }

        private static bool SetPatchType(string input, Patch patch)
        {
            if (input.StartsWith("new file mode "))
                patch.Type = Patch.PatchType.NewFile;
            else if (input.StartsWith("deleted file mode "))
                patch.Type = Patch.PatchType.DeleteFile;
            else if (input.StartsWith("old mode "))
                patch.Type = Patch.PatchType.ChangeFileMode;
            else
                return false;

            return true;
        }
    }
}<|MERGE_RESOLUTION|>--- conflicted
+++ resolved
@@ -37,12 +37,8 @@
                 return null;
 
             string input = lines[lineIndex];
-<<<<<<< HEAD
-            if (!IsStartOfANewPatch(input))
-=======
             bool combinedDiff;
             if (!IsStartOfANewPatch(input, out combinedDiff))
->>>>>>> 1e69109d
                 return null;
 
             PatchProcessorState state = PatchProcessorState.InHeader;
@@ -50,56 +46,28 @@
             input = GitModule.ReEncodeFileNameFromLossless(input);
             patch.PatchHeader = input;
             patch.Type = Patch.PatchType.ChangeFile;
-<<<<<<< HEAD
-            ExtractPatchFilenames(patch);
-=======
             patch.CombinedDiff = combinedDiff;
             if (!combinedDiff)
                 ExtractPatchFilenames(patch);
->>>>>>> 1e69109d
             patch.AppendText(input);
             if (lineIndex < lines.Length - 1)
                 patch.AppendText("\n");
 
-<<<<<<< HEAD
-            for (int i = lineIndex + 1; i < lines.Length; i++)
-=======
             int i = lineIndex + 1;
             for (; i < lines.Length; i++)
->>>>>>> 1e69109d
             {
                 input = lines[i];
 
                 if (IsStartOfANewPatch(input))
                 {
-<<<<<<< HEAD
-                    lineIndex = i;
-                    return patch;
-                }
-
-                if (i < lines.Length - 1)
-                    input += "\n";
-
-                if (state == PatchProcessorState.InBody)
-                {
-                    patch.AppendText(input);
-                    continue;
-=======
                     lineIndex = i - 1;
                     return patch;
->>>>>>> 1e69109d
                 }
 
                 if (IsChunkHeader(input))
                 {
                     state = PatchProcessorState.InBody;
-<<<<<<< HEAD
-                    ValidateInput(ref input, patch, state);
-                    patch.AppendText(input);
-                    continue;
-=======
-                    break;
->>>>>>> 1e69109d
+                    break;
                 }
 
                 //header lines are encoded in GitModule.SystemEncoding
@@ -107,88 +75,11 @@
                 if (IsIndexLine(input))
                 {
                     patch.PatchIndex = input;
-<<<<<<< HEAD
-                    patch.AppendText(input);
-                    continue;
-                }
-
-                if (SetPatchType(input, patch))
-                {
-
-                }
-                else if (IsUnlistedBinaryFileDelete(input))
-                {
-                    if (patch.Type != Patch.PatchType.DeleteFile)
-                        throw new FormatException("Change not parsed correct: " + input);
-
-                    patch.File = Patch.FileType.Binary;
-                    patch = null;
-                    state = PatchProcessorState.OutsidePatch;
-                }
-                else if (IsUnlistedBinaryNewFile(input))
-                {
-                    if (patch.Type != Patch.PatchType.NewFile)
-                        throw new FormatException("Change not parsed correct: " + input);
-
-                    patch.File = Patch.FileType.Binary;
-                    //TODO: NOT SUPPORTED!
-                    patch.Apply = false;
-                    patch = null;
-                    state = PatchProcessorState.OutsidePatch;
-                }
-                else if (IsBinaryPatch(input))
-                {
-                    patch.File = Patch.FileType.Binary;
-
-                    //TODO: NOT SUPPORTED!
-                    patch.Apply = false;
-                    patch = null;
-                    state = PatchProcessorState.OutsidePatch;
-                }
-                ValidateInput(ref input, patch, state);
-                patch.AppendText(input);
-            }
-
-            lineIndex = lines.Length;
-            return patch;
-        }
-
-        public static Patch CreatePatchFromString(string patchText, Encoding filesContentEncoding)
-        {
-            var processor = new PatchProcessor(filesContentEncoding);
-            string[] lines = patchText.Split('\n');
-            int i = 0;
-            Patch patch = processor.CreatePatchFromString(lines, ref i);
-            return patch;
-        }
-
-        /// <summary>
-        /// Diff part of patch is printed verbatim, everything else (header, warnings, ...) is printed in git encoding (GitModule.SystemEncoding) 
-        /// Since patch may contain diff for more than one file, it would be nice to obtaining encoding for each of file
-        /// from .gitattributes, for now there is used one encoding, common for every file in repo (Settings.FilesEncoding)
-        /// File path can be quoted see core.quotepath, it is unquoted by GitCommandHelpers.ReEncodeFileNameFromLossless
-        /// </summary>
-        /// <param name="patchText"></param>
-        /// <returns></returns>
-        public IEnumerable<Patch> CreatePatchesFromString(String patchText)
-        {
-            var patches = new List<Patch>();
-            PatchProcessorState state = PatchProcessorState.OutsidePatch;
-            string[] lines = patchText.Split('\n');
-            for(int i = 0; i < lines.Length; i++)
-            {
-                Patch patch = CreatePatchFromString(lines, ref i);
-                if (patch != null)
-                    yield return patch;
-            }
-        }
-=======
                     if (i < lines.Length - 1)
                         input += "\n";
                     patch.AppendText(input);
                     continue;
                 }
->>>>>>> 1e69109d
 
                 if (SetPatchType(input, patch))
                 {
