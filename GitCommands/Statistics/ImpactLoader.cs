<<<<<<< HEAD
﻿using System;
using System.Collections.Generic;
using System.Diagnostics;
using System.Threading;
using System.Threading.Tasks;
using GitUIPluginInterfaces;

namespace GitCommands.Statistics
{
    public sealed class ImpactLoader : IDisposable
    {
        public delegate void UpdateEventHandler(Commit commit);

        /// <summary>
        /// property to enable mailmap respectfulness
        /// </summary>
        public bool RespectMailmap { get; set; }

        public event EventHandler Exited;
        public event UpdateEventHandler Updated;

        public struct DataPoint
        {
            public int Commits, AddedLines, DeletedLines;

            public int ChangedLines
            {
                get { return AddedLines + DeletedLines; }
            }

            public DataPoint(int commits, int added, int deleted)
            {
                this.Commits = commits;
                this.AddedLines = added;
                this.DeletedLines = deleted;
            }

            public static DataPoint operator +(DataPoint d1, DataPoint d2)
            {
                DataPoint temp = new DataPoint();
                temp.Commits = d1.Commits + d2.Commits;
                temp.AddedLines = d1.AddedLines + d2.AddedLines;
                temp.DeletedLines = d1.DeletedLines + d2.DeletedLines;
                return temp;
            }
        }

        public struct Commit
        {
            public DateTime week;
            public string author;
            public DataPoint data;
        }

        private CancellationTokenSource _backgroundLoaderTokenSource = new CancellationTokenSource();
        private readonly IGitModule Module;

        public ImpactLoader(IGitModule aModule)
        {
            Module = aModule;
        }

        ~ImpactLoader()
        {
            Stop();
        }

        public void Dispose()
        {
            Stop();
        }

        public void Stop()
        {
            _backgroundLoaderTokenSource.Cancel();
        }

        public void Execute()
        {
            _backgroundLoaderTokenSource.Cancel();
            _backgroundLoaderTokenSource = new CancellationTokenSource();
            var token = _backgroundLoaderTokenSource.Token;
            Task[] tasks = GetTasks(token);
            Task.Factory.ContinueWhenAll(tasks, (task) =>
                {
                    if (!token.IsCancellationRequested && Exited != null)
                        Exited(this, EventArgs.Empty);
                },
                CancellationToken.None,
                TaskContinuationOptions.None,
                TaskScheduler.FromCurrentSynchronizationContext());
        }

        private bool showSubmodules;
        public bool ShowSubmodules
        {
            get { return showSubmodules; }
            set { Stop(); showSubmodules = value; }
        }

        private Task[] GetTasks(CancellationToken token)
        {
            List<Task> tasks = new List<Task>();
            string authorName = this.RespectMailmap ? "%aN" : "%an";

            string command = "log --pretty=tformat:\"--- %ad --- " + authorName + "\" --numstat --date=iso -C --all --no-merges";

            tasks.Add(Task.Factory.StartNew(() => LoadModuleInfo(command, Module, token), token));

            if (ShowSubmodules)
            {
                IList<string> submodules = Module.GetSubmodulesLocalPathes();
                foreach (var submoduleName in submodules)
                {
                    IGitModule submodule = Module.GetISubmodule(submoduleName);
                    if (submodule.IsValidGitWorkingDir())
                        tasks.Add(Task.Factory.StartNew(() => LoadModuleInfo(command, submodule, token), token));
                }
            }
            return tasks.ToArray();
        }

        private void LoadModuleInfo(string command, IGitModule module, CancellationToken token)
        {
            using (GitCommandsInstance git = new GitCommandsInstance(module))
            {
                git.StreamOutput = true;
                git.CollectOutput = false;
                Process p = git.CmdStartProcess(AppSettings.GitCommand, command);

                // Read line
                string line = p.StandardOutput.ReadLine();

                // Analyze commit listing
                while (!token.IsCancellationRequested)
                {
                    Commit commit = new Commit();

                    // Reached the end ?
                    if (line == null)
                        break;

                    // Look for commit delimiters
                    if (!line.StartsWith("--- "))
                    {
                        line = p.StandardOutput.ReadLine();
                        continue;
                    }

                    // Strip "--- " 
                    line = line.Substring(4);

                    // Split date and author
                    string[] header = line.Split(new[] { " --- " }, 2, StringSplitOptions.RemoveEmptyEntries);
                    if (header.Length != 2)
                        continue;

                    // Save author in variable
                    commit.author = header[1];

                    // Parse commit date
                    DateTime date = DateTime.Parse(header[0]).Date;
                    // Calculate first day of the commit week
                    date = commit.week = date.AddDays(-(int)date.DayOfWeek);

                    // Reset commit data
                    commit.data.Commits = 1;
                    commit.data.AddedLines = 0;
                    commit.data.DeletedLines = 0;

                    // Parse commit lines
                    while ((line = p.StandardOutput.ReadLine()) != null && !line.StartsWith("--- ") && !token.IsCancellationRequested)
                    {
                        // Skip empty line
                        if (string.IsNullOrEmpty(line))
                            continue;

                        string[] file_line = line.Split('\t');
                        if (file_line.Length >= 2)
                        {
                            if (file_line[0] != "-")
                                commit.data.AddedLines += int.Parse(file_line[0]);
                            if (file_line[1] != "-")
                                commit.data.DeletedLines += int.Parse(file_line[1]);
                        }
                    }

                    if (Updated != null && !token.IsCancellationRequested)
                        Updated(commit);
                }
            }
        }

        public static void AddIntermediateEmptyWeeks(
            ref SortedDictionary<DateTime, Dictionary<string, DataPoint>> impact, Dictionary<string, DataPoint> authors)
        {
            foreach (var author_data in authors)
            {
                string author = author_data.Key;

                // Determine first and last commit week of each author
                DateTime start = new DateTime(), end = new DateTime();
                bool start_found = false;
                foreach (var week in impact)
                {
                    if (week.Value.ContainsKey(author))
                    {
                        if (!start_found)
                        {
                            start = week.Key;
                            start_found = true;
                        }
                        end = week.Key;
                    }
                }
                if (!start_found)
                    continue;

                // Add 0 commits weeks in between
                foreach (var week in impact)
                    if (!week.Value.ContainsKey(author) &&
                        week.Key > start && week.Key < end)
                        week.Value.Add(author, new DataPoint(0, 0, 0));
            }
        }
    }
}
=======
﻿using System;
using System.Collections.Generic;
using System.Diagnostics;
using System.Threading;
using System.Threading.Tasks;
using GitUIPluginInterfaces;

namespace GitCommands.Statistics
{
    public sealed class ImpactLoader : IDisposable
    {
        public delegate void UpdateEventHandler(Commit commit);

        /// <summary>
        /// property to enable mailmap respectfulness
        /// </summary>
        public bool RespectMailmap { get; set; }

        public event EventHandler Exited;
        public event UpdateEventHandler Updated;

        public struct DataPoint
        {
            public int Commits, AddedLines, DeletedLines;

            public int ChangedLines
            {
                get { return AddedLines + DeletedLines; }
            }

            public DataPoint(int commits, int added, int deleted)
            {
                this.Commits = commits;
                this.AddedLines = added;
                this.DeletedLines = deleted;
            }

            public static DataPoint operator +(DataPoint d1, DataPoint d2)
            {
                DataPoint temp = new DataPoint();
                temp.Commits = d1.Commits + d2.Commits;
                temp.AddedLines = d1.AddedLines + d2.AddedLines;
                temp.DeletedLines = d1.DeletedLines + d2.DeletedLines;
                return temp;
            }
        }

        public struct Commit
        {
            public DateTime week;
            public string author;
            public DataPoint data;
        }

        private CancellationTokenSource _backgroundLoaderTokenSource = new CancellationTokenSource();
        private readonly IGitModule Module;

        public ImpactLoader(IGitModule aModule)
        {
            Module = aModule;
        }

        ~ImpactLoader()
        {
            Stop();
        }

        public void Dispose()
        {
            Stop();
        }

        public void Stop()
        {
            _backgroundLoaderTokenSource.Cancel();
        }

        public void Execute()
        {
            _backgroundLoaderTokenSource.Cancel();
            _backgroundLoaderTokenSource = new CancellationTokenSource();
            var token = _backgroundLoaderTokenSource.Token;
            Task[] tasks = GetTasks(token);
            Task.Factory.ContinueWhenAll(tasks, (task) =>
                {
                    if (!token.IsCancellationRequested && Exited != null)
                        Exited(this, EventArgs.Empty);
                },
                CancellationToken.None,
                TaskContinuationOptions.None,
                TaskScheduler.FromCurrentSynchronizationContext());
        }

        private bool showSubmodules;
        public bool ShowSubmodules
        {
            get { return showSubmodules; }
            set { Stop(); showSubmodules = value; }
        }

        private Task[] GetTasks(CancellationToken token)
        {
            List<Task> tasks = new List<Task>();
            string authorName = this.RespectMailmap ? "%aN" : "%an";

            string command = "log --pretty=tformat:\"--- %ad --- " + authorName + "\" --numstat --date=iso -C --all --no-merges";

            tasks.Add(Task.Factory.StartNew(() => LoadModuleInfo(command, Module, token), token));

            if (ShowSubmodules)
            {
                IList<string> submodules = Module.GetSubmodulesLocalPathes();
                foreach (var submoduleName in submodules)
                {
                    IGitModule submodule = Module.GetISubmodule(submoduleName);
                    if (submodule.IsValidGitWorkingDir())
                        tasks.Add(Task.Factory.StartNew(() => LoadModuleInfo(command, submodule, token), token));
                }
            }
            return tasks.ToArray();
        }

        private void LoadModuleInfo(string command, IGitModule module, CancellationToken token)
        {
            using (GitCommandsInstance git = new GitCommandsInstance(module))
            {
                git.StreamOutput = true;
                git.CollectOutput = false;
                Process p = git.CmdStartProcess(Settings.GitCommand, command);

                // Read line
                string line = p.StandardOutput.ReadLine();

                // Analyze commit listing
                while (!token.IsCancellationRequested)
                {
                    Commit commit = new Commit();

                    // Reached the end ?
                    if (line == null)
                        break;

                    // Look for commit delimiters
                    if (!line.StartsWith("--- "))
                    {
                        line = p.StandardOutput.ReadLine();
                        continue;
                    }

                    // Strip "--- " 
                    line = line.Substring(4);

                    // Split date and author
                    string[] header = line.Split(new[] { " --- " }, 2, StringSplitOptions.RemoveEmptyEntries);
                    if (header.Length != 2)
                        continue;

                    // Save author in variable
                    commit.author = header[1];

                    // Parse commit date
                    DateTime date = DateTime.Parse(header[0]).Date;
                    // Calculate first day of the commit week
                    date = commit.week = date.AddDays(-(int)date.DayOfWeek);

                    // Reset commit data
                    commit.data.Commits = 1;
                    commit.data.AddedLines = 0;
                    commit.data.DeletedLines = 0;

                    // Parse commit lines
                    while ((line = p.StandardOutput.ReadLine()) != null && !line.StartsWith("--- ") && !token.IsCancellationRequested)
                    {
                        // Skip empty line
                        if (string.IsNullOrEmpty(line))
                            continue;

                        string[] file_line = line.Split('\t');
                        if (file_line.Length >= 2)
                        {
                            if (file_line[0] != "-")
                                commit.data.AddedLines += int.Parse(file_line[0]);
                            if (file_line[1] != "-")
                                commit.data.DeletedLines += int.Parse(file_line[1]);
                        }
                    }

                    if (Updated != null && !token.IsCancellationRequested)
                        Updated(commit);
                }
            }
        }

        public static void AddIntermediateEmptyWeeks(
            ref SortedDictionary<DateTime, Dictionary<string, DataPoint>> impact, Dictionary<string, DataPoint> authors)
        {
            foreach (var author_data in authors)
            {
                string author = author_data.Key;

                // Determine first and last commit week of each author
                DateTime start = new DateTime(), end = new DateTime();
                bool start_found = false;
                foreach (var week in impact)
                {
                    if (week.Value.ContainsKey(author))
                    {
                        if (!start_found)
                        {
                            start = week.Key;
                            start_found = true;
                        }
                        end = week.Key;
                    }
                }
                if (!start_found)
                    continue;

                // Add 0 commits weeks in between
                foreach (var week in impact)
                    if (!week.Value.ContainsKey(author) &&
                        week.Key > start && week.Key < end)
                        week.Value.Add(author, new DataPoint(0, 0, 0));
            }
        }
    }
}
>>>>>>> e0bfbdce
<|MERGE_RESOLUTION|>--- conflicted
+++ resolved
@@ -1,4 +1,3 @@
-<<<<<<< HEAD
 ﻿using System;
 using System.Collections.Generic;
 using System.Diagnostics;
@@ -225,233 +224,4 @@
             }
         }
     }
-}
-=======
-﻿using System;
-using System.Collections.Generic;
-using System.Diagnostics;
-using System.Threading;
-using System.Threading.Tasks;
-using GitUIPluginInterfaces;
-
-namespace GitCommands.Statistics
-{
-    public sealed class ImpactLoader : IDisposable
-    {
-        public delegate void UpdateEventHandler(Commit commit);
-
-        /// <summary>
-        /// property to enable mailmap respectfulness
-        /// </summary>
-        public bool RespectMailmap { get; set; }
-
-        public event EventHandler Exited;
-        public event UpdateEventHandler Updated;
-
-        public struct DataPoint
-        {
-            public int Commits, AddedLines, DeletedLines;
-
-            public int ChangedLines
-            {
-                get { return AddedLines + DeletedLines; }
-            }
-
-            public DataPoint(int commits, int added, int deleted)
-            {
-                this.Commits = commits;
-                this.AddedLines = added;
-                this.DeletedLines = deleted;
-            }
-
-            public static DataPoint operator +(DataPoint d1, DataPoint d2)
-            {
-                DataPoint temp = new DataPoint();
-                temp.Commits = d1.Commits + d2.Commits;
-                temp.AddedLines = d1.AddedLines + d2.AddedLines;
-                temp.DeletedLines = d1.DeletedLines + d2.DeletedLines;
-                return temp;
-            }
-        }
-
-        public struct Commit
-        {
-            public DateTime week;
-            public string author;
-            public DataPoint data;
-        }
-
-        private CancellationTokenSource _backgroundLoaderTokenSource = new CancellationTokenSource();
-        private readonly IGitModule Module;
-
-        public ImpactLoader(IGitModule aModule)
-        {
-            Module = aModule;
-        }
-
-        ~ImpactLoader()
-        {
-            Stop();
-        }
-
-        public void Dispose()
-        {
-            Stop();
-        }
-
-        public void Stop()
-        {
-            _backgroundLoaderTokenSource.Cancel();
-        }
-
-        public void Execute()
-        {
-            _backgroundLoaderTokenSource.Cancel();
-            _backgroundLoaderTokenSource = new CancellationTokenSource();
-            var token = _backgroundLoaderTokenSource.Token;
-            Task[] tasks = GetTasks(token);
-            Task.Factory.ContinueWhenAll(tasks, (task) =>
-                {
-                    if (!token.IsCancellationRequested && Exited != null)
-                        Exited(this, EventArgs.Empty);
-                },
-                CancellationToken.None,
-                TaskContinuationOptions.None,
-                TaskScheduler.FromCurrentSynchronizationContext());
-        }
-
-        private bool showSubmodules;
-        public bool ShowSubmodules
-        {
-            get { return showSubmodules; }
-            set { Stop(); showSubmodules = value; }
-        }
-
-        private Task[] GetTasks(CancellationToken token)
-        {
-            List<Task> tasks = new List<Task>();
-            string authorName = this.RespectMailmap ? "%aN" : "%an";
-
-            string command = "log --pretty=tformat:\"--- %ad --- " + authorName + "\" --numstat --date=iso -C --all --no-merges";
-
-            tasks.Add(Task.Factory.StartNew(() => LoadModuleInfo(command, Module, token), token));
-
-            if (ShowSubmodules)
-            {
-                IList<string> submodules = Module.GetSubmodulesLocalPathes();
-                foreach (var submoduleName in submodules)
-                {
-                    IGitModule submodule = Module.GetISubmodule(submoduleName);
-                    if (submodule.IsValidGitWorkingDir())
-                        tasks.Add(Task.Factory.StartNew(() => LoadModuleInfo(command, submodule, token), token));
-                }
-            }
-            return tasks.ToArray();
-        }
-
-        private void LoadModuleInfo(string command, IGitModule module, CancellationToken token)
-        {
-            using (GitCommandsInstance git = new GitCommandsInstance(module))
-            {
-                git.StreamOutput = true;
-                git.CollectOutput = false;
-                Process p = git.CmdStartProcess(Settings.GitCommand, command);
-
-                // Read line
-                string line = p.StandardOutput.ReadLine();
-
-                // Analyze commit listing
-                while (!token.IsCancellationRequested)
-                {
-                    Commit commit = new Commit();
-
-                    // Reached the end ?
-                    if (line == null)
-                        break;
-
-                    // Look for commit delimiters
-                    if (!line.StartsWith("--- "))
-                    {
-                        line = p.StandardOutput.ReadLine();
-                        continue;
-                    }
-
-                    // Strip "--- " 
-                    line = line.Substring(4);
-
-                    // Split date and author
-                    string[] header = line.Split(new[] { " --- " }, 2, StringSplitOptions.RemoveEmptyEntries);
-                    if (header.Length != 2)
-                        continue;
-
-                    // Save author in variable
-                    commit.author = header[1];
-
-                    // Parse commit date
-                    DateTime date = DateTime.Parse(header[0]).Date;
-                    // Calculate first day of the commit week
-                    date = commit.week = date.AddDays(-(int)date.DayOfWeek);
-
-                    // Reset commit data
-                    commit.data.Commits = 1;
-                    commit.data.AddedLines = 0;
-                    commit.data.DeletedLines = 0;
-
-                    // Parse commit lines
-                    while ((line = p.StandardOutput.ReadLine()) != null && !line.StartsWith("--- ") && !token.IsCancellationRequested)
-                    {
-                        // Skip empty line
-                        if (string.IsNullOrEmpty(line))
-                            continue;
-
-                        string[] file_line = line.Split('\t');
-                        if (file_line.Length >= 2)
-                        {
-                            if (file_line[0] != "-")
-                                commit.data.AddedLines += int.Parse(file_line[0]);
-                            if (file_line[1] != "-")
-                                commit.data.DeletedLines += int.Parse(file_line[1]);
-                        }
-                    }
-
-                    if (Updated != null && !token.IsCancellationRequested)
-                        Updated(commit);
-                }
-            }
-        }
-
-        public static void AddIntermediateEmptyWeeks(
-            ref SortedDictionary<DateTime, Dictionary<string, DataPoint>> impact, Dictionary<string, DataPoint> authors)
-        {
-            foreach (var author_data in authors)
-            {
-                string author = author_data.Key;
-
-                // Determine first and last commit week of each author
-                DateTime start = new DateTime(), end = new DateTime();
-                bool start_found = false;
-                foreach (var week in impact)
-                {
-                    if (week.Value.ContainsKey(author))
-                    {
-                        if (!start_found)
-                        {
-                            start = week.Key;
-                            start_found = true;
-                        }
-                        end = week.Key;
-                    }
-                }
-                if (!start_found)
-                    continue;
-
-                // Add 0 commits weeks in between
-                foreach (var week in impact)
-                    if (!week.Value.ContainsKey(author) &&
-                        week.Key > start && week.Key < end)
-                        week.Value.Add(author, new DataPoint(0, 0, 0));
-            }
-        }
-    }
-}
->>>>>>> e0bfbdce
+}