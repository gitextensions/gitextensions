﻿using System;
using ResourceManager.Translation;

namespace GitCommands
{
    /// <summary>Contains common string literals which are translated.</summary>
    public class Strings : Translate
    {
        // public only because of FormTranslate
        public Strings()
        {
            Translator.Translate(this, Settings.CurrentTranslation);
        }

        private static Strings _instance;

<<<<<<< HEAD
        /// <summary>Lazy-initialized instance of the <see cref="Strings"/> class.</summary>
        public static Strings Instance { get { return instance ?? (instance = new Strings()); } }
=======
        private static Strings Instance
        {
            get
            {
                if (_instance == null)
                {
                    _instance = new Strings();
                }
                return _instance;
            }
        }
>>>>>>> 680e9a91

        public static void Reinit()
        {
            if (_instance != null)
            {
                _instance = new Strings();
            }
        }

        public static string GetDateText()
        {
            return Instance._dateText.Text;
        }

        public static string GetAuthorText()
        {
            return Instance._authorText.Text;
        }

        public static string GetAuthorDateText()
        {
            return Instance._authorDateText.Text;
        }

        public static string GetCommitterText()
        {
            return Instance._committerText.Text;
        }

        public static string GetCommitDateText()
        {
            return Instance._commitDateText.Text;
        }

        public static string GetCommitHashText()
        {
            return Instance._commitHashText.Text;
        }

        public static string GetMessageText()
        {
            return Instance._messageText.Text;
        }

        public static string GetParentsText()
        {
            return Instance._parentsText.Text;
        }

        public static string GetChildrenText()
        {
            return Instance._childrenText.Text;
        }

        public static string GetCurrentUnstagedChanges()
        {
            return Instance._currentUnstagedChanges.Text;
        }

        public static string GetCurrentIndex()
        {
            return Instance._currentIndex.Text;
        }

        public static string GetLoadingData()
        {
            return Instance._LoadingData.Text;
        }

        /// <summary>"branches" translation.</summary>
        public static readonly TranslationString branches = new TranslationString("branches");
        /// <summary>"remotes" translation.</summary>
        public static readonly TranslationString remotes = new TranslationString("remotes");
        /// <summary>"tags" translation.</summary>
        public static readonly TranslationString tags = new TranslationString("tags");
        /// <summary>"stashes" translation.</summary>
        public static readonly TranslationString stashes = new TranslationString("stashes");
        /// <summary>"submodules" translation.</summary>
        public static readonly TranslationString submodules = new TranslationString("submodules");
        /// <summary>"favorites" translation.</summary>
        public static readonly TranslationString favorites = new TranslationString("favorites");
        /// <summary>"'{0}' no longer exists on remote repo and can be pruned."</summary>
        public static TranslationString RemoteBranchStaleTipFormat = new TranslationString("'{0}' no longer exists on remote repo and can be pruned");
        /// <summary>"'{0}' is new and may be fetched."</summary>
        public static TranslationString RemoteBranchNewTipFormat = new TranslationString("'{0}' is new and may be fetched");
        /// <summary>"Mirrors '{0}'"</summary>
        public static TranslationString RemoteMirrorsTipFormat = new TranslationString("Mirrors '{0}'");
        /// <summary>"Fetch and Push URLs differ"</summary>
        public static TranslationString RemoteDifferingUrlsTip = new TranslationString("Fetch and Push URLs differ");


        private readonly TranslationString _dateText               = new TranslationString("Date");
        private readonly TranslationString _authorText             = new TranslationString("Author");
        private readonly TranslationString _authorDateText         = new TranslationString("Author date");
        private readonly TranslationString _committerText          = new TranslationString("Committer");
        private readonly TranslationString _commitDateText         = new TranslationString("Commit date");
        private readonly TranslationString _commitHashText         = new TranslationString("Commit hash");
        private readonly TranslationString _messageText            = new TranslationString("Message");
        private readonly TranslationString _parentsText            = new TranslationString("Parent(s)");
        private readonly TranslationString _childrenText           = new TranslationString("Children");
        private readonly TranslationString _currentUnstagedChanges = new TranslationString("Current unstaged changes");
        private readonly TranslationString _currentIndex           = new TranslationString("Commit index");
        private readonly TranslationString _LoadingData            = new TranslationString("Loading data...");

        public static string GetNSecondsAgoText(int value)
        {
            if (Math.Abs(value) == 1)
                return string.Format(Instance._secondAgo.Text, value);
            return string.Format(Instance._secondsAgo.Text, value);
        }

        public static string GetNMinutesAgoText(int value)
        {
            if (Math.Abs(value) == 1)
                return string.Format(Instance._minuteAgo.Text, value);
            return string.Format(Instance._minutesAgo.Text, value);
        }
        public static string GetNHoursAgoText(int value)
        {
            if (Math.Abs(value) == 1)
                return string.Format(Instance._hourAgo.Text, value);
            return string.Format(Instance._hoursAgo.Text, value);
        }

        public static string GetNDaysAgoText(int value)
        {
            if (Math.Abs(value) == 1)
                return string.Format(Instance._dayAgo.Text, value);
            return string.Format(Instance._daysAgo.Text, value);
        }

        public static string GetNWeeksAgoText(int value)
        {
            if (Math.Abs(value) == 1)
                return string.Format(Instance._weekAgo.Text, value);
            return string.Format(Instance._weeksAgo.Text, value);
        }

        public static string GetNMonthsAgoText(int value)
        {
            if (Math.Abs(value) == 1)
                return string.Format(Instance._monthAgo.Text, value);
            return string.Format(Instance._monthsAgo.Text, value);
        }

        public static string GetNYearsAgoText(int value)
        {
            if (Math.Abs(value) == 1)
                return string.Format(Instance._yearAgo.Text, value);
            return string.Format(Instance._yearsAgo.Text, value);
        }

        private readonly TranslationString _secondAgo = new TranslationString("{0} second ago");
        private readonly TranslationString _secondsAgo = new TranslationString("{0} seconds ago");
        private readonly TranslationString _minuteAgo = new TranslationString("{0} minute ago");
        private readonly TranslationString _minutesAgo = new TranslationString("{0} minutes ago");
        private readonly TranslationString _hourAgo = new TranslationString("{0} hour ago");
        private readonly TranslationString _hoursAgo = new TranslationString("{0} hours ago");
        private readonly TranslationString _dayAgo = new TranslationString("{0} day ago");
        private readonly TranslationString _daysAgo = new TranslationString("{0} days ago");
        private readonly TranslationString _weekAgo = new TranslationString("{0} week ago");
        private readonly TranslationString _weeksAgo = new TranslationString("{0} weeks ago");
        private readonly TranslationString _monthAgo = new TranslationString("{0} month ago");
        private readonly TranslationString _monthsAgo = new TranslationString("{0} months ago");
        private readonly TranslationString _yearAgo = new TranslationString("{0} year ago");
        private readonly TranslationString _yearsAgo = new TranslationString("{0} years ago");
    }
}<|MERGE_RESOLUTION|>--- conflicted
+++ resolved
@@ -12,30 +12,16 @@
             Translator.Translate(this, Settings.CurrentTranslation);
         }
 
-        private static Strings _instance;
+        private static Lazy<Strings> _instance = new Lazy<Strings>();
 
-<<<<<<< HEAD
         /// <summary>Lazy-initialized instance of the <see cref="Strings"/> class.</summary>
-        public static Strings Instance { get { return instance ?? (instance = new Strings()); } }
-=======
-        private static Strings Instance
-        {
-            get
-            {
-                if (_instance == null)
-                {
-                    _instance = new Strings();
-                }
-                return _instance;
-            }
-        }
->>>>>>> 680e9a91
+        public static Strings Instance { get { return _instance.Value; } }
 
         public static void Reinit()
         {
-            if (_instance != null)
+            if (_instance.IsValueCreated)
             {
-                _instance = new Strings();
+                _instance = new Lazy<Strings>();
             }
         }
 
