--- conflicted
+++ resolved
@@ -85,21 +85,6 @@
             return Instance._LoadingData.Text;
         }
 
-<<<<<<< HEAD
-        private readonly TranslationString _dateText       = new TranslationString("Date");
-        private readonly TranslationString _authorText     = new TranslationString("Author");
-        private readonly TranslationString _authorDateText = new TranslationString("Author date");
-        private readonly TranslationString _committerText  = new TranslationString("Committer");
-        private readonly TranslationString _commitDateText = new TranslationString("Commit date");
-        private readonly TranslationString _commitHashText = new TranslationString("Commit hash");
-        private readonly TranslationString _messageText    = new TranslationString("Message");
-        private readonly TranslationString _parentsText    = new TranslationString("Parent(s)");
-        private readonly TranslationString _childrenText = new TranslationString("Children");
-        private readonly TranslationString _currentUnstagedChanges = new TranslationString("Current unstaged changes");
-        private readonly TranslationString _currentIndex = new TranslationString("Commit index");
-        private readonly TranslationString _LoadingData = new TranslationString("Loading data...");
-
-=======
         /// <summary>"branches" translation.</summary>
         public static readonly TranslationString branches = new TranslationString("branches");
         /// <summary>"remotes" translation.</summary>
@@ -112,19 +97,18 @@
         public static readonly TranslationString submodules = new TranslationString("submodules");
 
 
-        private readonly TranslationString _dateText                 = new TranslationString("Date");
-        private readonly TranslationString _authorText               = new TranslationString("Author");
-        private readonly TranslationString _authorDateText           = new TranslationString("Author date");
-        private readonly TranslationString _committerText            = new TranslationString("Committer");
-        private readonly TranslationString _commitDateText           = new TranslationString("Commit date");
-        private readonly TranslationString _commitHashText           = new TranslationString("Commit hash");
-        private readonly TranslationString _messageText              = new TranslationString("Message");
-        private readonly TranslationString _parentsText              = new TranslationString("Parent(s)");
-        private readonly TranslationString _childrenText             = new TranslationString("Children");
-        private readonly TranslationString _currentWorkingDirChanges = new TranslationString("Current uncommitted changes");
-        private readonly TranslationString _currentIndex             = new TranslationString("Commit index");
-        private readonly TranslationString _LoadingData              = new TranslationString("Loading data...");
->>>>>>> 86bc9054
+        private readonly TranslationString _dateText               = new TranslationString("Date");
+        private readonly TranslationString _authorText             = new TranslationString("Author");
+        private readonly TranslationString _authorDateText         = new TranslationString("Author date");
+        private readonly TranslationString _committerText          = new TranslationString("Committer");
+        private readonly TranslationString _commitDateText         = new TranslationString("Commit date");
+        private readonly TranslationString _commitHashText         = new TranslationString("Commit hash");
+        private readonly TranslationString _messageText            = new TranslationString("Message");
+        private readonly TranslationString _parentsText            = new TranslationString("Parent(s)");
+        private readonly TranslationString _childrenText           = new TranslationString("Children");
+        private readonly TranslationString _currentUnstagedChanges = new TranslationString("Current unstaged changes");
+        private readonly TranslationString _currentIndex           = new TranslationString("Commit index");
+        private readonly TranslationString _LoadingData            = new TranslationString("Loading data...");
 
         public static string GetNSecondsAgoText(int value)
         {
@@ -174,19 +158,19 @@
             return string.Format(Instance._yearsAgo.Text, value);
         }
 
-        private readonly TranslationString _secondAgo  = new TranslationString("{0} second ago");
+        private readonly TranslationString _secondAgo = new TranslationString("{0} second ago");
         private readonly TranslationString _secondsAgo = new TranslationString("{0} seconds ago");
-        private readonly TranslationString _minuteAgo  = new TranslationString("{0} minute ago");
+        private readonly TranslationString _minuteAgo = new TranslationString("{0} minute ago");
         private readonly TranslationString _minutesAgo = new TranslationString("{0} minutes ago");
-        private readonly TranslationString _hourAgo    = new TranslationString("{0} hour ago");
-        private readonly TranslationString _hoursAgo   = new TranslationString("{0} hours ago");
-        private readonly TranslationString _dayAgo     = new TranslationString("{0} day ago");
-        private readonly TranslationString _daysAgo    = new TranslationString("{0} days ago");
-        private readonly TranslationString _weekAgo    = new TranslationString("{0} week ago");
-        private readonly TranslationString _weeksAgo   = new TranslationString("{0} weeks ago");
-        private readonly TranslationString _monthAgo   = new TranslationString("{0} month ago");
-        private readonly TranslationString _monthsAgo  = new TranslationString("{0} months ago");
-        private readonly TranslationString _yearAgo    = new TranslationString("{0} year ago");
-        private readonly TranslationString _yearsAgo   = new TranslationString("{0} years ago");
+        private readonly TranslationString _hourAgo = new TranslationString("{0} hour ago");
+        private readonly TranslationString _hoursAgo = new TranslationString("{0} hours ago");
+        private readonly TranslationString _dayAgo = new TranslationString("{0} day ago");
+        private readonly TranslationString _daysAgo = new TranslationString("{0} days ago");
+        private readonly TranslationString _weekAgo = new TranslationString("{0} week ago");
+        private readonly TranslationString _weeksAgo = new TranslationString("{0} weeks ago");
+        private readonly TranslationString _monthAgo = new TranslationString("{0} month ago");
+        private readonly TranslationString _monthsAgo = new TranslationString("{0} months ago");
+        private readonly TranslationString _yearAgo = new TranslationString("{0} year ago");
+        private readonly TranslationString _yearsAgo = new TranslationString("{0} years ago");
     }
 }