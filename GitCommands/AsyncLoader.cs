﻿using System;
using System.Diagnostics;
using System.Threading;
using System.Threading.Tasks;
<<<<<<< HEAD
using GitUI;
using Microsoft.VisualStudio.Threading;
=======
using JetBrains.Annotations;
>>>>>>> 2cdaf3fb

namespace GitCommands
{
    public sealed class AsyncLoader : IDisposable
    {
<<<<<<< HEAD
        private CancellationTokenSource _cancelledTokenSource;
        public TimeSpan Delay { get; set; }

        public AsyncLoader()
        {
            Delay = TimeSpan.Zero;
=======
        private static readonly ThreadLocal<TaskScheduler> _defaultScheduler = new ThreadLocal<TaskScheduler>(trackAllValues: false);

        /// <summary>
        /// Gets and sets the default <see cref="TaskScheduler"/> to use for continuations following calls to <c>Load</c> from the current thread.
        /// </summary>
        /// <remarks>
        /// Defaults to <see cref="TaskScheduler.FromCurrentSynchronizationContext"/>.
        /// </remarks>
        [NotNull]
        public static TaskScheduler DefaultContinuationTaskScheduler
        {
            get => _defaultScheduler.IsValueCreated ? _defaultScheduler.Value : TaskScheduler.FromCurrentSynchronizationContext();
            set => _defaultScheduler.Value = value ?? throw new ArgumentNullException();
        }

        /// <summary>
        /// Invokes <paramref name="loadContent"/> on the thread pool, then executes <paramref name="continueWith"/> on the current synchronisation context.
        /// </summary>
        /// <remarks>
        /// Note this method does not perform any cancellation of prior loads, nor does it support cancellation upon disposal.
        /// If you require those features, use an instance of <see cref="AsyncLoader"/> instead.
        /// </remarks>
        /// <typeparam name="T">Type of data returned by <paramref name="loadContent"/> and accepted by <paramref name="continueWith"/>.</typeparam>
        /// <param name="loadContent">A function to invoke on the thread pool that returns a value to be passed to <paramref name="continueWith"/>.</param>
        /// <param name="continueWith">An action to invoke on the original synchronisation context with the return value from <paramref name="loadContent"/>.</param>
        /// <param name="onError">
        /// An optional callback for notification of exceptions from <paramref name="loadContent"/>.
        /// Invoked on the original synchronisation context.
        /// Invoked once per exception, so may be called multiple times.
        /// Handlers must set <see cref="AsyncErrorEventArgs.Handled"/> to <c>true</c> to prevent any exceptions being re-thrown and faulting the async operation.
        /// </param>
        public static async void DoAsync<T>(Func<T> loadContent, Action<T> continueWith, Action<AsyncErrorEventArgs> onError = null)
        {
            using (var loader = new AsyncLoader())
            {
                if (onError != null)
                {
                    loader.LoadingError += (_, e) => onError(e);
                }

                await loader.Load(loadContent, continueWith);
            }
>>>>>>> 2cdaf3fb
        }

        public event EventHandler<AsyncErrorEventArgs> LoadingError;

        [NotNull] private readonly TaskScheduler _continuationTaskScheduler;
        [CanBeNull] private CancellationTokenSource _cancellationTokenSource;
        private int _disposed;

        /// <summary>
        /// Gets and sets an amount of time to delay calling <c>loadContent</c> actions after a call to one of the <c>Load</c> overloads.
        /// </summary>
<<<<<<< HEAD
        /// <typeparam name="T">Result to be passed from doMe to continueWith</typeparam>
        /// <param name="doMe">The stuff we want to do. Should return whatever continueWith expects.</param>
        /// <param name="continueWith">Do this on original sync context.</param>
        /// <param name="onError">Do this on original sync context if doMe barfs.</param>
        public static Task<T> DoAsync<T>(Func<T> doMe, Action<T> continueWith, Action<AsyncErrorEventArgs> onError)
        {
            AsyncLoader loader = new AsyncLoader();
            loader.LoadingError += (sender, e) => onError(e);
            return loader.LoadAsync(doMe, continueWith);
        }
=======
        /// <remarks>
        /// Defaults to <see cref="TimeSpan.Zero"/>.
        /// </remarks>
        public TimeSpan Delay { get; set; }
>>>>>>> 2cdaf3fb

        public AsyncLoader(TaskScheduler continuationTaskScheduler = null)
        {
<<<<<<< HEAD
            AsyncLoader loader = new AsyncLoader();
            return loader.LoadAsync(doMe, continueWith);
        }

        public static Task DoAsync(Action doMe, Action continueWith)
        {
            AsyncLoader loader = new AsyncLoader();
            return loader.LoadAsync(doMe, continueWith);
=======
            _continuationTaskScheduler = continuationTaskScheduler ?? DefaultContinuationTaskScheduler;
>>>>>>> 2cdaf3fb
        }

        public Task LoadAsync(Action loadContent, Action onLoaded)
        {
<<<<<<< HEAD
            return LoadAsync((token) => loadContent(), onLoaded);
=======
            return Load(token => loadContent(), onLoaded);
>>>>>>> 2cdaf3fb
        }

        public async Task LoadAsync(Action<CancellationToken> loadContent, Action onLoaded)
        {
            if (Volatile.Read(ref _disposed) != 0)
            {
                throw new ObjectDisposedException(nameof(AsyncLoader));
            }

            // Stop any prior operation
            Cancel();
<<<<<<< HEAD
            _cancelledTokenSource?.Dispose();
            _cancelledTokenSource = new CancellationTokenSource();
            var token = _cancelledTokenSource.Token;

            try
            {
                if (Delay > TimeSpan.Zero)
                {
                    await Task.Delay(Delay, token).ConfigureAwait(false);
                }
                else
                {
                    await TaskScheduler.Default.SwitchTo(alwaysYield: true);
                }

=======

            // Create a new cancellation object
            _cancellationTokenSource?.Dispose();
            _cancellationTokenSource = new CancellationTokenSource();

            // Copy reference to token (important)
            var token = _cancellationTokenSource.Token;

            return Task.Factory
                .StartNew(Load, token)
                .ContinueWith(
                    Continuation,
                    CancellationToken.None,
                    TaskContinuationOptions.NotOnCanceled,
                    _continuationTaskScheduler);

            void Load()
            {
                // Defer the load operation if requested
                if (Delay > TimeSpan.Zero)
                {
                    token.WaitHandle.WaitOne(Delay);
                }

                // Load content, so long as we haven't already been cancelled
>>>>>>> 2cdaf3fb
                if (!token.IsCancellationRequested)
                {
                    loadContent(token);
                }
            }
<<<<<<< HEAD
            catch (Exception e)
            {
                if (e is OperationCanceledException && token.IsCancellationRequested)
                {
                    return;
                }

                await ThreadHelper.JoinableTaskFactory.SwitchToMainThreadAsync();

                if (!OnLoadingError(e))
                {
                    throw;
                }

                return;
            }

            await ThreadHelper.JoinableTaskFactory.SwitchToMainThreadAsync(token);

            if (!token.IsCancellationRequested)
            {
                try
                {
                    onLoaded();
                }
                catch (Exception e)
                {
                    if (!OnLoadingError(e))
                    {
=======

            void Continuation(Task task)
            {
                if (task.IsFaulted)
                {
                    Debug.Assert(task.Exception != null, "Faulted task should have a non-null exception");

                    foreach (var e in task.Exception.InnerExceptions)
                    {
                        if (!OnLoadingError(e))
                        {
                            throw e;
                        }
                    }

                    return;
                }

                try
                {
                    // Invoke continuation unless cancelled
                    if (!token.IsCancellationRequested)
                    {
                        onLoaded();
                    }
                }
                catch (Exception exception)
                {
                    if (!OnLoadingError(exception))
                    {
>>>>>>> 2cdaf3fb
                        throw;
                    }
                }
            }
        }

        public Task<T> LoadAsync<T>(Func<T> loadContent, Action<T> onLoaded)
        {
<<<<<<< HEAD
            return LoadAsync((token) => loadContent(), onLoaded);
=======
            return Load(token => loadContent(), onLoaded);
>>>>>>> 2cdaf3fb
        }

        public async Task<T> LoadAsync<T>(Func<CancellationToken, T> loadContent, Action<T> onLoaded)
        {
            if (Volatile.Read(ref _disposed) != 0)
            {
                throw new ObjectDisposedException(nameof(AsyncLoader));
            }

            // Stop any prior operation
            Cancel();
<<<<<<< HEAD
            _cancelledTokenSource?.Dispose();
            _cancelledTokenSource = new CancellationTokenSource();
            var token = _cancelledTokenSource.Token;

            T result;

            try
            {
                if (Delay > TimeSpan.Zero)
                {
                    await Task.Delay(Delay, token).ConfigureAwait(false);
                }
                else
                {
                    await TaskScheduler.Default.SwitchTo(alwaysYield: true);
                }

                if (token.IsCancellationRequested)
                {
                    result = default(T);
                }
                else
                {
                    result = loadContent(token);
                }
            }
            catch (Exception e)
            {
                if (e is OperationCanceledException && token.IsCancellationRequested)
                {
                    return default(T);
                }

                await ThreadHelper.JoinableTaskFactory.SwitchToMainThreadAsync();

                if (!OnLoadingError(e))
                {
                    throw;
                }

                return default(T);
            }

            await ThreadHelper.JoinableTaskFactory.SwitchToMainThreadAsync();

            if (!token.IsCancellationRequested)
            {
                try
                {
                    onLoaded(result);
                }
                catch (Exception e)
                {
                    if (!OnLoadingError(e))
                    {
                        throw;
                    }

                    return default(T);
                }
            }

            return result;
        }
=======

            // Create a new cancellation object
            _cancellationTokenSource?.Dispose();
            _cancellationTokenSource = new CancellationTokenSource();

            // Copy reference to token (important)
            var token = _cancellationTokenSource.Token;

            return Task.Factory
                .StartNew(Load, token)
                .ContinueWith(
                    Continuation,
                    CancellationToken.None,
                    TaskContinuationOptions.NotOnCanceled,
                    _continuationTaskScheduler);

            T Load()
            {
                // Defer the load operation if requested
                if (Delay > TimeSpan.Zero)
                {
                    token.WaitHandle.WaitOne(Delay);
                }

                // Bail early if cancelled, returning default value for type
                if (token.IsCancellationRequested)
                {
                    return default;
                }

                // Load content
                return loadContent(token);
            }

            T Continuation(Task<T> task)
            {
                if (task.IsFaulted)
                {
                    foreach (var e in task.Exception.InnerExceptions)
                    {
                        if (!OnLoadingError(e))
                        {
                            throw e;
                        }
                    }

                    return default;
                }

                try
                {
                    // Invoke continuation unless cancelled
                    if (!token.IsCancellationRequested)
                    {
                        onLoaded(task.Result);
                    }

                    return task.Result;
                }
                catch (Exception exception)
                {
                    if (!OnLoadingError(exception))
                    {
                        throw;
                    }
>>>>>>> 2cdaf3fb

                    return default;
                }
            }
        }

        private bool OnLoadingError(Exception exception)
        {
            var args = new AsyncErrorEventArgs(exception);
            LoadingError?.Invoke(this, args);
            return args.Handled;
        }

        public void Cancel()
        {
            if (Volatile.Read(ref _disposed) != 0)
            {
                throw new ObjectDisposedException(nameof(AsyncLoader));
            }

            _cancellationTokenSource?.Cancel();
        }

        public void Dispose()
        {
            if (Interlocked.CompareExchange(ref _disposed, 1, 0) != 0)
            {
                return;
            }

            if (_cancellationTokenSource != null)
            {
                _cancellationTokenSource.Cancel();
                _cancellationTokenSource.Dispose();
            }
        }
    }

    public sealed class AsyncErrorEventArgs : EventArgs
    {
        public Exception Exception { get; }

        public bool Handled { get; set; } = true;

        public AsyncErrorEventArgs(Exception exception)
        {
            Exception = exception;
        }
    }
}<|MERGE_RESOLUTION|>--- conflicted
+++ resolved
@@ -1,41 +1,14 @@
 ﻿using System;
-using System.Diagnostics;
 using System.Threading;
 using System.Threading.Tasks;
-<<<<<<< HEAD
 using GitUI;
+using JetBrains.Annotations;
 using Microsoft.VisualStudio.Threading;
-=======
-using JetBrains.Annotations;
->>>>>>> 2cdaf3fb
 
 namespace GitCommands
 {
     public sealed class AsyncLoader : IDisposable
     {
-<<<<<<< HEAD
-        private CancellationTokenSource _cancelledTokenSource;
-        public TimeSpan Delay { get; set; }
-
-        public AsyncLoader()
-        {
-            Delay = TimeSpan.Zero;
-=======
-        private static readonly ThreadLocal<TaskScheduler> _defaultScheduler = new ThreadLocal<TaskScheduler>(trackAllValues: false);
-
-        /// <summary>
-        /// Gets and sets the default <see cref="TaskScheduler"/> to use for continuations following calls to <c>Load</c> from the current thread.
-        /// </summary>
-        /// <remarks>
-        /// Defaults to <see cref="TaskScheduler.FromCurrentSynchronizationContext"/>.
-        /// </remarks>
-        [NotNull]
-        public static TaskScheduler DefaultContinuationTaskScheduler
-        {
-            get => _defaultScheduler.IsValueCreated ? _defaultScheduler.Value : TaskScheduler.FromCurrentSynchronizationContext();
-            set => _defaultScheduler.Value = value ?? throw new ArgumentNullException();
-        }
-
         /// <summary>
         /// Invokes <paramref name="loadContent"/> on the thread pool, then executes <paramref name="continueWith"/> on the current synchronisation context.
         /// </summary>
@@ -52,7 +25,7 @@
         /// Invoked once per exception, so may be called multiple times.
         /// Handlers must set <see cref="AsyncErrorEventArgs.Handled"/> to <c>true</c> to prevent any exceptions being re-thrown and faulting the async operation.
         /// </param>
-        public static async void DoAsync<T>(Func<T> loadContent, Action<T> continueWith, Action<AsyncErrorEventArgs> onError = null)
+        public static async Task<T> DoAsync<T>(Func<T> loadContent, Action<T> continueWith, Action<AsyncErrorEventArgs> onError = null)
         {
             using (var loader = new AsyncLoader())
             {
@@ -61,61 +34,30 @@
                     loader.LoadingError += (_, e) => onError(e);
                 }
 
-                await loader.Load(loadContent, continueWith);
-            }
->>>>>>> 2cdaf3fb
+                return await loader.LoadAsync(loadContent, continueWith).ConfigureAwait(false);
+            }
         }
 
         public event EventHandler<AsyncErrorEventArgs> LoadingError;
 
-        [NotNull] private readonly TaskScheduler _continuationTaskScheduler;
         [CanBeNull] private CancellationTokenSource _cancellationTokenSource;
         private int _disposed;
 
         /// <summary>
         /// Gets and sets an amount of time to delay calling <c>loadContent</c> actions after a call to one of the <c>Load</c> overloads.
         /// </summary>
-<<<<<<< HEAD
-        /// <typeparam name="T">Result to be passed from doMe to continueWith</typeparam>
-        /// <param name="doMe">The stuff we want to do. Should return whatever continueWith expects.</param>
-        /// <param name="continueWith">Do this on original sync context.</param>
-        /// <param name="onError">Do this on original sync context if doMe barfs.</param>
-        public static Task<T> DoAsync<T>(Func<T> doMe, Action<T> continueWith, Action<AsyncErrorEventArgs> onError)
-        {
-            AsyncLoader loader = new AsyncLoader();
-            loader.LoadingError += (sender, e) => onError(e);
-            return loader.LoadAsync(doMe, continueWith);
-        }
-=======
         /// <remarks>
         /// Defaults to <see cref="TimeSpan.Zero"/>.
         /// </remarks>
         public TimeSpan Delay { get; set; }
->>>>>>> 2cdaf3fb
-
-        public AsyncLoader(TaskScheduler continuationTaskScheduler = null)
-        {
-<<<<<<< HEAD
-            AsyncLoader loader = new AsyncLoader();
-            return loader.LoadAsync(doMe, continueWith);
-        }
-
-        public static Task DoAsync(Action doMe, Action continueWith)
-        {
-            AsyncLoader loader = new AsyncLoader();
-            return loader.LoadAsync(doMe, continueWith);
-=======
-            _continuationTaskScheduler = continuationTaskScheduler ?? DefaultContinuationTaskScheduler;
->>>>>>> 2cdaf3fb
+
+        public AsyncLoader()
+        {
         }
 
         public Task LoadAsync(Action loadContent, Action onLoaded)
         {
-<<<<<<< HEAD
-            return LoadAsync((token) => loadContent(), onLoaded);
-=======
-            return Load(token => loadContent(), onLoaded);
->>>>>>> 2cdaf3fb
+            return LoadAsync(token => loadContent(), onLoaded);
         }
 
         public async Task LoadAsync(Action<CancellationToken> loadContent, Action onLoaded)
@@ -127,23 +69,6 @@
 
             // Stop any prior operation
             Cancel();
-<<<<<<< HEAD
-            _cancelledTokenSource?.Dispose();
-            _cancelledTokenSource = new CancellationTokenSource();
-            var token = _cancelledTokenSource.Token;
-
-            try
-            {
-                if (Delay > TimeSpan.Zero)
-                {
-                    await Task.Delay(Delay, token).ConfigureAwait(false);
-                }
-                else
-                {
-                    await TaskScheduler.Default.SwitchTo(alwaysYield: true);
-                }
-
-=======
 
             // Create a new cancellation object
             _cancellationTokenSource?.Dispose();
@@ -152,30 +77,24 @@
             // Copy reference to token (important)
             var token = _cancellationTokenSource.Token;
 
-            return Task.Factory
-                .StartNew(Load, token)
-                .ContinueWith(
-                    Continuation,
-                    CancellationToken.None,
-                    TaskContinuationOptions.NotOnCanceled,
-                    _continuationTaskScheduler);
-
-            void Load()
+            try
             {
                 // Defer the load operation if requested
                 if (Delay > TimeSpan.Zero)
                 {
-                    token.WaitHandle.WaitOne(Delay);
+                    await Task.Delay(Delay, token).ConfigureAwait(false);
+                }
+                else
+                {
+                    await TaskScheduler.Default.SwitchTo(alwaysYield: true);
                 }
 
                 // Load content, so long as we haven't already been cancelled
->>>>>>> 2cdaf3fb
                 if (!token.IsCancellationRequested)
                 {
                     loadContent(token);
                 }
             }
-<<<<<<< HEAD
             catch (Exception e)
             {
                 if (e is OperationCanceledException && token.IsCancellationRequested)
@@ -195,123 +114,12 @@
 
             await ThreadHelper.JoinableTaskFactory.SwitchToMainThreadAsync(token);
 
+            // Invoke continuation unless cancelled
             if (!token.IsCancellationRequested)
             {
                 try
                 {
                     onLoaded();
-                }
-                catch (Exception e)
-                {
-                    if (!OnLoadingError(e))
-                    {
-=======
-
-            void Continuation(Task task)
-            {
-                if (task.IsFaulted)
-                {
-                    Debug.Assert(task.Exception != null, "Faulted task should have a non-null exception");
-
-                    foreach (var e in task.Exception.InnerExceptions)
-                    {
-                        if (!OnLoadingError(e))
-                        {
-                            throw e;
-                        }
-                    }
-
-                    return;
-                }
-
-                try
-                {
-                    // Invoke continuation unless cancelled
-                    if (!token.IsCancellationRequested)
-                    {
-                        onLoaded();
-                    }
-                }
-                catch (Exception exception)
-                {
-                    if (!OnLoadingError(exception))
-                    {
->>>>>>> 2cdaf3fb
-                        throw;
-                    }
-                }
-            }
-        }
-
-        public Task<T> LoadAsync<T>(Func<T> loadContent, Action<T> onLoaded)
-        {
-<<<<<<< HEAD
-            return LoadAsync((token) => loadContent(), onLoaded);
-=======
-            return Load(token => loadContent(), onLoaded);
->>>>>>> 2cdaf3fb
-        }
-
-        public async Task<T> LoadAsync<T>(Func<CancellationToken, T> loadContent, Action<T> onLoaded)
-        {
-            if (Volatile.Read(ref _disposed) != 0)
-            {
-                throw new ObjectDisposedException(nameof(AsyncLoader));
-            }
-
-            // Stop any prior operation
-            Cancel();
-<<<<<<< HEAD
-            _cancelledTokenSource?.Dispose();
-            _cancelledTokenSource = new CancellationTokenSource();
-            var token = _cancelledTokenSource.Token;
-
-            T result;
-
-            try
-            {
-                if (Delay > TimeSpan.Zero)
-                {
-                    await Task.Delay(Delay, token).ConfigureAwait(false);
-                }
-                else
-                {
-                    await TaskScheduler.Default.SwitchTo(alwaysYield: true);
-                }
-
-                if (token.IsCancellationRequested)
-                {
-                    result = default(T);
-                }
-                else
-                {
-                    result = loadContent(token);
-                }
-            }
-            catch (Exception e)
-            {
-                if (e is OperationCanceledException && token.IsCancellationRequested)
-                {
-                    return default(T);
-                }
-
-                await ThreadHelper.JoinableTaskFactory.SwitchToMainThreadAsync();
-
-                if (!OnLoadingError(e))
-                {
-                    throw;
-                }
-
-                return default(T);
-            }
-
-            await ThreadHelper.JoinableTaskFactory.SwitchToMainThreadAsync();
-
-            if (!token.IsCancellationRequested)
-            {
-                try
-                {
-                    onLoaded(result);
                 }
                 catch (Exception e)
                 {
@@ -319,14 +127,24 @@
                     {
                         throw;
                     }
-
-                    return default(T);
-                }
-            }
-
-            return result;
-        }
-=======
+                }
+            }
+        }
+
+        public Task<T> LoadAsync<T>(Func<T> loadContent, Action<T> onLoaded)
+        {
+            return LoadAsync(token => loadContent(), onLoaded);
+        }
+
+        public async Task<T> LoadAsync<T>(Func<CancellationToken, T> loadContent, Action<T> onLoaded)
+        {
+            if (Volatile.Read(ref _disposed) != 0)
+            {
+                throw new ObjectDisposedException(nameof(AsyncLoader));
+            }
+
+            // Stop any prior operation
+            Cancel();
 
             // Create a new cancellation object
             _cancellationTokenSource?.Dispose();
@@ -335,68 +153,69 @@
             // Copy reference to token (important)
             var token = _cancellationTokenSource.Token;
 
-            return Task.Factory
-                .StartNew(Load, token)
-                .ContinueWith(
-                    Continuation,
-                    CancellationToken.None,
-                    TaskContinuationOptions.NotOnCanceled,
-                    _continuationTaskScheduler);
-
-            T Load()
+            T result;
+
+            try
             {
                 // Defer the load operation if requested
                 if (Delay > TimeSpan.Zero)
                 {
-                    token.WaitHandle.WaitOne(Delay);
+                    await Task.Delay(Delay, token).ConfigureAwait(false);
+                }
+                else
+                {
+                    await TaskScheduler.Default.SwitchTo(alwaysYield: true);
                 }
 
                 // Bail early if cancelled, returning default value for type
                 if (token.IsCancellationRequested)
                 {
+                    result = default;
+                }
+                else
+                {
+                    // Load content
+                    result = loadContent(token);
+                }
+            }
+            catch (Exception e)
+            {
+                if (e is OperationCanceledException && token.IsCancellationRequested)
+                {
                     return default;
                 }
 
-                // Load content
-                return loadContent(token);
-            }
-
-            T Continuation(Task<T> task)
-            {
-                if (task.IsFaulted)
-                {
-                    foreach (var e in task.Exception.InnerExceptions)
-                    {
-                        if (!OnLoadingError(e))
-                        {
-                            throw e;
-                        }
-                    }
-
-                    return default;
-                }
-
+                await ThreadHelper.JoinableTaskFactory.SwitchToMainThreadAsync();
+
+                if (!OnLoadingError(e))
+                {
+                    throw;
+                }
+
+                return default;
+            }
+
+            await ThreadHelper.JoinableTaskFactory.SwitchToMainThreadAsync();
+
+            // Invoke continuation unless cancelled
+            if (!token.IsCancellationRequested)
+            {
                 try
                 {
-                    // Invoke continuation unless cancelled
-                    if (!token.IsCancellationRequested)
-                    {
-                        onLoaded(task.Result);
-                    }
-
-                    return task.Result;
-                }
-                catch (Exception exception)
-                {
-                    if (!OnLoadingError(exception))
+                    onLoaded(result);
+                }
+                catch (Exception e)
+                {
+                    if (!OnLoadingError(e))
                     {
                         throw;
                     }
->>>>>>> 2cdaf3fb
 
                     return default;
                 }
             }
+
+            return result;
         }
 
         private bool OnLoadingError(Exception exception)
