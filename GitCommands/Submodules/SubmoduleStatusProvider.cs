--- conflicted
+++ resolved
@@ -321,9 +321,6 @@
             if (gitStatus != null
                 && gitStatus.Count > 0)
             {
-<<<<<<< HEAD
-                SetTopModuleAsDirty(module);
-=======
                 SetTopModuleAsDirty(module.GetTopModule().WorkingDir);
             }
             else if (module.GetTopModule() == module)
@@ -331,7 +328,6 @@
                 // status includes top module changes to files and 'dirty' can be cleared
                 // (keep 'dirty' if unknown)
                 _submoduleInfos[module.WorkingDir].Detailed = null;
->>>>>>> 9e99187d
             }
 
             var changedSubmodules = gitStatus.Where(i => i.IsSubmodule);
@@ -352,21 +348,12 @@
         /// Set the top module as dirty
         /// If any module is changed
         /// </summary>
-<<<<<<< HEAD
-        /// <param name="module">current Git module</param>
-        private void SetTopModuleAsDirty(GitModule module)
-        {
-            if (_submoduleInfos[module.GetTopModule().WorkingDir].Detailed == null)
-            {
-                _submoduleInfos[module.GetTopModule().WorkingDir].Detailed = new DetailedSubmoduleInfo()
-=======
         /// <param name="topModuleWorkingDir">path to top module</param>
         private void SetTopModuleAsDirty(string topModuleWorkingDir)
         {
             if (_submoduleInfos[topModuleWorkingDir].Detailed == null)
             {
                 _submoduleInfos[topModuleWorkingDir].Detailed = new DetailedSubmoduleInfo()
->>>>>>> 9e99187d
                 {
                     Status = SubmoduleStatus.Unknown,
                     IsDirty = true,
@@ -432,11 +419,7 @@
 
             if (submoduleStatus != null)
             {
-<<<<<<< HEAD
-                SetTopModuleAsDirty(superModule);
-=======
                 SetTopModuleAsDirty(superModule.GetTopModule().WorkingDir);
->>>>>>> 9e99187d
             }
 
             // Recursively update submodules
