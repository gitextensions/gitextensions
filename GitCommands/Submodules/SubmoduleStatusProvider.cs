--- conflicted
+++ resolved
@@ -1,4 +1,4 @@
-﻿using System;
+using System;
 using System.Collections.Generic;
 using System.IO;
 using System.Linq;
@@ -147,14 +147,9 @@
 
             while (_submoduleInfoResult is null)
             {
-<<<<<<< HEAD
-                // Just drop the update in 3.4, proper delay in master
-                return;
-=======
                 // Wait until the structure is built
                 await Task.Delay(TimeSpan.FromMilliseconds(300), cancelToken);
                 cancelToken.ThrowIfCancellationRequested();
->>>>>>> c7500166
             }
 
             _submoduleInfoResult.CurrentSubmoduleStatus = gitStatus;
