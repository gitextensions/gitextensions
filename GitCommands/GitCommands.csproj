--- conflicted
+++ resolved
@@ -152,11 +152,8 @@
     <Compile Include="FileInfoExtensions.cs" />
     <Compile Include="SynchronizedProcessReader.cs" />
     <Compile Include="System.cs" />
-<<<<<<< HEAD
+    <Compile Include="Utils\JsonSerializer.cs" />
     <Compile Include="Utils\WeakRefCache.cs" />
-=======
-    <Compile Include="Utils\JsonSerializer.cs" />
->>>>>>> 1e737fb1
     <Compile Include="XmlSerializableDictionary.cs" />
   </ItemGroup>
   <ItemGroup>
