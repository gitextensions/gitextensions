--- conflicted
+++ resolved
@@ -84,12 +84,9 @@
     <Compile Include="ExceptionUtils.cs" />
     <Compile Include="FileHelper.cs" />
     <Compile Include="Git\AuthorEmailEqualityComparer.cs" />
-<<<<<<< HEAD
     <Compile Include="Git\GitDeleteRemoteBranchCmd.cs" />
-=======
     <Compile Include="Git\GitBranchNameNormaliser.cs" />
     <Compile Include="Git\GitBranchNameOptions.cs" />
->>>>>>> f8997670
     <Compile Include="Logging\CommandLogEntry.cs" />
     <Compile Include="RemoteActionResult.cs" />
     <Compile Include="Settings\BasicSettingTypes.cs" />
