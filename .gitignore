
#basic visual studio directories
_UpgradeReport_Files/
[Dd]ebug*/
[Rr]elease*/
_ReSharper*/
TestResults/

*.sdf
*.opensdf

*/obj
Plugins/*/obj
Plugins/*/bin
Plugins/*/*/obj
Plugins/*/*/bin

#ignore output mild compiler
dlldata.c
SimpleExt.h
SimpleExt.tlb
SimpleExt_i.c
SimpleExt_p.c

#ignore some unwanted files
*.ncb
*.suo
*.orig
*.msi
*.user
<<<<<<< HEAD
*.bak
=======
*.[Cc]ache
>>>>>>> 573e6105
Thumbs.db
GitPlugin/bin/*
Setup/GitExtensions207.zip
GitPlugin/Properties/Resources.resources<|MERGE_RESOLUTION|>--- conflicted
+++ resolved
@@ -1,39 +1,37 @@
-
-#basic visual studio directories
-_UpgradeReport_Files/
-[Dd]ebug*/
-[Rr]elease*/
-_ReSharper*/
-TestResults/
-
-*.sdf
-*.opensdf
-
-*/obj
-Plugins/*/obj
-Plugins/*/bin
-Plugins/*/*/obj
-Plugins/*/*/bin
-
-#ignore output mild compiler
-dlldata.c
-SimpleExt.h
-SimpleExt.tlb
-SimpleExt_i.c
-SimpleExt_p.c
-
-#ignore some unwanted files
-*.ncb
-*.suo
-*.orig
-*.msi
-*.user
-<<<<<<< HEAD
-*.bak
-=======
-*.[Cc]ache
->>>>>>> 573e6105
-Thumbs.db
-GitPlugin/bin/*
-Setup/GitExtensions207.zip
+
+#basic visual studio directories
+_UpgradeReport_Files/
+[Dd]ebug*/
+[Rr]elease*/
+_ReSharper*/
+TestResults/
+
+*.sdf
+*.opensdf
+
+*/obj
+Plugins/*/obj
+Plugins/*/bin
+Plugins/*/*/obj
+Plugins/*/*/bin
+
+#ignore output mild compiler
+dlldata.c
+SimpleExt.h
+SimpleExt.tlb
+SimpleExt_i.c
+SimpleExt_p.c
+
+#ignore some unwanted files
+*.ncb
+*.suo
+*.csproj.user
+*.orig
+*.msi
+*.user
+*.bak
+*.[Cc]ache
+Thumbs.db
+GitPlugin/bin/*
+Setup/GitExtensions207.zip
 GitPlugin/Properties/Resources.resources