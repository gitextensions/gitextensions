--- conflicted
+++ resolved
@@ -9,7 +9,6 @@
         public static SubmoduleInfoResult UpdateSubmoduleStructureAndWaitForResult(ISubmoduleStatusProvider provider, GitModule module, bool updateStatus = false)
         {
             SubmoduleInfoResult result = null;
-<<<<<<< HEAD
             provider.StatusUpdated += ProviderStatusUpdated;
             try
             {
@@ -17,18 +16,8 @@
                     workingDirectory: module.WorkingDir,
                     noBranchText: string.Empty,
                     updateStatus: updateStatus);
-=======
-            provider.StatusUpdated += Provider_StatusUpdated;
 
-            provider.UpdateSubmodulesStructure(
-                workingDirectory: module.WorkingDir,
-                noBranchText: string.Empty,
-                updateStatus: updateStatus);
-
-            AsyncTestHelper.WaitForPendingOperations(AsyncTestHelper.UnexpectedTimeout);
->>>>>>> bb627de4
-
-                AsyncTestHelper.WaitForPendingOperations();
+                AsyncTestHelper.WaitForPendingOperations(AsyncTestHelper.UnexpectedTimeout);
             }
             finally
             {
@@ -47,19 +36,7 @@
         {
             provider.UpdateSubmodulesStatus(workingDirectory: module.WorkingDir, gitStatus: gitStatus, forceUpdate: true);
 
-<<<<<<< HEAD
-            AsyncTestHelper.WaitForPendingOperations();
-=======
             AsyncTestHelper.WaitForPendingOperations(AsyncTestHelper.UnexpectedTimeout);
-
-            provider.StatusUpdated -= Provider_StatusUpdated;
-
-            return;
-
-            void Provider_StatusUpdated(object sender, SubmoduleStatusEventArgs e)
-            {
-            }
->>>>>>> bb627de4
         }
     }
 }