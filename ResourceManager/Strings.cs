using System;
using GitCommands;
using SmartFormat;

namespace ResourceManager
{
    /// <summary>Contains common string literals which are translated.</summary>
    public class Strings : Translate
    {
        // public only because of FormTranslate
        public Strings()
        {
            Translator.Translate(this, AppSettings.CurrentTranslation);
        }

        private static Lazy<Strings> _instance = new Lazy<Strings>();

        /// <summary>Lazy-initialized instance of the <see cref="Strings"/> class.</summary>
        public static Strings Instance { get { return _instance.Value; } }

        public static void Reinit()
        {
            if (_instance.IsValueCreated)
            {
                _instance = new Lazy<Strings>();
            }
        }

        public static string GetDateText()
        {
            return Instance._dateText.Text;
        }

        public static string GetAuthorText()
        {
            return Instance._authorText.Text;
        }

        public static string GetAuthorDateText()
        {
            return Instance._authorDateText.Text;
        }

        public static string GetCommitterText()
        {
            return Instance._committerText.Text;
        }

        public static string GetCommitDateText()
        {
            return Instance._commitDateText.Text;
        }

        public static string GetCommitHashText()
        {
            return Instance._commitHashText.Text;
        }

        public static string GetMessageText()
        {
            return Instance._messageText.Text;
        }

        public static string GetParentsText()
        {
            return Instance._parentsText.Text;
        }

        public static string GetChildrenText()
        {
            return Instance._childrenText.Text;
        }

        public static string GetCurrentUnstagedChanges()
        {
            return Instance._currentUnstagedChanges.Text;
        }

        public static string GetCurrentIndex()
        {
            return Instance._currentIndex.Text;
        }

        public static string GetLoadingData()
        {
            return Instance._loadingData.Text;
        }

<<<<<<< HEAD
        /// <summary>"branches" translation.</summary>
        public static readonly TranslationString branches = new TranslationString("Branches");
        /// <summary>"remotes" translation.</summary>
        public static readonly TranslationString remotes = new TranslationString("Remotes");
        /// <summary>"tags" translation.</summary>
        public static readonly TranslationString tags = new TranslationString("Tags");
        /// <summary>"stashes" translation.</summary>
        public static readonly TranslationString stashes = new TranslationString("Stashes");
        /// <summary>"submodules" translation.</summary>
        public static readonly TranslationString submodules = new TranslationString("Submodules");
        /// <summary>"favorites" translation.</summary>
        public static readonly TranslationString favorites = new TranslationString("Favorites");
        /// <summary>"'{0}' no longer exists on remote repo and can be pruned."</summary>
        public static TranslationString RemoteBranchStaleTipFormat = new TranslationString("'{0}' no longer exists on remote repo and can be pruned");
        /// <summary>"'{0}' is new and may be fetched."</summary>
        public static TranslationString RemoteBranchNewTipFormat = new TranslationString("'{0}' is new and may be fetched");
        /// <summary>"Mirrors '{0}'"</summary>
        public static TranslationString RemoteMirrorsTipFormat = new TranslationString("Mirrors '{0}'");
        /// <summary>"Fetch and Push URLs differ"</summary>
        public static TranslationString RemoteDifferingUrlsTip = new TranslationString("Fetch and Push URLs differ");


        private readonly TranslationString _dateText               = new TranslationString("Date");
        private readonly TranslationString _authorText             = new TranslationString("Author");
        private readonly TranslationString _authorDateText         = new TranslationString("Author date");
        private readonly TranslationString _committerText          = new TranslationString("Committer");
        private readonly TranslationString _commitDateText         = new TranslationString("Commit date");
        private readonly TranslationString _commitHashText         = new TranslationString("Commit hash");
        private readonly TranslationString _messageText            = new TranslationString("Message");
        private readonly TranslationString _parentsText            = new TranslationString("Parent(s)");
=======
        public static string GetUninterestingDiffOmitted()
        {
            return Instance._uninterestingDiffOmitted.Text;
        }

        private readonly TranslationString _dateText       = new TranslationString("Date");
        private readonly TranslationString _authorText     = new TranslationString("Author");
        private readonly TranslationString _authorDateText = new TranslationString("Author date");
        private readonly TranslationString _committerText  = new TranslationString("Committer");
        private readonly TranslationString _commitDateText = new TranslationString("Commit date");
        private readonly TranslationString _commitHashText = new TranslationString("Commit hash");
        private readonly TranslationString _messageText    = new TranslationString("Message");
        private readonly TranslationString _parentsText    = new TranslationString("Parent(s)");
>>>>>>> 7c3a1b1d
        private readonly TranslationString _childrenText   = new TranslationString("Children");
        private readonly TranslationString _currentUnstagedChanges = new TranslationString("Current unstaged changes");
        private readonly TranslationString _currentIndex   = new TranslationString("Commit index");
        private readonly TranslationString _loadingData    = new TranslationString("Loading data...");
        private readonly TranslationString _uninterestingDiffOmitted = new TranslationString("Uninteresting diff hunks are omitted.");

        public static string GetNSecondsAgoText(int value)
        {
            return Smart.Format(AppSettings.CurrentCultureInfo, Instance._secondsAgo.Text, value, Math.Abs(value));
        }

        public static string GetNMinutesAgoText(int value)
        {
            return Smart.Format(AppSettings.CurrentCultureInfo, Instance._minutesAgo.Text, value, Math.Abs(value));
        }

        public static string GetNHoursAgoText(int value)
        {
            return Smart.Format(AppSettings.CurrentCultureInfo, Instance._hoursAgo.Text, value, Math.Abs(value));
        }

        public static string GetNDaysAgoText(int value)
        {
            return Smart.Format(AppSettings.CurrentCultureInfo, Instance._daysAgo.Text, value, Math.Abs(value));
        }

        public static string GetNWeeksAgoText(int value)
        {
            return Smart.Format(AppSettings.CurrentCultureInfo, Instance._weeksAgo.Text, value, Math.Abs(value));
        }

        public static string GetNMonthsAgoText(int value)
        {
            return Smart.Format(AppSettings.CurrentCultureInfo, Instance._monthsAgo.Text, value, Math.Abs(value));
        }

        public static string GetNYearsAgoText(int value)
        {
            return Smart.Format(AppSettings.CurrentCultureInfo, Instance._yearsAgo.Text, value, Math.Abs(value));
        }

        private readonly TranslationString _secondsAgo = new TranslationString("{0} {1:second|seconds} ago");
        private readonly TranslationString _minutesAgo = new TranslationString("{0} {1:minute|minutes} ago");
        private readonly TranslationString _hoursAgo   = new TranslationString("{0} {1:hour|hours} ago");
        private readonly TranslationString _daysAgo    = new TranslationString("{0} {1:day|days} ago");
        private readonly TranslationString _weeksAgo   = new TranslationString("{0} {1:week|weeks} ago");
        private readonly TranslationString _monthsAgo  = new TranslationString("{0} {1:month|months} ago");
        private readonly TranslationString _yearsAgo   = new TranslationString("{0} {1:year|years} ago");
    }
}<|MERGE_RESOLUTION|>--- conflicted
+++ resolved
@@ -86,7 +86,6 @@
             return Instance._loadingData.Text;
         }
 
-<<<<<<< HEAD
         /// <summary>"branches" translation.</summary>
         public static readonly TranslationString branches = new TranslationString("Branches");
         /// <summary>"remotes" translation.</summary>
@@ -108,6 +107,10 @@
         /// <summary>"Fetch and Push URLs differ"</summary>
         public static TranslationString RemoteDifferingUrlsTip = new TranslationString("Fetch and Push URLs differ");
 
+        public static string GetUninterestingDiffOmitted()
+        {
+            return Instance._uninterestingDiffOmitted.Text;
+        }
 
         private readonly TranslationString _dateText               = new TranslationString("Date");
         private readonly TranslationString _authorText             = new TranslationString("Author");
@@ -117,21 +120,6 @@
         private readonly TranslationString _commitHashText         = new TranslationString("Commit hash");
         private readonly TranslationString _messageText            = new TranslationString("Message");
         private readonly TranslationString _parentsText            = new TranslationString("Parent(s)");
-=======
-        public static string GetUninterestingDiffOmitted()
-        {
-            return Instance._uninterestingDiffOmitted.Text;
-        }
-
-        private readonly TranslationString _dateText       = new TranslationString("Date");
-        private readonly TranslationString _authorText     = new TranslationString("Author");
-        private readonly TranslationString _authorDateText = new TranslationString("Author date");
-        private readonly TranslationString _committerText  = new TranslationString("Committer");
-        private readonly TranslationString _commitDateText = new TranslationString("Commit date");
-        private readonly TranslationString _commitHashText = new TranslationString("Commit hash");
-        private readonly TranslationString _messageText    = new TranslationString("Message");
-        private readonly TranslationString _parentsText    = new TranslationString("Parent(s)");
->>>>>>> 7c3a1b1d
         private readonly TranslationString _childrenText   = new TranslationString("Children");
         private readonly TranslationString _currentUnstagedChanges = new TranslationString("Current unstaged changes");
         private readonly TranslationString _currentIndex   = new TranslationString("Commit index");
