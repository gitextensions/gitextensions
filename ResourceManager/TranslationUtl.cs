--- conflicted
+++ resolved
@@ -25,12 +25,8 @@
             if (objName != null)
                 yield return new Tuple<string, object>(objName, obj);
 
-<<<<<<< HEAD
             foreach (FieldInfo fieldInfo in obj.GetType().GetFields(
-                BindingFlags.Public | BindingFlags.NonPublic | BindingFlags.Instance | BindingFlags.Static))
-=======
-            foreach (FieldInfo fieldInfo in obj.GetType().GetFields(BindingFlags.NonPublic | BindingFlags.Instance | BindingFlags.Static | BindingFlags.SetField))
->>>>>>> b5868cbe
+                BindingFlags.Public | BindingFlags.NonPublic | BindingFlags.Instance | BindingFlags.Static | BindingFlags.SetField))
             {
                 if (fieldInfo.IsPublic && !fieldInfo.IsInitOnly)
                 {// if public AND modifiable (NOT readonly)
@@ -95,27 +91,13 @@
             Action<string, object, PropertyInfo> action = (item, itemObj, propertyInfo) =>
             {
                 string value = translation.TranslateItem(category, item, propertyInfo.Name, null);
-<<<<<<< HEAD
-                if (!String.IsNullOrEmpty(value))
-                {
-                    propertyInfo.SetValue(itemObj, value, null);
-                }
-                else if (propertyInfo.Name == "ToolTipText" &&
-                         !String.IsNullOrEmpty((string)propertyInfo.GetValue(itemObj, null)))
-                {
-                    value = translation.TranslateItem(category, item, "Text", null);
-                    if (!String.IsNullOrEmpty(value))
-                    {
-                        propertyInfo.SetValue(itemObj, value, null);
-                    }
-                }
-=======
 				if (!String.IsNullOrEmpty(value))
 				{
 					if (propertyInfo.CanWrite)
 						propertyInfo.SetValue(itemObj, value, null);
 				}
 				else if (propertyInfo.Name == "ToolTipText" && !String.IsNullOrEmpty((string)propertyInfo.GetValue(itemObj, null)))
+                         !String.IsNullOrEmpty((string)propertyInfo.GetValue(itemObj, null)))
 				{
 					value = translation.TranslateItem(category, item, "Text", null);
 					if (!String.IsNullOrEmpty(value))
@@ -124,7 +106,6 @@
 							propertyInfo.SetValue(itemObj, value, null);
 					}
 				}
->>>>>>> b5868cbe
             };
             ForEachItem(items, action);
         }
