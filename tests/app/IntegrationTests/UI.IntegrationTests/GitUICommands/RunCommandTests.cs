--- conflicted
+++ resolved
@@ -111,13 +111,8 @@
             _referenceRepository.CheckoutBranch(branchName);
             RunCommandBasedOnArgument<FormCreateBranch>(new string[] { "ge.exe", "branch" }, runTest: form =>
             {
-<<<<<<< HEAD
                 SetText(form, "BranchNameTextBox", newBranchName);
-                ClickButton(form, "Ok");
-=======
-                SetText(form, "BranchNameTextBox", "branchname");
                 ClickButton(form, "cmdOk");
->>>>>>> ccf7d6aa
             });
         }
 
