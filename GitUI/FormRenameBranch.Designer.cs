--- conflicted
+++ resolved
@@ -42,11 +42,7 @@
             this.Ok.ForeColor = System.Drawing.Color.Black;
             this.Ok.Location = new System.Drawing.Point(422, 7);
             this.Ok.Name = "Ok";
-<<<<<<< HEAD
             this.Ok.Size = new System.Drawing.Size(59, 28);
-=======
-            this.Ok.Size = new System.Drawing.Size(118, 25);
->>>>>>> 2f879af2
             this.Ok.TabIndex = 5;
             this.Ok.Text = "Rename";
             this.Ok.UseCompatibleTextRendering = true;
@@ -96,16 +92,8 @@
             this.AcceptButton = this.Ok;
             this.AutoScaleDimensions = new System.Drawing.SizeF(7F, 15F);
             this.AutoScaleMode = System.Windows.Forms.AutoScaleMode.Font;
-<<<<<<< HEAD
             this.ClientSize = new System.Drawing.Size(484, 42);
             this.Controls.Add(this.tableLayoutPanel1);
-=======
-            this.ClientSize = new System.Drawing.Size(531, 46);
-            this.Controls.Add(this.Ok);
-            this.Controls.Add(this.Branches);
-            this.Controls.Add(this.label1);
-            this.FormBorderStyle = System.Windows.Forms.FormBorderStyle.FixedDialog;
->>>>>>> 2f879af2
             this.MaximizeBox = false;
             this.MinimizeBox = false;
             this.MinimumSize = new System.Drawing.Size(400, 80);
