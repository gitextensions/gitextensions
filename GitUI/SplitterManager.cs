--- conflicted
+++ resolved
@@ -89,11 +89,7 @@
                                 break;
                             case FixedPanel.Panel2:
                                 int panel2PrevSize = DpiUtil.Scale(prevSize, prevDpi) - DpiUtil.Scale(prevDistance, prevDpi);
-<<<<<<< HEAD
-                                SetSplitterDistance(SplitterSize - panel2PrevSize + Splitter.SplitterWidth);
-=======
                                 SetSplitterDistance(SplitterSize - panel2PrevSize + splitterWidth);
->>>>>>> 9e99187d
                                 break;
                         }
                     }
