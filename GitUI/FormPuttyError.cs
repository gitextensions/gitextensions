--- conflicted
+++ resolved
@@ -19,11 +19,7 @@
             return result == DialogResult.Retry;
         }
 
-<<<<<<< HEAD
         public FormPuttyError()
-=======
-        private FormPuttyError()
->>>>>>> dee49303
         {
             InitializeComponent();
             Translate();
