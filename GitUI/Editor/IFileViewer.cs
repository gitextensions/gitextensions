--- conflicted
+++ resolved
@@ -23,11 +23,8 @@
         event EventHandler TextChanged;
         event EventHandler ScrollPosChanged;
         event EventHandler<SelectedLineEventArgs> SelectedLineChanged;
-<<<<<<< HEAD
         event KeyEventHandler KeyDown;
         event KeyEventHandler KeyUp;
-=======
->>>>>>> 2d906ca4
         event EventHandler DoubleClick;
 
         void EnableScrollBars(bool enable);
