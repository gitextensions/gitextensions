--- conflicted
+++ resolved
@@ -31,13 +31,9 @@
             Module = module;
             RepoChangedNotifier = new ActionNotifier(
                 () => InvokeEvent(null, PostRepositoryChanged));
-<<<<<<< HEAD
             Notifications = NotificationManager.Get(this);
-=======
-
             IImageCache avatarCache = new DirectoryImageCache(AppSettings.GravatarCachePath, AppSettings.AuthorImageCacheDays);
             _gravatarService = new GravatarService(avatarCache);
->>>>>>> 594c54e8
         }
 
         public GitUICommands(string workingDir)
