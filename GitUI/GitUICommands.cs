﻿using System;
using System.Collections.Generic;
using System.Drawing;
using System.IO;
using System.Linq;
using System.Windows.Forms;
using GitCommands;
using GitCommands.Settings;
using GitUI.CommandsDialogs;
using GitUI.CommandsDialogs.RepoHosting;
using GitUI.CommandsDialogs.SettingsDialog;
using GitUI.Blame;
using GitUI.Notifications;
using GitUIPluginInterfaces;
using GitUIPluginInterfaces.Notifications;
using GitUIPluginInterfaces.RepositoryHosts;
using Gravatar;
using Settings = GitCommands.AppSettings;

namespace GitUI
{
    /// <summary>Contains methods to invoke GitEx forms, dialogs, etc.</summary>
    public sealed class GitUICommands : IGitUICommands
    {
        public GitUICommands(GitModule module)
        {
            Module = module;
            RepoChangedNotifier = new ActionNotifier(
                () => InvokeEvent(null, PostRepositoryChanged));
            Notifications = NotificationManager.Get(this);
        }

        public GitUICommands(string workingDir)
            : this(new GitModule(workingDir)) { }

        #region IGitUICommands Members

        public event GitUIEventHandler PreBrowse;
        public event GitUIEventHandler PostBrowse;

        public event GitUIEventHandler PreDeleteBranch;
        public event GitUIPostActionEventHandler PostDeleteBranch;

        public event GitUIEventHandler PreCheckoutRevision;
        public event GitUIPostActionEventHandler PostCheckoutRevision;

        public event GitUIEventHandler PreCheckoutBranch;
        public event GitUIPostActionEventHandler PostCheckoutBranch;

        public event GitUIEventHandler PreFileHistory;
        public event GitUIPostActionEventHandler PostFileHistory;

        public event GitUIEventHandler PreCompareRevisions;
        public event GitUIPostActionEventHandler PostCompareRevisions;

        public event GitUIEventHandler PreAddFiles;
        public event GitUIPostActionEventHandler PostAddFiles;

        public event GitUIEventHandler PreCreateBranch;
        public event GitUIPostActionEventHandler PostCreateBranch;

        public event GitUIEventHandler PreClone;
        public event GitUIPostActionEventHandler PostClone;

        public event GitUIEventHandler PreSvnClone;
        public event GitUIPostActionEventHandler PostSvnClone;

        public event GitUIEventHandler PreCommit;
        public event GitUIPostActionEventHandler PostCommit;

        public event GitUIEventHandler PreSvnDcommit;
        public event GitUIPostActionEventHandler PostSvnDcommit;

        public event GitUIEventHandler PreSvnRebase;
        public event GitUIPostActionEventHandler PostSvnRebase;

        public event GitUIEventHandler PreSvnFetch;
        public event GitUIPostActionEventHandler PostSvnFetch;

        public event GitUIEventHandler PreInitialize;
        public event GitUIPostActionEventHandler PostInitialize;

        public event GitUIEventHandler PrePush;
        public event GitUIPostActionEventHandler PostPush;

        public event GitUIEventHandler PrePull;
        public event GitUIPostActionEventHandler PostPull;

        public event GitUIEventHandler PreViewPatch;
        public event GitUIPostActionEventHandler PostViewPatch;

        public event GitUIEventHandler PreApplyPatch;
        public event GitUIPostActionEventHandler PostApplyPatch;

        public event GitUIEventHandler PreFormatPatch;
        public event GitUIPostActionEventHandler PostFormatPatch;

        public event GitUIEventHandler PreStash;
        public event GitUIPostActionEventHandler PostStash;

        public event GitUIEventHandler PreResolveConflicts;
        public event GitUIPostActionEventHandler PostResolveConflicts;

        public event GitUIEventHandler PreCherryPick;
        public event GitUIPostActionEventHandler PostCherryPick;

        public event GitUIEventHandler PreRevertCommit;
        public event GitUIPostActionEventHandler PostRevertCommit;

        public event GitUIEventHandler PreMergeBranch;
        public event GitUIPostActionEventHandler PostMergeBranch;

        public event GitUIEventHandler PreCreateTag;
        public event GitUIPostActionEventHandler PostCreateTag;

        public event GitUIEventHandler PreDeleteTag;
        public event GitUIPostActionEventHandler PostDeleteTag;

        public event GitUIEventHandler PreEditGitIgnore;
        public event GitUIPostActionEventHandler PostEditGitIgnore;

        public event GitUIEventHandler PreSettings;
        public event GitUIPostActionEventHandler PostSettings;

        public event GitUIEventHandler PreArchive;
        public event GitUIPostActionEventHandler PostArchive;

        public event GitUIEventHandler PreMailMap;
        public event GitUIPostActionEventHandler PostMailMap;

        public event GitUIEventHandler PreVerifyDatabase;
        public event GitUIPostActionEventHandler PostVerifyDatabase;

        public event GitUIEventHandler PreRemotes;
        public event GitUIPostActionEventHandler PostRemotes;

        public event GitUIEventHandler PreRebase;
        public event GitUIPostActionEventHandler PostRebase;

        public event GitUIEventHandler PreRename;
        public event GitUIPostActionEventHandler PostRename;

        public event GitUIEventHandler PreSubmodulesEdit;
        public event GitUIPostActionEventHandler PostSubmodulesEdit;

        public event GitUIEventHandler PreUpdateSubmodules;
        public event GitUIPostActionEventHandler PostUpdateSubmodules;

        public event GitUIEventHandler PreSyncSubmodules;
        public event GitUIPostActionEventHandler PostSyncSubmodules;

        public event GitUIEventHandler PreBlame;
        public event GitUIPostActionEventHandler PostBlame;

        public event GitUIEventHandler PreEditGitAttributes;
        public event GitUIPostActionEventHandler PostEditGitAttributes;

        public event GitUIEventHandler PreBrowseInitialize;
        public event GitUIEventHandler PostBrowseInitialize;
        /// <summary>
        /// listeners for changes being made to repository
        /// </summary>
        public event GitUIEventHandler PostRepositoryChanged;

        public event GitUIEventHandler PostRegisterPlugin;

        public ILockableNotifier RepoChangedNotifier { get; private set; }
        public IBrowseRepo BrowseRepo { get; set; }

        #endregion

        public string GitCommand(string arguments)
        {
            return Module.RunGitCmd(arguments);
        }

        public string CommandLineCommand(string cmd, string arguments)
        {
            return Module.RunCmd(cmd, arguments);
        }

        private bool RequiresValidWorkingDir(object owner)
        {
            if (!Module.IsValidGitWorkingDir())
            {
                MessageBoxes.NotValidGitDirectory(owner as IWin32Window);
                return false;
            }

            return true;
        }

        private bool RequiredValidGitSvnWorikingDir(object owner)
        {
            if (!RequiresValidWorkingDir(owner))
                return false;

            if (!GitSvnCommandHelpers.ValidSvnWorkingDir(Module))
            {
                MessageBoxes.NotValidGitSVNDirectory(owner as IWin32Window);
                return false;
            }

            if (!GitSvnCommandHelpers.CheckRefsRemoteSvn(Module))
            {
                MessageBoxes.UnableGetSVNInformation(owner as IWin32Window);
                return false;
            }

            return true;
        }

        public void CacheAvatar(string email)
        {
            FallBackService gravatarFallBack = FallBackService.Identicon;
            try
            {
                gravatarFallBack =
                    (FallBackService)Enum.Parse(typeof(FallBackService), Settings.GravatarFallbackService);
            }
            catch
            {
                Settings.GravatarFallbackService = gravatarFallBack.ToString();
            }
            GravatarService.CacheImage(email + ".png", email, Settings.AuthorImageSize,
                gravatarFallBack);
        }

        public Icon FormIcon { get { return GitExtensionsForm.ApplicationIcon; } }
<<<<<<< HEAD

        /// <summary>Gets notifications implementation.</summary>
        public INotifications Notifications { get; private set; }
=======
>>>>>>> fa25db81

        public bool StartBatchFileProcessDialog(object owner, string batchFile)
        {
            string tempFileName = Path.ChangeExtension(Path.GetTempFileName(), ".cmd");
            using (var writer = new StreamWriter(tempFileName))
            {
                writer.WriteLine("@prompt $G");
                writer.Write(batchFile);
            }
            FormProcess.ShowDialog(owner as IWin32Window, Module, "cmd.exe", "/C \"" + tempFileName + "\"");
            File.Delete(tempFileName);
            return true;
        }

        public bool StartBatchFileProcessDialog(string batchFile)
        {
            return StartBatchFileProcessDialog(null, batchFile);
        }

        public bool StartCommandLineProcessDialog(GitCommand cmd, IWin32Window parentForm)
        {
            bool executed;

            if (cmd.AccessesRemote())
                executed = FormRemoteProcess.ShowDialog(parentForm, Module, cmd.ToLine());
            else
                executed = FormProcess.ShowDialog(parentForm, Module, cmd.ToLine());

            if (executed && cmd.ChangesRepoState())
                RepoChangedNotifier.Notify();

            return executed;
        }

        public bool StartCommandLineProcessDialog(object owner, string command, string arguments)
        {
            FormProcess.ShowDialog(owner as IWin32Window, Module, command, arguments);
            return true;
        }

        public bool StartCommandLineProcessDialog(string command, string arguments)
        {
            return StartCommandLineProcessDialog(null, command, arguments);
        }

        public bool StartGitCommandProcessDialog(IWin32Window owner, string arguments)
        {
            FormProcess.ShowDialog(owner, Module, arguments);
            return true;
        }

        public bool StartGitCommandProcessDialog(string arguments)
        {
            return StartGitCommandProcessDialog(null, arguments);
        }

        public bool StartBrowseDialog()
        {
            return StartBrowseDialog("");
        }

        public bool StartDeleteBranchDialog(string branch)
        {
            return StartDeleteBranchDialog(null, branch);
        }

        public bool StartDeleteBranchDialog(IWin32Window owner, string branch)
        {
            return StartDeleteBranchDialog(owner, new string[] { branch });
        }

        public bool StartDeleteBranchDialog(IWin32Window owner, IEnumerable<string> branches)
        {
            return DoActionOnRepo(owner, true, false, PreDeleteBranch, PostDeleteBranch, () =>
                {
                    using (var form = new FormDeleteBranch(this, branches))
                        form.ShowDialog(owner);
                    return true;
                }
            );
        }

        public bool StartCheckoutRevisionDialog(IWin32Window owner, string revision = null)
        {
            return DoActionOnRepo(owner, true, true, PreCheckoutRevision, PostCheckoutRevision, () =>
                {
                    using (var form = new FormCheckoutRevision(this))
                    {
                        form.SetRevision(revision);
                        return form.ShowDialog(owner) == DialogResult.OK;
                    }
                }
            );
        }

        public bool StartCheckoutRevisionDialog()
        {
            return StartCheckoutRevisionDialog(null);
        }

        public bool StashSave(IWin32Window owner, bool includeUntrackedFiles, bool keepIndex = false, string message = "")
        {
            Func<bool> action = () =>
            {
                var arguments = GitCommandHelpers.StashSaveCmd(includeUntrackedFiles, keepIndex, message);
                FormProcess.ShowDialog(owner, Module, arguments);
                return true;
            };

            return DoActionOnRepo(owner, true, true, null, null, action);
        }

        public bool StashPop(IWin32Window owner)
        {
            Func<bool> action = () =>
            {
                FormProcess.ShowDialog(owner, Module, "stash pop");
                MergeConflictHandler.HandleMergeConflicts(this, owner, false, false);
                return true;
            };

            return DoActionOnRepo(owner, true, true, null, null, action);
        }

        /// <summary>Creates and checks out a new branch starting from the commit at which the stash was originally created.
        /// Applies the changes recorded in the stash to the new working directory and index.</summary>
        public bool StashBranch(IWin32Window owner, string branchName, string stash = null)
        {
            Func<bool> action = () =>
            {
                FormProcess.ShowDialog(owner, Module, "stash branch " + branchName.Quote().Combine(" ", stash.QuoteNE()));
                return true;
            };

            return DoActionOnRepo(owner, true, true, null, null, action);
        }


        public bool StashDrop(IWin32Window owner, string stashName)
        {
            Func<bool> action = () =>
            {
                FormProcess.ShowDialog(owner, Module, "stash drop " + stashName.Quote());
                return true;
            };

            return DoActionOnRepo(owner, true, true, null, null, action);
        }

        public bool StashApply(IWin32Window owner, string stashName)
        {
            Func<bool> action = () =>
            {
                FormProcess.ShowDialog(owner, Module, "stash apply " + stashName.Quote());
                MergeConflictHandler.HandleMergeConflicts(this, owner, false, false);
                return true;
            };

            return DoActionOnRepo(owner, true, true, null, null, action);
        }

        public void InvokeEventOnClose(Form form, GitUIEventHandler ev)
        {
            form.FormClosed += (object o, FormClosedEventArgs ea) =>
            {
                InvokeEvent(form == null ? null : form.Owner, ev);
            };

        }

        public void ShowModelessForm(IWin32Window owner, bool requiresValidWorkingDir,
            GitUIEventHandler preEvent, GitUIPostActionEventHandler postEvent, Func<Form> provideForm)
        {
            if (requiresValidWorkingDir && !RequiresValidWorkingDir(owner))
                return;

            if (!InvokeEvent(owner, preEvent))
                return;

            Form form = provideForm();

            FormClosedEventHandler formClosed = null;

            formClosed = (sender, e) =>
                {
                    form.FormClosed -= formClosed;
                    InvokePostEvent(owner, true, postEvent);
                };

            form.FormClosed += formClosed;
            form.ShowInTaskbar = true;

            if (Application.OpenForms.Count > 0)
                form.Show();
            else
                form.ShowDialog();
        }

        /// <summary>
        ///
        /// </summary>
        /// <param name="requiresValidWorkingDir">If action requires valid working directory</param>
        /// <param name="owner">Owner window</param>
        /// <param name="changesRepo">if successfuly done action changes repo state</param>
        /// <param name="preEvent">Event invoked before performing action</param>
        /// <param name="postEvent">Event invoked after performing action</param>
        /// <param name="action">Action to do. Return true to indicate that the action was successfully done.</param>
        /// <returns>true if action was successfully done, false otherwise</returns>
        public bool DoActionOnRepo(IWin32Window owner, bool requiresValidWorkingDir, bool changesRepo,
            GitUIEventHandler preEvent, GitUIPostActionEventHandler postEvent, Func<bool> action)
        {
            bool actionDone = false;
            RepoChangedNotifier.Lock();
            try
            {
                if (requiresValidWorkingDir && !RequiresValidWorkingDir(owner))
                    return false;

                if (!InvokeEvent(owner, preEvent))
                    return false;
                try
                {
                    actionDone = action();
                }
                finally
                {
                    InvokePostEvent(owner, actionDone, postEvent);
                }
            }
            finally
            {
                RepoChangedNotifier.UnLock(changesRepo && actionDone);
            }

            return actionDone;
        }

        public void DoActionOnRepo(Action action)
        {
            Func<bool> fnc = () =>
                {
                    action();
                    return true;
                };
            DoActionOnRepo(null, false, false, null, null, fnc);
        }

        public bool DoActionOnRepo(Func<bool> action)
        {
            return DoActionOnRepo(null, false, true, null, null, action);
        }

        #region Checkout

        public bool StartCheckoutBranch(IWin32Window owner, string branch, bool remote, string[] containRevisons)
        {
            return DoActionOnRepo(owner, true, true, PreCheckoutBranch, PostCheckoutBranch, () =>
            {
                using (var form = new FormCheckoutBranch(this, branch, remote, containRevisons))
                    return form.DoDefaultActionOrShow(owner) != DialogResult.Cancel;
            }
            );
        }

        public bool StartCheckoutBranch(IWin32Window owner, string branch, bool remote)
        {
            return StartCheckoutBranch(owner, branch, remote, null);
        }

        public bool StartCheckoutBranch(IWin32Window owner, string[] containRevisons)
        {
            return StartCheckoutBranch(owner, "", false, containRevisons);
        }

        public bool StartCheckoutBranch(IWin32Window owner)
        {
            return StartCheckoutBranch(owner, "", false, null);
        }

        public bool StartCheckoutBranch(string branch, bool remote)
        {
            return StartCheckoutBranch(null, branch, remote, null);
        }

        public bool StartCheckoutBranch()
        {
            return StartCheckoutBranch(null, "", false, null);
        }

        public bool StartCheckoutRemoteBranch(IWin32Window owner, string branch)
        {
            return StartCheckoutBranch(owner, branch, true);
        }

        #endregion Checkout

        public bool StartCompareRevisionsDialog(IWin32Window owner)
        {
            Func<bool> action = () =>
            {
                using (var form = new FormLog(this))
                {
                    return form.ShowDialog(owner) == DialogResult.OK;
                }
            };

            return DoActionOnRepo(owner, true, true, PreCompareRevisions, PostCompareRevisions, action);
        }

        public bool StartCompareRevisionsDialog()
        {
            return StartCompareRevisionsDialog(null);
        }

        public bool StartAddFilesDialog(IWin32Window owner, string addFiles)
        {
            return DoActionOnRepo(owner, true, true, PreAddFiles, PostAddFiles, () =>
            {
                using (var form = new FormAddFiles(this, addFiles))
                    form.ShowDialog(owner);

                return true;
            }
            );
        }

        public bool StartAddFilesDialog(IWin32Window owner)
        {
            return StartAddFilesDialog(owner, null);
        }

        public bool StartAddFilesDialog(string addFiles)
        {
            return StartAddFilesDialog(null, addFiles);
        }

        public bool StartAddFilesDialog()
        {
            return StartAddFilesDialog(null, null);
        }

        public bool StartCreateBranchDialog(IWin32Window owner, GitRevision revision)
        {
            Func<bool> action = () =>
            {
                using (var form = new FormCreateBranch(this, revision))
                {
                    return form.ShowDialog(owner) == DialogResult.OK;
                }
            };

            return DoActionOnRepo(owner, true, true, PreCreateBranch, PostCreateBranch, action);
        }

        public bool StartCreateBranchDialog()
        {
            return StartCreateBranchDialog(null, null);
        }

        public bool StartCloneDialog(IWin32Window owner, string url, bool openedFromProtocolHandler, EventHandler<GitModuleEventArgs> GitModuleChanged)
        {
            Func<bool> action = () =>
            {
                using (var form = new FormClone(this, url, openedFromProtocolHandler, GitModuleChanged))
                    form.ShowDialog(owner);
                return true;
            };

            return DoActionOnRepo(owner, false, false, PreClone, PostClone, action);
        }

        public bool StartCloneDialog(IWin32Window owner, string url, EventHandler<GitModuleEventArgs> GitModuleChanged)
        {
            return StartCloneDialog(owner, url, false, GitModuleChanged);
        }

        public bool StartCloneDialog(IWin32Window owner, string url)
        {
            return StartCloneDialog(owner, url, false, null);
        }

        public bool StartCloneDialog(IWin32Window owner)
        {
            return StartCloneDialog(owner, null, false, null);
        }

        public bool StartCloneDialog(string url)
        {
            return StartCloneDialog(null, url, false, null);
        }

        public bool StartCloneDialog()
        {
            return StartCloneDialog(null, null, false, null);
        }

        public bool StartSvnCloneDialog(IWin32Window owner, EventHandler<GitModuleEventArgs> GitModuleChanged)
        {
            Func<bool> action = () =>
            {
                using (var form = new FormSvnClone(this, GitModuleChanged))
                    form.ShowDialog(owner);
                return true;
            };

            return DoActionOnRepo(owner, false, false, PreSvnClone, PostSvnClone, action);
        }

        public bool StartSvnCloneDialog()
        {
            return StartSvnCloneDialog(null, null);
        }

        public void StartCleanupRepositoryDialog(IWin32Window owner = null, string path = null)
        {
            using (var form = new FormCleanupRepository(this))
            {
                form.SetPathArgument(path);
                form.ShowDialog(owner);
            }
        }

        public bool StartSquashCommitDialog(IWin32Window owner, GitRevision revision)
        {
            Func<bool> action = () =>
            {
                using (var form = new FormCommit(this, CommitKind.Squash, revision))
                {
                    form.ShowDialog(owner);
                }
                return true;
            };

            return DoActionOnRepo(action);
        }

        public bool StartFixupCommitDialog(IWin32Window owner, GitRevision revision)
        {
            Func<bool> action = () =>
            {
                using (var form = new FormCommit(this, CommitKind.Fixup, revision))
                {
                    form.ShowDialog(owner);
                }
                return true;
            };

            return DoActionOnRepo(action);
        }

        public bool StartCommitDialog(IWin32Window owner, bool showOnlyWhenChanges)
        {
            Func<bool> action = () =>
            {
                using (var form = new FormCommit(this))
                {
                    if (showOnlyWhenChanges)
                        form.ShowDialogWhenChanges(owner);
                    else
                        form.ShowDialog(owner);
                }
                return true;
            };

            return DoActionOnRepo(owner, true, false, PreCommit, PostCommit, action);
        }

        public bool StartCommitDialog(IWin32Window owner)
        {
            return StartCommitDialog(owner, false);
        }

        public bool StartCommitDialog(bool showOnlyWhenChanges)
        {
            return StartCommitDialog(null, showOnlyWhenChanges);
        }

        public bool StartCommitDialog()
        {
            return StartCommitDialog(null, false);
        }

        public bool StartSvnDcommitDialog(IWin32Window owner)
        {
            if (!RequiredValidGitSvnWorikingDir(owner))
                return false;
            Func<bool> action = () =>
            {
                return FormProcess.ShowDialog(owner, Module, Settings.GitCommand, GitSvnCommandHelpers.DcommitCmd());
            };

            return DoActionOnRepo(owner, true, true, PreSvnDcommit, PostSvnDcommit, action);
        }

        public bool StartSvnDcommitDialog()
        {
            return StartSvnDcommitDialog(null);
        }

        public bool StartSvnRebaseDialog(IWin32Window owner)
        {
            if (!RequiredValidGitSvnWorikingDir(owner))
                return false;
            Func<bool> action = () =>
            {
                FormProcess.ShowDialog(owner, Module, Settings.GitCommand, GitSvnCommandHelpers.RebaseCmd());
                return true;
            };

            return DoActionOnRepo(owner, true, true, PreSvnRebase, PostSvnRebase, action);
        }

        public bool StartSvnRebaseDialog()
        {
            return StartSvnRebaseDialog(null);
        }

        public bool StartSvnFetchDialog(IWin32Window owner)
        {
            if (!RequiredValidGitSvnWorikingDir(owner))
                return false;
            Func<bool> action = () =>
            {
                return FormProcess.ShowDialog(owner, Module, Settings.GitCommand, GitSvnCommandHelpers.FetchCmd());
            };

            return DoActionOnRepo(owner, true, true, PreSvnFetch, PostSvnFetch, action);
        }

        public bool StartSvnFetchDialog()
        {
            return StartSvnFetchDialog(null);
        }

        public bool StartInitializeDialog(IWin32Window owner, EventHandler<GitModuleEventArgs> GitModuleChanged)
        {
            return StartInitializeDialog(owner, null, GitModuleChanged);
        }

        public bool StartInitializeDialog()
        {
            return StartInitializeDialog((IWin32Window)null, null);
        }

        public bool StartInitializeDialog(IWin32Window owner, string dir, EventHandler<GitModuleEventArgs> GitModuleChanged)
        {
            Func<bool> action = () =>
            {
                if (dir == null)
                    dir = Module.IsValidGitWorkingDir() ? Module.WorkingDir : string.Empty;
                using (var frm = new FormInit(dir, GitModuleChanged)) frm.ShowDialog(owner);
                return true;
            };

            return DoActionOnRepo(owner, false, true, PreInitialize, PostInitialize, action);
        }

        public bool StartInitializeDialog(string dir)
        {
            return StartInitializeDialog(null, dir, null);
        }

        /// <summary>
        /// Starts pull dialog
        /// </summary>
        /// <param name="owner">An implementation of IWin32Window that will own the modal dialog box.</param>
        /// <param name="pullOnShow"></param>
        /// <param name="pullCompleted">true if pull completed with no errors</param>
        /// <returns>if revision grid should be refreshed</returns>
        public bool StartPullDialog(IWin32Window owner, bool pullOnShow, string remoteBranch, string remote, out bool pullCompleted, bool fetchAll)
        {
            var pulled = false;

            Func<bool> action = () =>
            {
                using (FormPull formPull = new FormPull(this, remoteBranch, remote))
                {
                    if (fetchAll)
                        formPull.SetForFetchAll();

                    DialogResult dlgResult;
                    if (pullOnShow)
                        dlgResult = formPull.PullAndShowDialogWhenFailed(owner);
                    else
                        dlgResult = formPull.ShowDialog(owner);

                    if (dlgResult == DialogResult.OK)
                    {
                        pulled = !formPull.ErrorOccurred;
                    }

                    return dlgResult == DialogResult.OK;
                }
            };

            bool done = DoActionOnRepo(owner, true, true, PrePull, PostPull, action);

            pullCompleted = pulled;

            return done;
        }

        public bool StartPullDialog(IWin32Window owner, bool pullOnShow, out bool pullCompleted, bool fetchAll)
        {
            return StartPullDialog(owner, pullOnShow, null, null, out pullCompleted, fetchAll);
        }

        public bool StartPullDialog(IWin32Window owner, bool pullOnShow, out bool pullCompleted)
        {
            return StartPullDialog(owner, pullOnShow, out pullCompleted, false);
        }

        public bool StartPullDialog(IWin32Window owner, bool pullOnShow)
        {
            bool errorOccurred;
            return StartPullDialog(owner, pullOnShow, out errorOccurred, false);
        }

        public bool StartPullDialog(bool pullOnShow, out bool pullCompleted)
        {
            return StartPullDialog(null, pullOnShow, out pullCompleted, false);
        }

        public bool StartPullDialog(bool pullOnShow, string remoteBranch, out bool pullCompleted)
        {
            return StartPullDialog(null, pullOnShow, remoteBranch, null, out pullCompleted, false);
        }

        public bool StartPullDialog(bool pullOnShow)
        {
            return StartPullDialog(pullOnShow, null);
        }

        public bool StartPullDialog(bool pullOnShow, string remoteBranch)
        {
            bool errorOccurred;
            return StartPullDialog(pullOnShow, remoteBranch, out errorOccurred);
        }

        public bool StartPullDialog(IWin32Window owner)
        {
            bool errorOccurred;
            return StartPullDialog(owner, false, out errorOccurred, false);
        }

        public bool StartPullDialog()
        {
            return StartPullDialog(false);
        }

        public bool StartViewPatchDialog(IWin32Window owner, string patchFile)
        {
            Func<bool> action = () =>
            {
                using (var viewPatch = new FormViewPatch(this))
                {
                    if (!String.IsNullOrEmpty(patchFile))
                        viewPatch.LoadPatch(patchFile);
                    viewPatch.ShowDialog(owner);
                }
                return true;
            };

            return DoActionOnRepo(owner, false, false, PreViewPatch, PostViewPatch, action);
        }

        public bool StartViewPatchDialog(string patchFile)
        {
            return StartViewPatchDialog(null, patchFile);
        }

        public bool StartViewPatchDialog(IWin32Window owner)
        {
            return StartViewPatchDialog(owner, null);
        }

        public bool StartViewPatchDialog()
        {
            return StartViewPatchDialog(null, null);
        }

        public bool StartFormatPatchDialog(IWin32Window owner)
        {
            Func<bool> action = () =>
            {
                using (var form = new FormFormatPatch(this))
                    form.ShowDialog(owner);

                return true;
            };

            return DoActionOnRepo(owner, true, false, PreFormatPatch, PostFormatPatch, action);
        }

        public bool StartFormatPatchDialog()
        {
            return StartFormatPatchDialog(null);
        }

        public bool StartStashDialog(IWin32Window owner)
        {
            Func<bool> action = () =>
            {
                using (var form = new FormStash(this))
                    form.ShowDialog(owner);

                return true;
            };

            return DoActionOnRepo(owner, true, false, PreStash, PostStash, action);
        }

        public bool StartStashDialog()
        {
            return StartStashDialog(null);
        }

        public bool StartResetChangesDialog(IWin32Window owner)
        {
            var unstagedFiles = Module.GetUnstagedFiles();
            return StartResetChangesDialog(owner, unstagedFiles, false);
        }

        public bool StartResetChangesDialog(IWin32Window owner, IEnumerable<GitItemStatus> unstagedFiles, bool onlyUnstaged)
        {
            // Show a form asking the user if they want to reset the changes.
            FormResetChanges.ActionEnum resetAction = FormResetChanges.ShowResetDialog(owner, unstagedFiles.Any(item => !item.IsNew), unstagedFiles.Any(item => item.IsNew));

            if (resetAction == FormResetChanges.ActionEnum.Cancel)
            {
                return false;
            }

            Func<bool> action = () =>
            {
                if (onlyUnstaged)
                    Module.RunGitCmd("checkout -- .");
                else
                    // Reset all changes.
                    Module.ResetHard("");

                if (resetAction == FormResetChanges.ActionEnum.ResetAndDelete)
                    Module.RunGitCmd("clean -df");

                return true;
            };

            return DoActionOnRepo(owner, true, true, null, null, action);
        }

        public bool StartResetChangesDialog(IWin32Window owner, string fileName)
        {
            // Show a form asking the user if they want to reset the changes.
            FormResetChanges.ActionEnum resetAction = FormResetChanges.ShowResetDialog(owner, true, false);

            if (resetAction == FormResetChanges.ActionEnum.Cancel)
            {
                return false;
        }

            Cursor.Current = Cursors.WaitCursor;

            // Reset all changes.
            Module.ResetFile(fileName);

            // Also delete new files, if requested.
            if (resetAction == FormResetChanges.ActionEnum.ResetAndDelete)
            {
                try
                {
                    string path = Path.Combine(Module.WorkingDir, fileName);
                    if (File.Exists(path))
                        File.Delete(path);
                    else
                        Directory.Delete(path, true);
                }
                catch (System.IO.IOException) { }
                catch (System.UnauthorizedAccessException) { }
            }

            Cursor.Current = Cursors.Default;

            return true;
        }

        public bool StartResetChangesDialog(string fileName)
        {
            return StartResetChangesDialog(null, fileName);
        }

        public bool StartResetChangesDialog()
        {
            return StartResetChangesDialog((IWin32Window) null);
        }

        public bool StartRevertCommitDialog(IWin32Window owner, GitRevision revision)
        {
            Func<bool> action = () =>
            {
                using (var form = new FormRevertCommit(this, revision))
                {
                    return form.ShowDialog(owner) == DialogResult.OK;
                }
            };

            return DoActionOnRepo(owner, true, true, PreRevertCommit, PostRevertCommit, action);
        }

        public bool StartResolveConflictsDialog(IWin32Window owner, bool offerCommit)
        {
            Func<bool> action = () =>
            {
                using (var form = new FormResolveConflicts(this, offerCommit))
                    form.ShowDialog(owner);

                return true;
            };

            return DoActionOnRepo(owner, true, true, PreResolveConflicts, PostResolveConflicts, action);
        }

        public bool StartResolveConflictsDialog(IWin32Window owner)
        {
            return StartResolveConflictsDialog(owner, true);
        }

        public bool StartResolveConflictsDialog(bool offerCommit)
        {
            return StartResolveConflictsDialog(null, offerCommit);
        }

        public bool StartResolveConflictsDialog()
        {
            return StartResolveConflictsDialog(null, true);
        }

        public bool StartCherryPickDialog(IWin32Window owner, GitRevision revision)
        {
            Func<bool> action = () =>
            {
                using (var form = new FormCherryPick(this, revision))
                {
                    return form.ShowDialog(owner) == DialogResult.OK;
                }
            };

            return DoActionOnRepo(owner, true, true, PreCherryPick, PostCherryPick, action);
        }

        [System.Diagnostics.CodeAnalysis.SuppressMessage("Microsoft.Usage", "CA2202:Do not dispose objects multiple times", Justification = "It seems that all prevForm variable values are different so there is not a double dispose here. However the logic is better to be rewritten")]
        public bool StartCherryPickDialog(IWin32Window owner, IEnumerable<GitRevision> revisions)
        {
            if (revisions == null)
                throw new ArgumentNullException("revisions");
            Func<bool> action = () =>
            {
                FormCherryPick prevForm = null;

                try
                {
                    bool repoChanged = false;

                    foreach (var r in revisions)
                    {
                        var frm = new FormCherryPick(this, r);
                        if (prevForm != null)
                        {
                            frm.CopyOptions(prevForm);
                            prevForm.Dispose();
                        }
                        prevForm = frm;
                        if (frm.ShowDialog(owner) == DialogResult.OK)
                            repoChanged = true;
                        else
                            return repoChanged;
                    }

                    return repoChanged;
                }
                finally
                {
                    if (prevForm != null)
                    {
                        prevForm.Dispose();
                    }
                }
            };

            return DoActionOnRepo(owner, true, true, PreCherryPick, PostCherryPick, action);
        }

        public bool StartCherryPickDialog(IWin32Window owner)
        {
            return StartCherryPickDialog(owner, (GitRevision)null);
        }

        public bool StartCherryPickDialog()
        {
            return StartCherryPickDialog(null);
        }

        /// <summary>Start Merge dialog, using the specified branch.</summary>
        /// <param name="owner">Owner of the dialog.</param>
        /// <param name="branch">Branch to merge into the current branch.</param>
        public bool StartMergeBranchDialog(IWin32Window owner, string branch)
        {

            Func<bool> action = () =>
            {
                using (var form = new FormMergeBranch(this, branch))
                    form.ShowDialog(owner);

                return true;
            };

            return DoActionOnRepo(owner, true, false, PreMergeBranch, PostMergeBranch, action);
        }

        /// <summary>Start Merge dialog, using the specified branch.</summary>
        /// <param name="branch">Branch to merge into the current branch.</param>
        public bool StartMergeBranchDialog(string branch)
        {
            return StartMergeBranchDialog(null, branch);
        }

        public bool StartCreateTagDialog(IWin32Window owner)
        {
            Func<bool> action = () =>
            {
                using (var form = new FormCreateTag(this, null))
                {
                    return form.ShowDialog(owner) == DialogResult.OK;
                }
            };

            return DoActionOnRepo(owner, true, true, PreCreateTag, PostCreateTag, action);
        }

        public bool StartCreateTagDialog()
        {
            return StartCreateTagDialog(null);
        }

        public bool StartDeleteTagDialog(IWin32Window owner, string tag)
        {
            Func<bool> action = () =>
            {
                using (var form = new FormDeleteTag(this, tag))
                {
                    return form.ShowDialog(owner) == DialogResult.OK;
                }

            };

            return DoActionOnRepo(owner, true, true, PreDeleteTag, PostDeleteTag, action);
        }

        public bool StartDeleteTagDialog(string tag)
        {
            return StartDeleteTagDialog(null, tag);
        }

        public bool StartDeleteTagDialog()
        {
            return StartDeleteTagDialog(null, "");
        }

        public bool StartEditGitIgnoreDialog(IWin32Window owner)
        {
            Func<bool> action = () =>
            {
                using (var form = new FormGitIgnore(this))
                    form.ShowDialog(owner);

                return true;
            };

            return DoActionOnRepo(owner, true, false, PreEditGitIgnore, PostEditGitIgnore, action);
        }

        public bool StartEditGitIgnoreDialog()
        {
            return StartEditGitIgnoreDialog(null);
        }

        public bool StartAddToGitIgnoreDialog(IWin32Window owner, params string[] filePattern)
        {

            Func<bool> action = () =>
            {
                using (var frm = new FormAddToGitIgnore(this, filePattern))
                    frm.ShowDialog(owner);

                return true;
            };

            return DoActionOnRepo(owner, true, false, PreEditGitIgnore, PostEditGitIgnore, action);
        }

        public bool StartSettingsDialog(IWin32Window owner, SettingsPageReference initialPage = null)
        {
            Func<bool> action = () =>
            {
                FormSettings.ShowSettingsDialog(this, owner, initialPage);

                return true;
            };

            return DoActionOnRepo(owner, false, true, PreSettings, PostSettings, action);
        }

        public bool StartSettingsDialog()
        {
            return StartSettingsDialog(null, null);
        }

        public bool StartSettingsDialog(IGitPlugin gitPlugin)
        {
            // TODO: how to pass the main dialog as owner of the SettingsDialog (first parameter):
            return StartSettingsDialog(null, new SettingsPageReferenceByPlugin(gitPlugin));
        }

        /// <summary>
        /// Open the archive dialog
        /// </summary>
        /// <param name="owner"></param>
        /// <param name="revision">Revision to create an archive from</param>
        /// <param name="revision2">Revision for differencial archive </param>
        /// <param name="path">Files path for archive</param>
        /// <returns></returns>
        public bool StartArchiveDialog(IWin32Window owner = null, GitRevision revision = null, GitRevision revision2 = null, string path = null)
        {
            return DoActionOnRepo(owner, true, false, PreArchive, PostArchive, () =>
                {
                    using (var form = new FormArchive(this))
                    {
                        form.SelectedRevision = revision;
                        form.SetDiffSelectedRevision(revision2);
                        form.SetPathArgument(path);
                        form.ShowDialog(owner);
                    }

                    return true;
                }
            );
        }

        public bool StartArchiveDialog()
        {
            return StartArchiveDialog(null);
        }

        public bool StartMailMapDialog(IWin32Window owner)
        {
            Func<bool> action = () =>
            {
                using (var form = new FormMailMap(this))
                    form.ShowDialog(owner);

                return true;
            };

            return DoActionOnRepo(owner, true, false, PreMailMap, PostMailMap, action);
        }

        public bool StartMailMapDialog()
        {
            return StartMailMapDialog(null);
        }

        public bool StartVerifyDatabaseDialog(IWin32Window owner)
        {
            Func<bool> action = () =>
            {
                using (var form = new FormVerify(this))
                    form.ShowDialog(owner);

                return true;
            };

            //TODO: move Notify to FormVerify and friends
            return DoActionOnRepo(owner, true, true, PreVerifyDatabase, PostVerifyDatabase, action);
        }

        public bool StartVerifyDatabaseDialog()
        {
            return StartVerifyDatabaseDialog(null);
        }

        /// <summary>
        ///
        /// </summary>
        /// <param name="owner"></param>
        /// <param name="preselectRemote">makes the FormRemotes initialially select the given remote</param>
        /// <returns></returns>
        public bool StartRemotesDialog(IWin32Window owner, string preselectRemote)
        {
            Func<bool> action = () =>
            {
                using (var form = new FormRemotes(this))
                {
                    form.PreselectRemoteOnLoad = preselectRemote;
                    form.ShowDialog(owner);
                }

                return true;
            };

            return DoActionOnRepo(owner, true, true, PreRemotes, PostRemotes, action);
        }

        public bool StartRemotesDialog(IWin32Window owner)
        {
            return StartRemotesDialog(owner, null);
        }

        public bool StartRemotesDialog()
        {
            return StartRemotesDialog(null);
        }

        public bool StartRebaseDialog(IWin32Window owner, string branch)
        {
            return StartRebaseDialog(owner, string.Empty, null, branch);
        }

        public bool StartRebaseDialog(IWin32Window owner, string from, string to, string onto)
        {
            Func<bool> action = () =>
            {
                using (var form = new FormRebase(this, from, to, onto))
                    form.ShowDialog(owner);

                return true;
            };

            return DoActionOnRepo(owner, true, true, PreRebase, PostRebase, action);
        }

        public bool StartRebaseDialog(string branch)
        {
            return StartRebaseDialog(null, branch);
        }


        public bool StartRenameDialog(string branch)
        {
            return StartRenameDialog(null, branch);
        }

        public bool StartRenameDialog(IWin32Window owner, string branch)
        {
            Func<bool> action = () =>
            {
                using (var form = new FormRenameBranch(this, branch))
                {

                    return form.ShowDialog(owner) == DialogResult.OK;
                }

            };

            return DoActionOnRepo(owner, true, true, PreRename, PostRename, action);
        }

        public bool StartSubmodulesDialog(IWin32Window owner)
        {
            Func<bool> action = () =>
            {
                using (var form = new FormSubmodules(this))
                    form.ShowDialog(owner);

                return true;
            };

            return DoActionOnRepo(owner, true, true, PreSubmodulesEdit, PostSubmodulesEdit, action);
        }

        public bool StartSubmodulesDialog()
        {
            return StartSubmodulesDialog(null);
        }

        public bool StartUpdateSubmodulesDialog(IWin32Window owner)
        {
            Func<bool> action = () =>
            {
                return FormProcess.ShowDialog(owner, Module, GitCommandHelpers.SubmoduleUpdateCmd(""));
            };

            return DoActionOnRepo(owner, true, true, PreUpdateSubmodules, PostUpdateSubmodules, action);
        }

        public bool StartUpdateSubmodulesDialog()
        {
            return StartUpdateSubmodulesDialog(null);
        }

        public bool StartSyncSubmodulesDialog(IWin32Window owner)
        {
            Func<bool> action = () =>
            {
                return FormProcess.ShowDialog(owner, Module, GitCommandHelpers.SubmoduleSyncCmd(""));
            };

            return DoActionOnRepo(owner, true, true, PreSyncSubmodules, PostSyncSubmodules, action);
        }

        public bool StartSyncSubmodulesDialog()
        {
            return StartSyncSubmodulesDialog(null);
        }

        public void UpdateSubmodules(IWin32Window win)
        {
            if (!Module.HasSubmodules())
                return;

            var updateSubmodules = AppSettings.UpdateSubmodulesOnCheckout ?? MessageBoxes.ConfirmUpdateSubmodules(win);

            if (updateSubmodules)
                StartUpdateSubmodulesDialog(win);
        }

        public bool StartPluginSettingsDialog(IWin32Window owner)
        {
            return StartSettingsDialog(owner, PluginsSettingsGroup.GetPageReference());
        }

        public bool StartPluginSettingsDialog()
        {
            return StartPluginSettingsDialog(null);
        }

        public bool StartRepoSettingsDialog(IWin32Window owner)
        {
            return StartSettingsDialog(owner, GitUI.CommandsDialogs.SettingsDialog.Pages.GitConfigSettingsPage.GetPageReference());
        }

        public bool StartBrowseDialog(IWin32Window owner, string filter)
        {
            if (!InvokeEvent(owner, PreBrowse))
                return false;
            var form = new FormBrowse(this, filter);

            if (Application.MessageLoop)
            {
                form.Show();
            }
            else
            {
                Application.Run(form);
            }

            InvokeEvent(owner, PostBrowse);
            return true;
        }

        public bool StartBrowseDialog(string filter)
        {
            return StartBrowseDialog(null, filter);
        }

        public void StartFileHistoryDialog(IWin32Window owner, string fileName, GitRevision revision, bool filterByRevision, bool showBlame)
        {
            Func<Form> provideForm = () =>
                {
                    var form = new FormFileHistory(this, fileName, revision, filterByRevision);

                    if (showBlame)
                        form.SelectBlameTab();

                    return form;
                };

            ShowModelessForm(owner, true, PreFileHistory, PostFileHistory, provideForm);
        }

        public void StartFileHistoryDialog(IWin32Window owner, string fileName, GitRevision revision, bool filterByRevision)
        {
            StartFileHistoryDialog(owner, fileName, revision, filterByRevision, false);
        }

        public void StartFileHistoryDialog(IWin32Window owner, string fileName, GitRevision revision)
        {
            StartFileHistoryDialog(owner, fileName, revision, false);
        }

        public void StartFileHistoryDialog(IWin32Window owner, string fileName)
        {
            StartFileHistoryDialog(owner, fileName, null, false);
        }

        public void StartFileHistoryDialog(string fileName, GitRevision revision)
        {
            StartFileHistoryDialog(null, fileName, revision, false);
        }

        public void StartFileHistoryDialog(string fileName)
        {
            StartFileHistoryDialog(fileName, null);
        }

        public bool StartPushDialog()
        {
            return StartPushDialog(false);
        }

        public bool StartPushDialog(IWin32Window owner, bool pushOnShow, out bool pushCompleted)
        {
            bool pushed = false;

            Func<bool> action = () =>
            {
                using (var form = new FormPush(this))
                {
                    DialogResult dlgResult;
                    if (pushOnShow)
                        dlgResult = form.PushAndShowDialogWhenFailed(owner);
                    else
                        dlgResult = form.ShowDialog(owner);

                    if (dlgResult == DialogResult.OK)
                        pushed = !form.ErrorOccurred;

                    return dlgResult == DialogResult.OK;
                }
            };

            bool done = DoActionOnRepo(owner, true, true, PrePush, PostPush, action);

            pushCompleted = pushed;

            return done;
        }

        public bool StartPushDialog(IWin32Window owner, bool pushOnShow)
        {
            bool pushCompleted;
            return StartPushDialog(owner, pushOnShow, out pushCompleted);
        }

        public bool StartPushDialog(bool pushOnShow)
        {
            return StartPushDialog(null, pushOnShow);
        }

        public bool StartApplyPatchDialog(IWin32Window owner, string patchFile)
        {
            return DoActionOnRepo(owner, true, false, PreApplyPatch, PostApplyPatch, () =>
                {
                    using (var form = new FormApplyPatch(this))
                    {
                        if (Directory.Exists(patchFile))
                            form.SetPatchDir(patchFile);
                        else
                            form.SetPatchFile(patchFile);

                        form.ShowDialog(owner);

                        return true;
                    }
                }
            );
        }

        public bool StartApplyPatchDialog(string patchFile)
        {
            return StartApplyPatchDialog(null, patchFile);
        }

        public bool StartApplyPatchDialog(IWin32Window owner)
        {
            return StartApplyPatchDialog(owner, null);
        }

        public bool StartApplyPatchDialog()
        {
            return StartApplyPatchDialog(null, null);
        }

        public bool StartEditGitAttributesDialog(IWin32Window owner)
        {
            Func<bool> action = () =>
            {
                using (var form = new FormGitAttributes(this))
                {
                    form.ShowDialog(owner);
                }
                return true;
            };

            return DoActionOnRepo(owner, true, false, PreEditGitAttributes, PostEditGitAttributes, action);
        }

        public bool StartEditGitAttributesDialog()
        {
            return StartEditGitAttributesDialog(null);
        }

        private bool InvokeEvent(IWin32Window ownerForm, GitUIEventHandler gitUIEventHandler)
        {
            return InvokeEvent(this, ownerForm, gitUIEventHandler);
        }

        public GitModule Module { get; private set; }

        public IGitModule GitModule
        {
            get
            {
                return Module;
            }
        }

        private void InvokePostEvent(IWin32Window ownerForm, bool actionDone, GitUIPostActionEventHandler gitUIEventHandler)
        {

            if (gitUIEventHandler != null)
            {
                var e = new GitUIPostActionEventArgs(ownerForm, this, actionDone);
                gitUIEventHandler(this, e);
            }
        }

        internal bool InvokeEvent(object sender, IWin32Window ownerForm, GitUIEventHandler gitUIEventHandler)
        {
            try
            {
                var e = new GitUIEventArgs(ownerForm, this);
                if (gitUIEventHandler != null)
                    gitUIEventHandler(sender, e);

                return !e.Cancel;
            }
            catch (Exception ex)
            {
                MessageBox.Show(ex.Message, "Exception");
            }
            return true;
        }

        public bool StartBlameDialog(IWin32Window owner, string fileName)
        {
            return StartBlameDialog(owner, fileName, null);
        }

        private bool StartBlameDialog(IWin32Window owner, string fileName, GitRevision revision)
        {
            return DoActionOnRepo(owner, true, false, PreBlame, PostBlame, () =>
                {
                    using (var frm = new FormBlame(this, fileName, revision))
                        frm.ShowDialog(owner);

                    return true;
                }
            );
        }

        public bool StartBlameDialog(string fileName)
        {
            return StartBlameDialog(null, fileName, null);
        }

        private bool StartBlameDialog(string fileName, GitRevision revision)
        {
            return StartBlameDialog(null, fileName, revision);
        }

        private void WrapRepoHostingCall(string name, IRepositoryHostPlugin gitHoster,
                                                Action<IRepositoryHostPlugin> call)
        {
            if (!gitHoster.ConfigurationOk)
            {
                var eventArgs = new GitUIEventArgs(null, this);
                gitHoster.Execute(eventArgs);
            }

            if (gitHoster.ConfigurationOk)
            {
                try
                {
                    call(gitHoster);
                }
                catch (Exception ex)
                {
                    MessageBox.Show(
                        string.Format("ERROR: {0} failed. Message: {1}\r\n\r\n{2}", name, ex.Message, ex.StackTrace),
                        "Error! :(");
                }
            }
        }

        public void StartCloneForkFromHoster(IWin32Window owner, IRepositoryHostPlugin gitHoster, EventHandler<GitModuleEventArgs> GitModuleChanged)
        {
            WrapRepoHostingCall("View pull requests", gitHoster, gh =>
            {
                using (var frm = new ForkAndCloneForm(gitHoster, GitModuleChanged)) frm.ShowDialog(owner);
            });
        }

        internal void StartPullRequestsDialog(IWin32Window owner, IRepositoryHostPlugin gitHoster)
        {
            WrapRepoHostingCall("View pull requests", gitHoster,
                                gh =>
                                {
                                    var frm = new ViewPullRequestsForm(this, gitHoster) {ShowInTaskbar = true};
                                    frm.Show();
                                });
        }

        internal void StartPullRequestsDialog(IRepositoryHostPlugin gitHoster)
        {
            StartPullRequestsDialog(null, gitHoster);
        }

        public void StartCreatePullRequest(IWin32Window owner)
        {
            List<IRepositoryHostPlugin> relevantHosts =
                (from gh in RepoHosts.GitHosters where gh.GitModuleIsRelevantToMe(Module) select gh).ToList();
            if (relevantHosts.Count == 0)
                MessageBox.Show(owner, "Could not find any repo hosts for current working directory");
            else if (relevantHosts.Count == 1)
                StartCreatePullRequest(owner, relevantHosts.First());
            else
                MessageBox.Show("StartCreatePullRequest:Selection not implemented!");
        }

        public void StartCreatePullRequest()
        {
            StartCreatePullRequest((IRepositoryHostPlugin)null);
        }

        public void StartCreatePullRequest(IWin32Window owner, IRepositoryHostPlugin gitHoster)
        {
            StartCreatePullRequest(owner, gitHoster, null, null);
        }

        public void StartCreatePullRequest(IRepositoryHostPlugin gitHoster)
        {
            StartCreatePullRequest(null, gitHoster, null, null);
        }

        public void StartCreatePullRequest(IRepositoryHostPlugin gitHoster, string chooseRemote, string chooseBranch)
        {
            StartCreatePullRequest(null, gitHoster, chooseRemote, chooseBranch);
        }

        public void StartCreatePullRequest(IWin32Window owner, IRepositoryHostPlugin gitHoster, string chooseRemote, string chooseBranch)
        {
            WrapRepoHostingCall("Create pull request", gitHoster,
                                gh =>
                                {
                                    CreatePullRequestForm form = new CreatePullRequestForm(this, gitHoster, chooseRemote, chooseBranch);
                                    form.ShowInTaskbar = true;
                                    form.Show();
                                });
        }

        public void RunCommand(string[] args)
        {
            var arguments = InitializeArguments(args);

            if (args.Length <= 1)
                return;

            var command = args[1];
            if (command.Equals("blame") && args.Length <= 2)
            {
                MessageBox.Show("Cannot open blame, there is no file selected.", "Blame");
                return;
            }
            if (command.Equals("difftool") && args.Length <= 2)
            {
                MessageBox.Show("Cannot open difftool, there is no file selected.", "Difftool");
                return;
            }
            if (command.Equals("filehistory") && args.Length <= 2)
            {
                MessageBox.Show("Cannot open file history, there is no file selected.", "File history");
                return;
            }
            if (command.Equals("fileeditor") && args.Length <= 2)
            {
                MessageBox.Show("Cannot open file editor, there is no file selected.", "File editor");
                return;
            }
            if (command.Equals("revert") && args.Length <= 2)
            {
                MessageBox.Show("Cannot open revert, there is no file selected.", "Revert");
                return;
            }

            RunCommandBasedOnArgument(args, arguments);
        }


        // Please update FormCommandlineHelp if you add or change commands
        private void RunCommandBasedOnArgument(string[] args, Dictionary<string, string> arguments)
        {
            switch (args[1])
            {
                case "about":
                    var frm = new AboutBox();
                    frm.StartPosition = FormStartPosition.CenterScreen;
                    Application.Run(frm);
                    return;
                case "add":
                case "addfiles":
                    StartAddFilesDialog(args.Length == 3 ? args[2] : ".");
                    return;
                case "apply":       // [filename]
                case "applypatch":
                    StartApplyPatchDialog(args.Length == 3 ? args[2] : "");
                    return;
                case "blame":       // filename
                    RunBlameCommand(args);
                    return;
                case "branch":
                    StartCreateBranchDialog();
                    return;
                case "browse":      // [path] [-filter]
                    RunBrowseCommand(args);
                    return;
                case "checkout":
                case "checkoutbranch":
                    StartCheckoutBranch();
                    return;
                case "checkoutrevision":
                    StartCheckoutRevisionDialog();
                    return;
                case "cherry":
                    StartCherryPickDialog();
                    return;
                case "cleanup":
                    StartCleanupRepositoryDialog();
                    return;
                case "clone":       // [path]
                    RunCloneCommand(args);
                    return;
                case "commit":      // [--quiet]
                    Commit(arguments);
                    return;
                case "difftool":      // filename
                    Module.OpenWithDifftool(args[2]);
                    return;
                case "filehistory": // filename
                    if (Module.WorkingDir.TrimEnd('\\') == Path.GetFullPath(args[2]) && Module.SuperprojectModule != null)
                        Module = Module.SuperprojectModule;
                    RunFileHistoryCommand(args);
                    return;
                case "fileeditor":  // filename
                    if (!StartFileEditorDialog(args[2]))
                        System.Environment.ExitCode = -1;
                    return;
                case "formatpatch":
                    StartFormatPatchDialog();
                    return;
                case "gitbash":
                    Module.RunBash();
                    return;
                case "gitignore":
                    StartEditGitIgnoreDialog();
                    return;
                case "installcredhelper":
                    InstallCredHelper();
                    return;
                case "init":        // [path]
                    RunInitCommand(args);
                    return;
                case "merge":       // [--branch name]
                    RunMergeCommand(arguments);
                    return;
                case "mergeconflicts": // [--quiet]
                case "mergetool":
                    RunMergeToolOrConflictCommand(arguments);
                    return;
                case "openrepo":    // [path]
                    RunOpenRepoCommand(args);
                    return;
                case "pull":        //  [--rebase] [--merge] [--fetch] [--quiet] [--remotebranch name]
                    Pull(arguments);
                    return;
                case "push":        // [--quiet]
                    Push(arguments);
                    return;
                case "rebase":      // [--branch name]
                    RunRebaseCommand(arguments);
                    return;
                case "remotes":
                    StartRemotesDialog();
                    return;
                case "revert":
                case "reset":
                    StartResetChangesDialog(args.Length == 3 ? args[2] : "");
                    return;
                case "searchfile":
                    RunSearchFileCommand();
                    return;
                case "settings":
                    StartSettingsDialog();
                    return;
                case "stash":
                    StartStashDialog();
                    return;
                case "synchronize": // [--rebase] [--merge] [--fetch] [--quiet]
                    RunSynchronizeCommand(arguments);
                    return;
                case "tag":
                    StartCreateTagDialog();
                    return;
                case "viewdiff":
                    StartCompareRevisionsDialog();
                    return;
                case "viewpatch":   // [filename]
                    StartViewPatchDialog(args.Length == 3 ? args[2] : "");
                    return;
                case "uninstall":
                    Uninstall();
                    return;
                default:
                    if (args[1].StartsWith("git://") || args[1].StartsWith("http://") || args[1].StartsWith("https://"))
                    {
                        StartCloneDialog(null, args[1], true, null);
                        return;
                    }
                    if (args[1].StartsWith("github-windows://openRepo/"))
                    {
                        StartCloneDialog(null, args[1].Replace("github-windows://openRepo/", ""), true, null);
                        return;
                    }
                    break;
            }
            var frmCmdLine = new FormCommandlineHelp();
            frmCmdLine.StartPosition = FormStartPosition.CenterScreen;
            Application.Run(frmCmdLine);
        }

        private void InstallCredHelper()
        {
            string gcsFileName = Path.Combine(AppSettings.GetInstallDir(), @"GitCredentialWinStore\git-credential-winstore.exe");
            if (!File.Exists(gcsFileName))
            {
                return;
            }

            var configFileGlobalSettings = ConfigFileSettings.CreateGlobal(false);
            configFileGlobalSettings.SetValue("credential.helper", "!\"" + gcsFileName + "\"");
            configFileGlobalSettings.Save();
        }

        private void Uninstall()
        {
            var configFileGlobalSettings = ConfigFileSettings.CreateGlobal(false);

            var coreEditor = configFileGlobalSettings.GetValue("core.editor");
            if (coreEditor.ToLowerInvariant().Contains(AppSettings.GetInstallDir().ToPosixPath().ToLowerInvariant()))
            {
                configFileGlobalSettings.SetValue("core.editor", "");
            }

            var credentialHelper = configFileGlobalSettings.GetValue("credential.helper");
            if (credentialHelper.ToLowerInvariant().Contains(AppSettings.GetInstallDir().ToLowerInvariant()))
            {
                configFileGlobalSettings.SetValue("credential.helper", "");
            }
            configFileGlobalSettings.Save();
        }

        private void RunMergeCommand(Dictionary<string, string> arguments)
        {
            string branch = null;
            if (arguments.ContainsKey("branch"))
                branch = arguments["branch"];
            StartMergeBranchDialog(branch);
        }

        private void RunSearchFileCommand()
        {
            var searchWindow = new SearchWindow<string>(FindFileMatches);
            Application.Run(searchWindow);
            if (searchWindow.SelectedItem != null)
                //We need to return the file that has been found, the visual studio plugin uses the return value
                //to open the selected file.
                Console.WriteLine(Path.Combine(Module.WorkingDir, searchWindow.SelectedItem));
        }

        private void RunBrowseCommand(string[] args)
        {
            StartBrowseDialog(GetParameterOrEmptyStringAsDefault(args, "-filter"));
        }

        private static string GetParameterOrEmptyStringAsDefault(string[] args, string paramName)
        {
            for (int i = 2; i < args.Length; i++)
            {
                string arg = args[i];
                if (arg.StartsWith(paramName + "="))
                {
                    return arg.Replace(paramName + "=", "");
                }
            }

            return string.Empty;
        }

        private void RunOpenRepoCommand(string[] args)
        {
            GitUICommands c = this;
            if (args.Length > 2)
            {
                if (File.Exists(args[2]))
                {
                    string path = File.ReadAllText(args[2]).Trim().Split(new char[] { '\n' }, 1).FirstOrDefault();
                    if (Directory.Exists(path))
                    {
                        c = new GitUICommands(path);
                    }
                }
            }

            c.StartBrowseDialog(GetParameterOrEmptyStringAsDefault(args, "-filter"));
        }

        private void RunSynchronizeCommand(Dictionary<string, string> arguments)
        {
            Commit(arguments);
            Pull(arguments);
            Push(arguments);
        }

        private void RunRebaseCommand(Dictionary<string, string> arguments)
        {
            string branch = null;
            if (arguments.ContainsKey("branch"))
                branch = arguments["branch"];
            StartRebaseDialog(branch);
        }

        public bool StartFileEditorDialog(string filename, bool showWarning = false)
        {
            using (var formEditor = new FormEditor(this, filename, showWarning))
                return formEditor.ShowDialog() != DialogResult.Cancel;
        }

        private void RunFileHistoryCommand(string[] args)
        {
            //Remove working directory from filename. This is to prevent filenames that are too
            //long while there is room left when the workingdir was not in the path.
            string fileHistoryFileName = String.IsNullOrEmpty(Module.WorkingDir) ? args[2] :
                args[2].Replace(Module.WorkingDir, "").Replace('\\', '/');

            StartFileHistoryDialog(fileHistoryFileName);
        }

        private void RunCloneCommand(string[] args)
        {
            if (args.Length > 2)
                StartCloneDialog(args[2]);
            else
                StartCloneDialog();
        }

        private void RunInitCommand(string[] args)
        {
            if (args.Length > 2)
                StartInitializeDialog(args[2]);
            else
                StartInitializeDialog();
        }

        private void RunBlameCommand(string[] args)
        {
            // Remove working directory from filename. This is to prevent filenames that are too
            // long while there is room left when the workingdir was not in the path.
            string filenameFromBlame = args[2].Replace(Module.WorkingDir, "").Replace('\\', '/');
            StartBlameDialog(filenameFromBlame);
        }

        private void RunMergeToolOrConflictCommand(Dictionary<string, string> arguments)
        {
            if (!arguments.ContainsKey("quiet") || Module.InTheMiddleOfConflictedMerge())
                StartResolveConflictsDialog();
        }

        private static Dictionary<string, string> InitializeArguments(string[] args)
        {
            Dictionary<string, string> arguments = new Dictionary<string, string>();

            for (int i = 2; i < args.Length; i++)
            {
                if (args[i].StartsWith("--") && i + 1 < args.Length && !args[i + 1].StartsWith("--"))
                    arguments.Add(args[i].TrimStart('-'), args[++i]);
                else if (args[i].StartsWith("--"))
                    arguments.Add(args[i].TrimStart('-'), null);
            }
            return arguments;
        }

        private IList<string> FindFileMatches(string name)
        {
            var candidates = Module.GetFullTree("HEAD");

            string nameAsLower = name.ToLower();

            return candidates.Where(fileName => fileName.ToLower().Contains(nameAsLower)).ToList();
        }

        private void Commit(Dictionary<string, string> arguments)
        {
            StartCommitDialog(arguments.ContainsKey("quiet"));
        }

        private void Push(Dictionary<string, string> arguments)
        {
            StartPushDialog(arguments.ContainsKey("quiet"));
        }

        private void Pull(Dictionary<string, string> arguments)
        {
            UpdateSettingsBasedOnArguments(arguments);

            string remoteBranch = null;
            if (arguments.ContainsKey("remotebranch"))
                remoteBranch = arguments["remotebranch"];

            StartPullDialog(arguments.ContainsKey("quiet"), remoteBranch);
        }

        private static void UpdateSettingsBasedOnArguments(Dictionary<string, string> arguments)
        {
            if (arguments.ContainsKey("merge"))
                Settings.FormPullAction = Settings.PullAction.Merge;
            if (arguments.ContainsKey("rebase"))
                Settings.FormPullAction = Settings.PullAction.Rebase;
            if (arguments.ContainsKey("fetch"))
                Settings.FormPullAction = Settings.PullAction.Fetch;
            if (arguments.ContainsKey("autostash"))
                Settings.AutoStash = true;
        }

        internal void RaisePreBrowseInitialize(IWin32Window owner)
        {
            InvokeEvent(owner, PreBrowseInitialize);
        }

        internal void RaisePostBrowseInitialize(IWin32Window owner)
        {
            InvokeEvent(owner, PostBrowseInitialize);
        }

        internal void RaisePostRegisterPlugin(IWin32Window owner)
        {
            InvokeEvent(owner, PostRegisterPlugin);
        }

        public void BrowseGoToRef(string refName, bool showNoRevisionMsg)
        {
            if (BrowseRepo != null)
                BrowseRepo.GoToRef(refName, showNoRevisionMsg);
        }

        public IGitRemoteCommand CreateRemoteCommand()
        {
            return new GitRemoteCommand(Module);
        }

        private class GitRemoteCommand : IGitRemoteCommand
        {
            public object OwnerForm { get; set; }

            public string Remote { get; set; }

            public string Title { get; set; }

            public string CommandText { get; set; }

            public bool ErrorOccurred { get; private set; }

            public string CommandOutput { get; private set; }

            public readonly GitModule Module;

            public event GitRemoteCommandCompletedEventHandler Completed;

            internal GitRemoteCommand(GitModule aModule)
            {
                Module = aModule;
            }

            public void Execute()
            {
                if (CommandText == null)
                    throw new InvalidOperationException("CommandText is required");

                using (var form = new FormRemoteProcess(Module, CommandText))
                {
                    if (Title != null)
                        form.Text = Title;
                    if (Remote != null)
                        form.Remote = Remote;

                    form.HandleOnExitCallback = HandleOnExit;

                    form.ShowDialog(OwnerForm as IWin32Window);

                    ErrorOccurred = form.ErrorOccurred();
                    CommandOutput = form.GetOutputString();
                }
            }

            private bool HandleOnExit(ref bool isError, FormProcess form)
            {
                CommandOutput = form.GetOutputString();

                var e = new GitRemoteCommandCompletedEventArgs(this, isError, false);

                if (Completed != null)
                    Completed(form, e);

                isError = e.IsError;

                return e.Handled;
            }
        }

        public override bool Equals(object obj)
        {
            GitUICommands other = obj as GitUICommands;
            return (other != null) && Equals(other);
        }

        bool Equals(GitUICommands other)
        {
            return Equals(Module, other.Module);
        }

        public override int GetHashCode()
        {
            return Module.GetHashCode();
        }
    }
}<|MERGE_RESOLUTION|>--- conflicted
+++ resolved
@@ -227,12 +227,9 @@
         }
 
         public Icon FormIcon { get { return GitExtensionsForm.ApplicationIcon; } }
-<<<<<<< HEAD
 
         /// <summary>Gets notifications implementation.</summary>
         public INotifications Notifications { get; private set; }
-=======
->>>>>>> fa25db81
 
         public bool StartBatchFileProcessDialog(object owner, string batchFile)
         {
