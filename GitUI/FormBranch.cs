--- conflicted
+++ resolved
@@ -1,66 +1,62 @@
-﻿using System;
-using System.Windows.Forms;
-using GitCommands;
-using ResourceManager.Translation;
-
-namespace GitUI
-{
-    public partial class FormBranch : GitExtensionsForm
-    {
-        private readonly TranslationString _selectOneRevision = new TranslationString("Select 1 revision to create the branch on.");
-        private readonly TranslationString _branchCaption = new TranslationString("Branch");
-
-        public FormBranch()
-        {
-            InitializeComponent();
-            Translate();
-        }
-
-        private void Ok_Click(object sender, EventArgs e)
-        {
-            try
-            {
-
-                if (RevisionGrid.GetSelectedRevisions().Count != 1)
-                {
-                    MessageBox.Show(this, _selectOneRevision.Text, _branchCaption.Text);
-                    return;
-                }
-
-                string cmd = GitCommandHelpers.BranchCmd(BName.Text, RevisionGrid.GetSelectedRevisions()[0].Guid, CheckoutAfterCreate.Checked);
-<<<<<<< HEAD
-                using (var frm = new FormProcess(cmd)) frm.ShowDialog(this);
-=======
-                FormProcess.ShowDialog(this, cmd);
->>>>>>> 224ba4be
-
-                Close();
-
-            }
-            catch
-            {
-            }
-        }
-
-        private void Checkout_Click(object sender, EventArgs e)
-        {
-            GitUICommands.Instance.StartCheckoutBranchDialog(this);
-            MergeConflictHandler.HandleMergeConflicts(this);
-            RevisionGrid.RefreshRevisions();
-        }
-
-        private void FormBranch_FormClosing(object sender, FormClosingEventArgs e)
-        {
-            SavePosition("branch");
-        }
-
-        private void FormBranch_Load(object sender, EventArgs e)
-        {
-            RevisionGrid.Load();
-
-            RestorePosition("branch");
-            BName.Focus();
-            AcceptButton = Ok;
-        }
-    }
-}
+﻿using System;
+using System.Windows.Forms;
+using GitCommands;
+using ResourceManager.Translation;
+
+namespace GitUI
+{
+    public partial class FormBranch : GitExtensionsForm
+    {
+        private readonly TranslationString _selectOneRevision = new TranslationString("Select 1 revision to create the branch on.");
+        private readonly TranslationString _branchCaption = new TranslationString("Branch");
+
+        public FormBranch()
+        {
+            InitializeComponent();
+            Translate();
+        }
+
+        private void Ok_Click(object sender, EventArgs e)
+        {
+            try
+            {
+
+                if (RevisionGrid.GetSelectedRevisions().Count != 1)
+                {
+                    MessageBox.Show(this, _selectOneRevision.Text, _branchCaption.Text);
+                    return;
+                }
+
+                string cmd = GitCommandHelpers.BranchCmd(BName.Text, RevisionGrid.GetSelectedRevisions()[0].Guid, CheckoutAfterCreate.Checked);
+                FormProcess.ShowDialog(this, cmd);
+
+                Close();
+
+            }
+            catch
+            {
+            }
+        }
+
+        private void Checkout_Click(object sender, EventArgs e)
+        {
+            GitUICommands.Instance.StartCheckoutBranchDialog(this);
+            MergeConflictHandler.HandleMergeConflicts(this);
+            RevisionGrid.RefreshRevisions();
+        }
+
+        private void FormBranch_FormClosing(object sender, FormClosingEventArgs e)
+        {
+            SavePosition("branch");
+        }
+
+        private void FormBranch_Load(object sender, EventArgs e)
+        {
+            RevisionGrid.Load();
+
+            RestorePosition("branch");
+            BName.Focus();
+            AcceptButton = Ok;
+        }
+    }
+}