﻿using System;
using System.Collections.Generic;
using System.Linq;
using System.Windows.Forms;
using GitCommands;
using GitCommands.Git;
using ResourceManager.Translation;

namespace GitUI
{
    public sealed partial class FormBisect : GitExtensionsForm
    {
        // TODO: Improve me
        private readonly TranslationString _bisectStart =
            new TranslationString("Mark selected revisions as start bisect range?");

        private readonly RevisionGrid _revisionGrid;

        public FormBisect(RevisionGrid revisionGrid)
        {
            InitializeComponent();
            Translate();
            _revisionGrid = revisionGrid;
            UpdateButtonsState();
        }

        private void UpdateButtonsState()
        {
            bool inTheMiddleOfBisect = Settings.Module.InTheMiddleOfBisect();
            Start.Enabled = !inTheMiddleOfBisect;
            Good.Enabled = inTheMiddleOfBisect;
            Bad.Enabled = inTheMiddleOfBisect;
            Stop.Enabled = inTheMiddleOfBisect;
            btnSkip.Enabled = inTheMiddleOfBisect;
        }

        private void Start_Click(object sender, EventArgs e)
        {
<<<<<<< HEAD
            using (var frm = new FormProcess(GitCommandHelpers.StartBisectCmd())) frm.ShowDialog(this);
=======
            FormProcess.ShowDialog(this, GitCommandHelpers.StartBisectCmd());
>>>>>>> 200f6c06
            UpdateButtonsState();

            IList<GitRevision> revisions = _revisionGrid.GetSelectedRevisions();
            if (revisions.Count > 1)
            {
                if (MessageBox.Show(this, _bisectStart.Text, Text, MessageBoxButtons.YesNo, MessageBoxIcon.Question) == DialogResult.Yes)
                {
                    BisectRange(revisions.First().Guid, revisions.Last().Guid);
                    Close();
                }
            }
        }

        private void BisectRange(string startRevision, string endRevision)
        {
            var command = GitCommandHelpers.ContinueBisectCmd(GitBisectOption.Good, startRevision);
            var errorOccurred = !FormProcess.ShowDialog(this, command);
            if (errorOccurred)
                return;

            command = GitCommandHelpers.ContinueBisectCmd(GitBisectOption.Bad, endRevision);
            FormProcess.ShowDialog(this, command);
        }

        private void Good_Click(object sender, EventArgs e)
        {
            ContinueBisect(GitBisectOption.Good);
        }

        private void Bad_Click(object sender, EventArgs e)
        {
            ContinueBisect(GitBisectOption.Bad);
        }

        private void Stop_Click(object sender, EventArgs e)
        {
            FormProcess.ShowDialog(this, GitCommandHelpers.StopBisectCmd());
            Close();
        }

        private void btnSkip_Click(object sender, EventArgs e)
        {
            ContinueBisect(GitBisectOption.Skip);
        }

        private void ContinueBisect(GitBisectOption bisectOption)
        {
            FormProcess.ShowDialog(this, GitCommandHelpers.ContinueBisectCmd(bisectOption), false);
            Close();
        }
    }
}<|MERGE_RESOLUTION|>--- conflicted
+++ resolved
@@ -36,11 +36,7 @@
 
         private void Start_Click(object sender, EventArgs e)
         {
-<<<<<<< HEAD
-            using (var frm = new FormProcess(GitCommandHelpers.StartBisectCmd())) frm.ShowDialog(this);
-=======
             FormProcess.ShowDialog(this, GitCommandHelpers.StartBisectCmd());
->>>>>>> 200f6c06
             UpdateButtonsState();
 
             IList<GitRevision> revisions = _revisionGrid.GetSelectedRevisions();
