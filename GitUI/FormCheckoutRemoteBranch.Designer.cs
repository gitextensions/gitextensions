--- conflicted
+++ resolved
@@ -68,17 +68,6 @@
             // 
             // rbDontCreate
             // 
-<<<<<<< HEAD
-            this.rbResetBranch.AutoSize = true;
-            this.rbResetBranch.Checked = true;
-            this.rbResetBranch.Location = new System.Drawing.Point(12, 12);
-            this.rbResetBranch.Name = "rbResetBranch";
-            this.rbResetBranch.Size = new System.Drawing.Size(187, 16);
-            this.rbResetBranch.TabIndex = 7;
-            this.rbResetBranch.TabStop = true;
-            this.rbResetBranch.Text = "Reset local branch with the name \'{0}\'";
-            this.rbResetBranch.UseVisualStyleBackColor = true;
-=======
             this.rbDontCreate.AutoSize = true;
             this.rbDontCreate.Location = new System.Drawing.Point(12, 63);
             this.rbDontCreate.Name = "rbDontCreate";
@@ -86,33 +75,19 @@
             this.rbDontCreate.TabIndex = 9;
             this.rbDontCreate.Text = "Do not create local branch";
             this.rbDontCreate.UseVisualStyleBackColor = true;
->>>>>>> fe21d858
             // 
             // rbCreateBranch
             // 
             this.rbCreateBranch.AutoSize = true;
             this.rbCreateBranch.Location = new System.Drawing.Point(12, 37);
             this.rbCreateBranch.Name = "rbCreateBranch";
-<<<<<<< HEAD
-            this.rbCreateBranch.Size = new System.Drawing.Size(191, 16);
-=======
             this.rbCreateBranch.Size = new System.Drawing.Size(229, 19);
->>>>>>> fe21d858
             this.rbCreateBranch.TabIndex = 8;
             this.rbCreateBranch.Text = "Create local branch with the name \'{0}\'";
             this.rbCreateBranch.UseVisualStyleBackColor = true;
             // 
             // rbResetBranch
             // 
-<<<<<<< HEAD
-            this.rbDontCreate.AutoSize = true;
-            this.rbDontCreate.Location = new System.Drawing.Point(12, 72);
-            this.rbDontCreate.Name = "rbDontCreate";
-            this.rbDontCreate.Size = new System.Drawing.Size(140, 16);
-            this.rbDontCreate.TabIndex = 9;
-            this.rbDontCreate.Text = "Do not create local branch";
-            this.rbDontCreate.UseVisualStyleBackColor = true;
-=======
             this.rbResetBranch.AutoSize = true;
             this.rbResetBranch.Checked = true;
             this.rbResetBranch.Location = new System.Drawing.Point(12, 12);
@@ -122,7 +97,6 @@
             this.rbResetBranch.TabStop = true;
             this.rbResetBranch.Text = "Reset local branch with the name \'{0}\'";
             this.rbResetBranch.UseVisualStyleBackColor = true;
->>>>>>> fe21d858
             // 
             // localChangesGB
             // 
@@ -154,11 +128,7 @@
             this.rbReset.AutoSize = true;
             this.rbReset.Location = new System.Drawing.Point(97, 17);
             this.rbReset.Name = "rbReset";
-<<<<<<< HEAD
-            this.rbReset.Size = new System.Drawing.Size(46, 16);
-=======
             this.rbReset.Size = new System.Drawing.Size(53, 19);
->>>>>>> fe21d858
             this.rbReset.TabIndex = 1;
             this.rbReset.TabStop = true;
             this.rbReset.Text = "Reset";
@@ -169,11 +139,7 @@
             this.rbMerge.AutoSize = true;
             this.rbMerge.Location = new System.Drawing.Point(13, 17);
             this.rbMerge.Name = "rbMerge";
-<<<<<<< HEAD
-            this.rbMerge.Size = new System.Drawing.Size(51, 16);
-=======
             this.rbMerge.Size = new System.Drawing.Size(59, 19);
->>>>>>> fe21d858
             this.rbMerge.TabIndex = 0;
             this.rbMerge.TabStop = true;
             this.rbMerge.Text = "Merge";
@@ -182,11 +148,7 @@
             // FormCheckoutRemoteBranch
             // 
             this.AcceptButton = this.btOk;
-<<<<<<< HEAD
-            this.AutoScaleDimensions = new System.Drawing.SizeF(6F, 12F);
-=======
             this.AutoScaleDimensions = new System.Drawing.SizeF(7F, 15F);
->>>>>>> fe21d858
             this.AutoScaleMode = System.Windows.Forms.AutoScaleMode.Font;
             this.ClientSize = new System.Drawing.Size(429, 127);
             this.Controls.Add(this.lnkSettings);
