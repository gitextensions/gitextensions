﻿using System;
using System.Windows.Forms;
using GitCommands;
using GitUI.CommandsDialogs.BrowseDialog;
using ResourceManager.Translation;
using GitUI.UserControls.RevisionGridClasses;

namespace GitUI.HelperDialogs
{
    public partial class FormChooseCommit : GitModuleForm
    {
        private FormChooseCommit()
            : this(null)
        { }

        private FormChooseCommit(GitUICommands aCommands)
            : base(aCommands)
        {
            InitializeComponent();
            Translate();        
        }

        public FormChooseCommit(GitUICommands aCommands, string preselectCommit)
            : this(aCommands)
        {
            revisionGrid.MultiSelect = false;

            if (!String.IsNullOrEmpty(preselectCommit))
            {
                string guid = Module.RevParse(preselectCommit);
                if (!String.IsNullOrEmpty(guid))
                {
                    revisionGrid.SetInitialRevision(new GitRevision(Module, guid));
                }
            }

        }

        public GitCommands.GitRevision SelectedRevision { get; private set; }

        protected override void OnLoad(EventArgs e)
        {
            revisionGrid.Load();
            base.OnLoad(e);
        }

        private void btnOK_Click(object sender, EventArgs e)
        {
            var revisions = revisionGrid.GetSelectedRevisions();
            if (1 == revisions.Count)
            {
                SelectedRevision = revisions[0];
                DialogResult = DialogResult.OK;

                Close();
            }
        }

        private void revisionGrid_DoubleClickRevision(object sender, DoubleClickRevisionEventArgs e)
        {
            if (e.Revision != null)
            {
                SelectedRevision = e.Revision;
                DialogResult = DialogResult.OK;
                Close();
            }
        }

        private void buttonGotoCommit_Click(object sender, EventArgs e)
        {
<<<<<<< HEAD
            using (var formGoToCommit = new FormGoToCommit(UICommands))
            {
                if (formGoToCommit.ShowDialog(this) == DialogResult.OK)
                {
                    string revisionGuid = formGoToCommit.GetSelectedRefName();
                    if (!string.IsNullOrEmpty(revisionGuid))
                    {
                        revisionGrid.SetSelectedRevision(new GitRevision(Module, revisionGuid));
                    }
                    else
                    {
                        MessageBox.Show(this, _noRevisionFoundError.Text);
                    }
                }
            }
=======
            revisionGrid.MenuCommands.GotoCommitExcecute();
>>>>>>> 83b187d9
        }
    }
}<|MERGE_RESOLUTION|>--- conflicted
+++ resolved
@@ -68,25 +68,7 @@
 
         private void buttonGotoCommit_Click(object sender, EventArgs e)
         {
-<<<<<<< HEAD
-            using (var formGoToCommit = new FormGoToCommit(UICommands))
-            {
-                if (formGoToCommit.ShowDialog(this) == DialogResult.OK)
-                {
-                    string revisionGuid = formGoToCommit.GetSelectedRefName();
-                    if (!string.IsNullOrEmpty(revisionGuid))
-                    {
-                        revisionGrid.SetSelectedRevision(new GitRevision(Module, revisionGuid));
-                    }
-                    else
-                    {
-                        MessageBox.Show(this, _noRevisionFoundError.Text);
-                    }
-                }
-            }
-=======
             revisionGrid.MenuCommands.GotoCommitExcecute();
->>>>>>> 83b187d9
         }
     }
 }