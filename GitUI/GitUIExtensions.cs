--- conflicted
+++ resolved
@@ -19,23 +19,6 @@
 {
     public static class GitUIExtensions
     {
-<<<<<<< HEAD
-        private static Patch? GetItemPatch(
-            GitModule module,
-            GitItemStatus file,
-            ObjectId? firstId,
-            ObjectId? secondId,
-            string diffArgs,
-            Encoding encoding)
-        {
-            // Files with tree guid should be presented with normal diff
-            var isTracked = file.IsTracked || (file.TreeGuid is not null && secondId is not null);
-
-            return module.GetSingleDiff(firstId, secondId, file.Name, file.OldName, diffArgs, encoding, true, isTracked);
-        }
-
-=======
->>>>>>> 0db3a9d4
         /// <summary>
         /// View the changes between the revisions, if possible as a diff
         /// </summary>
@@ -145,13 +128,13 @@
                     ? LocalizationHelpers.ProcessSubmodulePatch(fileViewer.Module, file.Name, patch)
                     : patch?.Text;
 
-                static Patch GetItemPatch(
-                    [NotNull] GitModule module,
-                    [NotNull] GitItemStatus file,
-                    [CanBeNull] ObjectId firstId,
-                    [CanBeNull] ObjectId secondId,
-                    [NotNull] string diffArgs,
-                    [NotNull] Encoding encoding)
+                static Patch? GetItemPatch(
+                    GitModule module,
+                    GitItemStatus file,
+                    ObjectId? firstId,
+                    ObjectId? secondId,
+                    string diffArgs,
+                    Encoding encoding)
                 {
                     // Files with tree guid should be presented with normal diff
                     var isTracked = file.IsTracked || (file.TreeGuid is not null && secondId is not null);
