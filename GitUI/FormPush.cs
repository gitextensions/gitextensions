﻿using System;
using System.Collections.Generic;
using System.Data;
using System.IO;
using System.Linq;
using System.Text.RegularExpressions;
using System.Windows.Forms;
using GitCommands;
using GitCommands.Repository;
using GitUI.RepoHosting;
using GitUI.Script;
using ResourceManager.Translation;
using GitCommands.Config;

namespace GitUI
{
    public partial class FormPush : GitModuleForm
    {
        private const string PuttyText = "PuTTY";
        private const string HeadText = "HEAD";
        private string _currentBranch;
        private string _currentBranchRemote;
        private bool candidateForRebasingMergeCommit;
        private string selectedBranch;
        private string selectedBranchRemote;
        private string selectedRemoteBranchName;

        public bool ErrorOccurred { get; private set; }

        #region Translation
        private readonly TranslationString _branchNewForRemote =
            new TranslationString("The branch you are about to push seems to be a new branch for the remote." +
                                  Environment.NewLine + "Are you sure you want to push this branch?");

        private readonly TranslationString _cannotLoadPutty =
            new TranslationString("Cannot load SSH key. PuTTY is not configured properly.");

        private readonly TranslationString _pushCaption = new TranslationString("Push");

        private readonly TranslationString _pushToCaption = new TranslationString("Push to {0}");

        private readonly TranslationString _selectDestinationDirectory =
            new TranslationString("Please select a destination directory");

        private readonly TranslationString _selectRemote = new TranslationString("Please select a remote repository");

        private readonly TranslationString _selectTag =
            new TranslationString("You need to select a tag to push or select \"Push all tags\".");

        private readonly TranslationString _updateTrackingReference =
            new TranslationString("The branch {0} does not have a tracking reference. Do you want to add a tracking reference to {1}?");

        private readonly TranslationString _yes = new TranslationString("Yes");
        private readonly TranslationString _no = new TranslationString("No");
        #endregion

        private FormPush()
            : this(null as GitUICommands) { }

        public FormPush(GitUICommands aCommands)
            : base(aCommands)
        {
            InitializeComponent();
            Translate();

            //can't be set in OnLoad, because after PushAndShowDialogWhenFailed()
            //they are reset to false
            PushAllTags.Checked = Settings.PushAllTags;
            AutoPullOnRejected.Checked = Settings.AutoPullOnRejected;
            if (aCommands != null)
                Init();
        }

        public FormPush(GitPushAction pushAction)
        {
            
        }

        private void Init()
        {
            if (GitCommandHelpers.VersionInUse.SupportPushWithRecursiveSubmodulesCheck)
            {
                RecursiveSubmodules.Enabled = true;
                RecursiveSubmodules.SelectedIndex = Settings.RecursiveSubmodules;
                if (!GitCommandHelpers.VersionInUse.SupportPushWithRecursiveSubmodulesOnDemand)
                    RecursiveSubmodules.Items.RemoveAt(2);
            }
            else
            {
                RecursiveSubmodules.Enabled = false;
                RecursiveSubmodules.SelectedIndex = 0;
            }

            _currentBranch = Module.GetSelectedBranch();

            _NO_TRANSLATE_Remotes.DataSource = Module.GetRemotes();

            UpdateBranchDropDown();
            UpdateRemoteBranchDropDown();

            Push.Focus();

            _currentBranchRemote = Module.GetSetting(string.Format("branch.{0}.remote", _currentBranch));
            if (_currentBranchRemote.IsNullOrEmpty() && _NO_TRANSLATE_Remotes.Items.Count >= 2)
            {
                IList<string> remotes = (IList<string>)_NO_TRANSLATE_Remotes.DataSource;
                int i = remotes.IndexOf("origin");
                _NO_TRANSLATE_Remotes.SelectedIndex = i >= 0 ? i : 0;
            }
            else
                _NO_TRANSLATE_Remotes.Text = _currentBranchRemote;
            RemotesUpdated(null, null);
        }

        public DialogResult PushAndShowDialogWhenFailed(IWin32Window owner)
        {
            if (!PushChanges(owner))
                return ShowDialog(owner);
            return DialogResult.OK;
        }

        public DialogResult PushAndShowDialogWhenFailed()
        {
            return PushAndShowDialogWhenFailed(null);
        }

        private void PushClick(object sender, EventArgs e)
        {
            if (PushChanges(this))
                Close();
        }

        private string GetDefaultPushLocal(String remote)
        {
            string localRef = null;

            //Get default push for this remote (if any). Local branch name is left of ":"
            var pushSettingValue = Module.GetSetting(string.Format("remote.{0}.push", remote));
            if (!string.IsNullOrEmpty(pushSettingValue))
            {
                var values = pushSettingValue.Split(':');
                if (values.Length > 0)
                    localRef = values[0];
            }
            return localRef;
        }

        private string GetDefaultPushRemote(String remote)
        {
            string remoteRef = null;

            //Get default push for this remote (if any). Remote branch name is right of ":"
            var pushSettingValue = Module.GetSetting(string.Format("remote.{0}.push", remote));
            if (!string.IsNullOrEmpty(pushSettingValue))
            {
                var values = pushSettingValue.Split(':');
                if (values.Length > 1)
                    remoteRef = values[1];
            }

            return remoteRef;
        }

        private bool PushChanges(IWin32Window owner)
        {
            ErrorOccurred = false;
            if (PushToUrl.Checked && string.IsNullOrEmpty(PushDestination.Text))
            {
                MessageBox.Show(owner, _selectDestinationDirectory.Text);
                return false;
            }
            if (PushToRemote.Checked && string.IsNullOrEmpty(_NO_TRANSLATE_Remotes.Text))
            {
                MessageBox.Show(owner, _selectRemote.Text);
                return false;
            }
            if (TabControlTagBranch.SelectedTab == TagTab && string.IsNullOrEmpty(TagComboBox.Text) &&
                !PushAllTags.Checked)
            {
                MessageBox.Show(owner, _selectTag.Text);
                return false;
            }

            //Extra check if the branch is already known to the remote, give a warning when not.
            //This is not possible when the remote is an URL, but this is ok since most users push to
            //known remotes anyway.
            if (TabControlTagBranch.SelectedTab == BranchTab && PushToRemote.Checked)
            {
                //If the current branch is not the default push, and not known by the remote 
                //(as far as we know since we are disconnected....)
                if (RemoteBranch.Text != GetDefaultPushRemote(_NO_TRANSLATE_Remotes.Text) &&
                    !Module.GetHeads(true, true).Any(x => x.Remote == _NO_TRANSLATE_Remotes.Text && x.LocalName == RemoteBranch.Text))
                    //Ask if this is really what the user wants
                    if (!Settings.DontConfirmPushNewBranch)
                        if (MessageBox.Show(owner, _branchNewForRemote.Text, _pushCaption.Text, MessageBoxButtons.YesNo) ==
                            DialogResult.No)
                        {
                            return false;
                        }
            }

            if (PushToUrl.Checked)
                Repositories.AddMostRecentRepository(PushDestination.Text);
            Settings.PushAllTags = PushAllTags.Checked;
            Settings.AutoPullOnRejected = AutoPullOnRejected.Checked;
            Settings.RecursiveSubmodules = RecursiveSubmodules.SelectedIndex;

            var remote = "";
            string destination;
            if (PushToUrl.Checked)
            {
                destination = PushDestination.Text;
            }
            else
            {
                if (GitCommandHelpers.Plink())
                {
                    if (!File.Exists(Settings.Pageant))
                        MessageBox.Show(owner, _cannotLoadPutty.Text, PuttyText);
                    else
                        Module.StartPageantForRemote(_NO_TRANSLATE_Remotes.Text);
                }

                destination = _NO_TRANSLATE_Remotes.Text;
                remote = _NO_TRANSLATE_Remotes.Text.Trim();
            }

            string pushCmd;
            if (TabControlTagBranch.SelectedTab == BranchTab)
            {
                bool track = ReplaceTrackingReference.Checked;
                if (!track && !string.IsNullOrWhiteSpace(RemoteBranch.Text))
                {
                    GitHead selectedLocalBranch = _NO_TRANSLATE_Branch.SelectedItem as GitHead;
                    track = selectedLocalBranch != null && string.IsNullOrEmpty(selectedLocalBranch.TrackingRemote);

                    string[] remotes = _NO_TRANSLATE_Remotes.DataSource as string[];
                    if (remotes != null)
                        foreach (string remoteBranch in remotes)
                            if (!string.IsNullOrEmpty(remoteBranch) && _NO_TRANSLATE_Branch.Text.StartsWith(remoteBranch))
                                track = false;

                    if (track && !Settings.DontConfirmAddTrackingRef)
                    {
                        DialogResult result = MessageBox.Show(String.Format(_updateTrackingReference.Text, selectedLocalBranch.Name, RemoteBranch.Text), _pushCaption.Text, MessageBoxButtons.YesNoCancel);

                        if (result == DialogResult.Cancel)
                            return false;

                        track = result == DialogResult.Yes;
                    }
                }

                pushCmd = GitCommandHelpers.PushCmd(destination, _NO_TRANSLATE_Branch.Text, RemoteBranch.Text,
                    PushAllBranches.Checked, ForcePushBranches.Checked, track, RecursiveSubmodules.SelectedIndex);
            }
            else if (TabControlTagBranch.SelectedTab == TagTab)
                pushCmd = GitCommandHelpers.PushTagCmd(destination, TagComboBox.Text, PushAllTags.Checked,
                                                             ForcePushBranches.Checked);
            else
            {
                // Push Multiple Branches Tab selected
                var pushActions = new List<GitPushAction>();
                foreach (DataRow row in _branchTable.Rows)
                {
                    var push = Convert.ToBoolean(row["Push"]);
                    var force = Convert.ToBoolean(row["Force"]);
                    var delete = Convert.ToBoolean(row["Delete"]);

                    if (push || force)
                        pushActions.Add(new GitPushAction(row["Local"].ToString(), row["Remote"].ToString(), force));
                    else if (delete)
                        pushActions.Add(new GitPushAction(row["Remote"].ToString()));
                }
                pushCmd = GitCommandHelpers.PushMultipleCmd(destination, pushActions);
            }

            ScriptManager.RunEventScripts(Module, ScriptEvent.BeforePush);

            //controls can be accessed only from UI thread
            candidateForRebasingMergeCommit = Settings.PullMerge == Settings.PullAction.Rebase && PushToRemote.Checked && !PushAllBranches.Checked && TabControlTagBranch.SelectedTab == BranchTab;
            selectedBranch = _NO_TRANSLATE_Branch.Text;
            selectedBranchRemote = _NO_TRANSLATE_Remotes.Text;
            selectedRemoteBranchName = RemoteBranch.Text;

            using (var form = new FormRemoteProcess(Module, pushCmd)
                       {
                           Remote = remote,
                           Text = string.Format(_pushToCaption.Text, destination),
                           HandleOnExitCallback = HandlePushOnExit
                       })
            {

                form.ShowDialog(owner);
                ErrorOccurred = form.ErrorOccurred();

                if (!Module.InTheMiddleOfConflictedMerge() &&
                    !Module.InTheMiddleOfRebase() && !form.ErrorOccurred())
                {
                    ScriptManager.RunEventScripts(Module, ScriptEvent.AfterPush);
                    if (_createPullRequestCB.Checked)
                        UICommands.StartCreatePullRequest(owner);
                    return true;
                }
            }

            return false;
        }


        private bool IsRebasingMergeCommit()
        {
            if (candidateForRebasingMergeCommit)
            {
                if (selectedBranch == _currentBranch && selectedBranchRemote == _currentBranchRemote)
                {
                    string remoteBranchName = selectedBranchRemote + "/" + selectedRemoteBranchName;
                    return Module.ExistsMergeCommit(remoteBranchName, selectedBranch);
                }
                else
                    return false;
            }
            else
                return false;
        }

        private bool HandlePushOnExit(ref bool isError, FormProcess form)
        {
            if (!isError)
                return false;

<<<<<<< HEAD
            //auto pull only if current branch was rejected
            Regex IsRejected = new Regex(Regex.Escape("! [rejected] ") + ".*" + Regex.Escape(_currentBranch) + ".*" + Regex.Escape(" (non-fast-forward)"), RegexOptions.Compiled);

            if (Settings.AutoPullOnRejected && IsRejected.IsMatch(form.GetOutputString()))
            {
                if (Settings.PullMerge == Settings.PullAction.Fetch)
                    form.AppendOutputLine(Environment.NewLine + "Can not perform auto pull, when merge option is set to fetch.");
                else if (IsRebasingMergeCommit())
                    form.AppendOutputLine(Environment.NewLine + "Can not perform auto pull, when merge option is set to rebase " + Environment.NewLine
                                        + "and one of the commits that are about to be rebased is a merge.");
                else
=======
                if (Settings.AutoPullOnRejected && IsRejected.IsMatch(form.OutputString.ToString()))
>>>>>>> 86bc9054
                {
                    bool pullCompleted;
                    UICommands.StartPullDialog(form.Owner ?? form, true, out pullCompleted);
                    if (pullCompleted)
                    {
                        form.Retry();
                        return true;
                    }
                }
            }

            return false;
        }

        private void FillPushDestinationDropDown()
        {
            PushDestination.DataSource = Repositories.RemoteRepositoryHistory.Repositories;
            PushDestination.DisplayMember = "Path";
        }

        private void UpdateBranchDropDown()
        {
            var curBranch = _NO_TRANSLATE_Branch.Text;

            _NO_TRANSLATE_Branch.DisplayMember = "Name";
            _NO_TRANSLATE_Branch.Items.Clear();
            _NO_TRANSLATE_Branch.Items.Add(HeadText);

            if (string.IsNullOrEmpty(curBranch))
            {
                curBranch = _currentBranch;
                if (curBranch.IndexOfAny("() ".ToCharArray()) != -1)
                    curBranch = HeadText;
            }

            foreach (var head in Module.GetHeads(false, true))
                _NO_TRANSLATE_Branch.Items.Add(head);

            _NO_TRANSLATE_Branch.Text = curBranch;
        }

        private void PullClick(object sender, EventArgs e)
        {
            UICommands.StartPullDialog(this);
        }

        private void UpdateRemoteBranchDropDown()
        {
            RemoteBranch.DisplayMember = "Name";
            RemoteBranch.Items.Clear();

            if (!string.IsNullOrEmpty(_NO_TRANSLATE_Branch.Text))
                RemoteBranch.Items.Add(_NO_TRANSLATE_Branch.Text);

            foreach (var head in Module.GetHeads(false, true))
                if (!RemoteBranch.Items.Contains(head))
                    RemoteBranch.Items.Add(head);
        }

        private void BranchSelectedValueChanged(object sender, EventArgs e)
        {
            if (_NO_TRANSLATE_Branch.Text != HeadText)
            {
                if (PushToRemote.Checked)
                {
                    var branch = _NO_TRANSLATE_Branch.SelectedItem as GitHead;
                    if (branch != null && branch.TrackingRemote.Equals(_NO_TRANSLATE_Remotes.Text.Trim()))
                    {
                        RemoteBranch.Text = branch.MergeWith;
                        if (!string.IsNullOrEmpty(RemoteBranch.Text))
                            return;
                    }
                }

                RemoteBranch.Text = _NO_TRANSLATE_Branch.Text;
            }
        }

        private void FormPushLoad(object sender, EventArgs e)
        {
            _NO_TRANSLATE_Remotes.Select();

            Text = string.Concat(_pushCaption.Text, " (", Module.WorkingDir, ")");

            var gitHoster = RepoHosts.TryGetGitHosterForModule(Module);
            _createPullRequestCB.Enabled = gitHoster != null;
        }

        private void AddRemoteClick(object sender, EventArgs e)
        {
            UICommands.StartRemotesDialog(this, _NO_TRANSLATE_Remotes.Text);
            string origText = _NO_TRANSLATE_Remotes.Text;
            _NO_TRANSLATE_Remotes.DataSource = Module.GetRemotes();
            if (_NO_TRANSLATE_Remotes.Items.Contains(origText)) // else first item gets selected
            {
                _NO_TRANSLATE_Remotes.Text = origText;
            }
        }

        private void PushToRemoteCheckedChanged(object sender, EventArgs e)
        {
            BranchSelectedValueChanged(null, null);
            if (!PushToRemote.Checked)
                return;

            PushDestination.Enabled = false;
            folderBrowserButton1.Enabled = false;
            _NO_TRANSLATE_Remotes.Enabled = true;
            AddRemote.Enabled = true;
        }

        private void PushToUrlCheckedChanged(object sender, EventArgs e)
        {
            if (!PushToUrl.Checked)
                return;

            PushDestination.Enabled = true;
            folderBrowserButton1.Enabled = true;
            _NO_TRANSLATE_Remotes.Enabled = false;
            AddRemote.Enabled = false;

            FillPushDestinationDropDown();
        }

        private void RemotesUpdated(object sender, EventArgs e)
        {
            if (TabControlTagBranch.SelectedTab == MultipleBranchTab)
                UpdateMultiBranchView();

            EnableLoadSshButton();

            // update the text box of the Remote Url combobox to show the URL of selected remote
            {
                string pushUrl = Module.GetPathSetting(string.Format(SettingKeyString.RemotePushUrl, _NO_TRANSLATE_Remotes.Text));
                if (pushUrl.IsNullOrEmpty())
                {
                    pushUrl = Module.GetPathSetting(string.Format(SettingKeyString.RemoteUrl, _NO_TRANSLATE_Remotes.Text));
                }
                PushDestination.Text = pushUrl;
            }

            var pushSettingValue = Module.GetSetting(string.Format("remote.{0}.push", _NO_TRANSLATE_Remotes.Text));

            if (PushToRemote.Checked && !string.IsNullOrEmpty(pushSettingValue))
            {
                string defaultLocal = GetDefaultPushLocal(_NO_TRANSLATE_Remotes.Text);
                string defaultRemote = GetDefaultPushRemote(_NO_TRANSLATE_Remotes.Text);

                RemoteBranch.Text = "";
                if (!string.IsNullOrEmpty(defaultLocal))
                {
                    var currentBranch = new GitHead(Module, null, defaultLocal, _NO_TRANSLATE_Remotes.Text);
                    _NO_TRANSLATE_Branch.Items.Add(currentBranch);
                    _NO_TRANSLATE_Branch.SelectedItem = currentBranch;
                }
                if (!string.IsNullOrEmpty(defaultRemote))
                    RemoteBranch.Text = defaultRemote;
                return;
            }

            if (string.IsNullOrEmpty(_NO_TRANSLATE_Branch.Text))
            {
                // Doing this makes it pretty easy to accidentally create a branch on the remote.
                // But leaving it blank will do the 'default' thing, meaning all branches are pushed.
                // Solution: when pushing a branch that doesn't exist on the remote, ask what to do
                var currentBranch = new GitHead(Module, null, _currentBranch, _NO_TRANSLATE_Remotes.Text);
                _NO_TRANSLATE_Branch.Items.Add(currentBranch);
                _NO_TRANSLATE_Branch.SelectedItem = currentBranch;
                return;
            }

            BranchSelectedValueChanged(null, null);
        }

        private void EnableLoadSshButton()
        {
            LoadSSHKey.Visible = !string.IsNullOrEmpty(Module.GetPuttyKeyFileForRemote(_NO_TRANSLATE_Remotes.Text));
        }

        private void LoadSshKeyClick(object sender, EventArgs e)
        {
            if (!File.Exists(Settings.Pageant))
                MessageBox.Show(this, _cannotLoadPutty.Text, PuttyText);
            else
                Module.StartPageantForRemote(_NO_TRANSLATE_Remotes.Text);
        }

        private void RemotesValidated(object sender, EventArgs e)
        {
            EnableLoadSshButton();
        }

        private void FillTagDropDown()
        {
            TagComboBox.DisplayMember = "Name";
            /// var tags = Module.GetTagHeads(GitModule.GetTagHeadsOption.OrderByCommitDateDescending); // comment out to sort by commit date
            var tags = Module.GetTagHeads(GitModule.GetTagHeadsSortOrder.ByName);
            TagComboBox.DataSource = tags;
        }

        private void ForcePushBranchesCheckedChanged(object sender, EventArgs e)
        {
            ForcePushTags.Checked = ForcePushBranches.Checked;
        }

        private void ForcePushTagsCheckedChanged(object sender, EventArgs e)
        {
            ForcePushBranches.Checked = ForcePushTags.Checked;
        }

        private void PushAllBranchesCheckedChanged(object sender, EventArgs e)
        {
            _NO_TRANSLATE_Branch.Enabled = !PushAllBranches.Checked;
            RemoteBranch.Enabled = !PushAllBranches.Checked;
        }

        #region Multi-Branch Methods

        private DataTable _branchTable;

        private void UpdateMultiBranchView()
        {
            _branchTable = new DataTable();
            _branchTable.Columns.Add("Local", typeof(string));
            _branchTable.Columns.Add("Remote", typeof(string));
            _branchTable.Columns.Add("New", typeof(string));
            _branchTable.Columns.Add("Push", typeof(bool));
            _branchTable.Columns.Add("Force", typeof(bool));
            _branchTable.Columns.Add("Delete", typeof(bool));
            _branchTable.ColumnChanged += BranchTable_ColumnChanged;
            var bs = new BindingSource { DataSource = _branchTable };
            BranchGrid.DataSource = bs;

            string remote = _NO_TRANSLATE_Remotes.Text.Trim();
            if (remote == "")
                return;

            var localHeads = Module.GetHeads(false, true);
            var remoteHeads = Module.GetRemoteHeads(remote, false, true);

            // Add all the local branches.
            foreach (var head in localHeads)
            {
                DataRow row = _branchTable.NewRow();
                row["Force"] = false;
                row["Delete"] = false;
                row["Local"] = head.Name;

                string remoteName;
                if (head.Remote == remote)
                    remoteName = head.MergeWith ?? head.Name;
                else
                    remoteName = head.Name;

                row["Remote"] = remoteName;
                bool newAtRemote = remoteHeads.Any(h => h.Name == remoteName);
                row["New"] = newAtRemote ? _no.Text : _yes.Text;
                row["Push"] = newAtRemote;

                _branchTable.Rows.Add(row);
            }

            // Offer to delete all the left over remote branches.
            foreach (var remoteHead in remoteHeads)
            {
                GitHead head = remoteHead;
                if (!localHeads.Any(h => h.Name == head.Name))
                {
                    DataRow row = _branchTable.NewRow();
                    row["Local"] = null;
                    row["Remote"] = remoteHead.Name;
                    row["New"] = _no.Text;
                    row["Push"] = false;
                    row["Force"] = false;
                    row["Delete"] = false;
                    _branchTable.Rows.Add(row);
                }
            }
        }

        static void BranchTable_ColumnChanged(object sender, DataColumnChangeEventArgs e)
        {
            if (e.Column.ColumnName == "Push" && (bool)e.ProposedValue)
            {
                e.Row["Force"] = false;
                e.Row["Delete"] = false;
            }
            if (e.Column.ColumnName == "Force" && (bool)e.ProposedValue)
            {
                e.Row["Push"] = false;
                e.Row["Delete"] = false;
            }
            if (e.Column.ColumnName == "Delete" && (bool)e.ProposedValue)
            {
                e.Row["Push"] = false;
                e.Row["Force"] = false;
            }
        }

        private void TabControlTagBranch_Selected(object sender, TabControlEventArgs e)
        {
            if (TabControlTagBranch.SelectedTab == MultipleBranchTab)
                UpdateMultiBranchView();
            else if (TabControlTagBranch.SelectedTab == TagTab)
                FillTagDropDown();
            else
            {
                UpdateBranchDropDown();
                UpdateRemoteBranchDropDown();
            }
        }

        private void BranchGrid_CurrentCellDirtyStateChanged(object sender, EventArgs e)
        {
            // Push grid checkbox changes immediately into the underlying data table.
            if (BranchGrid.CurrentCell is DataGridViewCheckBoxCell)
            {
                BranchGrid.EndEdit();
                ((BindingSource)BranchGrid.DataSource).EndEdit();
            }
        }

        #endregion


        private void ShowOptions_LinkClicked(object sender, LinkLabelLinkClickedEventArgs e)
        {
            PushOptionsPanel.Visible = true;
            ShowOptions.Visible = false;
            SetFormSizeToFitAllItems();
        }

        private void ShowTagOptions_LinkClicked(object sender, LinkLabelLinkClickedEventArgs e)
        {
            TagOptionsPanel.Visible = true;
            ShowTagOptions.Visible = false;
            SetFormSizeToFitAllItems();
        }

        private void SetFormSizeToFitAllItems()
        {
            this.Size = new System.Drawing.Size(this.MinimumSize.Width, this.MinimumSize.Height + 70);
        }
    }
}<|MERGE_RESOLUTION|>--- conflicted
+++ resolved
@@ -329,7 +329,6 @@
             if (!isError)
                 return false;
 
-<<<<<<< HEAD
             //auto pull only if current branch was rejected
             Regex IsRejected = new Regex(Regex.Escape("! [rejected] ") + ".*" + Regex.Escape(_currentBranch) + ".*" + Regex.Escape(" (non-fast-forward)"), RegexOptions.Compiled);
 
@@ -341,9 +340,6 @@
                     form.AppendOutputLine(Environment.NewLine + "Can not perform auto pull, when merge option is set to rebase " + Environment.NewLine
                                         + "and one of the commits that are about to be rebased is a merge.");
                 else
-=======
-                if (Settings.AutoPullOnRejected && IsRejected.IsMatch(form.OutputString.ToString()))
->>>>>>> 86bc9054
                 {
                     bool pullCompleted;
                     UICommands.StartPullDialog(form.Owner ?? form, true, out pullCompleted);
