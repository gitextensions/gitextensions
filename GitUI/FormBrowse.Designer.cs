using System;
using System.Drawing;
using System.Windows.Forms;
using GitCommands;
using GitUI.Editor;

namespace GitUI
{
    partial class FormBrowse
    {
        /// <summary>
        /// Required designer variable.
        /// </summary>
        private System.ComponentModel.IContainer components = null;

        /// <summary>
        /// Clean up any resources being used.
        /// </summary>
        /// <param name="disposing">true if managed resources should be disposed; otherwise, false.</param>
        protected override void Dispose(bool disposing)
        {
            if (disposing && (components != null))
            {
                components.Dispose();
            }
            base.Dispose(disposing);
        }

        #region Windows Form Designer generated code

        /// <summary>
        /// Required method for Designer support - do not modify
        /// the contents of this method with the code editor.
        /// </summary>
        private void InitializeComponent()
        {
            this.components = new System.ComponentModel.Container();
            System.ComponentModel.ComponentResourceManager resources = new System.ComponentModel.ComponentResourceManager(typeof(FormBrowse));
            this.toolPanel = new System.Windows.Forms.SplitContainer();
            this.UserMenuToolStrip = new ToolStripEx();
            this.ToolStrip = new ToolStripEx();
            this.RefreshButton = new System.Windows.Forms.ToolStripButton();
            this.toolStripSeparator17 = new System.Windows.Forms.ToolStripSeparator();
            this._NO_TRANSLATE_Workingdir = new System.Windows.Forms.ToolStripSplitButton();
            this.branchSelect = new System.Windows.Forms.ToolStripSplitButton();
            this.toolStripSeparator1 = new System.Windows.Forms.ToolStripSeparator();
            this.toolStripSplitStash = new System.Windows.Forms.ToolStripSplitButton();
            this.stashChangesToolStripMenuItem = new System.Windows.Forms.ToolStripMenuItem();
            this.stashPopToolStripMenuItem = new System.Windows.Forms.ToolStripMenuItem();
            this.toolStripSeparator9 = new System.Windows.Forms.ToolStripSeparator();
            this.viewStashToolStripMenuItem = new System.Windows.Forms.ToolStripMenuItem();
            this.toolStripButton1 = new System.Windows.Forms.ToolStripButton();
            this.toolStripButtonPull = new System.Windows.Forms.ToolStripButton();
            this.toolStripButtonPush = new System.Windows.Forms.ToolStripButton();
            this.toolStripSeparator2 = new System.Windows.Forms.ToolStripSeparator();
            this.GitBash = new System.Windows.Forms.ToolStripButton();
            this.EditSettings = new System.Windows.Forms.ToolStripButton();
            this.toolStripSeparator5 = new System.Windows.Forms.ToolStripSeparator();
            this.toolStripLabel1 = new System.Windows.Forms.ToolStripLabel();
            this.toolStripBranches = new System.Windows.Forms.ToolStripComboBox();
            this.toolStripDropDownButton2 = new System.Windows.Forms.ToolStripDropDownButton();
            this.toolStripSeparator19 = new System.Windows.Forms.ToolStripSeparator();
            this.toolStripLabel2 = new System.Windows.Forms.ToolStripLabel();
            this.toggleSplitViewLayout = new System.Windows.Forms.ToolStripButton();
            this.toolStripTextBoxFilter = new System.Windows.Forms.ToolStripTextBox();
            this.toolStripDropDownButton1 = new System.Windows.Forms.ToolStripDropDownButton();
            this.MainSplitContainer = new System.Windows.Forms.SplitContainer();
            this.RevisionGrid = new GitUI.RevisionGrid();
            this.CommitInfoTabControl = new System.Windows.Forms.TabControl();
            this.CommitInfo = new System.Windows.Forms.TabPage();
            this.RevisionInfo = new GitUI.CommitInfo();
            this.Tree = new System.Windows.Forms.TabPage();
            this.FileTreeSplitContainer = new System.Windows.Forms.SplitContainer();
            this.GitTree = new System.Windows.Forms.TreeView();
            this.FileTreeContextMenu = new System.Windows.Forms.ContextMenuStrip(this.components);
            this.saveAsToolStripMenuItem = new System.Windows.Forms.ToolStripMenuItem();
            this.openFileToolStripMenuItem = new System.Windows.Forms.ToolStripMenuItem();
            this.openFileWithToolStripMenuItem = new System.Windows.Forms.ToolStripMenuItem();
            this.openWithToolStripMenuItem = new System.Windows.Forms.ToolStripMenuItem();
            this.editCheckedOutFileToolStripMenuItem = new System.Windows.Forms.ToolStripMenuItem();
            this.toolStripSeparator20 = new System.Windows.Forms.ToolStripSeparator();
            this.copyFilenameToClipboardToolStripMenuItem = new System.Windows.Forms.ToolStripMenuItem();
            this.fileHistoryToolStripMenuItem = new System.Windows.Forms.ToolStripMenuItem();
            this.toolStripSeparator18 = new System.Windows.Forms.ToolStripSeparator();
            this.findToolStripMenuItem = new System.Windows.Forms.ToolStripMenuItem();
            this.FileText = new GitUI.Editor.FileViewer();
            this.Diff = new System.Windows.Forms.TabPage();
            this.DiffSplitContainer = new System.Windows.Forms.SplitContainer();
            this.DiffFiles = new GitUI.FileStatusList();
            this.DiffContextMenu = new System.Windows.Forms.ContextMenuStrip(this.components);
            this.openWithDifftoolToolStripMenuItem = new System.Windows.Forms.ToolStripMenuItem();
            this.copyFilenameToClipboardToolStripMenuItem1 = new System.Windows.Forms.ToolStripMenuItem();
            this.saveAsToolStripMenuItem1 = new System.Windows.Forms.ToolStripMenuItem();
            this.fileHistoryDiffToolstripMenuItem = new System.Windows.Forms.ToolStripMenuItem();
            this.diffBaseLocalToolStripMenuItem = new System.Windows.Forms.ToolStripMenuItem();
            this.difftoolRemoteLocalToolStripMenuItem = new System.Windows.Forms.ToolStripMenuItem();
            this.openContainingFolderToolStripMenuItem = new System.Windows.Forms.ToolStripMenuItem();
            this.DiffText = new GitUI.Editor.FileViewer();
            this.TreeContextMenu = new System.Windows.Forms.ContextMenuStrip(this.components);
            this.saveToolStripMenuItem = new System.Windows.Forms.ToolStripMenuItem();
            this.statusStrip = new System.Windows.Forms.StatusStrip();
            this.toolStripStatusLabel1 = new System.Windows.Forms.ToolStripStatusLabel();
            this.fileToolStripMenuItem = new System.Windows.Forms.ToolStripMenuItem();
            this.openToolStripMenuItem = new System.Windows.Forms.ToolStripMenuItem();
            this.closeToolStripMenuItem = new System.Windows.Forms.ToolStripMenuItem();
            this.refreshToolStripMenuItem = new System.Windows.Forms.ToolStripMenuItem();
            this.recentToolStripMenuItem = new System.Windows.Forms.ToolStripMenuItem();
            this.toolStripMenuItem2 = new System.Windows.Forms.ToolStripMenuItem();
            this.toolStripSeparator12 = new System.Windows.Forms.ToolStripSeparator();
            this.fileExplorerToolStripMenuItem = new System.Windows.Forms.ToolStripMenuItem();
            this.toolStripMenuItem1 = new System.Windows.Forms.ToolStripSeparator();
            this.exitToolStripMenuItem = new System.Windows.Forms.ToolStripMenuItem();
            this.gitToolStripMenuItem = new System.Windows.Forms.ToolStripMenuItem();
            this.gitBashToolStripMenuItem = new System.Windows.Forms.ToolStripMenuItem();
            this.gitGUIToolStripMenuItem = new System.Windows.Forms.ToolStripMenuItem();
            this.kGitToolStripMenuItem = new System.Windows.Forms.ToolStripMenuItem();
            this.commandsToolStripMenuItem = new System.Windows.Forms.ToolStripMenuItem();
            this.archiveToolStripMenuItem = new System.Windows.Forms.ToolStripMenuItem();
            this.cleanupToolStripMenuItem = new System.Windows.Forms.ToolStripMenuItem();
            this.cloneToolStripMenuItem = new System.Windows.Forms.ToolStripMenuItem();
            this.cloneSVNToolStripMenuItem = new System.Windows.Forms.ToolStripMenuItem();
            this.initNewRepositoryToolStripMenuItem = new System.Windows.Forms.ToolStripMenuItem();
            this.toolStripSeparator21 = new System.Windows.Forms.ToolStripSeparator();
            this.commitToolStripMenuItem = new System.Windows.Forms.ToolStripMenuItem();
            this.pullToolStripMenuItem = new System.Windows.Forms.ToolStripMenuItem();
            this.pushToolStripMenuItem = new System.Windows.Forms.ToolStripMenuItem();
            this.stashToolStripMenuItem = new System.Windows.Forms.ToolStripMenuItem();
            this.toolStripSeparator25 = new System.Windows.Forms.ToolStripSeparator();
            this.applyPatchToolStripMenuItem = new System.Windows.Forms.ToolStripMenuItem();
            this.formatPatchToolStripMenuItem = new System.Windows.Forms.ToolStripMenuItem();
            this.viewDiffToolStripMenuItem = new System.Windows.Forms.ToolStripMenuItem();
            this.patchToolStripMenuItem = new System.Windows.Forms.ToolStripMenuItem();
            this.toolStripSeparator22 = new System.Windows.Forms.ToolStripSeparator();
            this.checkoutBranchToolStripMenuItem = new System.Windows.Forms.ToolStripMenuItem();
            this.branchToolStripMenuItem = new System.Windows.Forms.ToolStripMenuItem();
            this.tagToolStripMenuItem = new System.Windows.Forms.ToolStripMenuItem();
            this.deleteBranchToolStripMenuItem = new System.Windows.Forms.ToolStripMenuItem();
            this.deleteTagToolStripMenuItem = new System.Windows.Forms.ToolStripMenuItem();
            this.mergeBranchToolStripMenuItem = new System.Windows.Forms.ToolStripMenuItem();
            this.rebaseToolStripMenuItem = new System.Windows.Forms.ToolStripMenuItem();
            this.runMergetoolToolStripMenuItem = new System.Windows.Forms.ToolStripMenuItem();
            this.toolStripSeparator23 = new System.Windows.Forms.ToolStripSeparator();
            this.SvnFetchToolStripMenuItem = new System.Windows.Forms.ToolStripMenuItem();
            this.SvnRebaseToolStripMenuItem = new System.Windows.Forms.ToolStripMenuItem();
            this.SvnDcommitToolStripMenuItem = new System.Windows.Forms.ToolStripMenuItem();
            this.toolStripSeparator24 = new System.Windows.Forms.ToolStripSeparator();
            this.bisectToolStripMenuItem = new System.Windows.Forms.ToolStripMenuItem();
            this.checkoutToolStripMenuItem = new System.Windows.Forms.ToolStripMenuItem();
            this.cherryPickToolStripMenuItem = new System.Windows.Forms.ToolStripMenuItem();
            this.goToToolStripMenuItem = new System.Windows.Forms.ToolStripMenuItem();
            this.remotesToolStripMenuItem = new System.Windows.Forms.ToolStripMenuItem();
            this.manageRemoteRepositoriesToolStripMenuItem1 = new System.Windows.Forms.ToolStripMenuItem();
            this.toolStripSeparator6 = new System.Windows.Forms.ToolStripSeparator();
            this.PuTTYToolStripMenuItem = new System.Windows.Forms.ToolStripMenuItem();
            this.startAuthenticationAgentToolStripMenuItem = new System.Windows.Forms.ToolStripMenuItem();
            this.generateOrImportKeyToolStripMenuItem = new System.Windows.Forms.ToolStripMenuItem();
            this._repositoryHostsToolStripMenuItem = new System.Windows.Forms.ToolStripMenuItem();
            this._forkCloneRepositoryToolStripMenuItem = new System.Windows.Forms.ToolStripMenuItem();
            this._viewPullRequestsToolStripMenuItem = new System.Windows.Forms.ToolStripMenuItem();
            this._createPullRequestsToolStripMenuItem = new System.Windows.Forms.ToolStripMenuItem();
            this.submodulesToolStripMenuItem = new System.Windows.Forms.ToolStripMenuItem();
            this.manageSubmodulesToolStripMenuItem = new System.Windows.Forms.ToolStripMenuItem();
            this.toolStripSeparator8 = new System.Windows.Forms.ToolStripSeparator();
            this.updateAllSubmodulesToolStripMenuItem = new System.Windows.Forms.ToolStripMenuItem();
            this.synchronizeAllSubmodulesToolStripMenuItem = new System.Windows.Forms.ToolStripMenuItem();
            this.toolStripSeparator10 = new System.Windows.Forms.ToolStripSeparator();
            this.openSubmoduleToolStripMenuItem = new System.Windows.Forms.ToolStripMenuItem();
            this.toolStripSeparator11 = new System.Windows.Forms.ToolStripSeparator();
            this.pluginsToolStripMenuItem = new System.Windows.Forms.ToolStripMenuItem();
            this.settingsToolStripMenuItem = new System.Windows.Forms.ToolStripMenuItem();
            this.toolStripSeparator15 = new System.Windows.Forms.ToolStripSeparator();
            this.settingsToolStripMenuItem1 = new System.Windows.Forms.ToolStripMenuItem();
            this.gitMaintenanceToolStripMenuItem = new System.Windows.Forms.ToolStripMenuItem();
            this.compressGitDatabaseToolStripMenuItem = new System.Windows.Forms.ToolStripMenuItem();
            this.verifyGitDatabaseToolStripMenuItem = new System.Windows.Forms.ToolStripMenuItem();
            this.deleteIndexlockToolStripMenuItem = new System.Windows.Forms.ToolStripMenuItem();
            this.toolStripSeparator4 = new System.Windows.Forms.ToolStripSeparator();
            this.editgitignoreToolStripMenuItem1 = new System.Windows.Forms.ToolStripMenuItem();
            this.editgitattributesToolStripMenuItem = new System.Windows.Forms.ToolStripMenuItem();
            this.editmailmapToolStripMenuItem = new System.Windows.Forms.ToolStripMenuItem();
            this.toolStripSeparator13 = new System.Windows.Forms.ToolStripSeparator();
            this.settingsToolStripMenuItem2 = new System.Windows.Forms.ToolStripMenuItem();
            this.helpToolStripMenuItem = new System.Windows.Forms.ToolStripMenuItem();
            this.commitcountPerUserToolStripMenuItem = new System.Windows.Forms.ToolStripMenuItem();
            this.gitcommandLogToolStripMenuItem = new System.Windows.Forms.ToolStripMenuItem();
            this.toolStripSeparator7 = new System.Windows.Forms.ToolStripSeparator();
            this.userManualToolStripMenuItem = new System.Windows.Forms.ToolStripMenuItem();
            this.changelogToolStripMenuItem = new System.Windows.Forms.ToolStripMenuItem();
            this.toolStripSeparator3 = new System.Windows.Forms.ToolStripSeparator();
            this.translateToolStripMenuItem = new System.Windows.Forms.ToolStripMenuItem();
            this.toolStripSeparator16 = new System.Windows.Forms.ToolStripSeparator();
            this.donateToolStripMenuItem = new System.Windows.Forms.ToolStripMenuItem();
            this.aboutToolStripMenuItem = new 
            System.Windows.Forms.ToolStripMenuItem();
            this.menuStrip1 = new MenuStripEx();
            this.gitItemBindingSource = new System.Windows.Forms.BindingSource(this.components);
            this.gitRevisionBindingSource = new System.Windows.Forms.BindingSource(this.components);
            this.blameToolStripMenuItem = new System.Windows.Forms.ToolStripMenuItem();
            this.blameToolStripMenuItem1 = new System.Windows.Forms.ToolStripMenuItem();
<<<<<<< HEAD
            this.expandAllToolStripMenuItem = new System.Windows.Forms.ToolStripMenuItem();
            this.collapseAllToolStripMenuItem = new System.Windows.Forms.ToolStripMenuItem();
=======
            this.findInDiffToolStripMenuItem = new System.Windows.Forms.ToolStripMenuItem();
>>>>>>> a94e5d7d
            this.toolPanel.Panel1.SuspendLayout();
            this.toolPanel.Panel2.SuspendLayout();
            this.toolPanel.SuspendLayout();
            this.ToolStrip.SuspendLayout();
            this.MainSplitContainer.Panel1.SuspendLayout();
            this.MainSplitContainer.Panel2.SuspendLayout();
            this.MainSplitContainer.SuspendLayout();
            this.CommitInfoTabControl.SuspendLayout();
            this.CommitInfo.SuspendLayout();
            this.Tree.SuspendLayout();
            this.FileTreeSplitContainer.Panel1.SuspendLayout();
            this.FileTreeSplitContainer.Panel2.SuspendLayout();
            this.FileTreeSplitContainer.SuspendLayout();
            this.FileTreeContextMenu.SuspendLayout();
            this.Diff.SuspendLayout();
            this.DiffSplitContainer.Panel1.SuspendLayout();
            this.DiffSplitContainer.Panel2.SuspendLayout();
            this.DiffSplitContainer.SuspendLayout();
            this.DiffContextMenu.SuspendLayout();
            this.TreeContextMenu.SuspendLayout();
            this.statusStrip.SuspendLayout();
            this.menuStrip1.SuspendLayout();
            ((System.ComponentModel.ISupportInitialize)(this.gitItemBindingSource)).BeginInit();
            ((System.ComponentModel.ISupportInitialize)(this.gitRevisionBindingSource)).BeginInit();
            this.SuspendLayout();
            // 
            // toolPanel
            // 
            this.toolPanel.Dock = System.Windows.Forms.DockStyle.Fill;
            this.toolPanel.FixedPanel = System.Windows.Forms.FixedPanel.Panel1;
            this.toolPanel.IsSplitterFixed = true;
            this.toolPanel.Location = new System.Drawing.Point(0, 24);
            this.toolPanel.Name = "toolPanel";
            this.toolPanel.Orientation = System.Windows.Forms.Orientation.Horizontal;
            // 
            // toolPanel.Panel1
            // 
            this.toolPanel.Panel1.Controls.Add(this.UserMenuToolStrip);
            this.toolPanel.Panel1.Controls.Add(this.ToolStrip);
            // 
            // toolPanel.Panel2
            // 
            this.toolPanel.Panel2.Controls.Add(this.MainSplitContainer);
            this.toolPanel.Size = new System.Drawing.Size(923, 527);
            this.toolPanel.SplitterDistance = 25;
            this.toolPanel.SplitterWidth = 1;
            this.toolPanel.TabIndex = 4;
            // 
            // UserMenuToolStrip
            // 
            this.UserMenuToolStrip.Dock = System.Windows.Forms.DockStyle.None;
            this.UserMenuToolStrip.Location = new System.Drawing.Point(836, 24);
            this.UserMenuToolStrip.Name = "UserMenuToolStrip";
            this.UserMenuToolStrip.Size = new System.Drawing.Size(111, 25);
            this.UserMenuToolStrip.TabIndex = 5;
            this.UserMenuToolStrip.Visible = false;
            // 
            // ToolStrip
            // 
            this.ToolStrip.Dock = System.Windows.Forms.DockStyle.Fill;
            this.ToolStrip.GripMargin = new System.Windows.Forms.Padding(0);
            this.ToolStrip.GripStyle = System.Windows.Forms.ToolStripGripStyle.Hidden;
            this.ToolStrip.ImeMode = System.Windows.Forms.ImeMode.NoControl;
            this.ToolStrip.Items.AddRange(new System.Windows.Forms.ToolStripItem[] {
            this.RefreshButton,
            this.toolStripSeparator17,
            this._NO_TRANSLATE_Workingdir,
            this.branchSelect,
            this.toolStripSeparator1,
            this.toolStripSplitStash,
            this.toolStripButton1,
            this.toolStripButtonPull,
            this.toolStripButtonPush,
            this.toolStripSeparator2,
            this.GitBash,
            this.EditSettings,
            this.toolStripSeparator5,
            this.toolStripLabel1,
            this.toolStripBranches,
            this.toolStripDropDownButton2,
            this.toolStripSeparator19,
            this.toolStripLabel2,
            this.toggleSplitViewLayout,
            this.toolStripTextBoxFilter,
            this.toolStripDropDownButton1});
            this.ToolStrip.LayoutStyle = System.Windows.Forms.ToolStripLayoutStyle.HorizontalStackWithOverflow;
            this.ToolStrip.Location = new System.Drawing.Point(0, 0);
            this.ToolStrip.Name = "ToolStrip";
            this.ToolStrip.Padding = new System.Windows.Forms.Padding(0);
            this.ToolStrip.Size = new System.Drawing.Size(923, 25);
            this.ToolStrip.TabIndex = 4;
            // 
            // RefreshButton
            // 
            this.RefreshButton.DisplayStyle = System.Windows.Forms.ToolStripItemDisplayStyle.Image;
            this.RefreshButton.Image = ((System.Drawing.Image)(resources.GetObject("RefreshButton.Image")));
            this.RefreshButton.ImageTransparentColor = System.Drawing.Color.White;
            this.RefreshButton.Name = "RefreshButton";
            this.RefreshButton.Size = new System.Drawing.Size(23, 22);
            this.RefreshButton.ToolTipText = "Refresh";
            this.RefreshButton.Click += new System.EventHandler(this.RefreshButtonClick);
            // 
            // toolStripSeparator17
            // 
            this.toolStripSeparator17.Name = "toolStripSeparator17";
            this.toolStripSeparator17.Size = new System.Drawing.Size(6, 25);
            // 
            // _NO_TRANSLATE_Workingdir
            // 
            this._NO_TRANSLATE_Workingdir.Image = global::GitUI.Properties.Resources._40;
            this._NO_TRANSLATE_Workingdir.ImageAlign = System.Drawing.ContentAlignment.MiddleLeft;
            this._NO_TRANSLATE_Workingdir.ImageTransparentColor = System.Drawing.Color.Magenta;
            this._NO_TRANSLATE_Workingdir.Name = "_NO_TRANSLATE_Workingdir";
            this._NO_TRANSLATE_Workingdir.Size = new System.Drawing.Size(99, 22);
            this._NO_TRANSLATE_Workingdir.Text = "WorkingDir";
            this._NO_TRANSLATE_Workingdir.TextAlign = System.Drawing.ContentAlignment.MiddleLeft;
            this._NO_TRANSLATE_Workingdir.ToolTipText = "Change working directory";
            this._NO_TRANSLATE_Workingdir.ButtonClick += new System.EventHandler(this.WorkingdirClick);
            this._NO_TRANSLATE_Workingdir.DropDownOpening += new System.EventHandler(this.WorkingdirDropDownOpening);
            // 
            // branchSelect
            // 
            this.branchSelect.ImageTransparentColor = System.Drawing.Color.Magenta;
            this.branchSelect.Name = "branchSelect";
            this.branchSelect.Size = new System.Drawing.Size(60, 22);
            this.branchSelect.Text = "Branch";
            this.branchSelect.ToolTipText = "Change current branch";
            this.branchSelect.ButtonClick += new System.EventHandler(this.CurrentBranchClick);
            this.branchSelect.DropDownOpening += new System.EventHandler(this.CurrentBranchDropDownOpening);
            // 
            // toolStripSeparator1
            // 
            this.toolStripSeparator1.Name = "toolStripSeparator1";
            this.toolStripSeparator1.Size = new System.Drawing.Size(6, 25);
            // 
            // toolStripSplitStash
            // 
            this.toolStripSplitStash.DropDownItems.AddRange(new System.Windows.Forms.ToolStripItem[] {
            this.stashChangesToolStripMenuItem,
            this.stashPopToolStripMenuItem,
            this.toolStripSeparator9,
            this.viewStashToolStripMenuItem});
            this.toolStripSplitStash.Image = ((System.Drawing.Image)(resources.GetObject("toolStripSplitStash.Image")));
            this.toolStripSplitStash.ImageTransparentColor = System.Drawing.Color.Magenta;
            this.toolStripSplitStash.Name = "toolStripSplitStash";
            this.toolStripSplitStash.Size = new System.Drawing.Size(32, 22);
            this.toolStripSplitStash.ToolTipText = "Stash changes";
            this.toolStripSplitStash.ButtonClick += new System.EventHandler(this.ToolStripSplitStashButtonClick);
            // 
            // stashChangesToolStripMenuItem
            // 
            this.stashChangesToolStripMenuItem.Name = "stashChangesToolStripMenuItem";
            this.stashChangesToolStripMenuItem.Size = new System.Drawing.Size(129, 22);
            this.stashChangesToolStripMenuItem.Text = "Stash";
            this.stashChangesToolStripMenuItem.ToolTipText = "Stash changes";
            this.stashChangesToolStripMenuItem.Click += new System.EventHandler(this.StashChangesToolStripMenuItemClick);
            // 
            // stashPopToolStripMenuItem
            // 
            this.stashPopToolStripMenuItem.Name = "stashPopToolStripMenuItem";
            this.stashPopToolStripMenuItem.Size = new System.Drawing.Size(129, 22);
            this.stashPopToolStripMenuItem.Text = "Stash pop";
            this.stashPopToolStripMenuItem.ToolTipText = "Apply and drop single stash";
            this.stashPopToolStripMenuItem.Click += new System.EventHandler(this.StashPopToolStripMenuItemClick);
            // 
            // toolStripSeparator9
            // 
            this.toolStripSeparator9.Name = "toolStripSeparator9";
            this.toolStripSeparator9.Size = new System.Drawing.Size(126, 6);
            // 
            // viewStashToolStripMenuItem
            // 
            this.viewStashToolStripMenuItem.Name = "viewStashToolStripMenuItem";
            this.viewStashToolStripMenuItem.Size = new System.Drawing.Size(129, 22);
            this.viewStashToolStripMenuItem.Text = "View stash";
            this.viewStashToolStripMenuItem.ToolTipText = "View stash";
            this.viewStashToolStripMenuItem.Click += new System.EventHandler(this.ViewStashToolStripMenuItemClick);
            // 
            // toolStripButton1
            // 
            this.toolStripButton1.Image = ((System.Drawing.Image)(resources.GetObject("toolStripButton1.Image")));
            this.toolStripButton1.ImageTransparentColor = System.Drawing.Color.Magenta;
            this.toolStripButton1.Name = "toolStripButton1";
            this.toolStripButton1.Size = new System.Drawing.Size(71, 22);
            this.toolStripButton1.Text = "Commit";
            this.toolStripButton1.Click += new System.EventHandler(this.ToolStripButton1Click);
            // 
            // toolStripButtonPull
            // 
            this.toolStripButtonPull.DisplayStyle = System.Windows.Forms.ToolStripItemDisplayStyle.Image;
            this.toolStripButtonPull.Image = ((System.Drawing.Image)(resources.GetObject("toolStripButtonPull.Image")));
            this.toolStripButtonPull.ImageTransparentColor = System.Drawing.Color.Magenta;
            this.toolStripButtonPull.Name = "toolStripButtonPull";
            this.toolStripButtonPull.Size = new System.Drawing.Size(23, 22);
            this.toolStripButtonPull.Text = "Pull";
            this.toolStripButtonPull.Click += new System.EventHandler(this.ToolStripButtonPullClick);
            // 
            // toolStripButtonPush
            // 
            this.toolStripButtonPush.DisplayStyle = System.Windows.Forms.ToolStripItemDisplayStyle.Image;
            this.toolStripButtonPush.Image = ((System.Drawing.Image)(resources.GetObject("toolStripButtonPush.Image")));
            this.toolStripButtonPush.ImageTransparentColor = System.Drawing.Color.Magenta;
            this.toolStripButtonPush.Name = "toolStripButtonPush";
            this.toolStripButtonPush.Size = new System.Drawing.Size(23, 22);
            this.toolStripButtonPush.Text = "Push";
            this.toolStripButtonPush.Click += new System.EventHandler(this.ToolStripButtonPushClick);
            // 
            // toolStripSeparator2
            // 
            this.toolStripSeparator2.Name = "toolStripSeparator2";
            this.toolStripSeparator2.Size = new System.Drawing.Size(6, 25);
            // 
            // GitBash
            // 
            this.GitBash.Image = ((System.Drawing.Image)(resources.GetObject("GitBash.Image")));
            this.GitBash.ImageTransparentColor = System.Drawing.Color.Magenta;
            this.GitBash.Name = "GitBash";
            this.GitBash.Size = new System.Drawing.Size(23, 22);
            this.GitBash.ToolTipText = "Git bash";
            this.GitBash.Click += new System.EventHandler(this.GitBashClick);
            // 
            // EditSettings
            // 
            this.EditSettings.DisplayStyle = System.Windows.Forms.ToolStripItemDisplayStyle.Image;
            this.EditSettings.Image = ((System.Drawing.Image)(resources.GetObject("EditSettings.Image")));
            this.EditSettings.ImageTransparentColor = System.Drawing.Color.Magenta;
            this.EditSettings.Name = "EditSettings";
            this.EditSettings.Size = new System.Drawing.Size(23, 22);
            this.EditSettings.ToolTipText = "Settings";
            this.EditSettings.Click += new System.EventHandler(this.SettingsClick);
            // 
            // toolStripSeparator5
            // 
            this.toolStripSeparator5.Name = "toolStripSeparator5";
            this.toolStripSeparator5.Size = new System.Drawing.Size(6, 25);
            // 
            // toolStripLabel1
            // 
            this.toolStripLabel1.Name = "toolStripLabel1";
            this.toolStripLabel1.Size = new System.Drawing.Size(58, 22);
            this.toolStripLabel1.Text = "Branches:";
            // 
            // toolStripBranches
            // 
            this.toolStripBranches.AutoCompleteMode = System.Windows.Forms.AutoCompleteMode.Suggest;
            this.toolStripBranches.AutoCompleteSource = System.Windows.Forms.AutoCompleteSource.CustomSource;
            this.toolStripBranches.Name = "toolStripBranches";
            this.toolStripBranches.Size = new System.Drawing.Size(150, 25);
            // 
            // toolStripDropDownButton2
            // 
            this.toolStripDropDownButton2.DisplayStyle = System.Windows.Forms.ToolStripItemDisplayStyle.Image;
            this.toolStripDropDownButton2.Image = ((System.Drawing.Image)(resources.GetObject("toolStripDropDownButton2.Image")));
            this.toolStripDropDownButton2.ImageTransparentColor = System.Drawing.Color.Magenta;
            this.toolStripDropDownButton2.Name = "toolStripDropDownButton2";
            this.toolStripDropDownButton2.Size = new System.Drawing.Size(29, 22);
            // 
            // toolStripSeparator19
            // 
            this.toolStripSeparator19.Name = "toolStripSeparator19";
            this.toolStripSeparator19.Size = new System.Drawing.Size(6, 25);
            // 
            // toolStripLabel2
            // 
            this.toolStripLabel2.Name = "toolStripLabel2";
            this.toolStripLabel2.Size = new System.Drawing.Size(36, 22);
            this.toolStripLabel2.Text = "Filter:";
            // 
            // toggleSplitViewLayout
            // 
            this.toggleSplitViewLayout.Alignment = System.Windows.Forms.ToolStripItemAlignment.Right;
            this.toggleSplitViewLayout.DisplayStyle = System.Windows.Forms.ToolStripItemDisplayStyle.Image;
            this.toggleSplitViewLayout.Image = global::GitUI.Properties.Resources.SplitViewLayout;
            this.toggleSplitViewLayout.ImageTransparentColor = System.Drawing.Color.Magenta;
            this.toggleSplitViewLayout.Name = "toggleSplitViewLayout";
            this.toggleSplitViewLayout.Size = new System.Drawing.Size(23, 22);
            this.toggleSplitViewLayout.ToolTipText = "Toggle split view layout";
            this.toggleSplitViewLayout.Click += new System.EventHandler(this.toggleSplitViewLayout_Click);
            // 
            // toolStripTextBoxFilter
            // 
            this.toolStripTextBoxFilter.ForeColor = System.Drawing.Color.Black;
            this.toolStripTextBoxFilter.Name = "toolStripTextBoxFilter";
            this.toolStripTextBoxFilter.Size = new System.Drawing.Size(120, 25);
            // 
            // toolStripDropDownButton1
            // 
            this.toolStripDropDownButton1.DisplayStyle = System.Windows.Forms.ToolStripItemDisplayStyle.Image;
            this.toolStripDropDownButton1.Image = ((System.Drawing.Image)(resources.GetObject("toolStripDropDownButton1.Image")));
            this.toolStripDropDownButton1.ImageTransparentColor = System.Drawing.Color.Magenta;
            this.toolStripDropDownButton1.Name = "toolStripDropDownButton1";
            this.toolStripDropDownButton1.Size = new System.Drawing.Size(29, 22);
            // 
            // MainSplitContainer
            // 
            this.MainSplitContainer.Dock = System.Windows.Forms.DockStyle.Fill;
            this.MainSplitContainer.Location = new System.Drawing.Point(0, 0);
            this.MainSplitContainer.Name = "MainSplitContainer";
            this.MainSplitContainer.Orientation = System.Windows.Forms.Orientation.Horizontal;
            // 
            // MainSplitContainer.Panel1
            // 
            this.MainSplitContainer.Panel1.Controls.Add(this.RevisionGrid);
            // 
            // MainSplitContainer.Panel2
            // 
            this.MainSplitContainer.Panel2.Controls.Add(this.CommitInfoTabControl);
            this.MainSplitContainer.Panel2MinSize = 0;
            this.MainSplitContainer.Size = new System.Drawing.Size(923, 501);
            this.MainSplitContainer.SplitterDistance = 212;
            this.MainSplitContainer.TabIndex = 1;
            this.MainSplitContainer.TabStop = false;
            // 
            // RevisionGrid
            // 
            this.RevisionGrid.AllowGraphWithFilter = false;
            this.RevisionGrid.BranchFilter = "";
            this.RevisionGrid.CurrentCheckout = "";
            this.RevisionGrid.Dock = System.Windows.Forms.DockStyle.Fill;
            this.RevisionGrid.Filter = "";
            this.RevisionGrid.FixedFilter = "";
            this.RevisionGrid.Font = new System.Drawing.Font("Tahoma", 9.75F);
            this.RevisionGrid.InMemAuthorFilter = "";
            this.RevisionGrid.InMemCommitterFilter = "";
            this.RevisionGrid.InMemFilterIgnoreCase = false;
            this.RevisionGrid.InMemMessageFilter = "";
            this.RevisionGrid.LastRow = 0;
            this.RevisionGrid.Location = new System.Drawing.Point(0, 0);
            this.RevisionGrid.Margin = new System.Windows.Forms.Padding(3, 4, 3, 4);
            this.RevisionGrid.Name = "RevisionGrid";
            this.RevisionGrid.NormalFont = new System.Drawing.Font("Microsoft Sans Serif", 8.25F);
            this.RevisionGrid.Size = new System.Drawing.Size(923, 212);
            this.RevisionGrid.SuperprojectCurrentCheckout = null;
            this.RevisionGrid.TabIndex = 0;
            this.RevisionGrid.DoubleClick += new System.EventHandler(this.RevisionGridDoubleClick);
            // 
            // CommitInfoTabControl
            // 
            this.CommitInfoTabControl.Controls.Add(this.CommitInfo);
            this.CommitInfoTabControl.Controls.Add(this.Tree);
            this.CommitInfoTabControl.Controls.Add(this.Diff);
            this.CommitInfoTabControl.Dock = System.Windows.Forms.DockStyle.Fill;
            this.CommitInfoTabControl.Location = new System.Drawing.Point(0, 0);
            this.CommitInfoTabControl.Name = "CommitInfoTabControl";
            this.CommitInfoTabControl.SelectedIndex = 0;
            this.CommitInfoTabControl.Size = new System.Drawing.Size(923, 285);
            this.CommitInfoTabControl.TabIndex = 0;
            this.CommitInfoTabControl.SelectedIndexChanged += new System.EventHandler(this.TabControl1SelectedIndexChanged);
            // 
            // CommitInfo
            // 
            this.CommitInfo.Controls.Add(this.RevisionInfo);
            this.CommitInfo.Location = new System.Drawing.Point(4, 24);
            this.CommitInfo.Margin = new System.Windows.Forms.Padding(15);
            this.CommitInfo.Name = "CommitInfo";
            this.CommitInfo.Size = new System.Drawing.Size(915, 257);
            this.CommitInfo.TabIndex = 2;
            this.CommitInfo.Text = "Commit";
            this.CommitInfo.UseVisualStyleBackColor = true;
            // 
            // RevisionInfo
            // 
            this.RevisionInfo.BackColor = System.Drawing.SystemColors.Window;
            this.RevisionInfo.Cursor = System.Windows.Forms.Cursors.IBeam;
            this.RevisionInfo.Dock = System.Windows.Forms.DockStyle.Fill;
            this.RevisionInfo.Font = new System.Drawing.Font("Tahoma", 9.75F);
            this.RevisionInfo.Location = new System.Drawing.Point(0, 0);
            this.RevisionInfo.Margin = new System.Windows.Forms.Padding(10);
            this.RevisionInfo.Name = "RevisionInfo";
            this.RevisionInfo.Size = new System.Drawing.Size(915, 257);
            this.RevisionInfo.TabIndex = 1;
            // 
            // Tree
            // 
            this.Tree.Controls.Add(this.FileTreeSplitContainer);
            this.Tree.Location = new System.Drawing.Point(4, 24);
            this.Tree.Name = "Tree";
            this.Tree.Padding = new System.Windows.Forms.Padding(3);
            this.Tree.Size = new System.Drawing.Size(915, 257);
            this.Tree.TabIndex = 0;
            this.Tree.Text = "File tree";
            this.Tree.UseVisualStyleBackColor = true;
            // 
            // FileTreeSplitContainer
            // 
            this.FileTreeSplitContainer.DataBindings.Add(new System.Windows.Forms.Binding("SplitterDistance", global::GitUI.Properties.Settings.Default, "FormBrowse_FileTreeSplitContainer_SplitterDistance", true, System.Windows.Forms.DataSourceUpdateMode.OnPropertyChanged));
            this.FileTreeSplitContainer.Dock = System.Windows.Forms.DockStyle.Fill;
            this.FileTreeSplitContainer.FixedPanel = System.Windows.Forms.FixedPanel.Panel1;
            this.FileTreeSplitContainer.Location = new System.Drawing.Point(3, 3);
            this.FileTreeSplitContainer.Name = "FileTreeSplitContainer";
            // 
            // FileTreeSplitContainer.Panel1
            // 
            this.FileTreeSplitContainer.Panel1.Controls.Add(this.GitTree);
            // 
            // FileTreeSplitContainer.Panel2
            // 
            this.FileTreeSplitContainer.Panel2.Controls.Add(this.FileText);
            this.FileTreeSplitContainer.Size = new System.Drawing.Size(909, 251);
            this.FileTreeSplitContainer.SplitterDistance = global::GitUI.Properties.Settings.Default.FormBrowse_FileTreeSplitContainer_SplitterDistance;
            this.FileTreeSplitContainer.TabIndex = 1;
            // 
            // GitTree
            // 
            this.GitTree.ContextMenuStrip = this.FileTreeContextMenu;
            this.GitTree.Dock = System.Windows.Forms.DockStyle.Fill;
            this.GitTree.HideSelection = false;
            this.GitTree.Location = new System.Drawing.Point(0, 0);
            this.GitTree.Name = "GitTree";
            this.GitTree.Size = new System.Drawing.Size(215, 251);
            this.GitTree.TabIndex = 0;
            this.GitTree.BeforeExpand += new System.Windows.Forms.TreeViewCancelEventHandler(this.GitTreeBeforeExpand);
            this.GitTree.AfterSelect += new System.Windows.Forms.TreeViewEventHandler(this.GitTree_AfterSelect);
            this.GitTree.DoubleClick += new System.EventHandler(this.GitTreeDoubleClick);
            this.GitTree.MouseDown += new System.Windows.Forms.MouseEventHandler(this.GitTreeMouseDown);
            // 
            // FileTreeContextMenu
            // 
            this.FileTreeContextMenu.Items.AddRange(new System.Windows.Forms.ToolStripItem[] {
            this.saveAsToolStripMenuItem,
            this.openFileToolStripMenuItem,
            this.openFileWithToolStripMenuItem,
            this.openWithToolStripMenuItem,
            this.editCheckedOutFileToolStripMenuItem,
            this.toolStripSeparator20,
            this.copyFilenameToClipboardToolStripMenuItem,
            this.fileHistoryToolStripMenuItem,
            this.blameToolStripMenuItem1,
            this.toolStripSeparator18,
            this.findToolStripMenuItem,
            this.expandAllToolStripMenuItem,
            this.collapseAllToolStripMenuItem});
            this.FileTreeContextMenu.Name = "FileTreeContextMenu";
            this.FileTreeContextMenu.Size = new System.Drawing.Size(265, 236);
            this.FileTreeContextMenu.Opening += new System.ComponentModel.CancelEventHandler(this.FileTreeContextMenu_Opening);
            // 
            // saveAsToolStripMenuItem
            // 
            this.saveAsToolStripMenuItem.Name = "saveAsToolStripMenuItem";
            this.saveAsToolStripMenuItem.Size = new System.Drawing.Size(268, 22);
            this.saveAsToolStripMenuItem.Text = "Save as";
            this.saveAsToolStripMenuItem.Click += new System.EventHandler(this.SaveAsOnClick);
            // 
            // openFileToolStripMenuItem
            // 
            this.openFileToolStripMenuItem.Name = "openFileToolStripMenuItem";
            this.openFileToolStripMenuItem.Size = new System.Drawing.Size(268, 22);
            this.openFileToolStripMenuItem.Text = "Open this revision (temp file)";
            this.openFileToolStripMenuItem.Click += new System.EventHandler(this.OpenOnClick);
            // 
            // openFileWithToolStripMenuItem
            // 
            this.openFileWithToolStripMenuItem.Name = "openFileWithToolStripMenuItem";
            this.openFileWithToolStripMenuItem.Size = new System.Drawing.Size(268, 22);
            this.openFileWithToolStripMenuItem.Text = "Open this revision with... (temp file)";
            this.openFileWithToolStripMenuItem.Click += new System.EventHandler(this.OpenWithOnClick);
            // 
            // openWithToolStripMenuItem
            // 
            this.openWithToolStripMenuItem.Name = "openWithToolStripMenuItem";
            this.openWithToolStripMenuItem.ShortcutKeys = ((System.Windows.Forms.Keys)((System.Windows.Forms.Keys.Control | System.Windows.Forms.Keys.O)));
            this.openWithToolStripMenuItem.Size = new System.Drawing.Size(268, 22);
            this.openWithToolStripMenuItem.Text = "Open checked out file with...";
            this.openWithToolStripMenuItem.Click += new System.EventHandler(this.openWithToolStripMenuItem_Click);
            // 
            // editCheckedOutFileToolStripMenuItem
            // 
            this.editCheckedOutFileToolStripMenuItem.Name = "editCheckedOutFileToolStripMenuItem";
            this.editCheckedOutFileToolStripMenuItem.Size = new System.Drawing.Size(268, 22);
            this.editCheckedOutFileToolStripMenuItem.Text = "Edit checked out file";
            this.editCheckedOutFileToolStripMenuItem.Click += new System.EventHandler(this.editCheckedOutFileToolStripMenuItem_Click);
            // 
            // toolStripSeparator20
            // 
            this.toolStripSeparator20.Name = "toolStripSeparator20";
            this.toolStripSeparator20.Size = new System.Drawing.Size(265, 6);
            // 
            // copyFilenameToClipboardToolStripMenuItem
            // 
            this.copyFilenameToClipboardToolStripMenuItem.Name = "copyFilenameToClipboardToolStripMenuItem";
            this.copyFilenameToClipboardToolStripMenuItem.ShortcutKeys = ((System.Windows.Forms.Keys)((System.Windows.Forms.Keys.Control | System.Windows.Forms.Keys.C)));
            this.copyFilenameToClipboardToolStripMenuItem.Size = new System.Drawing.Size(268, 22);
            this.copyFilenameToClipboardToolStripMenuItem.Text = "Copy filename to clipboard";
            this.copyFilenameToClipboardToolStripMenuItem.Click += new System.EventHandler(this.copyFilenameToClipboardToolStripMenuItem_Click);
            // 
            // fileHistoryToolStripMenuItem
            // 
            this.fileHistoryToolStripMenuItem.Name = "fileHistoryToolStripMenuItem";
            this.fileHistoryToolStripMenuItem.Size = new System.Drawing.Size(268, 22);
            this.fileHistoryToolStripMenuItem.Text = "File history";
            this.fileHistoryToolStripMenuItem.Click += new System.EventHandler(this.FileHistoryOnClick);
            // 
            // toolStripSeparator18
            // 
            this.toolStripSeparator18.Name = "toolStripSeparator18";
            this.toolStripSeparator18.Size = new System.Drawing.Size(265, 6);
            // 
            // findToolStripMenuItem
            // 
            this.findToolStripMenuItem.Name = "findToolStripMenuItem";
            this.findToolStripMenuItem.ShortcutKeys = ((System.Windows.Forms.Keys)((System.Windows.Forms.Keys.Control | System.Windows.Forms.Keys.F)));
            this.findToolStripMenuItem.Size = new System.Drawing.Size(268, 22);
            this.findToolStripMenuItem.Text = "Find";
            this.findToolStripMenuItem.Click += new System.EventHandler(this.FindFileOnClick);
            // 
            // FileText
            // 
            this.FileText.Dock = System.Windows.Forms.DockStyle.Fill;
            this.FileText.Font = new System.Drawing.Font("Tahoma", 9.75F);
            this.FileText.IgnoreWhitespaceChanges = false;
            this.FileText.IsReadOnly = true;
            this.FileText.Location = new System.Drawing.Point(0, 0);
            this.FileText.Margin = new System.Windows.Forms.Padding(3, 4, 3, 4);
            this.FileText.Name = "FileText";
            this.FileText.NumberOfVisibleLines = 3;
            this.FileText.ScrollPos = 0;
            this.FileText.ShowEntireFile = false;
            this.FileText.ShowLineNumbers = true;
            this.FileText.Size = new System.Drawing.Size(690, 251);
            this.FileText.TabIndex = 0;
            this.FileText.TreatAllFilesAsText = false;
            // 
            // Diff
            // 
            this.Diff.Controls.Add(this.DiffSplitContainer);
            this.Diff.Location = new System.Drawing.Point(4, 24);
            this.Diff.Name = "Diff";
            this.Diff.Size = new System.Drawing.Size(915, 257);
            this.Diff.TabIndex = 1;
            this.Diff.Text = "Diff";
            this.Diff.UseVisualStyleBackColor = true;
            // 
            // DiffSplitContainer
            // 
            this.DiffSplitContainer.DataBindings.Add(new System.Windows.Forms.Binding("SplitterDistance", global::GitUI.Properties.Settings.Default, "FormBrowse_DiffSplitContainer_SplitterDistance", true, System.Windows.Forms.DataSourceUpdateMode.OnPropertyChanged));
            this.DiffSplitContainer.Dock = System.Windows.Forms.DockStyle.Fill;
            this.DiffSplitContainer.FixedPanel = System.Windows.Forms.FixedPanel.Panel1;
            this.DiffSplitContainer.Location = new System.Drawing.Point(0, 0);
            this.DiffSplitContainer.Name = "DiffSplitContainer";
            // 
            // DiffSplitContainer.Panel1
            // 
            this.DiffSplitContainer.Panel1.Controls.Add(this.DiffFiles);
            // 
            // DiffSplitContainer.Panel2
            // 
            this.DiffSplitContainer.Panel2.Controls.Add(this.DiffText);
            this.DiffSplitContainer.Size = new System.Drawing.Size(915, 257);
            this.DiffSplitContainer.SplitterDistance = global::GitUI.Properties.Settings.Default.FormBrowse_DiffSplitContainer_SplitterDistance;
            this.DiffSplitContainer.TabIndex = 0;
            // 
            // DiffFiles
            // 
            this.DiffFiles.ContextMenuStrip = this.DiffContextMenu;
            this.DiffFiles.Dock = System.Windows.Forms.DockStyle.Fill;
            this.DiffFiles.Font = new System.Drawing.Font("Tahoma", 9.75F);
            this.DiffFiles.GitItemStatuses = null;
            this.DiffFiles.Location = new System.Drawing.Point(0, 0);
            this.DiffFiles.Margin = new System.Windows.Forms.Padding(3, 4, 3, 4);
            this.DiffFiles.Name = "DiffFiles";
            this.DiffFiles.Revision = null;
            this.DiffFiles.SelectedIndex = -1;
            this.DiffFiles.SelectedItem = null;
            this.DiffFiles.Size = new System.Drawing.Size(215, 257);
            this.DiffFiles.TabIndex = 1;
            this.DiffFiles.SelectedIndexChanged += new System.EventHandler(this.DiffFilesSelectedIndexChanged);
            this.DiffFiles.DataSourceChanged += new System.EventHandler(this.DiffFiles_DataSourceChanged);
            this.DiffFiles.DoubleClick += new System.EventHandler(this.DiffFilesDoubleClick);
            // 
            // DiffContextMenu
            // 
            this.DiffContextMenu.Items.AddRange(new System.Windows.Forms.ToolStripItem[] {
            this.openWithDifftoolToolStripMenuItem,
            this.copyFilenameToClipboardToolStripMenuItem1,
            this.saveAsToolStripMenuItem1,
            this.fileHistoryDiffToolstripMenuItem,
            this.blameToolStripMenuItem,
            this.diffBaseLocalToolStripMenuItem,
            this.difftoolRemoteLocalToolStripMenuItem,
            this.openContainingFolderToolStripMenuItem,
            this.findInDiffToolStripMenuItem});
            this.DiffContextMenu.Name = "DiffContextMenu";
            this.DiffContextMenu.Size = new System.Drawing.Size(252, 180);
            this.DiffContextMenu.Opening += new System.ComponentModel.CancelEventHandler(this.DiffContextMenu_Opening);
            // 
            // openWithDifftoolToolStripMenuItem
            // 
            this.openWithDifftoolToolStripMenuItem.Name = "openWithDifftoolToolStripMenuItem";
            this.openWithDifftoolToolStripMenuItem.ShortcutKeys = System.Windows.Forms.Keys.F3;
            this.openWithDifftoolToolStripMenuItem.Size = new System.Drawing.Size(251, 22);
            this.openWithDifftoolToolStripMenuItem.Text = "Open with difftool";
            this.openWithDifftoolToolStripMenuItem.Click += new System.EventHandler(this.openWithDifftoolToolStripMenuItem_Click);
            // 
            // copyFilenameToClipboardToolStripMenuItem1
            // 
            this.copyFilenameToClipboardToolStripMenuItem1.Name = "copyFilenameToClipboardToolStripMenuItem1";
            this.copyFilenameToClipboardToolStripMenuItem1.ShortcutKeys = ((System.Windows.Forms.Keys)((System.Windows.Forms.Keys.Control | System.Windows.Forms.Keys.C)));
            this.copyFilenameToClipboardToolStripMenuItem1.Size = new System.Drawing.Size(251, 22);
            this.copyFilenameToClipboardToolStripMenuItem1.Text = "Copy filename to clipboard";
            this.copyFilenameToClipboardToolStripMenuItem1.Click += new System.EventHandler(this.copyFilenameToClipboardToolStripMenuItem1_Click);
            // 
            // saveAsToolStripMenuItem1
            // 
            this.saveAsToolStripMenuItem1.Name = "saveAsToolStripMenuItem1";
            this.saveAsToolStripMenuItem1.ShortcutKeys = ((System.Windows.Forms.Keys)((System.Windows.Forms.Keys.Control | System.Windows.Forms.Keys.S)));
            this.saveAsToolStripMenuItem1.Size = new System.Drawing.Size(251, 22);
            this.saveAsToolStripMenuItem1.Text = "Save as";
            this.saveAsToolStripMenuItem1.Click += new System.EventHandler(this.saveAsToolStripMenuItem1_Click);
            // 
            // fileHistoryDiffToolstripMenuItem
            // 
            this.fileHistoryDiffToolstripMenuItem.Name = "fileHistoryDiffToolstripMenuItem";
            this.fileHistoryDiffToolstripMenuItem.Size = new System.Drawing.Size(251, 22);
            this.fileHistoryDiffToolstripMenuItem.Text = "File history";
            this.fileHistoryDiffToolstripMenuItem.Click += new System.EventHandler(this.fileHistoryDiffToolstripMenuItem_Click);
            // 
            // diffBaseLocalToolStripMenuItem
            // 
            this.diffBaseLocalToolStripMenuItem.Name = "diffBaseLocalToolStripMenuItem";
            this.diffBaseLocalToolStripMenuItem.Size = new System.Drawing.Size(260, 22);
            this.diffBaseLocalToolStripMenuItem.Text = "Difftool base < - > local";
            this.diffBaseLocalToolStripMenuItem.Click += new System.EventHandler(this.openWithDifftoolToolStripMenuItem_Click);
            // 
            // difftoolRemoteLocalToolStripMenuItem
            // 
            this.difftoolRemoteLocalToolStripMenuItem.Name = "difftoolRemoteLocalToolStripMenuItem";
            this.difftoolRemoteLocalToolStripMenuItem.Size = new System.Drawing.Size(260, 22);
            this.difftoolRemoteLocalToolStripMenuItem.Text = "Difftool remote < - > local ";
            this.difftoolRemoteLocalToolStripMenuItem.Click += new System.EventHandler(this.openWithDifftoolToolStripMenuItem_Click);
            // 
            // openContainingFolderToolStripMenuItem
            // 
            this.openContainingFolderToolStripMenuItem.Name = "openContainingFolderToolStripMenuItem";
            this.openContainingFolderToolStripMenuItem.Size = new System.Drawing.Size(251, 22);
            this.openContainingFolderToolStripMenuItem.Text = "Open containing folder";
            this.openContainingFolderToolStripMenuItem.Click += new System.EventHandler(this.openContainingFolderToolStripMenuItem_Click);
            // 
            // DiffText
            // 
            this.DiffText.Dock = System.Windows.Forms.DockStyle.Fill;
            this.DiffText.Font = new System.Drawing.Font("Tahoma", 9.75F);
            this.DiffText.IgnoreWhitespaceChanges = false;
            this.DiffText.IsReadOnly = true;
            this.DiffText.Location = new System.Drawing.Point(0, 0);
            this.DiffText.Margin = new System.Windows.Forms.Padding(3, 4, 3, 4);
            this.DiffText.Name = "DiffText";
            this.DiffText.NumberOfVisibleLines = 3;
            this.DiffText.ScrollPos = 0;
            this.DiffText.ShowEntireFile = false;
            this.DiffText.ShowLineNumbers = true;
            this.DiffText.Size = new System.Drawing.Size(696, 257);
            this.DiffText.TabIndex = 0;
            this.DiffText.TreatAllFilesAsText = false;
            // 
            // TreeContextMenu
            // 
            this.TreeContextMenu.Items.AddRange(new System.Windows.Forms.ToolStripItem[] {
            this.saveToolStripMenuItem});
            this.TreeContextMenu.Name = "TreeContextMenu";
            this.TreeContextMenu.Size = new System.Drawing.Size(99, 26);
            // 
            // saveToolStripMenuItem
            // 
            this.saveToolStripMenuItem.Name = "saveToolStripMenuItem";
            this.saveToolStripMenuItem.Size = new System.Drawing.Size(98, 22);
            this.saveToolStripMenuItem.Text = "Save";
            // 
            // statusStrip
            // 
            this.statusStrip.Items.AddRange(new System.Windows.Forms.ToolStripItem[] {
            this.toolStripStatusLabel1});
            this.statusStrip.Location = new System.Drawing.Point(0, 551);
            this.statusStrip.Name = "statusStrip";
            this.statusStrip.RightToLeft = System.Windows.Forms.RightToLeft.Yes;
            this.statusStrip.Size = new System.Drawing.Size(923, 22);
            this.statusStrip.TabIndex = 4;
            // 
            // toolStripStatusLabel1
            // 
            this.toolStripStatusLabel1.Name = "toolStripStatusLabel1";
            this.toolStripStatusLabel1.Size = new System.Drawing.Size(14, 17);
            this.toolStripStatusLabel1.Text = "X";
            this.toolStripStatusLabel1.Click += new System.EventHandler(this.toolStripStatusLabel1_Click);
            // 
            // fileToolStripMenuItem
            // 
            this.fileToolStripMenuItem.DropDownItems.AddRange(new System.Windows.Forms.ToolStripItem[] {
            this.openToolStripMenuItem,
            this.closeToolStripMenuItem,
            this.refreshToolStripMenuItem,
            this.recentToolStripMenuItem,
            this.toolStripSeparator12,
            this.fileExplorerToolStripMenuItem,
            this.toolStripMenuItem1,
            this.exitToolStripMenuItem});
            this.fileToolStripMenuItem.Name = "fileToolStripMenuItem";
            this.fileToolStripMenuItem.Size = new System.Drawing.Size(37, 20);
            this.fileToolStripMenuItem.Text = "File";
            this.fileToolStripMenuItem.DropDownOpening += new System.EventHandler(this.FileToolStripMenuItemDropDownOpening);
            // 
            // openToolStripMenuItem
            // 
            this.openToolStripMenuItem.Image = ((System.Drawing.Image)(resources.GetObject("openToolStripMenuItem.Image")));
            this.openToolStripMenuItem.Name = "openToolStripMenuItem";
            this.openToolStripMenuItem.ShortcutKeys = ((System.Windows.Forms.Keys)((System.Windows.Forms.Keys.Control | System.Windows.Forms.Keys.O)));
            this.openToolStripMenuItem.Size = new System.Drawing.Size(177, 22);
            this.openToolStripMenuItem.Text = "Open";
            this.openToolStripMenuItem.Click += new System.EventHandler(this.OpenToolStripMenuItemClick);
            // 
            // closeToolStripMenuItem
            // 
            this.closeToolStripMenuItem.Name = "closeToolStripMenuItem";
            this.closeToolStripMenuItem.Size = new System.Drawing.Size(177, 22);
            this.closeToolStripMenuItem.Text = "Close";
            this.closeToolStripMenuItem.Click += new System.EventHandler(this.CloseToolStripMenuItemClick);
            // 
            // refreshToolStripMenuItem
            // 
            this.refreshToolStripMenuItem.Image = ((System.Drawing.Image)(resources.GetObject("refreshToolStripMenuItem.Image")));
            this.refreshToolStripMenuItem.Name = "refreshToolStripMenuItem";
            this.refreshToolStripMenuItem.ShortcutKeys = System.Windows.Forms.Keys.F5;
            this.refreshToolStripMenuItem.Size = new System.Drawing.Size(177, 22);
            this.refreshToolStripMenuItem.Text = "Refresh";
            this.refreshToolStripMenuItem.Click += new System.EventHandler(this.RefreshToolStripMenuItemClick);
            // 
            // recentToolStripMenuItem
            // 
            this.recentToolStripMenuItem.DropDownItems.AddRange(new System.Windows.Forms.ToolStripItem[] {
            this.toolStripMenuItem2});
            this.recentToolStripMenuItem.Name = "recentToolStripMenuItem";
            this.recentToolStripMenuItem.Size = new System.Drawing.Size(177, 22);
            this.recentToolStripMenuItem.Text = "Recent Repositories";
            // 
            // toolStripMenuItem2
            // 
            this.toolStripMenuItem2.Name = "toolStripMenuItem2";
            this.toolStripMenuItem2.Size = new System.Drawing.Size(83, 22);
            this.toolStripMenuItem2.Text = "...";
            // 
            // toolStripSeparator12
            // 
            this.toolStripSeparator12.Name = "toolStripSeparator12";
            this.toolStripSeparator12.Size = new System.Drawing.Size(174, 6);
            // 
            // fileExplorerToolStripMenuItem
            // 
            this.fileExplorerToolStripMenuItem.Image = ((System.Drawing.Image)(resources.GetObject("fileExplorerToolStripMenuItem.Image")));
            this.fileExplorerToolStripMenuItem.Name = "fileExplorerToolStripMenuItem";
            this.fileExplorerToolStripMenuItem.Size = new System.Drawing.Size(177, 22);
            this.fileExplorerToolStripMenuItem.Text = "File Explorer";
            this.fileExplorerToolStripMenuItem.Click += new System.EventHandler(this.FileExplorerToolStripMenuItemClick);
            // 
            // toolStripMenuItem1
            // 
            this.toolStripMenuItem1.Name = "toolStripMenuItem1";
            this.toolStripMenuItem1.Size = new System.Drawing.Size(174, 6);
            // 
            // exitToolStripMenuItem
            // 
            this.exitToolStripMenuItem.Name = "exitToolStripMenuItem";
            this.exitToolStripMenuItem.ShortcutKeys = ((System.Windows.Forms.Keys)((System.Windows.Forms.Keys.Control | System.Windows.Forms.Keys.Q)));
            this.exitToolStripMenuItem.Size = new System.Drawing.Size(177, 22);
            this.exitToolStripMenuItem.Text = "Exit";
            this.exitToolStripMenuItem.Click += new System.EventHandler(this.ExitToolStripMenuItemClick);
            // 
            // gitToolStripMenuItem
            // 
            this.gitToolStripMenuItem.DropDownItems.AddRange(new System.Windows.Forms.ToolStripItem[] {
            this.gitBashToolStripMenuItem,
            this.gitGUIToolStripMenuItem,
            this.kGitToolStripMenuItem});
            this.gitToolStripMenuItem.Name = "gitToolStripMenuItem";
            this.gitToolStripMenuItem.Size = new System.Drawing.Size(34, 20);
            this.gitToolStripMenuItem.Text = "Git";
            // 
            // gitBashToolStripMenuItem
            // 
            this.gitBashToolStripMenuItem.Image = ((System.Drawing.Image)(resources.GetObject("gitBashToolStripMenuItem.Image")));
            this.gitBashToolStripMenuItem.Name = "gitBashToolStripMenuItem";
            this.gitBashToolStripMenuItem.ShortcutKeys = ((System.Windows.Forms.Keys)((System.Windows.Forms.Keys.Control | System.Windows.Forms.Keys.G)));
            this.gitBashToolStripMenuItem.Size = new System.Drawing.Size(159, 22);
            this.gitBashToolStripMenuItem.Text = "Git bash";
            this.gitBashToolStripMenuItem.Click += new System.EventHandler(this.GitBashToolStripMenuItemClick1);
            // 
            // gitGUIToolStripMenuItem
            // 
            this.gitGUIToolStripMenuItem.Name = "gitGUIToolStripMenuItem";
            this.gitGUIToolStripMenuItem.Size = new System.Drawing.Size(159, 22);
            this.gitGUIToolStripMenuItem.Text = "Git GUI";
            this.gitGUIToolStripMenuItem.Click += new System.EventHandler(this.GitGuiToolStripMenuItemClick);
            // 
            // kGitToolStripMenuItem
            // 
            this.kGitToolStripMenuItem.Name = "kGitToolStripMenuItem";
            this.kGitToolStripMenuItem.Size = new System.Drawing.Size(159, 22);
            this.kGitToolStripMenuItem.Text = "GitK";
            this.kGitToolStripMenuItem.Click += new System.EventHandler(this.KGitToolStripMenuItemClick);
            // 
            // commandsToolStripMenuItem
            // 
            this.commandsToolStripMenuItem.DropDownItems.AddRange(new System.Windows.Forms.ToolStripItem[] {
            this.archiveToolStripMenuItem,
            this.cleanupToolStripMenuItem,
            this.cloneToolStripMenuItem,
            this.cloneSVNToolStripMenuItem,
            this.initNewRepositoryToolStripMenuItem,
            this.toolStripSeparator21,
            this.commitToolStripMenuItem,
            this.pullToolStripMenuItem,
            this.pushToolStripMenuItem,
            this.stashToolStripMenuItem,
            this.toolStripSeparator25,
            this.applyPatchToolStripMenuItem,
            this.formatPatchToolStripMenuItem,
            this.viewDiffToolStripMenuItem,
            this.patchToolStripMenuItem,
            this.toolStripSeparator22,
            this.checkoutBranchToolStripMenuItem,
            this.branchToolStripMenuItem,
            this.tagToolStripMenuItem,
            this.deleteBranchToolStripMenuItem,
            this.deleteTagToolStripMenuItem,
            this.mergeBranchToolStripMenuItem,
            this.rebaseToolStripMenuItem,
            this.runMergetoolToolStripMenuItem,
            this.toolStripSeparator23,
            this.SvnFetchToolStripMenuItem,
            this.SvnRebaseToolStripMenuItem,
            this.SvnDcommitToolStripMenuItem,
            this.toolStripSeparator24,
            this.bisectToolStripMenuItem,
            this.checkoutToolStripMenuItem,
            this.cherryPickToolStripMenuItem,
            this.goToToolStripMenuItem});
            this.commandsToolStripMenuItem.Name = "commandsToolStripMenuItem";
            this.commandsToolStripMenuItem.Size = new System.Drawing.Size(81, 20);
            this.commandsToolStripMenuItem.Text = "Commands";
            // 
            // archiveToolStripMenuItem
            // 
            this.archiveToolStripMenuItem.Name = "archiveToolStripMenuItem";
            this.archiveToolStripMenuItem.Size = new System.Drawing.Size(222, 22);
            this.archiveToolStripMenuItem.Text = "Archive revision";
            this.archiveToolStripMenuItem.Click += new System.EventHandler(this.ArchiveToolStripMenuItemClick);
            // 
            // cleanupToolStripMenuItem
            // 
            this.cleanupToolStripMenuItem.Name = "cleanupToolStripMenuItem";
            this.cleanupToolStripMenuItem.Size = new System.Drawing.Size(222, 22);
            this.cleanupToolStripMenuItem.Text = "Cleanup repository";
            this.cleanupToolStripMenuItem.Click += new System.EventHandler(this.CleanupToolStripMenuItemClick);
            // 
            // cloneToolStripMenuItem
            // 
            this.cloneToolStripMenuItem.Image = ((System.Drawing.Image)(resources.GetObject("cloneToolStripMenuItem.Image")));
            this.cloneToolStripMenuItem.Name = "cloneToolStripMenuItem";
            this.cloneToolStripMenuItem.Size = new System.Drawing.Size(222, 22);
            this.cloneToolStripMenuItem.Text = "Clone repository";
            this.cloneToolStripMenuItem.Click += new System.EventHandler(this.CloneToolStripMenuItemClick);
            // 
            // cloneSVNToolStripMenuItem
            // 
            this.cloneSVNToolStripMenuItem.Image = ((System.Drawing.Image)(resources.GetObject("cloneSVNToolStripMenuItem.Image")));
            this.cloneSVNToolStripMenuItem.Name = "cloneSVNToolStripMenuItem";
            this.cloneSVNToolStripMenuItem.Size = new System.Drawing.Size(222, 22);
            this.cloneSVNToolStripMenuItem.Text = "Clone SVN repository";
            this.cloneSVNToolStripMenuItem.Click += new System.EventHandler(this.CloneSvnToolStripMenuItemClick);
            // 
            // initNewRepositoryToolStripMenuItem
            // 
            this.initNewRepositoryToolStripMenuItem.Image = ((System.Drawing.Image)(resources.GetObject("initNewRepositoryToolStripMenuItem.Image")));
            this.initNewRepositoryToolStripMenuItem.Name = "initNewRepositoryToolStripMenuItem";
            this.initNewRepositoryToolStripMenuItem.Size = new System.Drawing.Size(222, 22);
            this.initNewRepositoryToolStripMenuItem.Text = "Create new repository";
            this.initNewRepositoryToolStripMenuItem.Click += new System.EventHandler(this.InitNewRepositoryToolStripMenuItemClick);
            // 
            // toolStripSeparator21
            // 
            this.toolStripSeparator21.Name = "toolStripSeparator21";
            this.toolStripSeparator21.Size = new System.Drawing.Size(219, 6);
            // 
            // commitToolStripMenuItem
            // 
            this.commitToolStripMenuItem.Image = ((System.Drawing.Image)(resources.GetObject("commitToolStripMenuItem.Image")));
            this.commitToolStripMenuItem.Name = "commitToolStripMenuItem";
            this.commitToolStripMenuItem.ShortcutKeys = ((System.Windows.Forms.Keys)((System.Windows.Forms.Keys.Control | System.Windows.Forms.Keys.Space)));
            this.commitToolStripMenuItem.Size = new System.Drawing.Size(222, 22);
            this.commitToolStripMenuItem.Text = "Commit";
            this.commitToolStripMenuItem.Click += new System.EventHandler(this.CommitToolStripMenuItemClick);
            // 
            // pullToolStripMenuItem
            // 
            this.pullToolStripMenuItem.Image = ((System.Drawing.Image)(resources.GetObject("pullToolStripMenuItem.Image")));
            this.pullToolStripMenuItem.Name = "pullToolStripMenuItem";
            this.pullToolStripMenuItem.ShortcutKeys = ((System.Windows.Forms.Keys)((System.Windows.Forms.Keys.Control | System.Windows.Forms.Keys.Down)));
            this.pullToolStripMenuItem.Size = new System.Drawing.Size(222, 22);
            this.pullToolStripMenuItem.Text = "Pull";
            this.pullToolStripMenuItem.Click += new System.EventHandler(this.PullToolStripMenuItemClick);
            // 
            // pushToolStripMenuItem
            // 
            this.pushToolStripMenuItem.Image = ((System.Drawing.Image)(resources.GetObject("pushToolStripMenuItem.Image")));
            this.pushToolStripMenuItem.Name = "pushToolStripMenuItem";
            this.pushToolStripMenuItem.ShortcutKeys = ((System.Windows.Forms.Keys)((System.Windows.Forms.Keys.Control | System.Windows.Forms.Keys.Up)));
            this.pushToolStripMenuItem.Size = new System.Drawing.Size(222, 22);
            this.pushToolStripMenuItem.Text = "Push";
            this.pushToolStripMenuItem.Click += new System.EventHandler(this.PushToolStripMenuItemClick);
            // 
            // stashToolStripMenuItem
            // 
            this.stashToolStripMenuItem.Image = ((System.Drawing.Image)(resources.GetObject("stashToolStripMenuItem.Image")));
            this.stashToolStripMenuItem.Name = "stashToolStripMenuItem";
            this.stashToolStripMenuItem.Size = new System.Drawing.Size(222, 22);
            this.stashToolStripMenuItem.Text = "Stash changes";
            this.stashToolStripMenuItem.Click += new System.EventHandler(this.StashToolStripMenuItemClick);
            // 
            // toolStripSeparator25
            // 
            this.toolStripSeparator25.Name = "toolStripSeparator25";
            this.toolStripSeparator25.Size = new System.Drawing.Size(219, 6);
            // 
            // applyPatchToolStripMenuItem
            // 
            this.applyPatchToolStripMenuItem.Name = "applyPatchToolStripMenuItem";
            this.applyPatchToolStripMenuItem.Size = new System.Drawing.Size(222, 22);
            this.applyPatchToolStripMenuItem.Text = "Apply patch";
            this.applyPatchToolStripMenuItem.Click += new System.EventHandler(this.ApplyPatchToolStripMenuItemClick);
            // 
            // formatPatchToolStripMenuItem
            // 
            this.formatPatchToolStripMenuItem.Name = "formatPatchToolStripMenuItem";
            this.formatPatchToolStripMenuItem.Size = new System.Drawing.Size(222, 22);
            this.formatPatchToolStripMenuItem.Text = "Format patch";
            this.formatPatchToolStripMenuItem.Click += new System.EventHandler(this.FormatPatchToolStripMenuItemClick);
            // 
            // viewDiffToolStripMenuItem
            // 
            this.viewDiffToolStripMenuItem.Name = "viewDiffToolStripMenuItem";
            this.viewDiffToolStripMenuItem.Size = new System.Drawing.Size(222, 22);
            this.viewDiffToolStripMenuItem.Text = "View changes";
            this.viewDiffToolStripMenuItem.Click += new System.EventHandler(this.ViewDiffToolStripMenuItemClick);
            // 
            // patchToolStripMenuItem
            // 
            this.patchToolStripMenuItem.Name = "patchToolStripMenuItem";
            this.patchToolStripMenuItem.Size = new System.Drawing.Size(222, 22);
            this.patchToolStripMenuItem.Text = "View patch file";
            this.patchToolStripMenuItem.Click += new System.EventHandler(this.PatchToolStripMenuItemClick);
            // 
            // toolStripSeparator22
            // 
            this.toolStripSeparator22.Name = "toolStripSeparator22";
            this.toolStripSeparator22.Size = new System.Drawing.Size(219, 6);
            // 
            // checkoutBranchToolStripMenuItem
            // 
            this.checkoutBranchToolStripMenuItem.Image = ((System.Drawing.Image)(resources.GetObject("checkoutBranchToolStripMenuItem.Image")));
            this.checkoutBranchToolStripMenuItem.Name = "checkoutBranchToolStripMenuItem";
            this.checkoutBranchToolStripMenuItem.ShortcutKeyDisplayString = "Ctrl+.";
            this.checkoutBranchToolStripMenuItem.ShortcutKeys = ((System.Windows.Forms.Keys)((System.Windows.Forms.Keys.Control | System.Windows.Forms.Keys.OemPeriod)));
            this.checkoutBranchToolStripMenuItem.Size = new System.Drawing.Size(222, 22);
            this.checkoutBranchToolStripMenuItem.Text = "Checkout branch";
            this.checkoutBranchToolStripMenuItem.Click += new System.EventHandler(this.CheckoutBranchToolStripMenuItemClick);
            // 
            // branchToolStripMenuItem
            // 
            this.branchToolStripMenuItem.Image = ((System.Drawing.Image)(resources.GetObject("branchToolStripMenuItem.Image")));
            this.branchToolStripMenuItem.Name = "branchToolStripMenuItem";
            this.branchToolStripMenuItem.Size = new System.Drawing.Size(222, 22);
            this.branchToolStripMenuItem.Text = "Create branch";
            this.branchToolStripMenuItem.Click += new System.EventHandler(this.BranchToolStripMenuItemClick);
            // 
            // tagToolStripMenuItem
            // 
            this.tagToolStripMenuItem.Image = ((System.Drawing.Image)(resources.GetObject("tagToolStripMenuItem.Image")));
            this.tagToolStripMenuItem.Name = "tagToolStripMenuItem";
            this.tagToolStripMenuItem.Size = new System.Drawing.Size(222, 22);
            this.tagToolStripMenuItem.Text = "Create tag";
            this.tagToolStripMenuItem.Click += new System.EventHandler(this.TagToolStripMenuItemClick);
            // 
            // deleteBranchToolStripMenuItem
            // 
            this.deleteBranchToolStripMenuItem.Name = "deleteBranchToolStripMenuItem";
            this.deleteBranchToolStripMenuItem.Size = new System.Drawing.Size(222, 22);
            this.deleteBranchToolStripMenuItem.Text = "Delete branch";
            this.deleteBranchToolStripMenuItem.Click += new System.EventHandler(this.DeleteBranchToolStripMenuItemClick);
            // 
            // deleteTagToolStripMenuItem
            // 
            this.deleteTagToolStripMenuItem.Name = "deleteTagToolStripMenuItem";
            this.deleteTagToolStripMenuItem.Size = new System.Drawing.Size(222, 22);
            this.deleteTagToolStripMenuItem.Text = "Delete tag";
            this.deleteTagToolStripMenuItem.Click += new System.EventHandler(this.DeleteTagToolStripMenuItemClick);
            // 
            // mergeBranchToolStripMenuItem
            // 
            this.mergeBranchToolStripMenuItem.Name = "mergeBranchToolStripMenuItem";
            this.mergeBranchToolStripMenuItem.ShortcutKeys = ((System.Windows.Forms.Keys)((System.Windows.Forms.Keys.Control | System.Windows.Forms.Keys.M)));
            this.mergeBranchToolStripMenuItem.Size = new System.Drawing.Size(222, 22);
            this.mergeBranchToolStripMenuItem.Text = "Merge branches";
            this.mergeBranchToolStripMenuItem.Click += new System.EventHandler(this.MergeBranchToolStripMenuItemClick);
            // 
            // rebaseToolStripMenuItem
            // 
            this.rebaseToolStripMenuItem.Name = "rebaseToolStripMenuItem";
            this.rebaseToolStripMenuItem.Size = new System.Drawing.Size(222, 22);
            this.rebaseToolStripMenuItem.Text = "Rebase";
            this.rebaseToolStripMenuItem.Click += new System.EventHandler(this.RebaseToolStripMenuItemClick);
            // 
            // runMergetoolToolStripMenuItem
            // 
            this.runMergetoolToolStripMenuItem.Name = "runMergetoolToolStripMenuItem";
            this.runMergetoolToolStripMenuItem.Size = new System.Drawing.Size(222, 22);
            this.runMergetoolToolStripMenuItem.Text = "Solve mergeconflicts";
            this.runMergetoolToolStripMenuItem.Click += new System.EventHandler(this.RunMergetoolToolStripMenuItemClick);
            // 
            // toolStripSeparator23
            // 
            this.toolStripSeparator23.Name = "toolStripSeparator23";
            this.toolStripSeparator23.Size = new System.Drawing.Size(219, 6);
            // 
            // SvnFetchToolStripMenuItem
            // 
            this.SvnFetchToolStripMenuItem.Name = "SvnFetchToolStripMenuItem";
            this.SvnFetchToolStripMenuItem.Size = new System.Drawing.Size(222, 22);
            this.SvnFetchToolStripMenuItem.Text = "SVN Fetch";
            this.SvnFetchToolStripMenuItem.Click += new System.EventHandler(this.SvnFetchToolStripMenuItem_Click);
            // 
            // SvnRebaseToolStripMenuItem
            // 
            this.SvnRebaseToolStripMenuItem.Name = "SvnRebaseToolStripMenuItem";
            this.SvnRebaseToolStripMenuItem.Size = new System.Drawing.Size(222, 22);
            this.SvnRebaseToolStripMenuItem.Text = "SVN Rebase";
            this.SvnRebaseToolStripMenuItem.Click += new System.EventHandler(this.SvnRebaseToolStripMenuItem_Click);
            // 
            // SvnDcommitToolStripMenuItem
            // 
            this.SvnDcommitToolStripMenuItem.Name = "SvnDcommitToolStripMenuItem";
            this.SvnDcommitToolStripMenuItem.Size = new System.Drawing.Size(222, 22);
            this.SvnDcommitToolStripMenuItem.Text = "SVN DCommit";
            this.SvnDcommitToolStripMenuItem.Click += new System.EventHandler(this.SvnDcommitToolStripMenuItem_Click);
            // 
            // toolStripSeparator24
            // 
            this.toolStripSeparator24.Name = "toolStripSeparator24";
            this.toolStripSeparator24.Size = new System.Drawing.Size(219, 6);
            // 
            // bisectToolStripMenuItem
            // 
            this.bisectToolStripMenuItem.Name = "bisectToolStripMenuItem";
            this.bisectToolStripMenuItem.Size = new System.Drawing.Size(222, 22);
            this.bisectToolStripMenuItem.Text = "Bisect";
            this.bisectToolStripMenuItem.Click += new System.EventHandler(this.BisectClick);
            // 
            // checkoutToolStripMenuItem
            // 
            this.checkoutToolStripMenuItem.Name = "checkoutToolStripMenuItem";
            this.checkoutToolStripMenuItem.Size = new System.Drawing.Size(222, 22);
            this.checkoutToolStripMenuItem.Text = "Checkout revision";
            this.checkoutToolStripMenuItem.Click += new System.EventHandler(this.CheckoutToolStripMenuItemClick);
            // 
            // cherryPickToolStripMenuItem
            // 
            this.cherryPickToolStripMenuItem.Image = ((System.Drawing.Image)(resources.GetObject("cherryPickToolStripMenuItem.Image")));
            this.cherryPickToolStripMenuItem.Name = "cherryPickToolStripMenuItem";
            this.cherryPickToolStripMenuItem.Size = new System.Drawing.Size(222, 22);
            this.cherryPickToolStripMenuItem.Text = "Cherry pick";
            this.cherryPickToolStripMenuItem.Click += new System.EventHandler(this.CherryPickToolStripMenuItemClick);
            // 
            // goToToolStripMenuItem
            // 
            this.goToToolStripMenuItem.Image = global::GitUI.Properties.Resources._75;
            this.goToToolStripMenuItem.Name = "goToToolStripMenuItem";
            this.goToToolStripMenuItem.ShortcutKeys = ((System.Windows.Forms.Keys)(((System.Windows.Forms.Keys.Control | System.Windows.Forms.Keys.Shift)
                        | System.Windows.Forms.Keys.G)));
            this.goToToolStripMenuItem.Size = new System.Drawing.Size(222, 22);
            this.goToToolStripMenuItem.Text = "Go to commit";
            this.goToToolStripMenuItem.Click += new System.EventHandler(this.goToToolStripMenuItem_Click);
            // 
            // remotesToolStripMenuItem
            // 
            this.remotesToolStripMenuItem.DropDownItems.AddRange(new System.Windows.Forms.ToolStripItem[] {
            this.manageRemoteRepositoriesToolStripMenuItem1,
            this.toolStripSeparator6,
            this.PuTTYToolStripMenuItem});
            this.remotesToolStripMenuItem.Name = "remotesToolStripMenuItem";
            this.remotesToolStripMenuItem.Size = new System.Drawing.Size(65, 20);
            this.remotesToolStripMenuItem.Text = "Remotes";
            // 
            // manageRemoteRepositoriesToolStripMenuItem1
            // 
            this.manageRemoteRepositoriesToolStripMenuItem1.Name = "manageRemoteRepositoriesToolStripMenuItem1";
            this.manageRemoteRepositoriesToolStripMenuItem1.Size = new System.Drawing.Size(222, 22);
            this.manageRemoteRepositoriesToolStripMenuItem1.Text = "Manage remote repositories";
            this.manageRemoteRepositoriesToolStripMenuItem1.Click += new System.EventHandler(this.ManageRemoteRepositoriesToolStripMenuItemClick);
            // 
            // toolStripSeparator6
            // 
            this.toolStripSeparator6.Name = "toolStripSeparator6";
            this.toolStripSeparator6.Size = new System.Drawing.Size(219, 6);
            // 
            // PuTTYToolStripMenuItem
            // 
            this.PuTTYToolStripMenuItem.DropDownItems.AddRange(new System.Windows.Forms.ToolStripItem[] {
            this.startAuthenticationAgentToolStripMenuItem,
            this.generateOrImportKeyToolStripMenuItem});
            this.PuTTYToolStripMenuItem.Image = ((System.Drawing.Image)(resources.GetObject("PuTTYToolStripMenuItem.Image")));
            this.PuTTYToolStripMenuItem.Name = "PuTTYToolStripMenuItem";
            this.PuTTYToolStripMenuItem.Size = new System.Drawing.Size(222, 22);
            this.PuTTYToolStripMenuItem.Text = "PuTTY";
            // 
            // startAuthenticationAgentToolStripMenuItem
            // 
            this.startAuthenticationAgentToolStripMenuItem.Image = ((System.Drawing.Image)(resources.GetObject("startAuthenticationAgentToolStripMenuItem.Image")));
            this.startAuthenticationAgentToolStripMenuItem.Name = "startAuthenticationAgentToolStripMenuItem";
            this.startAuthenticationAgentToolStripMenuItem.Size = new System.Drawing.Size(211, 22);
            this.startAuthenticationAgentToolStripMenuItem.Text = "Start authentication agent";
            this.startAuthenticationAgentToolStripMenuItem.Click += new System.EventHandler(this.StartAuthenticationAgentToolStripMenuItemClick);
            // 
            // generateOrImportKeyToolStripMenuItem
            // 
            this.generateOrImportKeyToolStripMenuItem.Image = ((System.Drawing.Image)(resources.GetObject("generateOrImportKeyToolStripMenuItem.Image")));
            this.generateOrImportKeyToolStripMenuItem.Name = "generateOrImportKeyToolStripMenuItem";
            this.generateOrImportKeyToolStripMenuItem.Size = new System.Drawing.Size(211, 22);
            this.generateOrImportKeyToolStripMenuItem.Text = "Generate or import key";
            this.generateOrImportKeyToolStripMenuItem.Click += new System.EventHandler(this.GenerateOrImportKeyToolStripMenuItemClick);
            // 
            // _repositoryHostsToolStripMenuItem
            // 
            this._repositoryHostsToolStripMenuItem.DropDownItems.AddRange(new System.Windows.Forms.ToolStripItem[] {
            this._forkCloneRepositoryToolStripMenuItem,
            this._viewPullRequestsToolStripMenuItem,
            this._createPullRequestsToolStripMenuItem});
            this._repositoryHostsToolStripMenuItem.Name = "_repositoryHostsToolStripMenuItem";
            this._repositoryHostsToolStripMenuItem.Size = new System.Drawing.Size(106, 20);
            this._repositoryHostsToolStripMenuItem.Text = "Repository hosts";
            // 
            // _forkCloneRepositoryToolStripMenuItem
            // 
            this._forkCloneRepositoryToolStripMenuItem.Name = "_forkCloneRepositoryToolStripMenuItem";
            this._forkCloneRepositoryToolStripMenuItem.Size = new System.Drawing.Size(189, 22);
            this._forkCloneRepositoryToolStripMenuItem.Text = "Fork/Clone repository";
            this._forkCloneRepositoryToolStripMenuItem.Click += new System.EventHandler(this._forkCloneMenuItem_Click);
            // 
            // _viewPullRequestsToolStripMenuItem
            // 
            this._viewPullRequestsToolStripMenuItem.Name = "_viewPullRequestsToolStripMenuItem";
            this._viewPullRequestsToolStripMenuItem.Size = new System.Drawing.Size(189, 22);
            this._viewPullRequestsToolStripMenuItem.Text = "View pull requests";
            this._viewPullRequestsToolStripMenuItem.Click += new System.EventHandler(this._viewPullRequestsToolStripMenuItem_Click);
            // 
            // _createPullRequestsToolStripMenuItem
            // 
            this._createPullRequestsToolStripMenuItem.Name = "_createPullRequestsToolStripMenuItem";
            this._createPullRequestsToolStripMenuItem.Size = new System.Drawing.Size(189, 22);
            this._createPullRequestsToolStripMenuItem.Text = "Create pull requests";
            this._createPullRequestsToolStripMenuItem.Click += new System.EventHandler(this._createPullRequestToolStripMenuItem_Click);
            // 
            // submodulesToolStripMenuItem
            // 
            this.submodulesToolStripMenuItem.DropDownItems.AddRange(new System.Windows.Forms.ToolStripItem[] {
            this.manageSubmodulesToolStripMenuItem,
            this.toolStripSeparator8,
            this.updateAllSubmodulesToolStripMenuItem,
            this.synchronizeAllSubmodulesToolStripMenuItem,
            this.toolStripSeparator10,
            this.openSubmoduleToolStripMenuItem});
            this.submodulesToolStripMenuItem.Name = "submodulesToolStripMenuItem";
            this.submodulesToolStripMenuItem.Size = new System.Drawing.Size(85, 20);
            this.submodulesToolStripMenuItem.Text = "Submodules";
            // 
            // manageSubmodulesToolStripMenuItem
            // 
            this.manageSubmodulesToolStripMenuItem.Name = "manageSubmodulesToolStripMenuItem";
            this.manageSubmodulesToolStripMenuItem.Size = new System.Drawing.Size(215, 22);
            this.manageSubmodulesToolStripMenuItem.Text = "Manage submodules";
            this.manageSubmodulesToolStripMenuItem.Click += new System.EventHandler(this.ManageSubmodulesToolStripMenuItemClick);
            // 
            // toolStripSeparator8
            // 
            this.toolStripSeparator8.Name = "toolStripSeparator8";
            this.toolStripSeparator8.Size = new System.Drawing.Size(212, 6);
            // 
            // updateAllSubmodulesToolStripMenuItem
            // 
            this.updateAllSubmodulesToolStripMenuItem.Name = "updateAllSubmodulesToolStripMenuItem";
            this.updateAllSubmodulesToolStripMenuItem.Size = new System.Drawing.Size(215, 22);
            this.updateAllSubmodulesToolStripMenuItem.Text = "Update all submodules";
            this.updateAllSubmodulesToolStripMenuItem.Click += new System.EventHandler(this.UpdateAllSubmodulesToolStripMenuItemClick);
            // 
            // synchronizeAllSubmodulesToolStripMenuItem
            // 
            this.synchronizeAllSubmodulesToolStripMenuItem.Name = "synchronizeAllSubmodulesToolStripMenuItem";
            this.synchronizeAllSubmodulesToolStripMenuItem.Size = new System.Drawing.Size(215, 22);
            this.synchronizeAllSubmodulesToolStripMenuItem.Text = "Synchronize all submodules";
            this.synchronizeAllSubmodulesToolStripMenuItem.Click += new System.EventHandler(this.SynchronizeAllSubmodulesToolStripMenuItemClick);
            // 
            // toolStripSeparator10
            // 
            this.toolStripSeparator10.Name = "toolStripSeparator10";
            this.toolStripSeparator10.Size = new System.Drawing.Size(212, 6);
            // 
            // openSubmoduleToolStripMenuItem
            // 
            this.openSubmoduleToolStripMenuItem.DropDownItems.AddRange(new System.Windows.Forms.ToolStripItem[] {
            this.toolStripSeparator11});
            this.openSubmoduleToolStripMenuItem.Name = "openSubmoduleToolStripMenuItem";
            this.openSubmoduleToolStripMenuItem.Size = new System.Drawing.Size(215, 22);
            this.openSubmoduleToolStripMenuItem.Text = "Browse submodule";
            this.openSubmoduleToolStripMenuItem.DropDownOpening += new System.EventHandler(this.OpenSubmoduleToolStripMenuItemDropDownOpening);
            // 
            // toolStripSeparator11
            // 
            this.toolStripSeparator11.Name = "toolStripSeparator11";
            this.toolStripSeparator11.Size = new System.Drawing.Size(57, 6);
            // 
            // pluginsToolStripMenuItem
            // 
            this.pluginsToolStripMenuItem.DropDownItems.AddRange(new System.Windows.Forms.ToolStripItem[] {
            this.settingsToolStripMenuItem,
            this.toolStripSeparator15});
            this.pluginsToolStripMenuItem.Name = "pluginsToolStripMenuItem";
            this.pluginsToolStripMenuItem.Size = new System.Drawing.Size(58, 20);
            this.pluginsToolStripMenuItem.Text = "Plugins";
            this.pluginsToolStripMenuItem.DropDownOpening += new System.EventHandler(this.pluginsToolStripMenuItem_DropDownOpening);
            // 
            // settingsToolStripMenuItem
            // 
            this.settingsToolStripMenuItem.Name = "settingsToolStripMenuItem";
            this.settingsToolStripMenuItem.Size = new System.Drawing.Size(116, 22);
            this.settingsToolStripMenuItem.Text = "Settings";
            this.settingsToolStripMenuItem.Click += new System.EventHandler(this.SettingsToolStripMenuItemClick);
            // 
            // toolStripSeparator15
            // 
            this.toolStripSeparator15.Name = "toolStripSeparator15";
            this.toolStripSeparator15.Size = new System.Drawing.Size(113, 6);
            // 
            // settingsToolStripMenuItem1
            // 
            this.settingsToolStripMenuItem1.DropDownItems.AddRange(new System.Windows.Forms.ToolStripItem[] {
            this.gitMaintenanceToolStripMenuItem,
            this.toolStripSeparator4,
            this.editgitignoreToolStripMenuItem1,
            this.editgitattributesToolStripMenuItem,
            this.editmailmapToolStripMenuItem,
            this.toolStripSeparator13,
            this.settingsToolStripMenuItem2});
            this.settingsToolStripMenuItem1.Name = "settingsToolStripMenuItem1";
            this.settingsToolStripMenuItem1.Size = new System.Drawing.Size(61, 20);
            this.settingsToolStripMenuItem1.Text = "Settings";
            // 
            // gitMaintenanceToolStripMenuItem
            // 
            this.gitMaintenanceToolStripMenuItem.DropDownItems.AddRange(new System.Windows.Forms.ToolStripItem[] {
            this.compressGitDatabaseToolStripMenuItem,
            this.verifyGitDatabaseToolStripMenuItem,
            this.deleteIndexlockToolStripMenuItem});
            this.gitMaintenanceToolStripMenuItem.Image = ((System.Drawing.Image)(resources.GetObject("gitMaintenanceToolStripMenuItem.Image")));
            this.gitMaintenanceToolStripMenuItem.Name = "gitMaintenanceToolStripMenuItem";
            this.gitMaintenanceToolStripMenuItem.Size = new System.Drawing.Size(164, 22);
            this.gitMaintenanceToolStripMenuItem.Text = "Git maintenance";
            // 
            // compressGitDatabaseToolStripMenuItem
            // 
            this.compressGitDatabaseToolStripMenuItem.Name = "compressGitDatabaseToolStripMenuItem";
            this.compressGitDatabaseToolStripMenuItem.Size = new System.Drawing.Size(194, 22);
            this.compressGitDatabaseToolStripMenuItem.Text = "Compress git database";
            this.compressGitDatabaseToolStripMenuItem.Click += new System.EventHandler(this.CompressGitDatabaseToolStripMenuItemClick);
            // 
            // verifyGitDatabaseToolStripMenuItem
            // 
            this.verifyGitDatabaseToolStripMenuItem.Name = "verifyGitDatabaseToolStripMenuItem";
            this.verifyGitDatabaseToolStripMenuItem.Size = new System.Drawing.Size(194, 22);
            this.verifyGitDatabaseToolStripMenuItem.Text = "Recover lost objects";
            this.verifyGitDatabaseToolStripMenuItem.Click += new System.EventHandler(this.VerifyGitDatabaseToolStripMenuItemClick);
            // 
            // deleteIndexlockToolStripMenuItem
            // 
            this.deleteIndexlockToolStripMenuItem.Name = "deleteIndexlockToolStripMenuItem";
            this.deleteIndexlockToolStripMenuItem.Size = new System.Drawing.Size(194, 22);
            this.deleteIndexlockToolStripMenuItem.Text = "Delete index.lock";
            this.deleteIndexlockToolStripMenuItem.Click += new System.EventHandler(this.deleteIndexlockToolStripMenuItem_Click);
            // 
            // toolStripSeparator4
            // 
            this.toolStripSeparator4.Name = "toolStripSeparator4";
            this.toolStripSeparator4.Size = new System.Drawing.Size(161, 6);
            // 
            // editgitignoreToolStripMenuItem1
            // 
            this.editgitignoreToolStripMenuItem1.Name = "editgitignoreToolStripMenuItem1";
            this.editgitignoreToolStripMenuItem1.Size = new System.Drawing.Size(164, 22);
            this.editgitignoreToolStripMenuItem1.Text = "Edit .gitignore";
            this.editgitignoreToolStripMenuItem1.Click += new System.EventHandler(this.EditGitignoreToolStripMenuItem1Click);
            // 
            // editgitattributesToolStripMenuItem
            // 
            this.editgitattributesToolStripMenuItem.Name = "editgitattributesToolStripMenuItem";
            this.editgitattributesToolStripMenuItem.Size = new System.Drawing.Size(164, 22);
            this.editgitattributesToolStripMenuItem.Text = "Edit .gitattributes";
            this.editgitattributesToolStripMenuItem.Click += new System.EventHandler(this.editgitattributesToolStripMenuItem_Click);
            // 
            // editmailmapToolStripMenuItem
            // 
            this.editmailmapToolStripMenuItem.Name = "editmailmapToolStripMenuItem";
            this.editmailmapToolStripMenuItem.Size = new System.Drawing.Size(164, 22);
            this.editmailmapToolStripMenuItem.Text = "Edit .mailmap";
            this.editmailmapToolStripMenuItem.Click += new System.EventHandler(this.EditMailMapToolStripMenuItemClick);
            // 
            // toolStripSeparator13
            // 
            this.toolStripSeparator13.Name = "toolStripSeparator13";
            this.toolStripSeparator13.Size = new System.Drawing.Size(161, 6);
            // 
            // settingsToolStripMenuItem2
            // 
            this.settingsToolStripMenuItem2.Image = ((System.Drawing.Image)(resources.GetObject("settingsToolStripMenuItem2.Image")));
            this.settingsToolStripMenuItem2.Name = "settingsToolStripMenuItem2";
            this.settingsToolStripMenuItem2.Size = new System.Drawing.Size(164, 22);
            this.settingsToolStripMenuItem2.Text = "Settings";
            this.settingsToolStripMenuItem2.Click += new System.EventHandler(this.SettingsToolStripMenuItem2Click);
            // 
            // helpToolStripMenuItem
            // 
            this.helpToolStripMenuItem.DropDownItems.AddRange(new System.Windows.Forms.ToolStripItem[] {
            this.commitcountPerUserToolStripMenuItem,
            this.gitcommandLogToolStripMenuItem,
            this.toolStripSeparator7,
            this.userManualToolStripMenuItem,
            this.changelogToolStripMenuItem,
            this.toolStripSeparator3,
            this.translateToolStripMenuItem,
            this.toolStripSeparator16,
            this.donateToolStripMenuItem,
            this.aboutToolStripMenuItem});
            this.helpToolStripMenuItem.Name = "helpToolStripMenuItem";
            this.helpToolStripMenuItem.Size = new System.Drawing.Size(44, 20);
            this.helpToolStripMenuItem.Text = "Help";
            // 
            // commitcountPerUserToolStripMenuItem
            // 
            this.commitcountPerUserToolStripMenuItem.Image = ((System.Drawing.Image)(resources.GetObject("commitcountPerUserToolStripMenuItem.Image")));
            this.commitcountPerUserToolStripMenuItem.Name = "commitcountPerUserToolStripMenuItem";
            this.commitcountPerUserToolStripMenuItem.Size = new System.Drawing.Size(168, 22);
            this.commitcountPerUserToolStripMenuItem.Text = "Commits per user";
            this.commitcountPerUserToolStripMenuItem.Click += new System.EventHandler(this.CommitcountPerUserToolStripMenuItemClick);
            // 
            // gitcommandLogToolStripMenuItem
            // 
            this.gitcommandLogToolStripMenuItem.Image = ((System.Drawing.Image)(resources.GetObject("gitcommandLogToolStripMenuItem.Image")));
            this.gitcommandLogToolStripMenuItem.Name = "gitcommandLogToolStripMenuItem";
            this.gitcommandLogToolStripMenuItem.Size = new System.Drawing.Size(168, 22);
            this.gitcommandLogToolStripMenuItem.Text = "Gitcommand log";
            this.gitcommandLogToolStripMenuItem.Click += new System.EventHandler(this.GitcommandLogToolStripMenuItemClick);
            // 
            // toolStripSeparator7
            // 
            this.toolStripSeparator7.Name = "toolStripSeparator7";
            this.toolStripSeparator7.Size = new System.Drawing.Size(165, 6);
            // 
            // userManualToolStripMenuItem
            // 
            this.userManualToolStripMenuItem.Name = "userManualToolStripMenuItem";
            this.userManualToolStripMenuItem.Size = new System.Drawing.Size(168, 22);
            this.userManualToolStripMenuItem.Text = "User Manual";
            this.userManualToolStripMenuItem.Click += new System.EventHandler(this.UserManualToolStripMenuItemClick);
            // 
            // changelogToolStripMenuItem
            // 
            this.changelogToolStripMenuItem.Name = "changelogToolStripMenuItem";
            this.changelogToolStripMenuItem.Size = new System.Drawing.Size(168, 22);
            this.changelogToolStripMenuItem.Text = "Changelog";
            this.changelogToolStripMenuItem.Click += new System.EventHandler(this.ChangelogToolStripMenuItemClick);
            // 
            // toolStripSeparator3
            // 
            this.toolStripSeparator3.Name = "toolStripSeparator3";
            this.toolStripSeparator3.Size = new System.Drawing.Size(165, 6);
            // 
            // translateToolStripMenuItem
            // 
            this.translateToolStripMenuItem.Name = "translateToolStripMenuItem";
            this.translateToolStripMenuItem.Size = new System.Drawing.Size(168, 22);
            this.translateToolStripMenuItem.Text = "Translate";
            this.translateToolStripMenuItem.Click += new System.EventHandler(this.TranslateToolStripMenuItemClick);
            // 
            // toolStripSeparator16
            // 
            this.toolStripSeparator16.Name = "toolStripSeparator16";
            this.toolStripSeparator16.Size = new System.Drawing.Size(165, 6);
            // 
            // donateToolStripMenuItem
            // 
            this.donateToolStripMenuItem.Name = "donateToolStripMenuItem";
            this.donateToolStripMenuItem.Size = new System.Drawing.Size(168, 22);
            this.donateToolStripMenuItem.Text = "Donate";
            this.donateToolStripMenuItem.Click += new System.EventHandler(this.DonateToolStripMenuItemClick);
            // 
            // aboutToolStripMenuItem
            // 
            this.aboutToolStripMenuItem.Image = ((System.Drawing.Image)(resources.GetObject("aboutToolStripMenuItem.Image")));
            this.aboutToolStripMenuItem.Name = "aboutToolStripMenuItem";
            this.aboutToolStripMenuItem.Size = new System.Drawing.Size(168, 22);
            this.aboutToolStripMenuItem.Text = "About";
            this.aboutToolStripMenuItem.Click += new System.EventHandler(this.AboutToolStripMenuItemClick);
            // 
            // menuStrip1
            // 
            this.menuStrip1.Items.AddRange(new System.Windows.Forms.ToolStripItem[] {
            this.fileToolStripMenuItem,
            this.gitToolStripMenuItem,
            this.commandsToolStripMenuItem,
            this.remotesToolStripMenuItem,
            this._repositoryHostsToolStripMenuItem,
            this.submodulesToolStripMenuItem,
            this.pluginsToolStripMenuItem,
            this.settingsToolStripMenuItem1,
            this.helpToolStripMenuItem});
            this.menuStrip1.Location = new System.Drawing.Point(0, 0);
            this.menuStrip1.Name = "menuStrip1";
            this.menuStrip1.Size = new System.Drawing.Size(923, 24);
            this.menuStrip1.TabIndex = 3;
                        // 
            // SvnFetchToolStripMenuItem
            // 
            this.SvnFetchToolStripMenuItem.Name = "SvnFetchToolStripMenuItem";
            this.SvnFetchToolStripMenuItem.Size = new System.Drawing.Size(216, 22);
            this.SvnFetchToolStripMenuItem.Text = "SVN Fetch";
            this.SvnFetchToolStripMenuItem.Click += new System.EventHandler(this.SvnFetchToolStripMenuItem_Click);
            // 
            // blameToolStripMenuItem
            // 
            this.blameToolStripMenuItem.Name = "blameToolStripMenuItem";
            this.blameToolStripMenuItem.Size = new System.Drawing.Size(251, 22);
            this.blameToolStripMenuItem.Text = "Blame";
            this.blameToolStripMenuItem.Click += new System.EventHandler(this.blameToolStripMenuItem_Click);
            // 
            // blameToolStripMenuItem1
            // 
            this.blameToolStripMenuItem1.Name = "blameToolStripMenuItem1";
            this.blameToolStripMenuItem1.Size = new System.Drawing.Size(264, 22);
            this.blameToolStripMenuItem1.Text = "Blame";
            this.blameToolStripMenuItem1.Click += new System.EventHandler(this.blameToolStripMenuItem1_Click);
<<<<<<< HEAD
			
            // 
            // expandAllToolStripMenuItem
            // 
            this.expandAllToolStripMenuItem.Name = "expandAllToolStripMenuItem";
            this.expandAllToolStripMenuItem.Size = new System.Drawing.Size(251, 22);
            this.expandAllToolStripMenuItem.Text = "Expand all";
            this.expandAllToolStripMenuItem.Click += new System.EventHandler(this.expandAllStripMenuItem_Click);
            // 
            // collapseAllToolStripMenuItem1
            // 
            this.collapseAllToolStripMenuItem.Name = "collapseAllToolStripMenuItem";
            this.collapseAllToolStripMenuItem.Size = new System.Drawing.Size(264, 22);
            this.collapseAllToolStripMenuItem.Text = "Collapse all";
            this.collapseAllToolStripMenuItem.Click += new System.EventHandler(this.collapseAllToolStripMenuItem_Click);
			
			
=======
            // 
            // findInDiffToolStripMenuItem
            // 
            this.findInDiffToolStripMenuItem.Name = "findInDiffToolStripMenuItem";
            this.findInDiffToolStripMenuItem.ShortcutKeys = ((System.Windows.Forms.Keys)((System.Windows.Forms.Keys.Control | System.Windows.Forms.Keys.F)));
            this.findInDiffToolStripMenuItem.Size = new System.Drawing.Size(251, 22);
            this.findInDiffToolStripMenuItem.Text = "Find";
            this.findInDiffToolStripMenuItem.Click += new System.EventHandler(this.findInDiffToolStripMenuItem_Click);
>>>>>>> a94e5d7d
            // FormBrowse
            // 
            this.AutoScaleDimensions = new System.Drawing.SizeF(7F, 15F);
            this.AutoScaleMode = System.Windows.Forms.AutoScaleMode.Font;
            this.AutoValidate = System.Windows.Forms.AutoValidate.EnablePreventFocusChange;
            this.ClientSize = new System.Drawing.Size(923, 573);
            this.Controls.Add(this.toolPanel);
            this.Controls.Add(this.menuStrip1);
            this.Controls.Add(this.statusStrip);
            this.Name = "FormBrowse";
            this.Text = "Git Extensions";
            this.FormClosing += new System.Windows.Forms.FormClosingEventHandler(this.FormBrowseFormClosing);
            this.Load += new System.EventHandler(this.BrowseLoad);
            this.toolPanel.Panel1.ResumeLayout(false);
            this.toolPanel.Panel1.PerformLayout();
            this.toolPanel.Panel2.ResumeLayout(false);
            this.toolPanel.ResumeLayout(false);
            this.ToolStrip.ResumeLayout(false);
            this.ToolStrip.PerformLayout();
            this.MainSplitContainer.Panel1.ResumeLayout(false);
            this.MainSplitContainer.Panel2.ResumeLayout(false);
            this.MainSplitContainer.ResumeLayout(false);
            this.CommitInfoTabControl.ResumeLayout(false);
            this.CommitInfo.ResumeLayout(false);
            this.Tree.ResumeLayout(false);
            this.FileTreeSplitContainer.Panel1.ResumeLayout(false);
            this.FileTreeSplitContainer.Panel2.ResumeLayout(false);
            this.FileTreeSplitContainer.ResumeLayout(false);
            this.FileTreeContextMenu.ResumeLayout(false);
            this.Diff.ResumeLayout(false);
            this.DiffSplitContainer.Panel1.ResumeLayout(false);
            this.DiffSplitContainer.Panel2.ResumeLayout(false);
            this.DiffSplitContainer.ResumeLayout(false);
            this.DiffContextMenu.ResumeLayout(false);
            this.TreeContextMenu.ResumeLayout(false);
            this.statusStrip.ResumeLayout(false);
            this.statusStrip.PerformLayout();
            this.menuStrip1.ResumeLayout(false);
            this.menuStrip1.PerformLayout();
            ((System.ComponentModel.ISupportInitialize)(this.gitItemBindingSource)).EndInit();
            ((System.ComponentModel.ISupportInitialize)(this.gitRevisionBindingSource)).EndInit();
            this.ResumeLayout(false);
            this.PerformLayout();

        }

        #endregion

        private System.Windows.Forms.TreeView GitTree;
        private System.Windows.Forms.SplitContainer MainSplitContainer;
        private System.Windows.Forms.TabControl CommitInfoTabControl;
        private System.Windows.Forms.TabPage Tree;
        private System.Windows.Forms.BindingSource gitRevisionBindingSource;
        private System.Windows.Forms.BindingSource gitItemBindingSource;
        private GitUI.RevisionGrid RevisionGrid;
        private System.Windows.Forms.SplitContainer FileTreeSplitContainer;
        private ToolStripEx ToolStrip;
        private System.Windows.Forms.ToolStripButton toolStripButton1;
        private System.Windows.Forms.ToolStripSplitButton _NO_TRANSLATE_Workingdir;
        private System.Windows.Forms.ToolStripSeparator toolStripSeparator1;
        private System.Windows.Forms.ToolStripButton GitBash;
        private System.Windows.Forms.ToolStripSeparator toolStripSeparator2;
        private System.Windows.Forms.ToolStripButton EditSettings;
        private System.Windows.Forms.ToolStripButton RefreshButton;
        private System.Windows.Forms.ToolStripSeparator toolStripSeparator5;
        private System.Windows.Forms.ToolStripTextBox toolStripTextBoxFilter;
        private System.Windows.Forms.TabPage Diff;
        private System.Windows.Forms.SplitContainer DiffSplitContainer;
        private FileStatusList DiffFiles;
        private System.Windows.Forms.ToolStripButton toolStripButtonPull;
        private System.Windows.Forms.ToolStripButton toolStripButtonPush;
        private FileViewer FileText;
        private FileViewer DiffText;
        private System.Windows.Forms.TabPage CommitInfo;
        private CommitInfo RevisionInfo;
        private System.Windows.Forms.ToolStripLabel toolStripLabel2;
        private System.Windows.Forms.ToolStripSplitButton toolStripSplitStash;
        private System.Windows.Forms.ToolStripMenuItem stashChangesToolStripMenuItem;
        private System.Windows.Forms.ToolStripMenuItem stashPopToolStripMenuItem;
        private System.Windows.Forms.ToolStripSeparator toolStripSeparator9;
        private System.Windows.Forms.ToolStripMenuItem viewStashToolStripMenuItem;
        private System.Windows.Forms.ContextMenuStrip TreeContextMenu;
        private System.Windows.Forms.ToolStripMenuItem saveToolStripMenuItem;
        private System.Windows.Forms.ContextMenuStrip DiffContextMenu;
        private System.Windows.Forms.ToolStripMenuItem openWithDifftoolToolStripMenuItem;
        private System.Windows.Forms.ToolStripSeparator toolStripSeparator17;
        private ContextMenuStrip FileTreeContextMenu;
        private ToolStripMenuItem saveAsToolStripMenuItem;
        private ToolStripMenuItem openFileToolStripMenuItem;
        private ToolStripMenuItem openFileWithToolStripMenuItem;
        private ToolStripMenuItem fileHistoryToolStripMenuItem;
        private ToolStripMenuItem findToolStripMenuItem;
        private ToolStripSeparator toolStripSeparator18;
        private ToolStripMenuItem copyFilenameToClipboardToolStripMenuItem;
        private ToolStripMenuItem copyFilenameToClipboardToolStripMenuItem1;
        private ToolStripMenuItem saveAsToolStripMenuItem1;
        private ToolStripSeparator toolStripSeparator19;
        private ToolStripLabel toolStripLabel1;
        private ToolStripComboBox toolStripBranches;
        private ToolStripDropDownButton toolStripDropDownButton2;
        private ToolStripDropDownButton toolStripDropDownButton1;
        private StatusStrip statusStrip;
        private ToolStripStatusLabel toolStripStatusLabel1;
        private ToolStripMenuItem openWithToolStripMenuItem;
        private ToolStripSeparator toolStripSeparator20;
        private ToolStripMenuItem fileHistoryDiffToolstripMenuItem;
        private ToolStripSplitButton branchSelect;
        private ToolStripButton toggleSplitViewLayout;
        private ToolStripMenuItem editCheckedOutFileToolStripMenuItem;
        private SplitContainer toolPanel;
        private ToolStripEx UserMenuToolStrip;
        private ToolStripMenuItem fileToolStripMenuItem;
        private ToolStripMenuItem openToolStripMenuItem;
        private ToolStripMenuItem closeToolStripMenuItem;
        private ToolStripMenuItem refreshToolStripMenuItem;
        private ToolStripMenuItem recentToolStripMenuItem;
        private ToolStripMenuItem toolStripMenuItem2;
        private ToolStripSeparator toolStripSeparator12;
        private ToolStripMenuItem fileExplorerToolStripMenuItem;
        private ToolStripSeparator toolStripMenuItem1;
        private ToolStripMenuItem exitToolStripMenuItem;
        private ToolStripMenuItem gitToolStripMenuItem;
        private ToolStripMenuItem gitBashToolStripMenuItem;
        private ToolStripMenuItem gitGUIToolStripMenuItem;
        private ToolStripMenuItem kGitToolStripMenuItem;
        private ToolStripMenuItem commandsToolStripMenuItem;
        private ToolStripMenuItem applyPatchToolStripMenuItem;
        private ToolStripMenuItem archiveToolStripMenuItem;
        private ToolStripMenuItem bisectToolStripMenuItem;
        private ToolStripMenuItem checkoutBranchToolStripMenuItem;
        private ToolStripMenuItem checkoutToolStripMenuItem;
        private ToolStripMenuItem cherryPickToolStripMenuItem;
        private ToolStripMenuItem cleanupToolStripMenuItem;
        private ToolStripMenuItem cloneToolStripMenuItem;
        private ToolStripMenuItem commitToolStripMenuItem;
        private ToolStripMenuItem branchToolStripMenuItem;
        private ToolStripMenuItem tagToolStripMenuItem;
        private ToolStripMenuItem deleteBranchToolStripMenuItem;
        private ToolStripMenuItem deleteTagToolStripMenuItem;
        private ToolStripMenuItem formatPatchToolStripMenuItem;
        private ToolStripMenuItem goToToolStripMenuItem;
        private ToolStripMenuItem initNewRepositoryToolStripMenuItem;
        private ToolStripMenuItem mergeBranchToolStripMenuItem;
        private ToolStripMenuItem pullToolStripMenuItem;
        private ToolStripMenuItem pushToolStripMenuItem;
        private ToolStripMenuItem rebaseToolStripMenuItem;
        private ToolStripMenuItem runMergetoolToolStripMenuItem;
        private ToolStripMenuItem stashToolStripMenuItem;
        private ToolStripMenuItem viewDiffToolStripMenuItem;
        private ToolStripMenuItem patchToolStripMenuItem;
        private ToolStripMenuItem remotesToolStripMenuItem;
        private ToolStripMenuItem manageRemoteRepositoriesToolStripMenuItem1;
        private ToolStripSeparator toolStripSeparator6;
        private ToolStripMenuItem PuTTYToolStripMenuItem;
        private ToolStripMenuItem startAuthenticationAgentToolStripMenuItem;
        private ToolStripMenuItem generateOrImportKeyToolStripMenuItem;
        private ToolStripMenuItem _repositoryHostsToolStripMenuItem;
        private ToolStripMenuItem _forkCloneRepositoryToolStripMenuItem;
        private ToolStripMenuItem _viewPullRequestsToolStripMenuItem;
        private ToolStripMenuItem _createPullRequestsToolStripMenuItem;
        private ToolStripMenuItem submodulesToolStripMenuItem;
        private ToolStripMenuItem manageSubmodulesToolStripMenuItem;
        private ToolStripSeparator toolStripSeparator8;
        private ToolStripMenuItem updateAllSubmodulesToolStripMenuItem;
        private ToolStripMenuItem synchronizeAllSubmodulesToolStripMenuItem;
        private ToolStripSeparator toolStripSeparator10;
        private ToolStripMenuItem openSubmoduleToolStripMenuItem;
        private ToolStripSeparator toolStripSeparator11;
        private ToolStripMenuItem pluginsToolStripMenuItem;
        private ToolStripMenuItem settingsToolStripMenuItem;
        private ToolStripSeparator toolStripSeparator15;
        private ToolStripMenuItem settingsToolStripMenuItem1;
        private ToolStripMenuItem gitMaintenanceToolStripMenuItem;
        private ToolStripMenuItem compressGitDatabaseToolStripMenuItem;
        private ToolStripMenuItem verifyGitDatabaseToolStripMenuItem;
        private ToolStripMenuItem deleteIndexlockToolStripMenuItem;
        private ToolStripSeparator toolStripSeparator4;
        private ToolStripMenuItem editgitignoreToolStripMenuItem1;
        private ToolStripMenuItem editgitattributesToolStripMenuItem;
        private ToolStripMenuItem editmailmapToolStripMenuItem;
        private ToolStripSeparator toolStripSeparator13;
        private ToolStripMenuItem settingsToolStripMenuItem2;
        private ToolStripMenuItem helpToolStripMenuItem;
        private ToolStripMenuItem commitcountPerUserToolStripMenuItem;
        private ToolStripMenuItem gitcommandLogToolStripMenuItem;
        private ToolStripSeparator toolStripSeparator7;
        private ToolStripMenuItem userManualToolStripMenuItem;
        private ToolStripMenuItem changelogToolStripMenuItem;
        private ToolStripSeparator toolStripSeparator3;
        private ToolStripMenuItem translateToolStripMenuItem;
        private ToolStripSeparator toolStripSeparator16;
        private ToolStripMenuItem donateToolStripMenuItem;
        private ToolStripMenuItem aboutToolStripMenuItem;
        private MenuStripEx menuStrip1;
        private ToolStripMenuItem diffBaseLocalToolStripMenuItem;
        private ToolStripMenuItem difftoolRemoteLocalToolStripMenuItem;
        private ToolStripMenuItem openContainingFolderToolStripMenuItem;
        private ToolStripSeparator toolStripSeparator21;
        private ToolStripSeparator toolStripSeparator25;
        private ToolStripSeparator toolStripSeparator22;
        private ToolStripSeparator toolStripSeparator23;
        private ToolStripMenuItem cloneSVNToolStripMenuItem;
        private ToolStripMenuItem SvnRebaseToolStripMenuItem;
        private ToolStripMenuItem SvnDcommitToolStripMenuItem;
        private ToolStripSeparator toolStripSeparator24;
        private ToolStripMenuItem SvnFetchToolStripMenuItem;
        private ToolStripMenuItem blameToolStripMenuItem;
<<<<<<< HEAD
        private ToolStripMenuItem blameToolStripMenuItem1;        
        private ToolStripMenuItem expandAllToolStripMenuItem;
        private ToolStripMenuItem collapseAllToolStripMenuItem;        
=======
        private ToolStripMenuItem blameToolStripMenuItem1;
        private ToolStripMenuItem findInDiffToolStripMenuItem;        
>>>>>>> a94e5d7d
    }
}<|MERGE_RESOLUTION|>--- conflicted
+++ resolved
@@ -197,12 +197,9 @@
             this.gitRevisionBindingSource = new System.Windows.Forms.BindingSource(this.components);
             this.blameToolStripMenuItem = new System.Windows.Forms.ToolStripMenuItem();
             this.blameToolStripMenuItem1 = new System.Windows.Forms.ToolStripMenuItem();
-<<<<<<< HEAD
             this.expandAllToolStripMenuItem = new System.Windows.Forms.ToolStripMenuItem();
+            this.findInDiffToolStripMenuItem = new System.Windows.Forms.ToolStripMenuItem();
             this.collapseAllToolStripMenuItem = new System.Windows.Forms.ToolStripMenuItem();
-=======
-            this.findInDiffToolStripMenuItem = new System.Windows.Forms.ToolStripMenuItem();
->>>>>>> a94e5d7d
             this.toolPanel.Panel1.SuspendLayout();
             this.toolPanel.Panel2.SuspendLayout();
             this.toolPanel.SuspendLayout();
@@ -1647,7 +1644,6 @@
             this.blameToolStripMenuItem1.Size = new System.Drawing.Size(264, 22);
             this.blameToolStripMenuItem1.Text = "Blame";
             this.blameToolStripMenuItem1.Click += new System.EventHandler(this.blameToolStripMenuItem1_Click);
-<<<<<<< HEAD
 			
             // 
             // expandAllToolStripMenuItem
@@ -1656,6 +1652,14 @@
             this.expandAllToolStripMenuItem.Size = new System.Drawing.Size(251, 22);
             this.expandAllToolStripMenuItem.Text = "Expand all";
             this.expandAllToolStripMenuItem.Click += new System.EventHandler(this.expandAllStripMenuItem_Click);
+            // 
+            // findInDiffToolStripMenuItem
+            // 
+            this.findInDiffToolStripMenuItem.Name = "findInDiffToolStripMenuItem";
+            this.findInDiffToolStripMenuItem.ShortcutKeys = ((System.Windows.Forms.Keys)((System.Windows.Forms.Keys.Control | System.Windows.Forms.Keys.F)));
+            this.findInDiffToolStripMenuItem.Size = new System.Drawing.Size(251, 22);
+            this.findInDiffToolStripMenuItem.Text = "Find";
+            this.findInDiffToolStripMenuItem.Click += new System.EventHandler(this.findInDiffToolStripMenuItem_Click);
             // 
             // collapseAllToolStripMenuItem1
             // 
@@ -1665,16 +1669,6 @@
             this.collapseAllToolStripMenuItem.Click += new System.EventHandler(this.collapseAllToolStripMenuItem_Click);
 			
 			
-=======
-            // 
-            // findInDiffToolStripMenuItem
-            // 
-            this.findInDiffToolStripMenuItem.Name = "findInDiffToolStripMenuItem";
-            this.findInDiffToolStripMenuItem.ShortcutKeys = ((System.Windows.Forms.Keys)((System.Windows.Forms.Keys.Control | System.Windows.Forms.Keys.F)));
-            this.findInDiffToolStripMenuItem.Size = new System.Drawing.Size(251, 22);
-            this.findInDiffToolStripMenuItem.Text = "Find";
-            this.findInDiffToolStripMenuItem.Click += new System.EventHandler(this.findInDiffToolStripMenuItem_Click);
->>>>>>> a94e5d7d
             // FormBrowse
             // 
             this.AutoScaleDimensions = new System.Drawing.SizeF(7F, 15F);
@@ -1882,13 +1876,9 @@
         private ToolStripSeparator toolStripSeparator24;
         private ToolStripMenuItem SvnFetchToolStripMenuItem;
         private ToolStripMenuItem blameToolStripMenuItem;
-<<<<<<< HEAD
-        private ToolStripMenuItem blameToolStripMenuItem1;        
+        private ToolStripMenuItem blameToolStripMenuItem1;
         private ToolStripMenuItem expandAllToolStripMenuItem;
+        private ToolStripMenuItem findInDiffToolStripMenuItem;        
         private ToolStripMenuItem collapseAllToolStripMenuItem;        
-=======
-        private ToolStripMenuItem blameToolStripMenuItem1;
-        private ToolStripMenuItem findInDiffToolStripMenuItem;        
->>>>>>> a94e5d7d
     }
 }