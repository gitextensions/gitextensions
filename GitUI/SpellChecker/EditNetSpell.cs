using System;
using System.Collections.Generic;
using System.ComponentModel;
using System.Diagnostics;
using System.Drawing;
using System.Globalization;
using System.IO;
using System.Linq;
using System.Text;
using System.Threading;
using System.Threading.Tasks;
using System.Windows.Forms;
using GitCommands;
using GitCommands.Settings;
using GitUI.AutoCompletion;
using NetSpell.SpellChecker;
using NetSpell.SpellChecker.Dictionary;
using ResourceManager;

namespace GitUI.SpellChecker
{
    [DefaultEvent("TextChanged")]
    public partial class EditNetSpell : GitModuleControl
    {
        private readonly TranslationString cutMenuItemText = new TranslationString("Cut");
        private readonly TranslationString copyMenuItemText = new TranslationString("Copy");
        private readonly TranslationString pasteMenuItemText = new TranslationString("Paste");
        private readonly TranslationString deleteMenuItemText = new TranslationString("Delete");
        private readonly TranslationString selectAllMenuItemText = new TranslationString("Select all");

        private readonly TranslationString addToDictionaryText = new TranslationString("Add to dictionary");
        private readonly TranslationString ignoreWordText = new TranslationString("Ignore word");
        private readonly TranslationString removeWordText = new TranslationString("Remove word");
        private readonly TranslationString dictionaryText = new TranslationString("Dictionary");
        private readonly TranslationString markIllFormedLinesText = new TranslationString("Mark ill formed lines");

        private readonly SpellCheckEditControl _customUnderlines;
        private Spelling _spelling;
        private static WordDictionary _wordDictionary;

        private CancellationTokenSource _autoCompleteCancellationTokenSource = new CancellationTokenSource();
        private readonly List<IAutoCompleteProvider> _autoCompleteProviders = new List<IAutoCompleteProvider>();
        private Task<IEnumerable<AutoCompleteWord>> _autoCompleteListTask;
        private bool _autoCompleteWasUserActivated;
        private bool _disableAutoCompleteTriggerOnTextUpdate;
        private readonly Dictionary<Keys, string> _keysToSendToAutoComplete = new Dictionary<Keys, string>
                                                                     {
                                                                             { Keys.Down, "{DOWN}" },
                                                                             { Keys.Up, "{UP}" },
                                                                             { Keys.PageUp, "{PGUP}" },
                                                                             { Keys.PageDown, "{PGDN}" },
                                                                             { Keys.End, "{END}" },
                                                                             { Keys.Home, "{HOME}" }
                                                                     };

        public Font TextBoxFont { get; set; }

        public EventHandler TextAssigned;
        public bool IsUndoInProgress = false;

        public EditNetSpell()
        {
            InitializeComponent();
            Translate();

            _customUnderlines = new SpellCheckEditControl(TextBox);

            SpellCheckTimer.Enabled = false;

            EnabledChanged += EditNetSpellEnabledChanged;

            if(AppSettings.ProvideAutocompletion)
              InitializeAutoCompleteWordsTask();
        }

        public override string Text
        {
            get
            {
                if (TextBox == null)
                    return string.Empty;

                return IsWatermarkShowing ? string.Empty : TextBox.Text;
            }
            set
            {
                HideWatermark();
                TextBox.Text = value;
                ShowWatermark();
                OnTextAssigned();
            }
        }

        private void OnTextAssigned()
        {
            if (TextAssigned != null)
            {
                TextAssigned(this, EventArgs.Empty);
            }
        }

        public string Line(int line)
        {
            return TextBox.Lines[line];
        }

        public void ReplaceLine(int line, string withText)
        {
            var oldPos = TextBox.SelectionStart + TextBox.SelectionLength;
            var startIdx = TextBox.GetFirstCharIndexFromLine(line);
            TextBox.SelectionLength = 0;
            TextBox.SelectionStart = startIdx;
            TextBox.SelectionLength = Line(line).Length;
            TextBox.SelectedText = withText;
            TextBox.SelectionLength = 0;
            TextBox.SelectionStart = oldPos;
        }

        public int LineLength(int line)
        {
            return LineCount() <= line ? 0 : TextBox.Lines[line].Length;
        }

        public int LineCount()
        {
            return TextBox.Lines.Length;
        }

        [Browsable(false)]
        [DesignerSerializationVisibility(DesignerSerializationVisibility.Hidden)]
        public Font MistakeFont { get; set; }

        [Browsable(false)]
        public int CurrentColumn
        {
            get { return TextBox.SelectionStart - TextBox.GetFirstCharIndexOfCurrentLine() + 1; }
        }
        [Browsable(false)]
        public int CurrentLine
        {
            get { return TextBox.GetLineFromCharIndex(TextBox.SelectionStart) + 1; }
        }
        public event EventHandler SelectionChanged;

        private void EditNetSpellEnabledChanged(object sender, EventArgs e)
        {
            if (Enabled)
            {
                TextBox.ReadOnly = false;
                ShowWatermark();
            }
            else
            {
                TextBox.ReadOnly = true;
                HideWatermark();
            }
        }

        private bool IsWatermarkShowing;
        private string _WatermarkText = "";
        [Category("Appearance")]
        [DefaultValue("")]
        public string WatermarkText
        {
            get { return _WatermarkText; }

            set
            {
                HideWatermark();
                _WatermarkText = value;
                ShowWatermark();
            }
        }

        [Category("Appearance")]
        [Browsable(false)]
        [DesignerSerializationVisibility(DesignerSerializationVisibility.Hidden)]
        public int SelectionStart
        {
            get
            {
                return TextBox.SelectionStart;
            }
            set
            {
                TextBox.SelectionStart = value;
            }
        }

        [Category("Appearance")]
        [Browsable(false)]
        [DesignerSerializationVisibility(DesignerSerializationVisibility.Hidden)]
        public virtual int SelectionLength
        {
            get
            {
                return TextBox.SelectionLength;
            }

            set
            {
                TextBox.SelectionLength = value;
            }
        }

        [Category("Appearance")]
        [Browsable(false)]
        [DesignerSerializationVisibility(DesignerSerializationVisibility.Hidden)]
        public virtual string SelectedText
        {
            get
            {
                return TextBox.SelectedText;
            }
            set
            {
               TextBox.SelectedText = value;
            }
        }

        protected RepoDistSettings Settings
        {
            get
            {
                return IsUICommandsInitialized ?
                    Module.EffectiveSettings:
                    AppSettings.SettingsContainer;
            }
        }

        public void SelectAll()
        {
            TextBox.SelectAll();
        }

        private void EditNetSpellLoad(object sender, EventArgs e)
        {
            MistakeFont = new Font(TextBox.Font, FontStyle.Underline);
            TextBoxFont = TextBox.Font;
            ShowWatermark();

            components = new Container();
            _spelling =
                new Spelling(components)
                    {
                        ShowDialog = false,
                        IgnoreAllCapsWords = true,
                        IgnoreWordsWithDigits = true
                    };

            if(AppSettings.ProvideAutocompletion)
                _autoCompleteListTask.ContinueWith(
                w =>
                {
                    _spelling.AddAutoCompleteWords(w.Result.Select(x => x.Word));
                    w.Dispose();
                },
                    _autoCompleteCancellationTokenSource.Token,
                    TaskContinuationOptions.NotOnCanceled,
                    TaskScheduler.FromCurrentSynchronizationContext()
                );
            //
            // spelling
            //
            _spelling.ReplacedWord += SpellingReplacedWord;
            _spelling.DeletedWord += SpellingDeletedWord;
            _spelling.MisspelledWord += SpellingMisspelledWord;

            //
            // wordDictionary
            //
            LoadDictionary();
        }

        private void LoadDictionary()
        {
            // Don`t load a dictionary in Design-time
            if (Site != null && Site.DesignMode) return;

            string dictionaryFile = string.Concat(Path.Combine(AppSettings.GetDictionaryDir(), Settings.Dictionary), ".dic");

            if (_wordDictionary == null || _wordDictionary.DictionaryFile != dictionaryFile)
            {
                _wordDictionary =
                    new WordDictionary(components)
                        {
                            DictionaryFile = dictionaryFile
                        };
            }

            _spelling.Dictionary = _wordDictionary;
        }

        private void SpellingMisspelledWord(object sender, SpellingEventArgs e)
        {
            _customUnderlines.Lines.Add(new TextPos(e.TextIndex, e.TextIndex + e.Word.Length));
        }

        public void CheckSpelling()
        {
            _customUnderlines.IllFormedLines.Clear();
            _customUnderlines.Lines.Clear();

            //Do not check spelling of watermark text
            if (!IsWatermarkShowing)
            {
                try
                {
                    if (_spelling != null && TextBox.Text.Length < 5000)
                    {
                        _spelling.Text = TextBox.Text;
                        _spelling.ShowDialog = false;

                        if (File.Exists(_spelling.Dictionary.DictionaryFile))
                            _spelling.SpellCheck();
                    }
                }
                catch (Exception ex)
                {
                    Trace.WriteLine(ex);
                }
                MarkLines();
            }

            TextBox.Refresh();
        }

        private void MarkLines()
        {
            if (!AppSettings.MarkIllFormedLinesInCommitMsg)
                return;
            var numLines = TextBox.Lines.Length;
            var chars = 0;
            for (var curLine = 0; curLine < numLines; ++curLine)
            {
                var curLength = TextBox.Lines[curLine].Length;
                var curMaxLength = 72;
                if (curLine == 0)
                    curMaxLength = 50;
                if (curLine == 1)
                    curMaxLength = 0;
                if (curLength > curMaxLength)
                {
                    _customUnderlines.IllFormedLines.Add(new TextPos(chars + curMaxLength, chars + curLength));
                }
                chars += curLength + 1;
            }
        }

        private void SpellingDeletedWord(object sender, SpellingEventArgs e)
        {
            var start = TextBox.SelectionStart;
            var length = TextBox.SelectionLength;

            TextBox.Select(e.TextIndex, e.Word.Length);
            TextBox.SelectedText = "";

            if (start > TextBox.Text.Length)
                start = TextBox.Text.Length;

            if ((start + length) > TextBox.Text.Length)
                length = 0;

            TextBox.Select(start, length);
        }

        private void SpellingReplacedWord(object sender, ReplaceWordEventArgs e)
        {
            var start = TextBox.SelectionStart;
            var length = TextBox.SelectionLength;

            TextBox.Select(e.TextIndex, e.Word.Length);
            TextBox.SelectedText = e.ReplacementWord;

            if (start > TextBox.Text.Length)
                start = TextBox.Text.Length;

            if ((start + length) > TextBox.Text.Length)
                length = 0;

            TextBox.Select(start, length);
        }

        private ToolStripMenuItem AddContextMenuItem(String text, EventHandler eventHandler)
        {
            ToolStripMenuItem menuItem = new ToolStripMenuItem(text, null, eventHandler);
            SpellCheckContextMenu.Items.Add(menuItem);
            return menuItem;
        }

        private void AddContextMenuSeparator()
        {
            SpellCheckContextMenu.Items.Add(new ToolStripSeparator());
        }

        private void SpellCheckContextMenuOpening(object sender, CancelEventArgs e)
        {
            TextBox.Focus();

            SpellCheckContextMenu.Items.Clear();

            try
            {
                var pos = TextBox.GetCharIndexFromPosition(TextBox.PointToClient(MousePosition));

                if (pos < 0)
                {
                    e.Cancel = true;
                    return;
                }

                _spelling.Text = TextBox.Text;
                _spelling.WordIndex = _spelling.GetWordIndexFromTextIndex(pos);

                if (_spelling.CurrentWord.Length != 0 && !_spelling.TestWord())
                {
                    _spelling.ShowDialog = false;
                    _spelling.MaxSuggestions = 5;

                    //generate suggestions
                    _spelling.Suggest();

                    foreach (var suggestion in _spelling.Suggestions)
                    {
                        var si = AddContextMenuItem(suggestion, SuggestionToolStripItemClick);
                        si.Font = new System.Drawing.Font(si.Font, FontStyle.Bold);
                    }

                    AddContextMenuItem(addToDictionaryText.Text, AddToDictionaryClick)
                        .Enabled = (_spelling.CurrentWord.Length > 0);
                    AddContextMenuItem(ignoreWordText.Text, IgnoreWordClick)
                        .Enabled = (_spelling.CurrentWord.Length > 0);
                    AddContextMenuItem(removeWordText.Text, RemoveWordClick)
                        .Enabled = (_spelling.CurrentWord.Length > 0);

                    if (_spelling.Suggestions.Count > 0)
                        AddContextMenuSeparator();
                }
            }
            catch (Exception ex)
            {
                Trace.WriteLine(ex);
            }

            AddContextMenuItem(cutMenuItemText.Text, CutMenuItemClick)
                .Enabled = (TextBox.SelectedText.Length > 0);
            AddContextMenuItem(copyMenuItemText.Text, CopyMenuItemdClick)
                .Enabled = (TextBox.SelectedText.Length > 0);
            AddContextMenuItem(pasteMenuItemText.Text, PasteMenuItemClick)
                .Enabled = Clipboard.ContainsText();
            AddContextMenuItem(deleteMenuItemText.Text, DeleteMenuItemClick)
                .Enabled = (TextBox.SelectedText.Length > 0);
            AddContextMenuItem(selectAllMenuItemText.Text, SelectAllMenuItemClick);

            /*AddContextMenuSeparator();

            if (!string.IsNullOrEmpty(_spelling.CurrentWord))
            {
                string text = string.Format(translateCurrentWord.Text, _spelling.CurrentWord, CultureCodeToString(Settings.Dictionary));
                AddContextMenuItem(text, translate_Click);
            }

            string entireText = string.Format(translateEntireText.Text, CultureCodeToString(Settings.Dictionary));
            AddContextMenuItem(entireText, translateText_Click);*/

            AddContextMenuSeparator();

            try
            {
                var dictionaryToolStripMenuItem = new ToolStripMenuItem(dictionaryText.Text);
                SpellCheckContextMenu.Items.Add(dictionaryToolStripMenuItem);

                var toolStripDropDown = new ContextMenuStrip();

                var noDicToolStripMenuItem = new ToolStripMenuItem("None");
                noDicToolStripMenuItem.Click += DicToolStripMenuItemClick;
                if (Settings.Dictionary == "None")
                    noDicToolStripMenuItem.Checked = true;


                toolStripDropDown.Items.Add(noDicToolStripMenuItem);

                foreach (
                    var fileName in
                        Directory.GetFiles(AppSettings.GetDictionaryDir(), "*.dic", SearchOption.TopDirectoryOnly))
                {
                    var file = new FileInfo(fileName);

                    var dic = file.Name.Replace(".dic", "");

                    var dicToolStripMenuItem = new ToolStripMenuItem(dic);
                    dicToolStripMenuItem.Click += DicToolStripMenuItemClick;

                    if (Settings.Dictionary == dic)
                        dicToolStripMenuItem.Checked = true;

                    toolStripDropDown.Items.Add(dicToolStripMenuItem);
                }

                dictionaryToolStripMenuItem.DropDown = toolStripDropDown;
            }
            catch (Exception ex)
            {
                Trace.WriteLine(ex);
            }

            AddContextMenuSeparator();

            var mi =
                new ToolStripMenuItem(markIllFormedLinesText.Text)
                    {
                        Checked = AppSettings.MarkIllFormedLinesInCommitMsg
                    };
            mi.Click += MarkIllFormedLinesInCommitMsgClick;
            SpellCheckContextMenu.Items.Add(mi);
        }

        private static string CultureCodeToString(string cultureCode)
        {
            try
            {
                return new CultureInfo(new CultureInfo(cultureCode.Replace('_', '-')).TwoLetterISOLanguageName).NativeName;
            }
            catch
            {
                return cultureCode;
            }
        }

        private void RemoveWordClick(object sender, EventArgs e)
        {
            _spelling.DeleteWord();
            CheckSpelling();
        }

        private void IgnoreWordClick(object sender, EventArgs e)
        {
            _spelling.IgnoreWord();
            CheckSpelling();
        }

        private void AddToDictionaryClick(object sender, EventArgs e)
        {
            _spelling.Dictionary.Add(_spelling.CurrentWord);
            CheckSpelling();
        }

        private void MarkIllFormedLinesInCommitMsgClick(object sender, EventArgs e)
        {
            AppSettings.MarkIllFormedLinesInCommitMsg = !AppSettings.MarkIllFormedLinesInCommitMsg;
            CheckSpelling();
        }

        private void SuggestionToolStripItemClick(object sender, EventArgs e)
        {
            _spelling.ReplaceWord(((ToolStripItem)sender).Text);
            CheckSpelling();
        }

        private void DicToolStripMenuItemClick(object sender, EventArgs e)
        {
            RepoDistSettings settings;
            //if a Module is available, then always change the "repository local" setting
            //it will set a dictionary only for this Module (repository) localy
            if (IsUICommandsInitialized)
                settings = Module.LocalSettings;
            else
                settings = Settings;

            settings.Dictionary = ((ToolStripItem)sender).Text;
            LoadDictionary();
            CheckSpelling();
        }

        private void SpellCheckTimerTick(object sender, EventArgs e)
        {
            if (!_customUnderlines.IsImeStartingComposition)
            {
                CheckSpelling();

                SpellCheckTimer.Enabled = false;
                SpellCheckTimer.Interval = 250;
            }
        }

        private void TextBoxTextChanged(object sender, EventArgs e)
        {
            if (_customUnderlines.IsImeStartingComposition)
                return;

            if (!_disableAutoCompleteTriggerOnTextUpdate)
            {
                // Reset when timer is already running
                if (AutoCompleteTimer.Enabled)
                    AutoCompleteTimer.Stop();

                AutoCompleteTimer.Start();
            }

            _customUnderlines.Lines.Clear();
            _customUnderlines.IllFormedLines.Clear();

            if (!IsWatermarkShowing)
            {
                OnTextChanged(e);

                if (Settings.Dictionary == "None" || TextBox.Text.Length < 4)
                    return;

                SpellCheckTimer.Enabled = false;
                SpellCheckTimer.Interval = 250;
                SpellCheckTimer.Enabled = true;
            }
        }

        private void TextBoxSizeChanged(object sender, EventArgs e)
        {
            SpellCheckTimer.Enabled = true;
        }

        private void TextBoxLeave(object sender, EventArgs e)
        {
            if (ActiveControl != AutoComplete)
                CloseAutoComplete();
        }

        private void TextBox_KeyUp(object sender, KeyEventArgs e)
        {
            OnKeyUp(e);
        }

        private bool skipSelectionUndo = false;
        private void UndoHighlighting()
        {
            if (!skipSelectionUndo)
                return;

            IsUndoInProgress = true;
            while (TextBox.UndoActionName.Equals("Unknown"))
            {
                TextBox.Undo();
            }
            TextBox.Undo();
            skipSelectionUndo = false;
            IsUndoInProgress = false;
        }



        private void TextBox_KeyDown(object sender, KeyEventArgs e)
        {
            if (!e.Alt && !e.Control && !e.Shift && _keysToSendToAutoComplete.ContainsKey (e.KeyCode) && AutoComplete.Visible)
            {

                if (e.KeyCode == Keys.Up && AutoComplete.SelectedIndex == 0)
                    AutoComplete.SelectedIndex = AutoComplete.Items.Count - 1;
                else if (e.KeyCode == Keys.Down && AutoComplete.SelectedIndex == AutoComplete.Items.Count - 1)
                    AutoComplete.SelectedIndex = 0;
                else
                {
                    AutoComplete.Focus();
                    SendKeys.SendWait(_keysToSendToAutoComplete[e.KeyCode]);
                    TextBox.Focus();
                }

                e.Handled = true;
                e.SuppressKeyPress = true;
                return;
            }

            // handle paste from clipboard (Ctrl+V, Shift+Ins)
            if((e.Control && e.KeyCode == Keys.V) || (e.Shift && e.KeyCode == Keys.Insert))
            {
                PasteTextFromClipboard();
                e.Handled = true;
                return;
            }

            if (e.Control && !e.Alt && e.KeyCode == Keys.Z)
            {
                UndoHighlighting();
            }
            else if (e.Control && !e.Alt && e.KeyCode == Keys.Space && AppSettings.ProvideAutocompletion)
            {
                UpdateOrShowAutoComplete(true);
                e.Handled = true;
                e.SuppressKeyPress = true;
                return;
            }

            OnKeyDown(e);
        }

        private void PasteTextFromClipboard()
        {
            // insert only text
            TextBox.Paste(DataFormats.GetFormat(DataFormats.UnicodeText));
        }

        private void TextBox_KeyPress(object sender, KeyPressEventArgs e)
        {
            OnKeyPress(e);
        }

        private void TextBox_SelectionChanged(object sender, EventArgs e)
        {
            UpdateOrShowAutoComplete(false);

            if (SelectionChanged != null)
                SelectionChanged(sender, e);
        }

        private void ShowWatermark()
        {
            if (!ContainsFocus && string.IsNullOrEmpty(TextBox.Text) && TextBoxFont != null)
            {
                IsWatermarkShowing = true;
                TextBox.Font = new Font(SystemFonts.MessageBoxFont, FontStyle.Italic);
                TextBox.ForeColor = SystemColors.InactiveCaption;
                TextBox.Text = WatermarkText;
            }
        }

        private void HideWatermark()
        {
            if (IsWatermarkShowing && TextBoxFont != null)
            {
                TextBox.Font = TextBoxFont;
                IsWatermarkShowing = false;
                TextBox.Text = string.Empty;
                TextBox.ForeColor = SystemColors.WindowText;
            }
        }

         private void TextBox_LostFocus(object sender, EventArgs e)
        {
            ShowWatermark();
        }

        private void TextBox_GotFocus(object sender, EventArgs e)
        {
            HideWatermark();
        }

        private void CutMenuItemClick(object sender, EventArgs e)
        {
            TextBox.Cut();
            CheckSpelling();
        }

        private void CopyMenuItemdClick(object sender, EventArgs e)
        {
            TextBox.Copy();
        }

        private void PasteMenuItemClick(object sender, EventArgs e)
        {
            if (!Clipboard.ContainsText()) return;
            PasteTextFromClipboard();
            CheckSpelling();
        }

        private void DeleteMenuItemClick(object sender, EventArgs e)
        {
            TextBox.SelectedText = string.Empty;
            CheckSpelling();
        }

        private void SelectAllMenuItemClick(object sender, EventArgs e)
        {
            TextBox.SelectAll();
        }

        public void ChangeTextColor(int line, int offset, int length, Color color)
        {
            var oldPos = TextBox.SelectionStart;
            var oldColor = TextBox.SelectionColor;
            var lineIndex = TextBox.GetFirstCharIndexFromLine(line);
            TextBox.SelectionStart = Math.Max(lineIndex + offset, 0);
            TextBox.SelectionLength = length;
            TextBox.SelectionColor = color;
            var restoreColor = oldPos < TextBox.SelectionStart || oldPos > TextBox.SelectionStart + TextBox.SelectionLength;

            TextBox.SelectionLength = 0;
            TextBox.SelectionStart = oldPos;
            //restore old color only if oldPos doesn't intersects with colored selection
            if(restoreColor)
                TextBox.SelectionColor = oldColor;
            //undoes all recent selections while ctrl-z pressed
            skipSelectionUndo = true;
        }

        /// <summary>
        /// Make sure this line is empty by inserting a newline at its start.
        /// </summary>
        public void EnsureEmptyLine(bool addBullet, int afterLine)
        {
            var lineLength = LineLength(afterLine);
            if (lineLength > 0)
            {
                var bullet = addBullet ? " - " : String.Empty;
                var indexOfLine = TextBox.GetFirstCharIndexFromLine(afterLine);
                var newLine = (lineLength > 0) ? Environment.NewLine : String.Empty;
                var newCursorPos = indexOfLine + newLine.Length + bullet.Length + lineLength - 1;
                TextBox.SelectionLength = 0;
                TextBox.SelectionStart = indexOfLine;
                TextBox.SelectedText = newLine + bullet;
                TextBox.SelectionLength = 0;
                TextBox.SelectionStart = newCursorPos;
            }
        }

        public void RefreshAutoCompleteWords()
        {
            if (AppSettings.ProvideAutocompletion)
                InitializeAutoCompleteWordsTask();
        }

        private void InitializeAutoCompleteWordsTask ()
        {
            CancelAutoComplete();
            _autoCompleteCancellationTokenSource = new CancellationTokenSource();
            _autoCompleteListTask = new Task<IEnumerable<AutoCompleteWord>>(
                    () =>
                    {
                        var subTasks = _autoCompleteProviders.Select(p => p.GetAutoCompleteWords(_autoCompleteCancellationTokenSource)).ToArray();
                        try
                        {
                            Task.WaitAll(subTasks, _autoCompleteCancellationTokenSource.Token);
                        }
                        catch (OperationCanceledException)
                        {
                            // WaitAll was cancelled
                            return null;
                        }
                        catch (AggregateException ex)
                        {
                            if (ex.InnerExceptions.OfType<OperationCanceledException>().Any())
                            {
                                // At least one task was cancelled
                                return null;
                            }

                            throw;
                        }

                        return subTasks.SelectMany(t =>
                        {
                            var res = t.Result;
                            t.Dispose();
                            return res;
                        }).Distinct().ToList();
                    }, _autoCompleteCancellationTokenSource.Token);
        }

        public void AddAutoCompleteProvider (IAutoCompleteProvider autoCompleteProvider)
        {
            _autoCompleteProviders.Add(autoCompleteProvider);
        }

        protected override bool ProcessCmdKey (ref Message msg, Keys keyData)
        {
            if (AutoComplete.Visible)
            {
                if (keyData == Keys.Tab || keyData == Keys.Enter)
                {
                    AcceptAutoComplete();
                    return true;
                }

                if (keyData == Keys.Escape)
                {
                    CloseAutoComplete();
                    return true;
                }
            }

            return base.ProcessCmdKey(ref msg, keyData);
        }

        private string GetWordAtCursor ()
        {
            if (TextBox.Text.Length > TextBox.SelectionStart && IsSeparatorChar(TextBox.Text[TextBox.SelectionStart]))
                return null;

            var sb = new StringBuilder();

            int i = TextBox.SelectionStart - 1;

            while (i >= 0 && !IsSeparatorChar(TextBox.Text[i]))
                sb.Insert(0, TextBox.Text[i--]);

            return sb.ToString();
        }

        private bool IsSeparatorChar (char c)
        {
            return char.IsWhiteSpace(c) || c == '.';
        }

        private void CloseAutoComplete ()
        {
            AutoComplete.Hide();
            _autoCompleteWasUserActivated = false;
        }

        private void AcceptAutoComplete (AutoCompleteWord completionWord = null)
        {
            completionWord = completionWord ?? (AutoCompleteWord) AutoComplete.SelectedItem;

            var word = GetWordAtCursor();

            var pos = TextBox.SelectionStart;

            _disableAutoCompleteTriggerOnTextUpdate = true;
            Text = Text.Remove(pos - word.Length, word.Length);
            Text = Text.Insert(pos - word.Length, completionWord.Word);
            _disableAutoCompleteTriggerOnTextUpdate = false;
            TextBox.SelectionStart = pos + completionWord.Word.Length - word.Length;
            CloseAutoComplete();
        }

        private void UpdateOrShowAutoComplete (bool calledByUser)
        {
<<<<<<< HEAD
            if (IsDisposed)
            {
                return;
            }
=======
            if (_customUnderlines.IsImeStartingComposition)
                return;
>>>>>>> 4419fb76

            if (_autoCompleteListTask == null || !AppSettings.ProvideAutocompletion)
                return;

            if (!_autoCompleteListTask.IsCompleted)
            {
                if (_autoCompleteListTask.Status == TaskStatus.Created)
                    _autoCompleteListTask.Start();

                if (calledByUser)
                {
                    AutoCompleteToolTip.Show(
                            "AutoComplete is not available yet (it is still parsing the changed files).",
                            TextBox,
                            GetCursorPosition());
                    AutoCompleteToolTipTimer.Start();
                }

                return;
            }

            AutoCompleteToolTipTimer.Stop();
            AutoCompleteToolTip.Hide(TextBox);

            var word = GetWordAtCursor();

            if (word == null || (word.Length <= 1 && !calledByUser && !_autoCompleteWasUserActivated))
            {
                if (AutoComplete.Visible)
                    CloseAutoComplete();

                return;
            }

            var list = _autoCompleteListTask.Result.Where(x => x.Matches(word)).Distinct().ToList();

            if (list.Count == 0)
            {
                if (AutoComplete.Visible)
                    CloseAutoComplete();

                return;
            }

            if (list.Count == 1 && calledByUser)
            {
                AcceptAutoComplete(list[0]);
                return;
            }

            if (calledByUser)
                _autoCompleteWasUserActivated = true;

            var sizes = list.Select(x => TextRenderer.MeasureText(x.Word, TextBox.Font)).ToList();

            var cursorPos = GetCursorPosition();

            var top = cursorPos.Y;
            var height = (sizes.Count + 1) * AutoComplete.ItemHeight;
            var width = sizes.Max(x => x.Width);
            if (top + height > TextBox.Height)
            {
                // if reduced height is not too small then shrink only
                if (TextBox.Height - top > TextBox.Height / 2)
                {
                    height = TextBox.Height - top;
                }
                else
                {
                    // if shrinking wasn't acceptable, move higher
                    top = Math.Max(0, TextBox.Height - height);
                    // and reduce height if moving up wasn't enough
                    height = Math.Min(TextBox.Height - top, height);
                }
                width += SystemInformation.VerticalScrollBarWidth;
            }

            AutoComplete.SetBounds(cursorPos.X, top, width, height);

            AutoComplete.DataSource = list.ToList();
            AutoComplete.Show();
            TextBox.Focus();
        }

        private Point GetCursorPosition ()
        {
            var cursorPos = TextBox.GetPositionFromCharIndex(TextBox.SelectionStart);
            cursorPos.Y += (int) Math.Ceiling(TextBox.Font.GetHeight());
            cursorPos.X += 2;
            return cursorPos;
        }

        private void AutoComplete_Click (object sender, EventArgs e)
        {
            AcceptAutoComplete();
        }

        private void AutoCompleteTimer_Tick (object sender, EventArgs e)
        {
            if (!_customUnderlines.IsImeStartingComposition)
            {
                UpdateOrShowAutoComplete(false);
                AutoCompleteTimer.Stop();
            }
        }

        public void CancelAutoComplete ()
        {
            _autoCompleteCancellationTokenSource.Cancel();
            AutoCompleteToolTipTimer.Stop();
            AutoCompleteTimer.Stop();
        }

        private void AutoCompleteToolTipTimer_Tick (object sender, EventArgs e)
        {
            AutoCompleteToolTip.Hide(TextBox);
        }

        /// <summary>
        /// Clean up any resources being used.
        /// </summary>
        /// <param name="disposing">true if managed resources should be disposed; otherwise, false.</param>
        protected override void Dispose(bool disposing)
        {
            if (disposing)
            {
                CancelAutoComplete();
                SpellCheckTimer.Stop();
                _autoCompleteCancellationTokenSource.Dispose();
                _customUnderlines.Dispose();
                if (components != null)
                    components.Dispose();
                if (_autoCompleteListTask != null &&_autoCompleteListTask.Status == TaskStatus.Canceled)
                {
                    _autoCompleteListTask.Dispose();
                }
            }
            base.Dispose(disposing);
        }
    }
}<|MERGE_RESOLUTION|>--- conflicted
+++ resolved
@@ -586,7 +586,9 @@
         private void TextBoxTextChanged(object sender, EventArgs e)
         {
             if (_customUnderlines.IsImeStartingComposition)
-                return;
+            {
+                return;
+            }
 
             if (!_disableAutoCompleteTriggerOnTextUpdate)
             {
@@ -922,15 +924,15 @@
 
         private void UpdateOrShowAutoComplete (bool calledByUser)
         {
-<<<<<<< HEAD
             if (IsDisposed)
             {
                 return;
             }
-=======
+
             if (_customUnderlines.IsImeStartingComposition)
-                return;
->>>>>>> 4419fb76
+            {
+                return;
+            }
 
             if (_autoCompleteListTask == null || !AppSettings.ProvideAutocompletion)
                 return;
