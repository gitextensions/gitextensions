--- conflicted
+++ resolved
@@ -31,17 +31,11 @@
             <setting name="FormBrowse_DeviceDpi" serializeAs="String">
                 <value>96</value>
             </setting>
-<<<<<<< HEAD
-            <setting name="FormBrowse_MainSplitContainer_SplitterDistance"
-                serializeAs="String">
+            <setting name="FormBrowse_MainSplitContainer_SplitterDistance" serializeAs="String">
                 <value>213</value>
             </setting>
             <setting name="FormBrowse_LeftPanel_Collapsed" serializeAs="String">
                 <value>False</value>
-=======
-            <setting name="FormBrowse_MainSplitContainer_SplitterDistance" serializeAs="String">
-                <value>0</value>
->>>>>>> 594c54e8
             </setting>
             <setting name="FormBrowse_RevisionsSplitContainer_SplitterDistance" serializeAs="String">
                 <value>0</value>
