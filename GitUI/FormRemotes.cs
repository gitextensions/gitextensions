--- conflicted
+++ resolved
@@ -1,401 +1,396 @@
-﻿using System;
-using System.Windows.Forms;
-using GitCommands;
-using GitCommands.Repository;
-using ResourceManager.Translation;
-
-namespace GitUI
-{
-    public partial class FormRemotes : GitExtensionsForm
-    {
-        private string _remote = "";
-
-        private readonly TranslationString _remoteBranchDataError =
-            new TranslationString("Invalid ´{1}´ found for branch ´{0}´." + Environment.NewLine +
-                                  "Value has been reset to empty value.");
-
-        private readonly TranslationString _questionAutoPullBehaviour =
-            new TranslationString("You have added a new remote repository." + Environment.NewLine +
-                                  "Do you want to automatically configure the default push and pull behavior for this remote?");
-
-        private readonly TranslationString _questionAutoPullBehaviourCaption =
-            new TranslationString("New remote");
-
-        private readonly TranslationString _warningValidRemote =
-            new TranslationString("You need to configure a valid url for this remote");
-
-        private readonly TranslationString _warningValidRemoteCaption =
-            new TranslationString("Url needed");
-
-        private readonly TranslationString _hintDelete =
-            new TranslationString("Delete");
-
-        private readonly TranslationString _questionDeleteRemote =
-            new TranslationString("Are you sure you want to delete this remote?");
-
-        private readonly TranslationString _questionDeleteRemoteCaption =
-            new TranslationString("Delete");
-
-        private readonly TranslationString _sshKeyOpenFilter =
-            new TranslationString("Private key (*.ppk)");
-
-        private readonly TranslationString _sshKeyOpenCaption =
-            new TranslationString("Select ssh key file");
-
-        private readonly TranslationString _warningNoKeyEntered =
-            new TranslationString("No SSH key file entered");
-
-        private readonly TranslationString _labelUrlAsFetch =
-            new TranslationString("Fetch Url");
-        private readonly TranslationString _labelUrlAsFetchPush =
-            new TranslationString("Url");
-
-        public FormRemotes()
-        {
-            InitializeComponent();
-            Translate();
-        }
-
-        private void FormRemotesLoad(object sender, EventArgs e)
-        {
-            RestorePosition("remotes");
-            Initialize();
-        }
-
-        private void RemoteBranchesDataError(object sender, DataGridViewDataErrorEventArgs e)
-        {
-            MessageBox.Show(this,
-                string.Format(_remoteBranchDataError.Text, RemoteBranches.Rows[e.RowIndex].Cells[0].Value,
-                    RemoteBranches.Columns[e.ColumnIndex].HeaderText));
-
-            RemoteBranches.Rows[e.RowIndex].Cells[e.ColumnIndex].Value = "";
-        }
-
-        private void Initialize()
-        {
-            FillUrlDropDown();
-            FillPushUrlDropDown();
-
-            Remotes.DataSource = Settings.Module.GetRemotes();
-
-            var heads = Settings.Module.GetHeads(false, true);
-            RemoteBranches.DataSource = heads;
-
-            RemoteBranches.DataError += RemoteBranchesDataError;
-
-            PuTTYSSH.Visible = GitCommandHelpers.Plink();
-        }
-
-        private void FillUrlDropDown()
-        {
-            Url.DataSource = Repositories.RemoteRepositoryHistory.Repositories;
-            Url.DisplayMember = "Path";
-        }
-
-        private void FillPushUrlDropDown()
-        {
-            comboBoxPushUrl.DataSource = Repositories.RemoteRepositoryHistory.Repositories;
-            comboBoxPushUrl.DisplayMember = "Path";
-        }
-
-        private void BrowseClick(object sender, EventArgs e)
-        {
-            using (var dialog = new FolderBrowserDialog())
-            {
-                if (dialog.ShowDialog(this) == DialogResult.OK)
-                    Url.Text = dialog.SelectedPath;
-            }
-        }
-
-        private void buttonBrowsePushUrl_Click(object sender, EventArgs e)
-        {
-            using (var dialog = new FolderBrowserDialog())
-            {
-                if (dialog.ShowDialog(this) == DialogResult.OK)
-                    comboBoxPushUrl.Text = dialog.SelectedPath;
-            }
-
-        }
-
-        private void SaveClick(object sender, EventArgs e)
-        {
-            var output = "";
-
-            if ((string.IsNullOrEmpty(comboBoxPushUrl.Text) && checkBoxSepPushUrl.Checked) ||
-                (comboBoxPushUrl.Text == Url.Text))
-                checkBoxSepPushUrl.Checked = false;
-
-            if (string.IsNullOrEmpty(_remote))
-            {
-                if (string.IsNullOrEmpty(RemoteName.Text) && string.IsNullOrEmpty(Url.Text))
-                    return;
-
-                output = Settings.Module.AddRemote(RemoteName.Text, Url.Text);
-
-                if (checkBoxSepPushUrl.Checked)
-                    Settings.Module.SetPathSetting(string.Format("remote.{0}.pushurl", RemoteName.Text), comboBoxPushUrl.Text);
-
-                if (MessageBox.Show(this, _questionAutoPullBehaviour.Text, _questionAutoPullBehaviourCaption.Text,
-                    MessageBoxButtons.YesNo) == DialogResult.Yes)
-                {
-                    var remoteUrl = Url.Text;
-
-                    if (!string.IsNullOrEmpty(remoteUrl))
-                    {
-                        using (var frm = new FormRemoteProcess("remote update")) frm.ShowDialog(this);
-                        ConfigureRemotes();
-                    }
-                    else
-                        MessageBox.Show(this, _warningValidRemote.Text, _warningValidRemoteCaption.Text);
-                }
-            }
-            else
-            {
-                if (RemoteName.Text != _remote)
-                {
-                    output = Settings.Module.RenameRemote(_remote, RemoteName.Text);
-                }
-
-                Settings.Module.SetPathSetting(string.Format("remote.{0}.url", RemoteName.Text), Url.Text);
-                Settings.Module.SetPathSetting(string.Format("remote.{0}.puttykeyfile", RemoteName.Text), PuttySshKey.Text);
-                if (checkBoxSepPushUrl.Checked)
-                    Settings.Module.SetPathSetting(string.Format("remote.{0}.pushurl", RemoteName.Text), comboBoxPushUrl.Text);
-                else
-                    Settings.Module.UnsetSetting(string.Format("remote.{0}.pushurl", RemoteName.Text));
-            }
-
-            if (!string.IsNullOrEmpty(output))
-                MessageBox.Show(this, output, _hintDelete.Text);
-
-            Initialize();
-        }
-
-        private void ConfigureRemotes()
-        {
-            foreach (var remoteHead in Settings.Module.GetHeads(true, true))
-            {
-                foreach (var localHead in Settings.Module.GetHeads(true, true))
-                {
-                    if (!remoteHead.IsRemote ||
-                        localHead.IsRemote ||
-                        !string.IsNullOrEmpty(localHead.TrackingRemote) ||
-                        !string.IsNullOrEmpty(localHead.TrackingRemote) ||
-                        remoteHead.IsTag ||
-                        localHead.IsTag ||
-                        !remoteHead.Name.ToLower().Contains(localHead.Name.ToLower()) ||
-                        !remoteHead.Name.ToLower().Contains(_remote.ToLower()))
-                        continue;
-                    localHead.TrackingRemote = RemoteName.Text;
-                    localHead.MergeWith = localHead.Name;
-                }
-            }
-        }
-
-        private void NewClick(object sender, EventArgs e)
-        {
-            var output = Settings.Module.AddRemote("<new>", "");
-            if (!string.IsNullOrEmpty(output))
-                MessageBox.Show(this, output, _hintDelete.Text);
-            Initialize();
-        }
-
-        private void DeleteClick(object sender, EventArgs e)
-        {
-            if (string.IsNullOrEmpty(_remote))
-                return;
-
-            if (MessageBox.Show(this, _questionDeleteRemote.Text, _questionDeleteRemoteCaption.Text, MessageBoxButtons.YesNo) ==
-                DialogResult.Yes)
-            {
-                var output = Settings.Module.RemoveRemote(_remote);
-                if (!string.IsNullOrEmpty(output))
-                    MessageBox.Show(this, output, _hintDelete.Text);
-            }
-
-            Initialize();
-        }
-
-        private void SshBrowseClick(object sender, EventArgs e)
-        {
-            using (var dialog =
-                new OpenFileDialog
-                    {
-                        Filter = _sshKeyOpenFilter.Text + "|*.ppk",
-                        InitialDirectory = ".",
-                        Title = _sshKeyOpenCaption.Text
-                    })
-            {
-                if (dialog.ShowDialog(this) == DialogResult.OK)
-                    PuttySshKey.Text = dialog.FileName;
-            }
-        }
-
-        private void LoadSshKeyClick(object sender, EventArgs e)
-        {
-            if (string.IsNullOrEmpty(PuttySshKey.Text))
-                MessageBox.Show(this, _warningNoKeyEntered.Text);
-            else
-                Settings.Module.StartPageantWithKey(PuttySshKey.Text);
-        }
-
-        private void TestConnectionClick(object sender, EventArgs e)
-        {
-            System.Uri uri;
-            string sshURL = "";
-            if (System.Uri.TryCreate(Url.Text, UriKind.RelativeOrAbsolute, out uri) &&
-                uri.IsAbsoluteUri && uri.Scheme == "ssh")
-            {
-                if (!string.IsNullOrEmpty(uri.UserInfo))
-                    sshURL = uri.UserInfo + "@";
-                sshURL += uri.Host + ":" + uri.LocalPath.Substring(1);
-            }
-            else
-                sshURL = Url.Text;
-            Settings.Module.RunRealCmdDetached(
-                "cmd.exe",
-                string.Format("/k \"\"{0}\" -T \"{1}\"\"", Settings.Plink, sshURL));
-        }
-
-        private void PruneClick(object sender, EventArgs e)
-        {
-            using (var frm = new FormRemoteProcess("remote prune " + _remote)) frm.ShowDialog(this);
-        }
-
-        private void RemoteBranchesSelectionChanged(object sender, EventArgs e)
-        {
-            if (RemoteBranches.SelectedRows.Count != 1)
-                return;
-
-            var head = RemoteBranches.SelectedRows[0].DataBoundItem as GitHead;
-
-            if (head == null)
-                return;
-
-            LocalBranchNameEdit.Text = head.Name;
-            LocalBranchNameEdit.ReadOnly = true;
-            RemoteRepositoryCombo.Items.Clear();
-            RemoteRepositoryCombo.Items.Add("");
-            foreach (var remote in Settings.Module.GetRemotes())
-                RemoteRepositoryCombo.Items.Add(remote);
-
-            RemoteRepositoryCombo.Text = head.TrackingRemote;
-
-            DefaultMergeWithCombo.Text = head.MergeWith;
-        }
-
-
-        private void DefaultMergeWithComboDropDown(object sender, EventArgs e)
-        {
-            if (RemoteBranches.SelectedRows.Count != 1)
-                return;
-
-            var head = RemoteBranches.SelectedRows[0].DataBoundItem as GitHead;
-
-            if (head == null)
-                return;
-
-            DefaultMergeWithCombo.Items.Clear();
-            DefaultMergeWithCombo.Items.Add("");
-
-            var currentSelectedRemote = RemoteRepositoryCombo.Text.Trim();
-
-            if (string.IsNullOrEmpty(head.TrackingRemote) || string.IsNullOrEmpty(currentSelectedRemote))
-                return;
-
-            var remoteUrl = Settings.Module.GetPathSetting(string.Format("remote.{0}.url", currentSelectedRemote));
-
-            if (string.IsNullOrEmpty(remoteUrl))
-                return;
-
-            foreach (var remoteHead in Settings.Module.GetHeads(true, true))
-            {
-                if (remoteHead.IsRemote &&
-                    remoteHead.Name.ToLower().Contains(currentSelectedRemote.ToLower()) /*&&
-                    string.IsNullOrEmpty(remoteHead.MergeWith)*/)
-                    DefaultMergeWithCombo.Items.Add(remoteHead.LocalName);
-            }
-        }
-
-        private void RemoteRepositoryComboValidated(object sender, EventArgs e)
-        {
-            if (RemoteBranches.SelectedRows.Count != 1)
-                return;
-
-            var head = RemoteBranches.SelectedRows[0].DataBoundItem as GitHead;
-            if (head == null)
-                return;
-
-            head.TrackingRemote = RemoteRepositoryCombo.Text;
-        }
-
-        private void DefaultMergeWithComboValidated(object sender, EventArgs e)
-        {
-            if (RemoteBranches.SelectedRows.Count != 1)
-                return;
-
-            var head = RemoteBranches.SelectedRows[0].DataBoundItem as GitHead;
-            if (head == null)
-                return;
-
-            head.MergeWith = DefaultMergeWithCombo.Text;
-        }
-
-        private void SaveDefaultPushPullClick(object sender, EventArgs e)
-        {
-            Initialize();
-        }
-
-        private void RemotesSelectedIndexChanged(object sender, EventArgs e)
-        {
-            if (!(Remotes.SelectedItem is string))
-                return;
-
-            _remote = (string)Remotes.SelectedItem;
-            RemoteName.Text = _remote;
-<<<<<<< HEAD
-
-            Url.Text = Settings.Module.GetSetting(string.Format("remote.{0}.url", _remote));
-=======
->>>>>>> ad02ba01
-
-            Url.Text = Settings.Module.GetPathSetting(string.Format("remote.{0}.url", _remote));
-
-            comboBoxPushUrl.Text = Settings.Module.GetPathSetting(string.Format("remote.{0}.pushurl", _remote));
-            if (string.IsNullOrEmpty(comboBoxPushUrl.Text))
-                checkBoxSepPushUrl.Checked = false;
-            else
-                checkBoxSepPushUrl.Checked = true;
-
-            PuttySshKey.Text =
-                Settings.Module.GetPathSetting(string.Format("remote.{0}.puttykeyfile", RemoteName.Text));
-        }
-
-        private void UpdateBranchClick(object sender, EventArgs e)
-        {
-            using (var frm = new FormRemoteProcess("remote update")) frm.ShowDialog(this);
-        }
-
-        private void FormRemotes_FormClosing(object sender, FormClosingEventArgs e)
-        {
-            SavePosition("remotes");
-        }
-
-        private void checkBoxSepPushUrl_CheckedChanged(object sender, EventArgs e)
-        {
-            ShowSeperatePushUrl(checkBoxSepPushUrl.Checked);
-        }
-
-        private void ShowSeperatePushUrl(bool visible)
-        {
-            labelPushUrl.Visible = visible;
-            comboBoxPushUrl.Visible = visible;
-            buttonBrowsePushUrl.Visible = visible;
-            if (!visible)
-                label2.Text = _labelUrlAsFetchPush.Text;
-            else
-                label2.Text = _labelUrlAsFetch.Text;
-        }
-
-
-    }
+﻿using System;
+using System.Windows.Forms;
+using GitCommands;
+using GitCommands.Repository;
+using ResourceManager.Translation;
+
+namespace GitUI
+{
+    public partial class FormRemotes : GitExtensionsForm
+    {
+        private string _remote = "";
+
+        private readonly TranslationString _remoteBranchDataError =
+            new TranslationString("Invalid ´{1}´ found for branch ´{0}´." + Environment.NewLine +
+                                  "Value has been reset to empty value.");
+
+        private readonly TranslationString _questionAutoPullBehaviour =
+            new TranslationString("You have added a new remote repository." + Environment.NewLine +
+                                  "Do you want to automatically configure the default push and pull behavior for this remote?");
+
+        private readonly TranslationString _questionAutoPullBehaviourCaption =
+            new TranslationString("New remote");
+
+        private readonly TranslationString _warningValidRemote =
+            new TranslationString("You need to configure a valid url for this remote");
+
+        private readonly TranslationString _warningValidRemoteCaption =
+            new TranslationString("Url needed");
+
+        private readonly TranslationString _hintDelete =
+            new TranslationString("Delete");
+
+        private readonly TranslationString _questionDeleteRemote =
+            new TranslationString("Are you sure you want to delete this remote?");
+
+        private readonly TranslationString _questionDeleteRemoteCaption =
+            new TranslationString("Delete");
+
+        private readonly TranslationString _sshKeyOpenFilter =
+            new TranslationString("Private key (*.ppk)");
+
+        private readonly TranslationString _sshKeyOpenCaption =
+            new TranslationString("Select ssh key file");
+
+        private readonly TranslationString _warningNoKeyEntered =
+            new TranslationString("No SSH key file entered");
+
+        private readonly TranslationString _labelUrlAsFetch =
+            new TranslationString("Fetch Url");
+        private readonly TranslationString _labelUrlAsFetchPush =
+            new TranslationString("Url");
+
+        public FormRemotes()
+        {
+            InitializeComponent();
+            Translate();
+        }
+
+        private void FormRemotesLoad(object sender, EventArgs e)
+        {
+            RestorePosition("remotes");
+            Initialize();
+        }
+
+        private void RemoteBranchesDataError(object sender, DataGridViewDataErrorEventArgs e)
+        {
+            MessageBox.Show(this,
+                string.Format(_remoteBranchDataError.Text, RemoteBranches.Rows[e.RowIndex].Cells[0].Value,
+                    RemoteBranches.Columns[e.ColumnIndex].HeaderText));
+
+            RemoteBranches.Rows[e.RowIndex].Cells[e.ColumnIndex].Value = "";
+        }
+
+        private void Initialize()
+        {
+            FillUrlDropDown();
+            FillPushUrlDropDown();
+
+            Remotes.DataSource = Settings.Module.GetRemotes();
+
+            var heads = Settings.Module.GetHeads(false, true);
+            RemoteBranches.DataSource = heads;
+
+            RemoteBranches.DataError += RemoteBranchesDataError;
+
+            PuTTYSSH.Visible = GitCommandHelpers.Plink();
+        }
+
+        private void FillUrlDropDown()
+        {
+            Url.DataSource = Repositories.RemoteRepositoryHistory.Repositories;
+            Url.DisplayMember = "Path";
+        }
+
+        private void FillPushUrlDropDown()
+        {
+            comboBoxPushUrl.DataSource = Repositories.RemoteRepositoryHistory.Repositories;
+            comboBoxPushUrl.DisplayMember = "Path";
+        }
+
+        private void BrowseClick(object sender, EventArgs e)
+        {
+            using (var dialog = new FolderBrowserDialog())
+            {
+                if (dialog.ShowDialog(this) == DialogResult.OK)
+                    Url.Text = dialog.SelectedPath;
+            }
+        }
+
+        private void buttonBrowsePushUrl_Click(object sender, EventArgs e)
+        {
+            using (var dialog = new FolderBrowserDialog())
+            {
+                if (dialog.ShowDialog(this) == DialogResult.OK)
+                    comboBoxPushUrl.Text = dialog.SelectedPath;
+            }
+
+        }
+
+        private void SaveClick(object sender, EventArgs e)
+        {
+            var output = "";
+
+            if ((string.IsNullOrEmpty(comboBoxPushUrl.Text) && checkBoxSepPushUrl.Checked) ||
+                (comboBoxPushUrl.Text == Url.Text))
+                checkBoxSepPushUrl.Checked = false;
+
+            if (string.IsNullOrEmpty(_remote))
+            {
+                if (string.IsNullOrEmpty(RemoteName.Text) && string.IsNullOrEmpty(Url.Text))
+                    return;
+
+                output = Settings.Module.AddRemote(RemoteName.Text, Url.Text);
+
+                if (checkBoxSepPushUrl.Checked)
+                    Settings.Module.SetPathSetting(string.Format("remote.{0}.pushurl", RemoteName.Text), comboBoxPushUrl.Text);
+
+                if (MessageBox.Show(this, _questionAutoPullBehaviour.Text, _questionAutoPullBehaviourCaption.Text,
+                    MessageBoxButtons.YesNo) == DialogResult.Yes)
+                {
+                    var remoteUrl = Url.Text;
+
+                    if (!string.IsNullOrEmpty(remoteUrl))
+                    {
+                        using (var frm = new FormRemoteProcess("remote update")) frm.ShowDialog(this);
+                        ConfigureRemotes();
+                    }
+                    else
+                        MessageBox.Show(this, _warningValidRemote.Text, _warningValidRemoteCaption.Text);
+                }
+            }
+            else
+            {
+                if (RemoteName.Text != _remote)
+                {
+                    output = Settings.Module.RenameRemote(_remote, RemoteName.Text);
+                }
+
+                Settings.Module.SetPathSetting(string.Format("remote.{0}.url", RemoteName.Text), Url.Text);
+                Settings.Module.SetPathSetting(string.Format("remote.{0}.puttykeyfile", RemoteName.Text), PuttySshKey.Text);
+                if (checkBoxSepPushUrl.Checked)
+                    Settings.Module.SetPathSetting(string.Format("remote.{0}.pushurl", RemoteName.Text), comboBoxPushUrl.Text);
+                else
+                    Settings.Module.UnsetSetting(string.Format("remote.{0}.pushurl", RemoteName.Text));
+            }
+
+            if (!string.IsNullOrEmpty(output))
+                MessageBox.Show(this, output, _hintDelete.Text);
+
+            Initialize();
+        }
+
+        private void ConfigureRemotes()
+        {
+            foreach (var remoteHead in Settings.Module.GetHeads(true, true))
+            {
+                foreach (var localHead in Settings.Module.GetHeads(true, true))
+                {
+                    if (!remoteHead.IsRemote ||
+                        localHead.IsRemote ||
+                        !string.IsNullOrEmpty(localHead.TrackingRemote) ||
+                        !string.IsNullOrEmpty(localHead.TrackingRemote) ||
+                        remoteHead.IsTag ||
+                        localHead.IsTag ||
+                        !remoteHead.Name.ToLower().Contains(localHead.Name.ToLower()) ||
+                        !remoteHead.Name.ToLower().Contains(_remote.ToLower()))
+                        continue;
+                    localHead.TrackingRemote = RemoteName.Text;
+                    localHead.MergeWith = localHead.Name;
+                }
+            }
+        }
+
+        private void NewClick(object sender, EventArgs e)
+        {
+            var output = Settings.Module.AddRemote("<new>", "");
+            if (!string.IsNullOrEmpty(output))
+                MessageBox.Show(this, output, _hintDelete.Text);
+            Initialize();
+        }
+
+        private void DeleteClick(object sender, EventArgs e)
+        {
+            if (string.IsNullOrEmpty(_remote))
+                return;
+
+            if (MessageBox.Show(this, _questionDeleteRemote.Text, _questionDeleteRemoteCaption.Text, MessageBoxButtons.YesNo) ==
+                DialogResult.Yes)
+            {
+                var output = Settings.Module.RemoveRemote(_remote);
+                if (!string.IsNullOrEmpty(output))
+                    MessageBox.Show(this, output, _hintDelete.Text);
+            }
+
+            Initialize();
+        }
+
+        private void SshBrowseClick(object sender, EventArgs e)
+        {
+            using (var dialog =
+                new OpenFileDialog
+                    {
+                        Filter = _sshKeyOpenFilter.Text + "|*.ppk",
+                        InitialDirectory = ".",
+                        Title = _sshKeyOpenCaption.Text
+                    })
+            {
+                if (dialog.ShowDialog(this) == DialogResult.OK)
+                    PuttySshKey.Text = dialog.FileName;
+            }
+        }
+
+        private void LoadSshKeyClick(object sender, EventArgs e)
+        {
+            if (string.IsNullOrEmpty(PuttySshKey.Text))
+                MessageBox.Show(this, _warningNoKeyEntered.Text);
+            else
+                Settings.Module.StartPageantWithKey(PuttySshKey.Text);
+        }
+
+        private void TestConnectionClick(object sender, EventArgs e)
+        {
+            System.Uri uri;
+            string sshURL = "";
+            if (System.Uri.TryCreate(Url.Text, UriKind.RelativeOrAbsolute, out uri) &&
+                uri.IsAbsoluteUri && uri.Scheme == "ssh")
+            {
+                if (!string.IsNullOrEmpty(uri.UserInfo))
+                    sshURL = uri.UserInfo + "@";
+                sshURL += uri.Host + ":" + uri.LocalPath.Substring(1);
+            }
+            else
+                sshURL = Url.Text;
+            Settings.Module.RunRealCmdDetached(
+                "cmd.exe",
+                string.Format("/k \"\"{0}\" -T \"{1}\"\"", Settings.Plink, sshURL));
+        }
+
+        private void PruneClick(object sender, EventArgs e)
+        {
+            using (var frm = new FormRemoteProcess("remote prune " + _remote)) frm.ShowDialog(this);
+        }
+
+        private void RemoteBranchesSelectionChanged(object sender, EventArgs e)
+        {
+            if (RemoteBranches.SelectedRows.Count != 1)
+                return;
+
+            var head = RemoteBranches.SelectedRows[0].DataBoundItem as GitHead;
+
+            if (head == null)
+                return;
+
+            LocalBranchNameEdit.Text = head.Name;
+            LocalBranchNameEdit.ReadOnly = true;
+            RemoteRepositoryCombo.Items.Clear();
+            RemoteRepositoryCombo.Items.Add("");
+            foreach (var remote in Settings.Module.GetRemotes())
+                RemoteRepositoryCombo.Items.Add(remote);
+
+            RemoteRepositoryCombo.Text = head.TrackingRemote;
+
+            DefaultMergeWithCombo.Text = head.MergeWith;
+        }
+
+
+        private void DefaultMergeWithComboDropDown(object sender, EventArgs e)
+        {
+            if (RemoteBranches.SelectedRows.Count != 1)
+                return;
+
+            var head = RemoteBranches.SelectedRows[0].DataBoundItem as GitHead;
+
+            if (head == null)
+                return;
+
+            DefaultMergeWithCombo.Items.Clear();
+            DefaultMergeWithCombo.Items.Add("");
+
+            var currentSelectedRemote = RemoteRepositoryCombo.Text.Trim();
+
+            if (string.IsNullOrEmpty(head.TrackingRemote) || string.IsNullOrEmpty(currentSelectedRemote))
+                return;
+
+            var remoteUrl = Settings.Module.GetPathSetting(string.Format("remote.{0}.url", currentSelectedRemote));
+
+            if (string.IsNullOrEmpty(remoteUrl))
+                return;
+
+            foreach (var remoteHead in Settings.Module.GetHeads(true, true))
+            {
+                if (remoteHead.IsRemote &&
+                    remoteHead.Name.ToLower().Contains(currentSelectedRemote.ToLower()) /*&&
+                    string.IsNullOrEmpty(remoteHead.MergeWith)*/)
+                    DefaultMergeWithCombo.Items.Add(remoteHead.LocalName);
+            }
+        }
+
+        private void RemoteRepositoryComboValidated(object sender, EventArgs e)
+        {
+            if (RemoteBranches.SelectedRows.Count != 1)
+                return;
+
+            var head = RemoteBranches.SelectedRows[0].DataBoundItem as GitHead;
+            if (head == null)
+                return;
+
+            head.TrackingRemote = RemoteRepositoryCombo.Text;
+        }
+
+        private void DefaultMergeWithComboValidated(object sender, EventArgs e)
+        {
+            if (RemoteBranches.SelectedRows.Count != 1)
+                return;
+
+            var head = RemoteBranches.SelectedRows[0].DataBoundItem as GitHead;
+            if (head == null)
+                return;
+
+            head.MergeWith = DefaultMergeWithCombo.Text;
+        }
+
+        private void SaveDefaultPushPullClick(object sender, EventArgs e)
+        {
+            Initialize();
+        }
+
+        private void RemotesSelectedIndexChanged(object sender, EventArgs e)
+        {
+            if (!(Remotes.SelectedItem is string))
+                return;
+
+            _remote = (string)Remotes.SelectedItem;
+            RemoteName.Text = _remote;
+
+            Url.Text = Settings.Module.GetPathSetting(string.Format("remote.{0}.url", _remote));
+
+            comboBoxPushUrl.Text = Settings.Module.GetPathSetting(string.Format("remote.{0}.pushurl", _remote));
+            if (string.IsNullOrEmpty(comboBoxPushUrl.Text))
+                checkBoxSepPushUrl.Checked = false;
+            else
+                checkBoxSepPushUrl.Checked = true;
+
+            PuttySshKey.Text =
+                Settings.Module.GetPathSetting(string.Format("remote.{0}.puttykeyfile", RemoteName.Text));
+        }
+
+        private void UpdateBranchClick(object sender, EventArgs e)
+        {
+            using (var frm = new FormRemoteProcess("remote update")) frm.ShowDialog(this);
+        }
+
+        private void FormRemotes_FormClosing(object sender, FormClosingEventArgs e)
+        {
+            SavePosition("remotes");
+        }
+
+        private void checkBoxSepPushUrl_CheckedChanged(object sender, EventArgs e)
+        {
+            ShowSeperatePushUrl(checkBoxSepPushUrl.Checked);
+        }
+
+        private void ShowSeperatePushUrl(bool visible)
+        {
+            labelPushUrl.Visible = visible;
+            comboBoxPushUrl.Visible = visible;
+            buttonBrowsePushUrl.Visible = visible;
+            if (!visible)
+                label2.Text = _labelUrlAsFetchPush.Text;
+            else
+                label2.Text = _labelUrlAsFetch.Text;
+        }
+
+
+    }
 }