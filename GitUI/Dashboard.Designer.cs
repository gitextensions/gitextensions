--- conflicted
+++ resolved
@@ -28,7 +28,6 @@
         /// </summary>
         private void InitializeComponent()
         {
-            System.ComponentModel.ComponentResourceManager resources = new System.ComponentModel.ComponentResourceManager(typeof(Dashboard));
             this.splitContainer5 = new System.Windows.Forms.SplitContainer();
             this.splitContainer6 = new System.Windows.Forms.SplitContainer();
             this.CommonActions = new GitUI.DashboardCategory();
@@ -50,156 +49,120 @@
             // 
             // splitContainer5
             // 
-            this.splitContainer5.AccessibleDescription = null;
-            this.splitContainer5.AccessibleName = null;
-            resources.ApplyResources(this.splitContainer5, "splitContainer5");
             this.splitContainer5.BackColor = System.Drawing.SystemColors.Control;
-            this.splitContainer5.BackgroundImage = null;
+            this.splitContainer5.Dock = System.Windows.Forms.DockStyle.Fill;
             this.splitContainer5.FixedPanel = System.Windows.Forms.FixedPanel.Panel1;
-            this.splitContainer5.Font = null;
+            this.splitContainer5.Location = new System.Drawing.Point(0, 0);
             this.splitContainer5.Name = "splitContainer5";
             // 
             // splitContainer5.Panel1
             // 
-            this.splitContainer5.Panel1.AccessibleDescription = null;
-            this.splitContainer5.Panel1.AccessibleName = null;
-            resources.ApplyResources(this.splitContainer5.Panel1, "splitContainer5.Panel1");
-            this.splitContainer5.Panel1.BackgroundImage = null;
             this.splitContainer5.Panel1.Controls.Add(this.splitContainer6);
-            this.splitContainer5.Panel1.Font = null;
             // 
             // splitContainer5.Panel2
             // 
-            this.splitContainer5.Panel2.AccessibleDescription = null;
-            this.splitContainer5.Panel2.AccessibleName = null;
-            resources.ApplyResources(this.splitContainer5.Panel2, "splitContainer5.Panel2");
-            this.splitContainer5.Panel2.BackgroundImage = null;
+            this.splitContainer5.Panel2.AutoScroll = true;
+            this.splitContainer5.Panel2.BackgroundImageLayout = System.Windows.Forms.ImageLayout.None;
             this.splitContainer5.Panel2.Controls.Add(this.pictureBox1);
-            this.splitContainer5.Panel2.Font = null;
+            this.splitContainer5.Size = new System.Drawing.Size(833, 540);
+            this.splitContainer5.SplitterDistance = 314;
+            this.splitContainer5.TabIndex = 9;
             this.splitContainer5.SplitterMoved += new System.Windows.Forms.SplitterEventHandler(this.splitContainer5_SplitterMoved);
             // 
             // splitContainer6
             // 
-            this.splitContainer6.AccessibleDescription = null;
-            this.splitContainer6.AccessibleName = null;
-            resources.ApplyResources(this.splitContainer6, "splitContainer6");
-            this.splitContainer6.BackgroundImage = null;
+            this.splitContainer6.Dock = System.Windows.Forms.DockStyle.Fill;
             this.splitContainer6.FixedPanel = System.Windows.Forms.FixedPanel.Panel1;
-            this.splitContainer6.Font = null;
+            this.splitContainer6.Location = new System.Drawing.Point(0, 0);
             this.splitContainer6.Name = "splitContainer6";
+            this.splitContainer6.Orientation = System.Windows.Forms.Orientation.Horizontal;
             // 
             // splitContainer6.Panel1
             // 
-            this.splitContainer6.Panel1.AccessibleDescription = null;
-            this.splitContainer6.Panel1.AccessibleName = null;
-            resources.ApplyResources(this.splitContainer6.Panel1, "splitContainer6.Panel1");
-            this.splitContainer6.Panel1.BackgroundImage = null;
             this.splitContainer6.Panel1.Controls.Add(this.CommonActions);
-            this.splitContainer6.Panel1.Font = null;
             // 
             // splitContainer6.Panel2
             // 
-            this.splitContainer6.Panel2.AccessibleDescription = null;
-            this.splitContainer6.Panel2.AccessibleName = null;
-            resources.ApplyResources(this.splitContainer6.Panel2, "splitContainer6.Panel2");
-            this.splitContainer6.Panel2.BackgroundImage = null;
             this.splitContainer6.Panel2.Controls.Add(this.splitContainer7);
-            this.splitContainer6.Panel2.Font = null;
+            this.splitContainer6.Size = new System.Drawing.Size(314, 540);
+            this.splitContainer6.SplitterDistance = 126;
+            this.splitContainer6.TabIndex = 0;
             // 
             // CommonActions
             // 
-            this.CommonActions.AccessibleDescription = null;
-            this.CommonActions.AccessibleName = null;
-            resources.ApplyResources(this.CommonActions, "CommonActions");
             this.CommonActions.BackColor = System.Drawing.Color.Transparent;
-            this.CommonActions.BackgroundImage = null;
-            this.CommonActions.Font = null;
+            this.CommonActions.Dock = System.Windows.Forms.DockStyle.Fill;
+            this.CommonActions.Location = new System.Drawing.Point(0, 0);
             this.CommonActions.Name = "CommonActions";
             this.CommonActions.RepositoryCategory = null;
+            this.CommonActions.Size = new System.Drawing.Size(314, 126);
+            this.CommonActions.TabIndex = 8;
             this.CommonActions.Title = "Common Actions";
             // 
             // splitContainer7
             // 
-            this.splitContainer7.AccessibleDescription = null;
-            this.splitContainer7.AccessibleName = null;
-            resources.ApplyResources(this.splitContainer7, "splitContainer7");
-            this.splitContainer7.BackgroundImage = null;
+            this.splitContainer7.Dock = System.Windows.Forms.DockStyle.Fill;
             this.splitContainer7.FixedPanel = System.Windows.Forms.FixedPanel.Panel2;
-            this.splitContainer7.Font = null;
+            this.splitContainer7.Location = new System.Drawing.Point(0, 0);
             this.splitContainer7.Name = "splitContainer7";
+            this.splitContainer7.Orientation = System.Windows.Forms.Orientation.Horizontal;
             // 
             // splitContainer7.Panel1
             // 
-            this.splitContainer7.Panel1.AccessibleDescription = null;
-            this.splitContainer7.Panel1.AccessibleName = null;
-            resources.ApplyResources(this.splitContainer7.Panel1, "splitContainer7.Panel1");
-            this.splitContainer7.Panel1.BackgroundImage = null;
             this.splitContainer7.Panel1.Controls.Add(this.RecentRepositories);
-            this.splitContainer7.Panel1.Font = null;
             // 
             // splitContainer7.Panel2
             // 
-            this.splitContainer7.Panel2.AccessibleDescription = null;
-            this.splitContainer7.Panel2.AccessibleName = null;
-            resources.ApplyResources(this.splitContainer7.Panel2, "splitContainer7.Panel2");
-            this.splitContainer7.Panel2.BackgroundImage = null;
             this.splitContainer7.Panel2.Controls.Add(this.DonateCategory);
-            this.splitContainer7.Panel2.Font = null;
+            this.splitContainer7.Size = new System.Drawing.Size(314, 410);
+            this.splitContainer7.SplitterDistance = 331;
+            this.splitContainer7.TabIndex = 0;
             // 
             // RecentRepositories
             // 
-            this.RecentRepositories.AccessibleDescription = null;
-            this.RecentRepositories.AccessibleName = null;
-            resources.ApplyResources(this.RecentRepositories, "RecentRepositories");
             this.RecentRepositories.BackColor = System.Drawing.Color.Transparent;
-            this.RecentRepositories.BackgroundImage = null;
-            this.RecentRepositories.Font = null;
+            this.RecentRepositories.Dock = System.Windows.Forms.DockStyle.Fill;
+            this.RecentRepositories.Location = new System.Drawing.Point(0, 0);
             this.RecentRepositories.Name = "RecentRepositories";
             this.RecentRepositories.RepositoryCategory = null;
+            this.RecentRepositories.Size = new System.Drawing.Size(314, 331);
+            this.RecentRepositories.TabIndex = 0;
             this.RecentRepositories.Title = "Recent Repositories";
             // 
             // DonateCategory
             // 
-            this.DonateCategory.AccessibleDescription = null;
-            this.DonateCategory.AccessibleName = null;
-            resources.ApplyResources(this.DonateCategory, "DonateCategory");
             this.DonateCategory.BackColor = System.Drawing.Color.Transparent;
-            this.DonateCategory.BackgroundImage = null;
-            this.DonateCategory.Font = null;
+            this.DonateCategory.Dock = System.Windows.Forms.DockStyle.Fill;
+            this.DonateCategory.Location = new System.Drawing.Point(0, 0);
             this.DonateCategory.Name = "DonateCategory";
             this.DonateCategory.RepositoryCategory = null;
+            this.DonateCategory.Size = new System.Drawing.Size(314, 75);
+            this.DonateCategory.TabIndex = 0;
             this.DonateCategory.Title = "Contribute";
             // 
             // pictureBox1
             // 
-            this.pictureBox1.AccessibleDescription = null;
-            this.pictureBox1.AccessibleName = null;
-            resources.ApplyResources(this.pictureBox1, "pictureBox1");
+            this.pictureBox1.Anchor = ((System.Windows.Forms.AnchorStyles)((System.Windows.Forms.AnchorStyles.Bottom | System.Windows.Forms.AnchorStyles.Right)));
             this.pictureBox1.BackColor = System.Drawing.SystemColors.Control;
-<<<<<<< HEAD
-            this.pictureBox1.BackgroundImage = null;
-            this.pictureBox1.Font = null;
-=======
             this.pictureBox1.BackgroundImageLayout = System.Windows.Forms.ImageLayout.None;
             this.pictureBox1.Cursor = System.Windows.Forms.Cursors.Hand;
->>>>>>> 8d05b228
             this.pictureBox1.Image = global::GitUI.Properties.Resources.Cow1;
-            this.pictureBox1.ImageLocation = null;
+            this.pictureBox1.Location = new System.Drawing.Point(256, 284);
             this.pictureBox1.Name = "pictureBox1";
+            this.pictureBox1.Size = new System.Drawing.Size(256, 256);
+            this.pictureBox1.SizeMode = System.Windows.Forms.PictureBoxSizeMode.AutoSize;
+            this.pictureBox1.TabIndex = 6;
             this.pictureBox1.TabStop = false;
             this.pictureBox1.Click += new System.EventHandler(this.pictureBox1_Click);
             // 
             // Dashboard
             // 
-            this.AccessibleDescription = null;
-            this.AccessibleName = null;
-            resources.ApplyResources(this, "$this");
+            this.AutoScaleDimensions = new System.Drawing.SizeF(6F, 13F);
             this.AutoScaleMode = System.Windows.Forms.AutoScaleMode.Font;
             this.BackColor = System.Drawing.SystemColors.Control;
-            this.BackgroundImage = null;
             this.Controls.Add(this.splitContainer5);
-            this.Font = null;
             this.Name = "Dashboard";
+            this.Size = new System.Drawing.Size(833, 540);
             this.splitContainer5.Panel1.ResumeLayout(false);
             this.splitContainer5.Panel2.ResumeLayout(false);
             this.splitContainer5.Panel2.PerformLayout();
