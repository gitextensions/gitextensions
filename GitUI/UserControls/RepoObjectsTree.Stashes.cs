﻿using System.Collections.Generic;
using System.Windows.Forms;
using GitCommands;

namespace GitUI.UserControls
{
    // "stashes"
    public partial class RepoObjectsTree
    {
<<<<<<< HEAD
=======
        /// <summary>Reloads the stashes.</summary>
>>>>>>> 7561fa21
        void ReloadStashes(ICollection<GitStash> stashes)
        {
            nodeStashes.Text = string.Format("stashes ({0})", stashes.Count);
        }

        /// <summary>Adds the specified <paramref name="stash"/> to the stashes tree.</summary>
        TreeNode AddStash(TreeNodeCollection nodes, GitStash stash)
        {
            TreeNode treeNode = nodes.Add(stash.Index.ToString(), stash.Name);
            treeNode.Tag = stash;
            treeNode.ToolTipText = stash.Message;
            ApplyStashStyle(treeNode);
            return treeNode;
        }

        void ApplyStashStyle(TreeNode treeNode)
        {
            // style
        }
    }
}<|MERGE_RESOLUTION|>--- conflicted
+++ resolved
@@ -7,10 +7,7 @@
     // "stashes"
     public partial class RepoObjectsTree
     {
-<<<<<<< HEAD
-=======
         /// <summary>Reloads the stashes.</summary>
->>>>>>> 7561fa21
         void ReloadStashes(ICollection<GitStash> stashes)
         {
             nodeStashes.Text = string.Format("stashes ({0})", stashes.Count);
