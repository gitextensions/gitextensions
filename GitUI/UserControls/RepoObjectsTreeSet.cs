﻿using System;
using System.Collections.Generic;
using System.Threading.Tasks;
using System.Windows.Forms;
using GitCommands;

namespace GitUI.UserControls
{
    /* readme
     * Ok, so this may look a bit confusing, but here's the gist:
     * On FormBrowse init or repo change, NewRepo is called:
     *      basically sets the new git module and creates a new ListWatcher
     * ListWatcher holds the previous value of the nodes
     * When FormBrowse is refreshed/reloaded, ReloadAsync is invoked
     * ReloadAsync calls ListWatcher.CheckUpdateAsync which will async get current values for the nodes
     *      if the current values don't equal previous values, the UI is updated via ReloadNodes
     * When the UI is updated, the root node's children are cleared and new nodes are created
     */

    public partial class RepoObjectsTree
    {
        /// <summary>Base class for a <see cref="RepoObjectsTree"/> set of nodes.</summary>
        abstract class RepoObjectsTreeSet
        {
            /// <summary>current git repo</summary>
            protected GitModule git;
            /// <summary>root <see cref="TreeNode"/></summary>
            protected readonly TreeNode _treeNode;
            readonly Action<TreeNode> _applyStyle;
            protected ValueWatcher _Watcher;

            protected RepoObjectsTreeSet(GitModule git, TreeNode treeNode, Action<TreeNode> applyStyle)
            {
                this.git = git;
                _treeNode = treeNode;
                _applyStyle = applyStyle ?? (node => { });
            }

            /// <summary>Readies the tree set for a new repo.</summary>
            public virtual void NewRepo(GitModule git)
            {
                this.git = git;
            }
<<<<<<< HEAD
            public abstract Task ReloadAsync();
=======
>>>>>>> 7561fa21

            /// <summary>Async reloads the set of nodes.</summary>
            public virtual Task ReloadAsync()
            {
                return _Watcher.CheckUpdateAsync();
            }

            /// <summary>Applies a style to the specified <see cref="TreeNode"/>.</summary>
            public virtual void ApplyTreeNodeStyle(TreeNode treeNode)
            {
                RepoObjectsTree.ApplyTreeNodeStyle(treeNode);
                _applyStyle(treeNode);
            }
        }

        /// <summary><see cref="RepoObjectsTree"/> set of nodes, with an underlying type T.</summary>
        class RepoObjectsTreeSet<T> : RepoObjectsTreeSet
        {
            protected readonly Func<GitModule, ICollection<T>> _getValues;
            protected readonly Action<ICollection<T>> _onReload;
<<<<<<< HEAD
            protected ListWatcher<T> _Watcher;
=======
            protected ListWatcher<T> _WatcherT;
            readonly Func<TreeNodeCollection, T, TreeNode> _addChild;
>>>>>>> 7561fa21

            public RepoObjectsTreeSet(
                GitModule git,
                TreeNode treeNode,
                Func<GitModule, ICollection<T>> getValues,
<<<<<<< HEAD
                Action<ICollection<T>> onReload)
                : base(git, treeNode)
            {
                _getValues = getValues;
                _onReload = onReload;
=======
                Action<ICollection<T>> onReload,
                Func<TreeNodeCollection, T, TreeNode> addChild, Action<TreeNode> applyStyle
                )
                : base(git, treeNode, applyStyle)
            {
                _getValues = getValues;
                _onReload = onReload;
                _addChild = addChild;
>>>>>>> 7561fa21
            }

            /// <summary>Readies the tree set for a new repo.</summary>
            public override void NewRepo(GitModule git)
            {
<<<<<<< HEAD
                _Watcher = new ListWatcher<T>(() => _getValues(git), ReloadNodes);
            }

            public override Task ReloadAsync()
=======
                base.NewRepo(git);
                _Watcher = _WatcherT = new ListWatcher<T>(() => _getValues(git), ReloadNodes);
            }

            /// <summary>Reloads the set of nodes based on the specified <paramref name="items"/>.</summary>
            protected virtual void ReloadNodes(ICollection<T> items)
>>>>>>> 7561fa21
            {
                _treeNode.TreeView.Update(() =>
                {
                    _treeNode.Nodes.Clear();

                    foreach (T item in items)
                    {
                        TreeNode child = AddChild(_treeNode.Nodes, item);
                        if (child != null)
                        {
                            ApplyStyle(child);
                        }
                    }

                    _onReload(items);
                });
            }

<<<<<<< HEAD
            protected virtual void ReloadNodes(ICollection<T> items)
            {
                _treeNode.Nodes.Clear();

                foreach (T item in items)
                {
                    TreeNode child = AddChild(_treeNode.Nodes, item);
                    ApplyStyle(child);
                }

                _onReload(items);
=======
            /// <summary>Adds a child <see cref="TreeNode"/> based on the specified <paramref name="item"/>.</summary>
            protected virtual TreeNode AddChild(TreeNodeCollection nodes, T item)
            {
                return _addChild(nodes, item);
>>>>>>> 7561fa21
            }

            /// <summary>Applies a style to the specified <see cref="TreeNode"/>.</summary>
            protected virtual void ApplyStyle(TreeNode treeNode)
            {
                base.ApplyTreeNodeStyle(treeNode);
            }
        }
<<<<<<< HEAD

        class EasyRepoTreeSet<T> : RepoObjectsTreeSet<T>
        {
            readonly Func<TreeNodeCollection, T, TreeNode> _onAddChild;

            public EasyRepoTreeSet(
                GitModule git,
                TreeNode treeNode,
                Func<GitModule, ICollection<T>> getValues,
                Action<ICollection<T>> onReload,
                Func<TreeNodeCollection, T, TreeNode> onAddChild)
                : base(git, treeNode, getValues, onReload)
            {
                _onAddChild = onAddChild;
            }

            protected override TreeNode AddChild(TreeNodeCollection nodes, T item)
            {
                return _onAddChild(nodes, item);
            }
        }

=======
>>>>>>> 7561fa21
    }
}<|MERGE_RESOLUTION|>--- conflicted
+++ resolved
@@ -41,10 +41,6 @@
             {
                 this.git = git;
             }
-<<<<<<< HEAD
-            public abstract Task ReloadAsync();
-=======
->>>>>>> 7561fa21
 
             /// <summary>Async reloads the set of nodes.</summary>
             public virtual Task ReloadAsync()
@@ -65,24 +61,13 @@
         {
             protected readonly Func<GitModule, ICollection<T>> _getValues;
             protected readonly Action<ICollection<T>> _onReload;
-<<<<<<< HEAD
-            protected ListWatcher<T> _Watcher;
-=======
             protected ListWatcher<T> _WatcherT;
             readonly Func<TreeNodeCollection, T, TreeNode> _addChild;
->>>>>>> 7561fa21
 
             public RepoObjectsTreeSet(
                 GitModule git,
                 TreeNode treeNode,
                 Func<GitModule, ICollection<T>> getValues,
-<<<<<<< HEAD
-                Action<ICollection<T>> onReload)
-                : base(git, treeNode)
-            {
-                _getValues = getValues;
-                _onReload = onReload;
-=======
                 Action<ICollection<T>> onReload,
                 Func<TreeNodeCollection, T, TreeNode> addChild, Action<TreeNode> applyStyle
                 )
@@ -91,25 +76,17 @@
                 _getValues = getValues;
                 _onReload = onReload;
                 _addChild = addChild;
->>>>>>> 7561fa21
             }
 
             /// <summary>Readies the tree set for a new repo.</summary>
             public override void NewRepo(GitModule git)
             {
-<<<<<<< HEAD
-                _Watcher = new ListWatcher<T>(() => _getValues(git), ReloadNodes);
-            }
-
-            public override Task ReloadAsync()
-=======
                 base.NewRepo(git);
                 _Watcher = _WatcherT = new ListWatcher<T>(() => _getValues(git), ReloadNodes);
             }
 
             /// <summary>Reloads the set of nodes based on the specified <paramref name="items"/>.</summary>
             protected virtual void ReloadNodes(ICollection<T> items)
->>>>>>> 7561fa21
             {
                 _treeNode.TreeView.Update(() =>
                 {
@@ -128,24 +105,10 @@
                 });
             }
 
-<<<<<<< HEAD
-            protected virtual void ReloadNodes(ICollection<T> items)
-            {
-                _treeNode.Nodes.Clear();
-
-                foreach (T item in items)
-                {
-                    TreeNode child = AddChild(_treeNode.Nodes, item);
-                    ApplyStyle(child);
-                }
-
-                _onReload(items);
-=======
             /// <summary>Adds a child <see cref="TreeNode"/> based on the specified <paramref name="item"/>.</summary>
             protected virtual TreeNode AddChild(TreeNodeCollection nodes, T item)
             {
                 return _addChild(nodes, item);
->>>>>>> 7561fa21
             }
 
             /// <summary>Applies a style to the specified <see cref="TreeNode"/>.</summary>
@@ -154,30 +117,5 @@
                 base.ApplyTreeNodeStyle(treeNode);
             }
         }
-<<<<<<< HEAD
-
-        class EasyRepoTreeSet<T> : RepoObjectsTreeSet<T>
-        {
-            readonly Func<TreeNodeCollection, T, TreeNode> _onAddChild;
-
-            public EasyRepoTreeSet(
-                GitModule git,
-                TreeNode treeNode,
-                Func<GitModule, ICollection<T>> getValues,
-                Action<ICollection<T>> onReload,
-                Func<TreeNodeCollection, T, TreeNode> onAddChild)
-                : base(git, treeNode, getValues, onReload)
-            {
-                _onAddChild = onAddChild;
-            }
-
-            protected override TreeNode AddChild(TreeNodeCollection nodes, T item)
-            {
-                return _onAddChild(nodes, item);
-            }
-        }
-
-=======
->>>>>>> 7561fa21
     }
 }