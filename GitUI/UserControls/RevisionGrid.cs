--- conflicted
+++ resolved
@@ -11,6 +11,7 @@
 using System.Threading.Tasks;
 using System.Windows.Forms;
 using GitCommands;
+using GitCommands.Properties;
 using GitCommands.Git;
 using GitUI.CommandsDialogs;
 using GitUI.HelperDialogs;
@@ -19,7 +20,6 @@
 using GitUI.Script;
 using Gravatar;
 using ResourceManager.Translation;
-using GitCommands.Properties;
 
 namespace GitUI
 {
@@ -213,7 +213,8 @@
         [DefaultValue(false)]
         public bool ShowUncommitedChangesIfPossible
         {
-            get; set;
+            get;
+            set;
         }
 
         [Description("Do not open the commit info dialog on double click. This is used if the double click event is handled elseswhere.")]
@@ -259,12 +260,12 @@
             {
                 _quickSearchLabel
                     = new Label
-                          {
-                              Location = new Point(10, 10),
-                              BorderStyle = BorderStyle.FixedSingle,
-                              ForeColor = SystemColors.InfoText,
-                              BackColor = SystemColors.Info
-                          };
+                    {
+                        Location = new Point(10, 10),
+                        BorderStyle = BorderStyle.FixedSingle,
+                        ForeColor = SystemColors.InfoText,
+                        BackColor = SystemColors.Info
+                    };
                 Controls.Add(_quickSearchLabel);
             }
 
@@ -520,10 +521,10 @@
                 {
                     if (GetRevision(i).Guid != revision)
                         continue;
-                        SetSelectedIndex(i);
-                        return;
-                    }
-                }
+                    SetSelectedIndex(i);
+                    return;
+                }
+            }
 
             Revisions.ClearSelection();
             Revisions.Select();
@@ -813,19 +814,11 @@
 
                 IndexWatcher.Reset();
 
-<<<<<<< HEAD
-                if (!Settings.Default.ShowGitNotes && LogParam.Contains("--all --boundary") && !LogParam.Contains(" --not --glob=notes --not"))
-                    LogParam = LogParam + " --not --glob=notes --not";
-
-                if (Settings.Default.ShowGitNotes && LogParam.Contains(" --not --glob=notes --not"))
-                    LogParam = LogParam.Replace("  --not --glob=notes --not", string.Empty);
-=======
-                if (!Settings.ShowGitNotes && _logParam.Contains("--all --boundary") && !_logParam.Contains(" --not --glob=notes --not"))
+                if (!Settings.Default.ShowGitNotes && _logParam.Contains("--all --boundary") && !_logParam.Contains(" --not --glob=notes --not"))
                     _logParam = _logParam + " --not --glob=notes --not";
 
-                if (Settings.ShowGitNotes && _logParam.Contains(" --not --glob=notes --not"))
+                if (Settings.Default.ShowGitNotes && _logParam.Contains(" --not --glob=notes --not"))
                     _logParam = _logParam.Replace("  --not --glob=notes --not", string.Empty);
->>>>>>> dedbcb02
 
                 RevisionGridInMemFilter revisionFilterIMF = RevisionGridInMemFilter.CreateIfNeeded(_revisionFilter.GetInMemAuthorFilter(),
                                                                                                    _revisionFilter.GetInMemCommitterFilter(),
@@ -872,14 +865,14 @@
         {
             // This has to happen on the UI thread
             this.InvokeSync(o =>
-                                  {
-                                      Error.Visible = true;
-                                      //Error.BringToFront();
-                                      NoGit.Visible = false;
-                                      NoCommits.Visible = false;
-                                      Revisions.Visible = false;
-                                      Loading.Visible = false;
-                                  }, this);
+            {
+                Error.Visible = true;
+                //Error.BringToFront();
+                NoGit.Visible = false;
+                NoCommits.Visible = false;
+                Revisions.Visible = false;
+                Loading.Visible = false;
+            }, this);
 
             DisposeRevisionGraphCommand();
         }
@@ -932,24 +925,24 @@
             {
                 // This has to happen on the UI thread
                 this.InvokeSync(o =>
-                                      {
-                                          NoGit.Visible = false;
-                                          NoCommits.Visible = true;
-                                          //NoCommits.BringToFront();
-                                          Revisions.Visible = false;
-                                          Loading.Visible = false;
-                                      }, this);
+                {
+                    NoGit.Visible = false;
+                    NoCommits.Visible = true;
+                    //NoCommits.BringToFront();
+                    Revisions.Visible = false;
+                    Loading.Visible = false;
+                }, this);
             }
             else
             {
                 // This has to happen on the UI thread
                 this.InvokeSync(o =>
-                                      {
-                                          UpdateGraph(null);
-                                          Loading.Visible = false;
-                                          SelectInitialRevision();
-                                          _isLoading = false;
-                                      }, this);
+                {
+                    UpdateGraph(null);
+                    Loading.Visible = false;
+                    SelectInitialRevision();
+                    _isLoading = false;
+                }, this);
             }
 
             DisposeRevisionGraphCommand();
@@ -1166,13 +1159,13 @@
                             if (heads.Count > 0)
                             {
                                 heads.Sort((left, right) =>
-                                               {
-                                                   if (left.IsTag != right.IsTag)
-                                                       return right.IsTag.CompareTo(left.IsTag);
-                                                   if (left.IsRemote != right.IsRemote)
-                                                       return left.IsRemote.CompareTo(right.IsRemote);
-                                                   return left.Name.CompareTo(right.Name);
-                                               });
+                                {
+                                    if (left.IsTag != right.IsTag)
+                                        return right.IsTag.CompareTo(left.IsTag);
+                                    if (left.IsRemote != right.IsRemote)
+                                        return left.IsRemote.CompareTo(right.IsRemote);
+                                    return left.Name.CompareTo(right.Name);
+                                });
 
                                 foreach (var head in heads.Where(head => (!head.IsRemote || ShowRemoteBranches.Checked)))
                                 {
@@ -1568,11 +1561,11 @@
                 return;
 
             UICommands.DoActionOnRepo(() =>
-                {
-                    var frm = new FormCreateBranch(UICommands, GetRevision(LastRow));
-
-                    return frm.ShowDialog(this) == DialogResult.OK;
-                });
+            {
+                var frm = new FormCreateBranch(UICommands, GetRevision(LastRow));
+
+                return frm.ShowDialog(this) == DialogResult.OK;
+            });
         }
 
         private void RevisionsMouseClick(object sender, MouseEventArgs e)
@@ -1661,17 +1654,10 @@
 
             BranchFilter = _revisionFilter.GetBranchFilter();
 
-<<<<<<< HEAD
             if (!Settings.Default.BranchFilterEnabled)
-                LogParam = "--all --boundary";
+                _logParam = "--all --boundary";
             else if (Settings.Default.ShowCurrentBranchOnly)
-                LogParam = "";
-=======
-            if (!Settings.BranchFilterEnabled)
-                _logParam = "--all --boundary";
-            else if (Settings.ShowCurrentBranchOnly)
                 _logParam = "";
->>>>>>> dedbcb02
             else
                 _logParam = BranchFilter.Length > 0
                                ? String.Empty
@@ -2026,13 +2012,13 @@
             {
                 //Add working dir as virtual commit
                 var workingDir = new GitRevision(Module, GitRevision.UnstagedGuid)
-                                     {
-                                         Message = Strings.GetCurrentUnstagedChanges(),
-                                         ParentGuids =
-                                             stagedChanges
-                                                 ? new[] { GitRevision.IndexGuid }
-                                                 : new[] { FiltredCurrentCheckout }
-                                     };
+                {
+                    Message = Strings.GetCurrentUnstagedChanges(),
+                    ParentGuids =
+                        stagedChanges
+                            ? new[] { GitRevision.IndexGuid }
+                            : new[] { FiltredCurrentCheckout }
+                };
                 Revisions.Add(workingDir.Guid, workingDir.ParentGuids, DvcsGraph.DataType.Normal, workingDir);
             }
 
@@ -2040,10 +2026,10 @@
             {
                 //Add index as virtual commit
                 var index = new GitRevision(Module, GitRevision.IndexGuid)
-                                {
-                                    Message = Strings.GetCurrentIndex(),
-                                    ParentGuids = new[] { FiltredCurrentCheckout }
-                                };
+                {
+                    Message = Strings.GetCurrentIndex(),
+                    ParentGuids = new[] { FiltredCurrentCheckout }
+                };
                 Revisions.Add(index.Guid, index.ParentGuids, DvcsGraph.DataType.Normal, index);
             }
         }
@@ -2139,7 +2125,7 @@
 
                 bool showScriptsMenu = addedScripts > 1;
                 toolStripSeparator7.Visible = showScriptsMenu;
-                runScriptToolStripMenuItem.Visible = showScriptsMenu; 
+                runScriptToolStripMenuItem.Visible = showScriptsMenu;
             }
         }
 
