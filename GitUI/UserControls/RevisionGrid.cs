--- conflicted
+++ resolved
@@ -81,12 +81,9 @@
         bool showAllBranchesToolStripMenuItemChecked; // refactoring
         bool showFilteredBranchesToolStripMenuItemChecked; // refactoring
 
-<<<<<<< HEAD
         private readonly Stack<string> _navigationToParentOrChildStack = new Stack<string>();
+        private readonly NavigationHistory navigationHistory = new NavigationHistory();
         private bool _selectionChangedByGoToParentOrChild;
-=======
-        private readonly NavigationHistory navigationHistory = new NavigationHistory();
->>>>>>> 50b321a0
 
         public RevisionGrid()
         {
