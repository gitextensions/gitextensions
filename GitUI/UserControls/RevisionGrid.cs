--- conflicted
+++ resolved
@@ -1206,7 +1206,7 @@
                     float offset = baseOffset;
                     var gitRefs = revision.Refs;
 
-                    if (gitRefs.Count > 0)
+                    if (gitRefs.Any())
                     {
                         gitRefs.Sort((left, right) =>
                                         {
@@ -1229,91 +1229,11 @@
                                 }
                             }
 
-<<<<<<< HEAD
-                            float offset = baseOffset;
-                            var gitRefs = revision.Refs;
-
-                            if (gitRefs.Any())
-=======
                             if (IsFilledBranchesLayout())
->>>>>>> f22ee8b0
                             {
                                 //refsFont = head.Selected ? rowFont : new Font(rowFont, FontStyle.Regular);
                                 refsFont = rowFont;
 
-<<<<<<< HEAD
-                                    if (gitRef.IsTag)
-                                    {
-                                        if (!AppSettings.ShowTags)
-                                        {
-                                            continue;
-                                        }
-                                    }
-
-                                    if (IsFilledBranchesLayout())
-                                    {
-                                        //refsFont = head.Selected ? rowFont : new Font(rowFont, FontStyle.Regular);
-                                        refsFont = rowFont;
-
-                                        //refsFont = head.Selected
-                                        //    ? new Font(rowFont, rowFont.Style | FontStyle.Italic)
-                                        //    : rowFont;
-                                    }
-                                    else
-                                    {
-                                        refsFont = RefsFont;
-                                    }
-
-                                    Color headColor = GetHeadColor(gitRef);
-                                    using (Brush textBrush = new SolidBrush(headColor))
-                                    {
-                                        string headName;
-
-                                        if (IsCardLayout())
-                                        {
-                                            headName = gitRef.Name;
-                                            offset += e.Graphics.MeasureString(headName, refsFont).Width + 6;
-                                            PointF location = new PointF(e.CellBounds.Right - offset, e.CellBounds.Top + 4);
-                                            var size = new SizeF(e.Graphics.MeasureString(headName, refsFont).Width,
-                                                                 e.Graphics.MeasureString(headName, RefsFont).Height);
-                                            e.Graphics.FillRectangle(new SolidBrush(SystemColors.Info), location.X - 1,
-                                                                     location.Y - 1, size.Width + 3, size.Height + 2);
-                                            e.Graphics.DrawRectangle(new Pen(SystemColors.InfoText), location.X - 1,
-                                                                     location.Y - 1, size.Width + 3, size.Height + 2);
-                                            e.Graphics.DrawString(headName, refsFont, textBrush, location);
-                                        }
-                                        else
-                                        {
-                                            headName = IsFilledBranchesLayout()
-                                                           ? gitRef.Name
-                                                           : string.Concat("[", gitRef.Name, "] ");
-
-                                            var headBounds = AdjustCellBounds(e.CellBounds, offset);
-                                            SizeF textSize = e.Graphics.MeasureString(headName, refsFont);
-
-                                            offset += textSize.Width;
-
-                                            if (IsFilledBranchesLayout())
-                                            {
-                                                offset += 9;
-
-                                                float extraOffset = DrawHeadBackground(isRowSelected, e.Graphics,
-                                                                                       headColor, headBounds.X,
-                                                                                       headBounds.Y,
-                                                                                       RoundToEven(textSize.Width + 3),
-                                                                                       RoundToEven(textSize.Height), 3,
-                                                                                       gitRef.Selected,
-                                                                                       gitRef.SelectedHeadMergeSource);
-
-                                                offset += extraOffset;
-                                                headBounds.Offset((int) (extraOffset + 1), 0);
-                                            }
-
-                                            DrawColumnText(e.Graphics, headName, refsFont, headColor, headBounds);
-                                        }
-                                    }
-                                }
-=======
                                 //refsFont = head.Selected
                                 //    ? new Font(rowFont, rowFont.Style | FontStyle.Italic)
                                 //    : rowFont;
@@ -1321,12 +1241,11 @@
                             else
                             {
                                 refsFont = RefsFont;
->>>>>>> f22ee8b0
                             }
 
                             Color headColor = GetHeadColor(gitRef);
-                            Brush textBrush = new SolidBrush(headColor);
-
+                            using (Brush textBrush = new SolidBrush(headColor))
+                            {
                             string headName;
 
                             if (IsCardLayout())
@@ -1336,9 +1255,9 @@
                                 PointF location = new PointF(e.CellBounds.Right - offset, e.CellBounds.Top + 4);
                                 var size = new SizeF(e.Graphics.MeasureString(headName, refsFont).Width,
                                                         e.Graphics.MeasureString(headName, RefsFont).Height);
-                                e.Graphics.FillRectangle(SystemBrushes.Info, location.X - 1,
+                                            e.Graphics.FillRectangle(new SolidBrush(SystemColors.Info), location.X - 1,
                                                             location.Y - 1, size.Width + 3, size.Height + 2);
-                                e.Graphics.DrawRectangle(SystemPens.InfoText, location.X - 1,
+                                            e.Graphics.DrawRectangle(new Pen(SystemColors.InfoText), location.X - 1,
                                                             location.Y - 1, size.Width + 3, size.Height + 2);
                                 e.Graphics.DrawString(headName, refsFont, textBrush, location);
                             }
@@ -1373,6 +1292,7 @@
                             }
                         }
                     }
+                            }
 
                     if (IsCardLayout())
                         offset = baseOffset;
@@ -1415,13 +1335,6 @@
                             timeText = string.Concat(revision.Author, " (", TimeToString(AppSettings.ShowAuthorDate ? revision.AuthorDate : revision.CommitDate), ")");
                             authorText = string.Empty;
                         }
-<<<<<<< HEAD
-                        break;
-                    case 4:
-                    case 5:
-                        BuildInfoDrawingLogic.RevisionsCellPainting(e, revision, foreBrush, rowFont);
-                        break;
-=======
 
 
 
@@ -1444,12 +1357,19 @@
                     e.Graphics.DrawString(text, rowFont, foreBrush,
                                             new PointF(e.CellBounds.Left, e.CellBounds.Top + 4));
                 }
+                else if (columnIndex == BuildServerWatcher.BuildStatusImageColumnIndex)
+                {
+                    BuildInfoDrawingLogic.BuildStatusImageColumnCellPainting(e, revision, foreBrush, rowFont);
+                }
+                else if (columnIndex == BuildServerWatcher.BuildStatusMessageColumnIndex)
+                {
+                    BuildInfoDrawingLogic.BuildStatusMessageCellPainting(e, revision, foreBrush, rowFont);
+                }
                 else if (AppSettings.ShowIndicatorForMultilineMessage && columnIndex == isMsgMultilineColIndex)
                 {
                     var text = (string)e.FormattedValue;
                     e.Graphics.DrawString(text, rowFont, foreBrush,
                                             new PointF(e.CellBounds.Left, e.CellBounds.Top + 4));
->>>>>>> f22ee8b0
                 }
             }
         }
@@ -1469,35 +1389,6 @@
 
             e.FormattingApplied = true;
 
-<<<<<<< HEAD
-            switch (column)
-            {
-                case 0:
-                    e.Value = revision.Guid;
-                    break;
-                case 1:
-                    e.Value = revision.Message;
-                    break;
-                case 2:
-                    e.Value = revision.Author ?? "";
-                    break;
-                case 3:
-                    {
-                        var time = AppSettings.ShowAuthorDate ? revision.AuthorDate : revision.CommitDate;
-                        if (time == DateTime.MinValue || time == DateTime.MaxValue)
-                            e.Value = "";
-                        else
-                            e.Value = string.Format("{0} {1}", time.ToShortDateString(), time.ToLongTimeString());
-                    }
-                    break;
-                case 4:
-                case 5:
-                    BuildInfoDrawingLogic.RevisionsCellFormatting(e, revision);
-                    break;
-                default:
-                    e.FormattingApplied = false;
-                    break;
-=======
             int graphColIndex = GraphDataGridViewColumn.Index;
             int messageColIndex = MessageDataGridViewColumn.Index;
             int authorColIndex = AuthorDataGridViewColumn.Index;
@@ -1515,7 +1406,6 @@
             else if (columnIndex == authorColIndex)
             {
                 e.Value = revision.Author ?? "";
->>>>>>> f22ee8b0
             }
             else if (columnIndex == dateColIndex)
             {
@@ -1524,6 +1414,14 @@
                     e.Value = "";
                 else
                     e.Value = string.Format("{0} {1}", time.ToShortDateString(), time.ToLongTimeString());
+            }
+            else if (columnIndex == BuildServerWatcher.BuildStatusImageColumnIndex)
+            {
+                BuildInfoDrawingLogic.BuildStatusImageColumnCellFormatting(e, revision);
+            }
+            else if (columnIndex == BuildServerWatcher.BuildStatusMessageColumnIndex)
+            {
+                BuildInfoDrawingLogic.BuildStatusMessageCellFormatting(e, revision);
             }
             else if (AppSettings.ShowIndicatorForMultilineMessage && columnIndex == isMsgMultilineColIndex)
             {
