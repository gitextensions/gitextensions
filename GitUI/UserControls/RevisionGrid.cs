--- conflicted
+++ resolved
@@ -2990,11 +2990,8 @@
             NavigateForward,
             SelectAsBaseToCompare,
             CompareToBase,
-<<<<<<< HEAD
+            CreateFixupCommit,
             ToggleLeftPanel,
-=======
-            CreateFixupCommit,
->>>>>>> abcb9dc3
         }
 
         protected override bool ExecuteCommand(int cmd)
@@ -3028,11 +3025,8 @@
                 case Commands.NavigateForward: NavigateForward(); break;
                 case Commands.SelectAsBaseToCompare: selectAsBaseToolStripMenuItem_Click(null, null); break;
                 case Commands.CompareToBase: compareToBaseToolStripMenuItem_Click(null, null); break;
-<<<<<<< HEAD
+                case Commands.CreateFixupCommit: FixupCommitToolStripMenuItemClick(null, null); break;
                 case Commands.ToggleLeftPanel: ToggleLeftPanel(); break;
-=======
-                case Commands.CreateFixupCommit: FixupCommitToolStripMenuItemClick(null, null); break;
->>>>>>> abcb9dc3
                 default:
                     {
                         bool result = base.ExecuteCommand(cmd);
