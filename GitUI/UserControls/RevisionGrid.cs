--- conflicted
+++ resolved
@@ -1375,20 +1375,12 @@
                                                   new PointF(e.CellBounds.Left, e.CellBounds.Top + 4));
                         }
                 else if (columnIndex == dateColIndex)
-<<<<<<< HEAD
                         {
                             var time = AppSettings.ShowAuthorDate ? revision.AuthorDate : revision.CommitDate;
                             var text = TimeToString(time);
                             e.Graphics.DrawString(text, rowFont, foreBrush,
                                                   new PointF(e.CellBounds.Left, e.CellBounds.Top + 4));
                         }
-=======
-                {
-                    var time = AppSettings.ShowAuthorDate ? revision.AuthorDate : revision.CommitDate;
-                    var text = TimeToString(time);
-                    e.Graphics.DrawString(text, rowFont, foreBrush,
-                                            new PointF(e.CellBounds.Left, e.CellBounds.Top + 4));
-                }
                 else if (columnIndex == BuildServerWatcher.BuildStatusImageColumnIndex)
                 {
                     BuildInfoDrawingLogic.BuildStatusImageColumnCellPainting(e, revision, foreBrush, rowFont);
@@ -1397,7 +1389,6 @@
                 {
                     BuildInfoDrawingLogic.BuildStatusMessageCellPainting(e, revision, foreBrush, rowFont);
                 }
->>>>>>> e86195e8
                 else if (AppSettings.ShowIndicatorForMultilineMessage && columnIndex == isMsgMultilineColIndex)
                 {
                     var text = (string)e.FormattedValue;
@@ -1441,7 +1432,6 @@
                     e.Value = revision.Author ?? "";
             }
             else if (columnIndex == dateColIndex)
-<<<<<<< HEAD
                     {
                         var time = AppSettings.ShowAuthorDate ? revision.AuthorDate : revision.CommitDate;
                         if (time == DateTime.MinValue || time == DateTime.MaxValue)
@@ -1449,14 +1439,6 @@
                         else
                             e.Value = string.Format("{0} {1}", time.ToShortDateString(), time.ToLongTimeString());
                     }
-=======
-            {
-                var time = AppSettings.ShowAuthorDate ? revision.AuthorDate : revision.CommitDate;
-                if (time == DateTime.MinValue || time == DateTime.MaxValue)
-                    e.Value = "";
-                else
-                    e.Value = string.Format("{0} {1}", time.ToShortDateString(), time.ToLongTimeString());
-            }
             else if (columnIndex == BuildServerWatcher.BuildStatusImageColumnIndex)
             {
                 BuildInfoDrawingLogic.BuildStatusImageColumnCellFormatting(e, Revisions, revision);
@@ -1465,7 +1447,6 @@
             {
                 BuildInfoDrawingLogic.BuildStatusMessageCellFormatting(e, revision);
             }
->>>>>>> e86195e8
             else if (AppSettings.ShowIndicatorForMultilineMessage && columnIndex == isMsgMultilineColIndex)
             {
                 if (revision.Body == null && !revision.IsArtificial())
