--- conflicted
+++ resolved
@@ -441,11 +441,7 @@
         {
             if (_navigationHistory.CanNavigateBackward)
             {
-<<<<<<< HEAD
-                SetSelectedRevision(navigationHistory.NavigateBackward());
-=======
-                InternalSetSelectedRevision(_navigationHistory.NavigateBackward());
->>>>>>> fa25db81
+                SetSelectedRevision(_navigationHistory.NavigateBackward());
             }
         }
 
@@ -453,11 +449,7 @@
         {
             if (_navigationHistory.CanNavigateForward)
             {
-<<<<<<< HEAD
-                SetSelectedRevision(navigationHistory.NavigateForward());
-=======
-                InternalSetSelectedRevision(_navigationHistory.NavigateForward());
->>>>>>> fa25db81
+                SetSelectedRevision(_navigationHistory.NavigateForward());
             }
         }
 
@@ -644,11 +636,7 @@
 
         // Selects row cotaining revision given its revisionId
         // Returns whether the required revision was found and selected
-<<<<<<< HEAD
         public bool SetSelectedRevision(string revision)
-=======
-        private bool InternalSetSelectedRevision(string revision)
->>>>>>> fa25db81
         {
             bool revisionSelected = false;
 
