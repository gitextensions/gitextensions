--- conflicted
+++ resolved
@@ -64,15 +64,10 @@
         private string _quickSearchString;
         private RevisionGraph _revisionGraphCommand;
 
-<<<<<<< HEAD
         public BuildServerWatcher BuildServerWatcher { get; private set; }
 
-        private RevisionGridLayout layout;
-        private int rowHeigth;
-=======
         private RevisionGridLayout _layout;
         private int _rowHeigth;
->>>>>>> 4c05fffd
         public event GitModuleChangedEventHandler GitModuleChanged;
         public event EventHandler<DoubleClickRevisionEventArgs> DoubleClickRevision;
 
@@ -1257,13 +1252,8 @@
 
                             if (IsCardLayout())
                             {
-<<<<<<< HEAD
                                 int textHeight = (int) e.Graphics.MeasureString(text, rowFont).Height;
-                                int gravatarSize = rowHeigth - textHeight - 12;
-=======
-                                int textHeight = (int)e.Graphics.MeasureString(text, rowFont).Height;
                                 int gravatarSize = _rowHeigth - textHeight - 12;
->>>>>>> 4c05fffd
                                 int gravatarTop = e.CellBounds.Top + textHeight + 6;
                                 int gravatarLeft = e.CellBounds.Left + baseOffset + 2;
 
