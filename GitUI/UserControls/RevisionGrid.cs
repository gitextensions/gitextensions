using System;
using System.Collections.Generic;
using System.ComponentModel;
using System.DirectoryServices;
using System.Drawing;
using System.Drawing.Drawing2D;
using System.IO;
using System.Linq;
using System.Text.RegularExpressions;
using System.Threading;
using System.Threading.Tasks;
using System.Windows.Forms;
using GitCommands;
using GitCommands.Git;
using GitUI.CommandsDialogs;
using GitUI.HelperDialogs;
using GitUI.Hotkey;
using GitUI.RevisionGridClasses;
using GitUI.Script;
using Gravatar;
using ResourceManager.Translation;
<<<<<<< HEAD
using GitUI.UserControls.RevisionGridClasses;
using GitCommands.Properties;
=======
>>>>>>> e4ebf071

namespace GitUI
{
    public enum RevisionGridLayout
    {
        FilledBranchesSmall = 1,
        FilledBranchesSmallWithGraph = 2,
        Small = 3,
        SmallWithGraph = 4,
        Card = 5,
        CardWithGraph = 6,
        LargeCard = 7,
        LargeCardWithGraph = 8
    }

    public enum RevisionGraphDrawStyleEnum
    {
        Normal,
        DrawNonRelativesGray,
        HighlightSelected
    }

    [DefaultEvent("DoubleClick")]
    public sealed partial class RevisionGrid : GitModuleControl
    {
        private readonly TranslationString _droppingFilesBlocked = new TranslationString("For you own protection dropping more than 10 patch files at once is blocked!");

        private const int NODE_DIMENSION = 8;
        private const int LANE_WIDTH = 13;
        private const int LANE_LINE_WIDTH = 2;
        private Brush _selectedItemBrush;
        private Brush _filledItemBrush; // disposable brush

        private readonly FormRevisionFilter _revisionFilter = new FormRevisionFilter();

        public string LogParam = "--all --boundary";

        private bool _initialLoad = true;
        private string _initialSelectedRevision;
        private string _lastQuickSearchString = string.Empty;
        private Label _quickSearchLabel;
        private string _quickSearchString;
        private RevisionGraph _revisionGraphCommand;

        private RevisionGridLayout _layout;
        private int _rowHeigth;
        public event GitModuleChangedEventHandler GitModuleChanged;
        public event EventHandler<DoubleClickRevisionEventArgs> DoubleClickRevision;

        public RevisionGrid()
        {
            InitLayout();
            InitializeComponent();
            this.Loading.Image = global::GitUI.Properties.Resources.loadingpanel;

            Translate();

            NormalFont = Settings.Default.Font;
            Loading.Paint += Loading_Paint;

            Revisions.CellPainting += RevisionsCellPainting;
            Revisions.CellFormatting += RevisionsCellFormatting;
            Revisions.KeyPress += RevisionsKeyPress;

            showAuthorDateToolStripMenuItem.Checked = Settings.Default.ShowAuthorDate;
            orderRevisionsByDateToolStripMenuItem.Checked = Settings.Default.OrderRevisionByDate;
            showRelativeDateToolStripMenuItem.Checked = Settings.Default.RelativeDate;
            drawNonrelativesGrayToolStripMenuItem.Checked = Settings.Default.RevisionGraphDrawNonRelativesGray;
            showGitNotesToolStripMenuItem.Checked = Settings.Default.ShowGitNotes;

            BranchFilter = String.Empty;
            SetShowBranches();
            Filter = "";
            FixedFilter = "";
            InMemFilterIgnoreCase = false;
            InMemAuthorFilter = "";
            InMemCommitterFilter = "";
            InMemMessageFilter = "";
            AllowGraphWithFilter = false;
            _quickSearchString = "";
            quickSearchTimer.Tick += QuickSearchTimerTick;

            Revisions.Loading += RevisionsLoading;

            //Allow to drop patch file on revisiongrid
            Revisions.DragEnter += Revisions_DragEnter;
            Revisions.DragDrop += Revisions_DragDrop;
            Revisions.AllowDrop = true;
            Revisions.ColumnHeadersVisible = false;

            this.HotkeysEnabled = true;
            try
            {
                SetRevisionsLayout((RevisionGridLayout)Settings.Default.RevisionGraphLayout);
            }
            catch
            {
                SetRevisionsLayout(RevisionGridLayout.SmallWithGraph);
            }
        }

        void Loading_Paint(object sender, PaintEventArgs e)
        {
            // If our loading state has changed since the last paint, update it.
            if (Loading != null)
            {
                if (Loading.Visible != _isLoading)
                {
                    Loading.Visible = _isLoading;
                }
            }
        }

        [Browsable(false)]
        public Font HeadFont { get; private set; }
        [Browsable(false)]
        public Font SuperprojectFont { get; private set; }
        [Browsable(false)]
        public int LastScrollPos { get; private set; }
        [Browsable(false)]
        public string[] LastSelectedRows { get; private set; }
        [Browsable(false)]
        public Font RefsFont { get; private set; }
        private Font _normalFont;
        [Browsable(false)]
        [DesignerSerializationVisibility(DesignerSerializationVisibility.Hidden)]
        public Font NormalFont
        {
            get { return _normalFont; }
            set
            {
                _normalFont = value;
                Message.DefaultCellStyle.Font = _normalFont;
                Date.DefaultCellStyle.Font = _normalFont;

                RefsFont = IsFilledBranchesLayout() ? _normalFont : new Font(_normalFont, FontStyle.Bold);
                HeadFont = new Font(_normalFont, FontStyle.Bold);
                SuperprojectFont = new Font(_normalFont, FontStyle.Underline);
            }
        }

        [Category("Filter")]
        [DefaultValue("")]
        public string Filter { get; set; }
        [Category("Filter")]
        [DefaultValue("")]
        public string FixedFilter { get; set; }
        [Category("Filter")]
        [DefaultValue(false)]
        public bool InMemFilterIgnoreCase { get; set; }
        [Category("Filter")]
        [DefaultValue("")]
        public string InMemAuthorFilter { get; set; }
        [Category("Filter")]
        [DefaultValue("")]
        public string InMemCommitterFilter { get; set; }
        [Category("Filter")]
        [DefaultValue("")]
        public string InMemMessageFilter { get; set; }
        [Category("Filter")]
        [DefaultValue("")]
        public string BranchFilter { get; set; }
        [Category("Filter")]
        [DefaultValue(false)]
        public bool AllowGraphWithFilter { get; set; }

        [Browsable(false)]
        public string CurrentCheckout { get; private set; }
        [Browsable(false)]
        [DesignerSerializationVisibility(DesignerSerializationVisibility.Hidden)]
        public string FiltredFileName { get; set; }
        [Browsable(false)]
        private string FiltredCurrentCheckout { get; set; }
        [Browsable(false)]
        public Task<string> SuperprojectCurrentCheckout { get; private set; }
        [Browsable(false)]
        public int LastRow { get; private set; }

        [Description("Indicates whether the user is allowed to select more than one commit at a time.")]
        [Category("Behavior")]
        [DefaultValue(true)]
        public bool MultiSelect
        {
            get { return Revisions.MultiSelect; }
            set { Revisions.MultiSelect = value; }
        }

        [Description("Show uncommited changes in revision grid if enabled in Settings.Default.")]
        [Category("Behavior")]
        [DefaultValue(false)]
        public bool ShowUncommitedChangesIfPossible
        {
            get; set;
        }

        [Description("Do not open the commit info dialog on double click. This is used if the double click event is handled elseswhere.")]
        [Category("Behavior")]
        [DefaultValue(false)]
        public bool DoubleClickDoesNotOpenCommitInfo
        {
            get;
            set;
        }

        private IndexWatcher _IndexWatcher;
        [Browsable(false)]
        public IndexWatcher IndexWatcher
        {
            get
            {
                if (_IndexWatcher == null)
                    _IndexWatcher = new IndexWatcher(UICommandsSource);

                return _IndexWatcher;
            }
        }


        public void SetInitialRevision(GitRevision initialSelectedRevision)
        {
            _initialSelectedRevision = initialSelectedRevision != null ? initialSelectedRevision.Guid : null;
        }

        private bool _isLoading;
        private void RevisionsLoading(bool isLoading)
        {
            // Since this can happen on a background thread, we'll just set a
            // flag and deal with it next time we paint (a bit of a hack, but
            // it works)
            _isLoading = isLoading;
        }

        private void ShowQuickSearchString()
        {
            if (_quickSearchLabel == null)
            {
                _quickSearchLabel
                    = new Label
                          {
                              Location = new Point(10, 10),
                              BorderStyle = BorderStyle.FixedSingle,
                              ForeColor = SystemColors.InfoText,
                              BackColor = SystemColors.Info
                          };
                Controls.Add(_quickSearchLabel);
            }

            _quickSearchLabel.Visible = true;
            _quickSearchLabel.BringToFront();
            _quickSearchLabel.Text = _quickSearchString;
            _quickSearchLabel.AutoSize = true;
        }

        private void HideQuickSearchString()
        {
            if (_quickSearchLabel != null)
                _quickSearchLabel.Visible = false;
        }

        private void QuickSearchTimerTick(object sender, EventArgs e)
        {
            quickSearchTimer.Stop();
            _quickSearchString = "";
            HideQuickSearchString();
        }

        private void RestartQuickSearchTimer()
        {
            quickSearchTimer.Stop();
            quickSearchTimer.Interval = Settings.Default.RevisionGridQuickSearchTimeout;
            quickSearchTimer.Start();
        }

        private void RevisionsKeyPress(object sender, KeyPressEventArgs e)
        {
            var curIndex = -1;
            if (Revisions.SelectedRows.Count > 0)
                curIndex = Revisions.SelectedRows[0].Index;

            curIndex = curIndex >= 0 ? curIndex : 0;
            if (e.KeyChar == 8 && _quickSearchString.Length > 1) //backspace
            {
                RestartQuickSearchTimer();

                _quickSearchString = _quickSearchString.Substring(0, _quickSearchString.Length - 1);

                FindNextMatch(curIndex, _quickSearchString, false);
                _lastQuickSearchString = _quickSearchString;

                e.Handled = true;
                ShowQuickSearchString();
            }
            else if (!char.IsControl(e.KeyChar))
            {
                RestartQuickSearchTimer();

                //The code below is meant to fix the weird keyvalues when pressing keys e.g. ".".
                _quickSearchString = string.Concat(_quickSearchString, char.ToLower(e.KeyChar));

                FindNextMatch(curIndex, _quickSearchString, false);
                _lastQuickSearchString = _quickSearchString;

                e.Handled = true;
                ShowQuickSearchString();
            }
            else
            {
                _quickSearchString = "";
                HideQuickSearchString();
                e.Handled = false;
            }
        }

        private void FindNextMatch(int startIndex, string searchString, bool reverse)
        {
            if (Revisions.RowCount == 0)
                return;

            var searchResult =
                reverse
                    ? SearchInReverseOrder(startIndex, searchString)
                    : SearchForward(startIndex, searchString);

            if (!searchResult.HasValue)
                return;

            Revisions.ClearSelection();
            Revisions.Rows[searchResult.Value].Selected = true;

            Revisions.CurrentCell = Revisions.Rows[searchResult.Value].Cells[1];
        }

        private int? SearchForward(int startIndex, string searchString)
        {
            // Check for out of bounds roll over if required
            int index;
            if (startIndex < 0 || startIndex >= Revisions.RowCount)
                startIndex = 0;

            for (index = startIndex; index < Revisions.RowCount; ++index)
            {
                if (GetRevision(index).MatchesSearchString(searchString))
                    return index;
            }

            // We didn't find it so start searching from the top
            for (index = 0; index < startIndex; ++index)
            {
                if (GetRevision(index).MatchesSearchString(searchString))
                    return index;
            }

            return null;
        }

        private int? SearchInReverseOrder(int startIndex, string searchString)
        {
            // Check for out of bounds roll over if required
            int index;
            if (startIndex < 0 || startIndex >= Revisions.RowCount)
                startIndex = Revisions.RowCount - 1;

            for (index = startIndex; index >= 0; --index)
            {
                if (GetRevision(index).MatchesSearchString(searchString))
                    return index;
            }

            // We didn't find it so start searching from the bottom
            for (index = Revisions.RowCount - 1; index > startIndex; --index)
            {
                if (GetRevision(index).MatchesSearchString(searchString))
                    return index;
            }


            return null;
        }

        public void DisableContextMenu()
        {
            Revisions.ContextMenuStrip = null;
        }

        public void FormatQuickFilter(string filter,
                                      bool[] parameters,
                                      out string revListArgs,
                                      out string inMemMessageFilter,
                                      out string inMemCommitterFilter,
                                      out string inMemAuthorFilter)
        {
            revListArgs = string.Empty;
            inMemMessageFilter = string.Empty;
            inMemCommitterFilter = string.Empty;
            inMemAuthorFilter = string.Empty;
            if (!string.IsNullOrEmpty(filter))
            {
                // hash filtering only possible in memory
                var cmdLineSafe = GitCommandHelpers.VersionInUse.IsRegExStringCmdPassable(filter);
                revListArgs = " --regexp-ignore-case ";
                if (parameters[0])
                    if (cmdLineSafe && !MessageFilterCouldBeSHA(filter))
                        revListArgs += "--grep=\"" + filter + "\" ";
                    else
                        inMemMessageFilter = filter;
                if (parameters[1])
                    if (cmdLineSafe)
                        revListArgs += "--committer=\"" + filter + "\" ";
                    else
                        inMemCommitterFilter = filter;
                if (parameters[2])
                    if (cmdLineSafe)
                        revListArgs += "--author=\"" + filter + "\" ";
                    else
                        inMemAuthorFilter = filter;
                if (parameters[3])
                    if (cmdLineSafe)
                        revListArgs += "\"-S" + filter + "\" ";
                    else
                        throw new InvalidOperationException("Filter text not valid for \"Diff contains\" filter.");
            }
        }

        public bool SetAndApplyBranchFilter(string filter)
        {
            if (filter.Equals(_revisionFilter.GetBranchFilter()))
                return false;
            if (filter.Equals(""))
            {
                Settings.Default.BranchFilterEnabled = false;
                Settings.Default.ShowCurrentBranchOnly = true;
            }
            else
            {
                Settings.Default.BranchFilterEnabled = true;
                Settings.Default.ShowCurrentBranchOnly = false;
                _revisionFilter.SetBranchFilter(filter);
            }
            SetShowBranches();
            return true;
        }

        public void SetLimit(int limit)
        {
            _revisionFilter.SetLimit(limit);
        }

        public override void Refresh()
        {
            SetRevisionsLayout();

            base.Refresh();

            Revisions.Refresh();
        }

        protected override void OnCreateControl()
        {
            base.OnCreateControl();

            _isLoading = true;
            Error.Visible = false;
            NoCommits.Visible = false;
            NoGit.Visible = false;
            Revisions.Visible = false;
            Loading.Visible = true;
            Loading.BringToFront();
        }

        public new void Load()
        {
            if (!DesignMode)
                ReloadHotkeys();
            ForceRefreshRevisions();
        }

        public event EventHandler SelectionChanged;

        public void SetSelectedIndex(int index)
        {
            if (Revisions.Rows[index].Selected)
                return;

            Revisions.ClearSelection();

            Revisions.Rows[index].Selected = true;
            Revisions.CurrentCell = Revisions.Rows[index].Cells[1];

            Revisions.Select();
        }

        private void SetSelectedRevision(string revision)
        {
            if (revision != null)
            {
                for (var i = 0; i < Revisions.RowCount; i++)
                {
                    if (GetRevision(i).Guid != revision)
                        continue;
                        SetSelectedIndex(i);
                        return;
                    }
                }

            Revisions.ClearSelection();
            Revisions.Select();
        }

        public void SetSelectedRevision(GitRevision revision)
        {
            SetSelectedRevision(revision != null ? revision.Guid : null);
        }

        public void HighlightBranch(string aId)
        {
            Revisions.HighlightBranch(aId);
        }

        private void RevisionsSelectionChanged(object sender, EventArgs e)
        {
            if (Revisions.SelectedRows.Count > 0)
                LastRow = Revisions.SelectedRows[0].Index;

            SelectionTimer.Enabled = false;
            SelectionTimer.Stop();
            SelectionTimer.Enabled = true;
            SelectionTimer.Start();
        }

        public RevisionGraphDrawStyleEnum RevisionGraphDrawStyle
        {
            get
            {
                return Revisions.RevisionGraphDrawStyle;
            }
            set
            {
                Revisions.RevisionGraphDrawStyle = value;
            }
        }

        public List<GitRevision> GetSelectedRevisions()
        {
            return GetSelectedRevisions(null);
        }

        public List<GitRevision> GetSelectedRevisions(SortDirection? direction)
        {
            var rows = Revisions
                .SelectedRows
                .Cast<DataGridViewRow>()
                .Where(row => Revisions.RowCount > row.Index);


            if (direction.HasValue)
            {
                int d = direction.Value == SortDirection.Ascending ? 1 : -1;
                rows = rows.OrderBy((row) => row.Index, (r1, r2) => d * (r1 - r2));
            }

            return rows
                .Select(row => GetRevision(row.Index))
                .ToList();
        }

        public List<string> GetRevisionChildren(string revision)
        {
            var rows = Revisions
                .Rows
                .Cast<DataGridViewRow>()
                .Where(row => Revisions.RowCount > row.Index);

            return rows
                .Select(row => GetRevision(row.Index))
                .Where(row => row.ParentGuids.Contains(revision))
                .Select(row => row.Guid)
                .ToList();
        }

        public GitRevision GetRevision(int aRow)
        {
            return Revisions.GetRowData(aRow);
        }

        public GitRevision GetCurrentRevision()
        {
            const string formatString =
                /* Tree           */ "%T%n" +
                /* Author Name    */ "%aN%n" +
                /* Author Date    */ "%ai%n" +
                /* Committer Name */ "%cN%n" +
                /* Committer Date */ "%ci%n" +
                /* Commit Message */ "%s";
            string cmd = "log -n 1 --pretty=format:" + formatString + " " + CurrentCheckout;
            var RevInfo = Module.RunGitCmd(cmd);
            string[] Infos = RevInfo.Split('\n');
            var Revision = new GitRevision(Module, CurrentCheckout)
            {
                TreeGuid = Infos[0],
                Author = Infos[1],
                Committer = Infos[3],
                Message = Infos[5]
            };
            DateTime date;
            DateTime.TryParse(Infos[2], out date);
            Revision.AuthorDate = date;
            DateTime.TryParse(Infos[4], out date);
            Revision.CommitDate = date;
            var heads = Module.GetHeads(true, true);
            foreach (var head in heads)
            {
                if (head.Guid.Equals(Revision.Guid))
                {
                    Revision.Heads.Add(head);
                }
            }
            return Revision;
        }

        public void RefreshRevisions()
        {
            if (IndexWatcher.IndexChanged)
                ForceRefreshRevisions();
        }

        private class RevisionGraphInMemFilterOr : RevisionGraphInMemFilter
        {
            private RevisionGraphInMemFilter fFilter1;
            private RevisionGraphInMemFilter fFilter2;
            public RevisionGraphInMemFilterOr(RevisionGraphInMemFilter aFilter1,
                                              RevisionGraphInMemFilter aFilter2)
            {
                fFilter1 = aFilter1;
                fFilter2 = aFilter2;
            }

            public override bool PassThru(GitRevision rev)
            {
                return fFilter1.PassThru(rev) || fFilter2.PassThru(rev);
            }
        }

        private class RevisionGridInMemFilter : RevisionGraphInMemFilter
        {
            private readonly string _AuthorFilter;
            private readonly Regex _AuthorFilterRegex;
            private readonly string _CommitterFilter;
            private readonly Regex _CommitterFilterRegex;
            private readonly string _MessageFilter;
            private readonly Regex _MessageFilterRegex;
            private readonly string _ShaFilter;
            private readonly Regex _ShaFilterRegex;

            public RevisionGridInMemFilter(string authorFilter, string committerFilter, string messageFilter, bool ignoreCase)
            {
                SetUpVars(authorFilter, ref _AuthorFilter, ref _AuthorFilterRegex, ignoreCase);
                SetUpVars(committerFilter, ref _CommitterFilter, ref _CommitterFilterRegex, ignoreCase);
                SetUpVars(messageFilter, ref _MessageFilter, ref _MessageFilterRegex, ignoreCase);
                if (!string.IsNullOrEmpty(_MessageFilter) && MessageFilterCouldBeSHA(_MessageFilter))
                {
                    SetUpVars(messageFilter, ref _ShaFilter, ref _ShaFilterRegex, false);
                }
            }

            private static void SetUpVars(string filterValue,
                                   ref string filterStr,
                                   ref Regex filterRegEx,
                                   bool ignoreCase)
            {
                RegexOptions opts = RegexOptions.None;
                if (ignoreCase) opts = opts | RegexOptions.IgnoreCase;
                filterStr = filterValue != null ? filterValue.Trim() : string.Empty;
                try
                {
                    filterRegEx = new Regex(filterStr, opts);
                }
                catch (ArgumentException)
                {
                    filterRegEx = null;
                }
            }

            private static bool CheckCondition(string filter, Regex regex, string value)
            {
                return string.IsNullOrEmpty(filter) ||
                       ((regex != null) && regex.Match(value).Success);
            }

            public override bool PassThru(GitRevision rev)
            {
                return CheckCondition(_AuthorFilter, _AuthorFilterRegex, rev.Author) &&
                       CheckCondition(_CommitterFilter, _CommitterFilterRegex, rev.Committer) &&
                       (CheckCondition(_MessageFilter, _MessageFilterRegex, rev.Message) ||
                        CheckCondition(_ShaFilter, _ShaFilterRegex, rev.Guid));
            }

            public static RevisionGridInMemFilter CreateIfNeeded(string authorFilter,
                                                                 string committerFilter,
                                                                 string messageFilter,
                                                                 bool ignoreCase)
            {
                if (!(string.IsNullOrEmpty(authorFilter) &&
                      string.IsNullOrEmpty(committerFilter) &&
                      string.IsNullOrEmpty(messageFilter) &&
                      !MessageFilterCouldBeSHA(messageFilter)))
                    return new RevisionGridInMemFilter(authorFilter,
                                                       committerFilter,
                                                       messageFilter,
                                                       ignoreCase);
                else
                    return null;
            }
        }

        public void ReloadHotkeys()
        {
            this.Hotkeys = HotkeySettingsManager.LoadHotkeys(HotkeySettingsName);
        }

        public void ReloadTranslation()
        {
            Translate();
        }

        public void ForceRefreshRevisions()
        {
            try
            {
                RevisionGraphDrawStyle = RevisionGraphDrawStyleEnum.DrawNonRelativesGray;

                ApplyFilterFromRevisionFilterDialog();

                _initialLoad = true;

                LastScrollPos = Revisions.FirstDisplayedScrollingRowIndex;

                DisposeRevisionGraphCommand();

                var newCurrentCheckout = Module.GetCurrentCheckout();
                Task<string> newSuperprojectCurrentCheckout =
                    Task.Factory.StartNew(() => Module.GetSuperprojectCurrentCheckout());
                newSuperprojectCurrentCheckout.ContinueWith((task) => Refresh(),
                    TaskScheduler.FromCurrentSynchronizationContext());

                // If the current checkout changed, don't get the currently selected rows, select the
                // new current checkout instead.
                if (newCurrentCheckout == CurrentCheckout)
                {
                    LastSelectedRows = Revisions.SelectedIds;
                }
                else
                {
                    // This is a new checkout, so ensure the variable is cleared out.
                    LastSelectedRows = null;
                }

                Revisions.ClearSelection();
                CurrentCheckout = newCurrentCheckout;
                FiltredCurrentCheckout = CurrentCheckout;
                SuperprojectCurrentCheckout = newSuperprojectCurrentCheckout;
                Revisions.Clear();
                Error.Visible = false;

                if (!Module.IsValidGitWorkingDir())
                {
                    Revisions.Visible = false;
                    NoCommits.Visible = true;
                    Loading.Visible = false;
                    NoGit.Visible = true;
                    string dir = Module.WorkingDir;
                    if (String.IsNullOrEmpty(dir) || !Directory.Exists(dir) ||
                        Directory.GetDirectories(dir).Length == 0 &&
                        Directory.GetFiles(dir).Length == 0)
                        CloneRepository.Show();
                    else
                        CloneRepository.Hide();
                    NoGit.BringToFront();
                    return;
                }

                NoCommits.Visible = false;
                NoGit.Visible = false;
                Revisions.Visible = true;
                Revisions.BringToFront();
                Revisions.Enabled = false;
                Loading.Visible = true;
                Loading.BringToFront();
                _isLoading = true;
                base.Refresh();

                IndexWatcher.Reset();

                if (!Settings.Default.ShowGitNotes && LogParam.Contains("--all --boundary") && !LogParam.Contains(" --not --glob=notes --not"))
                    LogParam = LogParam + " --not --glob=notes --not";

                if (Settings.Default.ShowGitNotes && LogParam.Contains(" --not --glob=notes --not"))
                    LogParam = LogParam.Replace("  --not --glob=notes --not", string.Empty);

                RevisionGridInMemFilter revisionFilterIMF = RevisionGridInMemFilter.CreateIfNeeded(_revisionFilter.GetInMemAuthorFilter(),
                                                                                                   _revisionFilter.GetInMemCommitterFilter(),
                                                                                                   _revisionFilter.GetInMemMessageFilter(),
                                                                                                   _revisionFilter.GetIgnoreCase());
                RevisionGridInMemFilter filterBarIMF = RevisionGridInMemFilter.CreateIfNeeded(InMemAuthorFilter,
                                                                                              InMemCommitterFilter,
                                                                                              InMemMessageFilter,
                                                                                              InMemFilterIgnoreCase);
                RevisionGraphInMemFilter revGraphIMF;
                if (revisionFilterIMF != null && filterBarIMF != null)
                    revGraphIMF = new RevisionGraphInMemFilterOr(revisionFilterIMF, filterBarIMF);
                else if (revisionFilterIMF != null)
                    revGraphIMF = revisionFilterIMF;
                else
                    revGraphIMF = filterBarIMF;

                _revisionGraphCommand = new RevisionGraph(Module) { BranchFilter = BranchFilter, LogParam = LogParam + _revisionFilter.GetFilter() + Filter + FixedFilter };
                _revisionGraphCommand.Updated += GitGetCommitsCommandUpdated;
                _revisionGraphCommand.Exited += GitGetCommitsCommandExited;
                _revisionGraphCommand.Error += _revisionGraphCommand_Error;
                _revisionGraphCommand.InMemFilter = revGraphIMF;
                //_revisionGraphCommand.BeginUpdate += ((s, e) => Revisions.Invoke((Action) (() => Revisions.Clear())));
                _revisionGraphCommand.Execute();
                LoadRevisions();
                SetRevisionsLayout();
            }
            catch (Exception exception)
            {
                Error.Visible = true;
                Error.BringToFront();
                MessageBox.Show(this, exception.Message, "Error", MessageBoxButtons.OK, MessageBoxIcon.Error);
            }
        }

        private static readonly Regex potentialShaPattern = new Regex(@"^[a-f0-9]{5,}", RegexOptions.Compiled);
        public static bool MessageFilterCouldBeSHA(string filter)
        {
            bool result = potentialShaPattern.IsMatch(filter);

            return result;
        }

        private void _revisionGraphCommand_Error(object sender, EventArgs e)
        {
            // This has to happen on the UI thread
            this.InvokeSync(o =>
                                  {
                                      Error.Visible = true;
                                      //Error.BringToFront();
                                      NoGit.Visible = false;
                                      NoCommits.Visible = false;
                                      Revisions.Visible = false;
                                      Loading.Visible = false;
                                  }, this);

            DisposeRevisionGraphCommand();
        }

        private void GitGetCommitsCommandUpdated(object sender, EventArgs e)
        {
            var updatedEvent = (RevisionGraph.RevisionGraphUpdatedEventArgs)e;
            UpdateGraph(updatedEvent.Revision);
        }

        private bool FilterIsApplied(bool inclBranchFilter)
        {
            return (inclBranchFilter && !string.IsNullOrEmpty(BranchFilter)) ||
                   !(string.IsNullOrEmpty(Filter) &&
                     !_revisionFilter.FilterEnabled() &&
                     string.IsNullOrEmpty(InMemAuthorFilter) &&
                     string.IsNullOrEmpty(InMemCommitterFilter) &&
                     string.IsNullOrEmpty(InMemMessageFilter));
        }

        private bool ShouldHideGraph(bool inclBranchFilter)
        {
            return (inclBranchFilter && !string.IsNullOrEmpty(BranchFilter)) ||
                   !(!_revisionFilter.ShouldHideGraph() &&
                     string.IsNullOrEmpty(InMemAuthorFilter) &&
                     string.IsNullOrEmpty(InMemCommitterFilter) &&
                     string.IsNullOrEmpty(InMemMessageFilter));
        }

        private void DisposeRevisionGraphCommand()
        {
            if (_revisionGraphCommand != null)
            {
                //Dispose command, it is not needed anymore
                _revisionGraphCommand.Updated -= GitGetCommitsCommandUpdated;
                _revisionGraphCommand.Exited -= GitGetCommitsCommandExited;
                _revisionGraphCommand.Error -= _revisionGraphCommand_Error;

                _revisionGraphCommand.Dispose();
                _revisionGraphCommand = null;
            }
        }

        private void GitGetCommitsCommandExited(object sender, EventArgs e)
        {
            _isLoading = false;

            if (_revisionGraphCommand.RevisionCount == 0 &&
                !FilterIsApplied(true))
            {
                // This has to happen on the UI thread
                this.InvokeSync(o =>
                                      {
                                          NoGit.Visible = false;
                                          NoCommits.Visible = true;
                                          //NoCommits.BringToFront();
                                          Revisions.Visible = false;
                                          Loading.Visible = false;
                                      }, this);
            }
            else
            {
                // This has to happen on the UI thread
                this.InvokeSync(o =>
                                      {
                                          UpdateGraph(null);
                                          Loading.Visible = false;
                                          SelectInitialRevision();
                                          _isLoading = false;
                                      }, this);
            }

            DisposeRevisionGraphCommand();
        }

        private void SelectInitialRevision()
        {
            string filtredCurrentCheckout;
            if (SearchRevision(CurrentCheckout, out filtredCurrentCheckout) >= 0)
                FiltredCurrentCheckout = filtredCurrentCheckout;
            else
                FiltredCurrentCheckout = CurrentCheckout;

            if (LastSelectedRows == null)
            {
                if (!string.IsNullOrEmpty(_initialSelectedRevision))
                {
                    string revision;
                    int index = SearchRevision(_initialSelectedRevision, out revision);
                    if (index >= 0)
                        SetSelectedIndex(index);
                }
                else
                {
                    SetSelectedRevision(FiltredCurrentCheckout);
                }
            }
        }

        private int SearchRevision(string initRevision, out string graphRevision)
        {
            var rows = Revisions
                .Rows
                .Cast<DataGridViewRow>();
            var revisions = rows
                .Select(row => new { Index = row.Index, Guid = GetRevision(row.Index).Guid });

            var idx = revisions.FirstOrDefault(rev => rev.Guid == initRevision);
            if (idx != null)
            {
                graphRevision = idx.Guid;
                return idx.Index;
            }

            var dict = rows
                .ToDictionary(row => GetRevision(row.Index).Guid, row => row.Index);
            var revListParams = "rev-list ";
            if (Settings.Default.OrderRevisionByDate)
                revListParams += "--date-order ";
            else
                revListParams += "--topo-order ";
            if (Settings.Default.MaxRevisionGraphCommits > 0)
                revListParams += string.Format("--max-count=\"{0}\" ", (int)Settings.Default.MaxRevisionGraphCommits);

            var allrevisions = Module.ReadGitOutputLines(revListParams + initRevision);
            foreach (var rev in allrevisions)
            {
                int index;
                if (dict.TryGetValue(rev, out index))
                {
                    graphRevision = rev;
                    return index;
                }
            }
            graphRevision = null;
            return -1;
        }
        private static string GetDateHeaderText()
        {
            return Settings.Default.ShowAuthorDate ? Strings.GetAuthorDateText() : Strings.GetCommitDateText();
        }

        private void LoadRevisions()
        {
            if (_revisionGraphCommand == null)
            {
                return;
            }

            Revisions.SuspendLayout();

            Revisions.Columns[1].HeaderText = Strings.GetMessageText();
            Revisions.Columns[2].HeaderText = Strings.GetAuthorText();
            Revisions.Columns[3].HeaderText = GetDateHeaderText();

            Revisions.SelectionChanged -= RevisionsSelectionChanged;

            if (LastSelectedRows != null)
            {
                Revisions.SelectedIds = LastSelectedRows;
                LastSelectedRows = null;
            }

            if (LastScrollPos > 0 && Revisions.RowCount > LastScrollPos)
            {
                Revisions.FirstDisplayedScrollingRowIndex = LastScrollPos;
                LastScrollPos = -1;
            }

            Revisions.Enabled = true;
            Revisions.Focus();
            Revisions.SelectionChanged += RevisionsSelectionChanged;

            Revisions.ResumeLayout();

            if (!_initialLoad)
                return;

            _initialLoad = false;
            SelectionTimer.Enabled = false;
            SelectionTimer.Stop();
            SelectionTimer.Enabled = true;
            SelectionTimer.Start();
        }

        private void RevisionsCellPainting(object sender, DataGridViewCellPaintingEventArgs e)
        {
            // If our loading state has changed since the last paint, update it.
            if (Loading != null)
            {
                if (Loading.Visible != _isLoading)
                {
                    Loading.Visible = _isLoading;
                }
            }

            // The graph column is handled by the DvcsGraph
            if (e.ColumnIndex == 0)
            {
                return;
            }

            var column = e.ColumnIndex;
            if (e.RowIndex < 0 || (e.State & DataGridViewElementStates.Visible) == 0)
                return;

            if (Revisions.RowCount <= e.RowIndex)
                return;

            var revision = GetRevision(e.RowIndex);
            if (revision == null)
                return;

            e.Handled = true;

            bool isRowSelected = ((e.State & DataGridViewElementStates.Selected) == DataGridViewElementStates.Selected);

            if (isRowSelected /*&& !showRevisionCards*/)
                e.Graphics.FillRectangle(_selectedItemBrush, e.CellBounds);
            else
                e.Graphics.FillRectangle(Brushes.White, e.CellBounds);

            Color foreColor;

            if (!Settings.Default.RevisionGraphDrawNonRelativesTextGray || Revisions.RowIsRelative(e.RowIndex))
            {
                foreColor = isRowSelected && IsFilledBranchesLayout()
                    ? SystemColors.HighlightText
                    : e.CellStyle.ForeColor;
            }
            else
            {
                foreColor = isRowSelected ? SystemColors.HighlightText : Color.Gray;
            }

            using (Brush foreBrush = new SolidBrush(foreColor))
            {
                var rowFont = NormalFont;
                if (revision.Guid == CurrentCheckout /*&& !showRevisionCards*/)
                    rowFont = HeadFont;
                else if (SuperprojectCurrentCheckout.IsCompleted && revision.Guid == SuperprojectCurrentCheckout.Result)
                    rowFont = SuperprojectFont;

                switch (column)
                {
                    case 1: //Description!!
                        {
                            int baseOffset = 0;
                            if (IsCardLayout())
                            {
                                baseOffset = 5;

                                Rectangle cellRectangle = new Rectangle(e.CellBounds.Left + baseOffset, e.CellBounds.Top + 1, e.CellBounds.Width - (baseOffset * 2), e.CellBounds.Height - 4);

                                if (!Settings.Default.RevisionGraphDrawNonRelativesGray || Revisions.RowIsRelative(e.RowIndex))
                                {
                                    e.Graphics.FillRectangle(
                                        new LinearGradientBrush(cellRectangle,
                                                                Color.FromArgb(255, 220, 220, 231),
                                                                Color.FromArgb(255, 240, 240, 250), 90, false), cellRectangle);
                                    using (var pen = new Pen(Color.FromArgb(255, 200, 200, 200), 1))
                                    {
                                        e.Graphics.DrawRectangle(pen, cellRectangle);
                                    }
                                }
                                else
                                {
                                    e.Graphics.FillRectangle(
                                        new LinearGradientBrush(cellRectangle,
                                                                Color.FromArgb(255, 240, 240, 240),
                                                                Color.FromArgb(255, 250, 250, 250), 90, false), cellRectangle);
                                }

                                if ((e.State & DataGridViewElementStates.Selected) == DataGridViewElementStates.Selected)
                                {
                                    using (var penSelectionBackColor = new Pen(Revisions.RowTemplate.DefaultCellStyle.SelectionBackColor, 1))
                                        e.Graphics.DrawRectangle(penSelectionBackColor, cellRectangle);
                                }
                            }

                            float offset = baseOffset;
                            var heads = revision.Heads;

                            if (heads.Count > 0)
                            {
                                heads.Sort((left, right) =>
                                               {
                                                   if (left.IsTag != right.IsTag)
                                                       return right.IsTag.CompareTo(left.IsTag);
                                                   if (left.IsRemote != right.IsRemote)
                                                       return left.IsRemote.CompareTo(right.IsRemote);
                                                   return left.Name.CompareTo(right.Name);
                                               });

                                foreach (var head in heads.Where(head => (!head.IsRemote || ShowRemoteBranches.Checked)))
                                {
                                    Font refsFont;

                                    if (IsFilledBranchesLayout())
                                    {
                                        //refsFont = head.Selected ? rowFont : new Font(rowFont, FontStyle.Regular);
                                        refsFont = rowFont;

                                        //refsFont = head.Selected
                                        //    ? new Font(rowFont, rowFont.Style | FontStyle.Italic)
                                        //    : rowFont;
                                    }
                                    else
                                    {
                                        refsFont = RefsFont;
                                    }

                                    Color headColor = GetHeadColor(head);
                                    Brush textBrush = new SolidBrush(headColor);

                                    string headName;
                                    PointF location;

                                    if (IsCardLayout())
                                    {
                                        headName = head.Name;
                                        offset += e.Graphics.MeasureString(headName, refsFont).Width + 6;
                                        location = new PointF(e.CellBounds.Right - offset, e.CellBounds.Top + 4);
                                        var size = new SizeF(e.Graphics.MeasureString(headName, refsFont).Width,
                                                             e.Graphics.MeasureString(headName, RefsFont).Height);
                                        e.Graphics.FillRectangle(SystemBrushes.Info, location.X - 1,
                                                                 location.Y - 1, size.Width + 3, size.Height + 2);
                                        e.Graphics.DrawRectangle(SystemPens.InfoText, location.X - 1,
                                                                 location.Y - 1, size.Width + 3, size.Height + 2);
                                        e.Graphics.DrawString(headName, refsFont, textBrush, location);
                                    }
                                    else
                                    {
                                        headName = IsFilledBranchesLayout()
                                                       ? head.Name
                                                       : string.Concat("[", head.Name, "] ");

                                        var headBounds = AdjustCellBounds(e.CellBounds, offset);
                                        SizeF textSize = e.Graphics.MeasureString(headName, refsFont);

                                        offset += textSize.Width;

                                        if (IsFilledBranchesLayout())
                                        {
                                            offset += 9;

                                            float extraOffset = DrawHeadBackground(isRowSelected, e.Graphics,
                                                                                   headColor, headBounds.X,
                                                                                   headBounds.Y,
                                                                                   RoundToEven(textSize.Width + 3),
                                                                                   RoundToEven(textSize.Height), 3,
                                                                                   head.Selected,
                                                                                   head.SelectedHeadMergeSource);

                                            offset += extraOffset;
                                            headBounds.Offset((int)(extraOffset + 1), 0);
                                        }

                                        DrawColumnText(e.Graphics, headName, refsFont, headColor, headBounds);
                                    }
                                }
                            }

                            if (IsCardLayout())
                                offset = baseOffset;

                            var text = (string)e.FormattedValue;
                            var bounds = AdjustCellBounds(e.CellBounds, offset);
                            DrawColumnText(e.Graphics, text, rowFont, foreColor, bounds);

                            if (IsCardLayout())
                            {
                                int textHeight = (int)e.Graphics.MeasureString(text, rowFont).Height;
                                int gravatarSize = _rowHeigth - textHeight - 12;
                                int gravatarTop = e.CellBounds.Top + textHeight + 6;
                                int gravatarLeft = e.CellBounds.Left + baseOffset + 2;


                                Image gravatar = Gravatar.GravatarService.GetImageFromCache(revision.AuthorEmail + gravatarSize.ToString() + ".png", revision.AuthorEmail, Settings.Default.AuthorImageCacheDays, gravatarSize, Settings.Default.GravatarCachePath, FallBackService.MonsterId);

                                if (gravatar == null && !string.IsNullOrEmpty(revision.AuthorEmail))
                                {
                                    ThreadPool.QueueUserWorkItem(o =>
                                            Gravatar.GravatarService.LoadCachedImage(revision.AuthorEmail + gravatarSize.ToString() + ".png", revision.AuthorEmail, null, Settings.Default.AuthorImageCacheDays, gravatarSize, Settings.Default.GravatarCachePath, RefreshGravatar, FallBackService.MonsterId));
                                }

                                if (gravatar != null)
                                    e.Graphics.DrawImage(gravatar, gravatarLeft + 1, gravatarTop + 1, gravatarSize, gravatarSize);

                                e.Graphics.DrawRectangle(Pens.Black, gravatarLeft, gravatarTop, gravatarSize + 1, gravatarSize + 1);

                                string authorText;
                                string timeText;

                                if (_rowHeigth >= 60)
                                {
                                    authorText = revision.Author;
                                    timeText = TimeToString(Settings.Default.ShowAuthorDate ? revision.AuthorDate : revision.CommitDate);
                                }
                                else
                                {
                                    timeText = string.Concat(revision.Author, " (", TimeToString(Settings.Default.ShowAuthorDate ? revision.AuthorDate : revision.CommitDate), ")");
                                    authorText = string.Empty;
                                }



                                e.Graphics.DrawString(authorText, rowFont, foreBrush,
                                                      new PointF(gravatarLeft + gravatarSize + 5, gravatarTop + 6));
                                e.Graphics.DrawString(timeText, rowFont, foreBrush,
                                                      new PointF(gravatarLeft + gravatarSize + 5, e.CellBounds.Bottom - textHeight - 4));
                            }
                        }
                        break;
                    case 2:
                        {
                            var text = (string)e.FormattedValue;
                            e.Graphics.DrawString(text, rowFont, foreBrush,
                                                  new PointF(e.CellBounds.Left, e.CellBounds.Top + 4));
                        }
                        break;
                    case 3:
                        {
                            var time = Settings.Default.ShowAuthorDate ? revision.AuthorDate : revision.CommitDate;
                            var text = TimeToString(time);
                            e.Graphics.DrawString(text, rowFont, foreBrush,
                                                  new PointF(e.CellBounds.Left, e.CellBounds.Top + 4));
                        }
                        break;
                }
            }
        }

        private void RevisionsCellFormatting(object sender, DataGridViewCellFormattingEventArgs e)
        {
            var column = e.ColumnIndex;
            if (e.RowIndex < 0)
                return;

            if (Revisions.RowCount <= e.RowIndex)
                return;

            var revision = GetRevision(e.RowIndex);
            if (revision == null)
                return;

            e.FormattingApplied = true;

            switch (column)
            {
                case 0:
                    e.Value = revision.Guid;
                    break;
                case 1:
                    e.Value = revision.Message;
                    break;
                case 2:
                    e.Value = revision.Author ?? "";
                    break;
                case 3:
                    {
                        var time = Settings.Default.ShowAuthorDate ? revision.AuthorDate : revision.CommitDate;
                        if (time == DateTime.MinValue || time == DateTime.MaxValue)
                            e.Value = "";
                        else
                            e.Value = string.Format("{0} {1}", time.ToShortDateString(), time.ToLongTimeString());
                    }
                    break;
                default:
                    e.FormattingApplied = false;
                    break;
            }
        }

        private void DrawColumnText(IDeviceContext dc, string text, Font font, Color color, Rectangle bounds)
        {
            TextRenderer.DrawText(dc, text, font, bounds, color, TextFormatFlags.EndEllipsis | TextFormatFlags.NoPrefix);
        }

        private static Rectangle AdjustCellBounds(Rectangle cellBounds, float offset)
        {
            return new Rectangle((int)(cellBounds.Left + offset), cellBounds.Top + 4,
                                 cellBounds.Width - (int)offset, cellBounds.Height);
        }

        private static Color GetHeadColor(GitHead head)
        {
            return head.IsTag
                       ? Settings.Default.TagColor
                       : head.IsHead
                             ? Settings.Default.BranchColor
                             : head.IsRemote
                                   ? Settings.Default.RemoteBranchColor
                                   : Settings.Default.OtherTagColor;
        }

        private float RoundToEven(float value)
        {
            int result = ((int)value / 2) * 2;
            return result < value ? result + 2 : result;
        }

        private float DrawHeadBackground(bool isSelected, Graphics graphics, Color color,
            float x, float y, float width, float height, float radius, bool isCurrentBranch,
            bool isCurentBranchMergeSource)
        {
            float additionalOffset = isCurrentBranch || isCurentBranchMergeSource ? GetArrowSize(height) : 0;
            width += additionalOffset;
            var oldMode = graphics.SmoothingMode;
            graphics.SmoothingMode = SmoothingMode.AntiAlias;

            try
            {
                // shade
                using (var shadePath = CreateRoundRectPath(x + 1, y + 1, width, height, radius))
                {
                    var shadeBrush = isSelected ? Brushes.Black : Brushes.Gray;
                    graphics.FillPath(shadeBrush, shadePath);
                }

                using (var forePath = CreateRoundRectPath(x, y, width, height, radius))
                {
                    Color fillColor = Lerp(color, Color.White, 0.92F);

                    using (var fillBrush = new LinearGradientBrush(new RectangleF(x, y, width, height), fillColor, Lerp(fillColor, Color.White, 0.9F), 90))
                    {
                        // fore rectangle
                        graphics.FillPath(fillBrush, forePath);
                        // frame
                        using (var pen = new Pen(Lerp(color, Color.White, 0.83F)))
                            graphics.DrawPath(pen, forePath);

                        // arrow if the head is the current branch 
                        if (isCurrentBranch)
                            DrawArrow(graphics, x, y, height, color, true);
                        else if (isCurentBranchMergeSource)
                            DrawArrow(graphics, x, y, height, color, false);
                    }
                }
            }
            finally
            {
                graphics.SmoothingMode = oldMode;
            }

            return additionalOffset;
        }

        private float GetArrowSize(float rowHeight)
        {
            return rowHeight - 6;
        }

        private void DrawArrow(Graphics graphics, float x, float y, float rowHeight, Color color, bool filled)
        {
            const float horShift = 4;
            const float verShift = 3;
            float height = rowHeight - verShift * 2;
            float width = height / 2;

            var points = new[]
                                 {
                                     new PointF(x + horShift, y + verShift),
                                     new PointF(x + horShift + width, y + verShift + height/2),
                                     new PointF(x + horShift, y + verShift + height),
                                     new PointF(x + horShift, y + verShift)
                                 };

            if (filled)
            {
                using (var solidBrush = new SolidBrush(color))
                    graphics.FillPolygon(solidBrush, points);
            }
            else
            {
                using (var pen = new Pen(color))
                    graphics.DrawPolygon(pen, points);
            }
        }

        private static GraphicsPath CreateRoundRectPath(float x, float y, float width, float height, float radius)
        {
            var path = new GraphicsPath();
            path.AddLine(x + radius, y, x + width - (radius * 2), y);
            path.AddArc(x + width - (radius * 2), y, radius * 2, radius * 2, 270, 90);
            path.AddLine(x + width, y + radius, x + width, y + height - (radius * 2));
            path.AddArc(x + width - (radius * 2), y + height - (radius * 2), radius * 2, radius * 2, 0, 90);
            path.AddLine(x + width - (radius * 2), y + height, x + radius, y + height);
            path.AddArc(x, y + height - (radius * 2), radius * 2, radius * 2, 90, 90);
            path.AddLine(x, y + height - (radius * 2), x, y + radius);
            path.AddArc(x, y, radius * 2, radius * 2, 180, 90);
            path.CloseFigure();
            return path;
        }

        private static float Lerp(float start, float end, float amount)
        {
            float difference = end - start;
            float adjusted = difference * amount;
            return start + adjusted;
        }

        private static Color Lerp(Color colour, Color to, float amount)
        {
            // start colours as lerp-able floats
            float sr = colour.R, sg = colour.G, sb = colour.B;

            // end colours as lerp-able floats
            float er = to.R, eg = to.G, eb = to.B;

            // lerp the colours to get the difference
            byte r = (byte)Lerp(sr, er, amount),
                 g = (byte)Lerp(sg, eg, amount),
                 b = (byte)Lerp(sb, eb, amount);

            // return the new colour
            return Color.FromArgb(r, g, b);
        }

        private void RefreshGravatar(Image image)
        {
            this.InvokeAsync(Revisions.Refresh);
        }


        private void RevisionsDoubleClick(object sender, EventArgs e)
        {
            if (DoubleClickRevision != null)
            {
                var selectedRevisions = GetSelectedRevisions();
                DoubleClickRevision(this, new DoubleClickRevisionEventArgs(selectedRevisions.FirstOrDefault()));
            }

            if (!DoubleClickDoesNotOpenCommitInfo)
            {
                ViewSelectedRevisions();
            }
        }

        public void ViewSelectedRevisions()
        {
            var selectedRevisions = GetSelectedRevisions();
            if (selectedRevisions.Count > 0)
            {
                var form = new FormCommitDiff(UICommands, selectedRevisions[0].Guid);
                form.ShowDialog(this);
            }
            else
                UICommands.StartCompareRevisionsDialog(this);
        }

        private void SelectionTimerTick(object sender, EventArgs e)
        {
            SelectionTimer.Enabled = false;
            SelectionTimer.Stop();
            if (SelectionChanged != null)
                SelectionChanged(this, e);
        }

        private void CreateTagToolStripMenuItemClick(object sender, EventArgs e)
        {
            if (Revisions.RowCount <= LastRow || LastRow < 0)
                return;

            using (var frm = new FormCreateTag(UICommands, GetRevision(LastRow)))
            {
                if (frm.ShowDialog(this) == DialogResult.OK)
                {
                    RefreshRevisions();
                }
            }
        }

        private void ResetCurrentBranchToHereToolStripMenuItemClick(object sender, EventArgs e)
        {
            if (Revisions.RowCount <= LastRow || LastRow < 0)
                return;

            var frm = new FormResetCurrentBranch(UICommands, GetRevision(LastRow));
            frm.ShowDialog(this);
        }

        private void CreateNewBranchToolStripMenuItemClick(object sender, EventArgs e)
        {
            if (Revisions.RowCount <= LastRow || LastRow < 0)
                return;

            UICommands.DoActionOnRepo(() =>
                {
                    var frm = new FormCreateBranch(UICommands, GetRevision(LastRow));

                    return frm.ShowDialog(this) == DialogResult.OK;
                });
        }

        private void RevisionsMouseClick(object sender, MouseEventArgs e)
        {
            var pt = Revisions.PointToClient(Cursor.Position);
            var hti = Revisions.HitTest(pt.X, pt.Y);
            LastRow = hti.RowIndex;
        }

        private void RevisionsCellMouseDown(object sender, DataGridViewCellMouseEventArgs e)
        {
            if (e.Button != MouseButtons.Right)
                return;

            var pt = Revisions.PointToClient(Cursor.Position);
            var hti = Revisions.HitTest(pt.X, pt.Y);

            if (LastRow == hti.RowIndex)
                return;

            LastRow = hti.RowIndex;
            Revisions.ClearSelection();

            if (LastRow >= 0 && Revisions.Rows.Count > LastRow)
                Revisions.Rows[LastRow].Selected = true;
        }

        private void CommitClick(object sender, EventArgs e)
        {
            UICommands.StartCommitDialog(this);
        }

        private void GitIgnoreClick(object sender, EventArgs e)
        {
            UICommands.StartEditGitIgnoreDialog(this);
        }

        private void ShowRemoteBranchesClick(object sender, EventArgs e)
        {
            ShowRemoteBranches.Checked = !ShowRemoteBranches.Checked;
            Revisions.Invalidate();
        }

        private void ShowCurrentBranchOnlyToolStripMenuItemClick(object sender, EventArgs e)
        {
            if (showCurrentBranchOnlyToolStripMenuItem.Checked)
                return;

            Settings.Default.BranchFilterEnabled = true;
            Settings.Default.ShowCurrentBranchOnly = true;

            SetShowBranches();
            ForceRefreshRevisions();
        }

        private void ShowAllBranchesToolStripMenuItemClick(object sender, EventArgs e)
        {
            if (showAllBranchesToolStripMenuItem.Checked)
                return;

            Settings.Default.BranchFilterEnabled = false;

            SetShowBranches();
            ForceRefreshRevisions();
        }

        private void ShowFilteredBranchesToolStripMenuItemClick(object sender, EventArgs e)
        {
            if (showFilteredBranchesToolStripMenuItem.Checked)
                return;

            Settings.Default.BranchFilterEnabled = true;
            Settings.Default.ShowCurrentBranchOnly = false;

            SetShowBranches();
            ForceRefreshRevisions();
        }

        private void SetShowBranches()
        {
            showAllBranchesToolStripMenuItem.Checked = !Settings.Default.BranchFilterEnabled;
            showCurrentBranchOnlyToolStripMenuItem.Checked =
                Settings.Default.BranchFilterEnabled && Settings.Default.ShowCurrentBranchOnly;
            showFilteredBranchesToolStripMenuItem.Checked =
                Settings.Default.BranchFilterEnabled && !Settings.Default.ShowCurrentBranchOnly;

            BranchFilter = _revisionFilter.GetBranchFilter();

            if (!Settings.Default.BranchFilterEnabled)
                LogParam = "--all --boundary";
            else if (Settings.Default.ShowCurrentBranchOnly)
                LogParam = "";
            else
                LogParam = BranchFilter.Length > 0
                               ? String.Empty
                               : "--all --boundary";
        }

        private void RevertCommitToolStripMenuItemClick(object sender, EventArgs e)
        {
            if (Revisions.RowCount <= LastRow || LastRow < 0)
                return;

            UICommands.StartRevertCommitDialog(this, GetRevision(LastRow));
        }

        private void FilterToolStripMenuItemClick(object sender, EventArgs e)
        {
            _revisionFilter.ShowDialog(this);
            ForceRefreshRevisions();
        }

        private void ApplyFilterFromRevisionFilterDialog()
        {
            BranchFilter = _revisionFilter.GetBranchFilter();
            SetShowBranches();
        }

        private void CreateTagOpening(object sender, CancelEventArgs e)
        {
            if (Revisions.RowCount < LastRow || LastRow < 0 || Revisions.RowCount == 0)
                return;

            var inTheMiddleOfBisect = Module.InTheMiddleOfBisect();
            markRevisionAsBadToolStripMenuItem.Visible = inTheMiddleOfBisect;
            markRevisionAsGoodToolStripMenuItem.Visible = inTheMiddleOfBisect;
            bisectSkipRevisionToolStripMenuItem.Visible = inTheMiddleOfBisect;
            stopBisectToolStripMenuItem.Visible = inTheMiddleOfBisect;
            bisectSeparator.Visible = inTheMiddleOfBisect;

            var revision = GetRevision(LastRow);

            var deleteTagDropDown = new ContextMenuStrip();
            var deleteBranchDropDown = new ContextMenuStrip();
            var checkoutBranchDropDown = new ContextMenuStrip();
            var mergeBranchDropDown = new ContextMenuStrip();
            var rebaseDropDown = new ContextMenuStrip();
            var renameDropDown = new ContextMenuStrip();

            var tagNameCopy = new ContextMenuStrip();
            var branchNameCopy = new ContextMenuStrip();

            foreach (var head in revision.Heads.Where(h => h.IsTag))
            {
                ToolStripItem toolStripItem = new ToolStripMenuItem(head.Name);
                ToolStripItem tagName = new ToolStripMenuItem(head.Name);
                toolStripItem.Click += ToolStripItemClickDeleteTag;
                deleteTagDropDown.Items.Add(toolStripItem);
                tagName.Click += copyToClipBoard;
                tagNameCopy.Items.Add(tagName);
            }

            //For now there is no action that could be done on currentBranch
            string currentBranch = Module.GetSelectedBranch();
            var allBranches = revision.Heads.Where(h => !h.IsTag && (h.IsHead || h.IsRemote)).ToArray();
            var localBranches = allBranches.Where(b => !b.IsRemote);

            var branchesWithNoIdenticalRemotes = allBranches.Where(
                b => !b.IsRemote || !localBranches.Any(lb => lb.TrackingRemote == b.Remote && lb.MergeWith == b.LocalName));

            bool currentBranchPointsToRevision = false;
            foreach (var head in branchesWithNoIdenticalRemotes)
            {
                if (head.Name.Equals(currentBranch))
                    currentBranchPointsToRevision = true;
                else
                {
                    ToolStripItem toolStripItem = new ToolStripMenuItem(head.Name);
                    toolStripItem.Click += ToolStripItemClickMergeBranch;
                    mergeBranchDropDown.Items.Add(toolStripItem);

                    toolStripItem = new ToolStripMenuItem(head.Name);
                    toolStripItem.Click += ToolStripItemClickRebaseBranch;
                    rebaseDropDown.Items.Add(toolStripItem);
                }
            }

            //if there is no branch to rebase on, then allow user to rebase on selected commit 
            if (rebaseDropDown.Items.Count == 0 && !currentBranchPointsToRevision)
            {
                ToolStripItem toolStripItem = new ToolStripMenuItem(revision.Guid);
                toolStripItem.Click += ToolStripItemClickRebaseBranch;
                rebaseDropDown.Items.Add(toolStripItem);
            }

            //if there is no branch to merge, then let user to merge selected commit into current branch 
            if (mergeBranchDropDown.Items.Count == 0 && !currentBranchPointsToRevision)
            {
                ToolStripItem toolStripItem = new ToolStripMenuItem(revision.Guid);
                toolStripItem.Click += ToolStripItemClickMergeBranch;
                mergeBranchDropDown.Items.Add(toolStripItem);
            }


            foreach (var head in allBranches)
            {
                ToolStripItem toolStripItem = new ToolStripMenuItem(head.Name);
                ToolStripItem branchName = new ToolStripMenuItem(head.Name);
                branchName.Click += copyToClipBoard;
                branchNameCopy.Items.Add(branchName);

                //skip remote branches - they can not be deleted this way
                if (!head.IsRemote)
                {
                    if (!head.Name.Equals(currentBranch))
                    {
                        toolStripItem = new ToolStripMenuItem(head.Name);
                        toolStripItem.Click += ToolStripItemClickDeleteBranch;
                        deleteBranchDropDown.Items.Add(toolStripItem); //Add to delete branch
                    }

                    toolStripItem = new ToolStripMenuItem(head.Name);
                    toolStripItem.Click += ToolStripItemClickRenameBranch;
                    renameDropDown.Items.Add(toolStripItem); //Add to rename branch
                }

                if (!head.Name.Equals(currentBranch))
                {

                    toolStripItem = new ToolStripMenuItem(head.Name);
                    if (head.IsRemote)
                        toolStripItem.Click += ToolStripItemClickCheckoutRemoteBranch;
                    else
                        toolStripItem.Click += ToolStripItemClickCheckoutBranch;
                    checkoutBranchDropDown.Items.Add(toolStripItem);
                }
            }

            deleteTagToolStripMenuItem.DropDown = deleteTagDropDown;
            deleteTagToolStripMenuItem.Enabled = deleteTagDropDown.Items.Count > 0;

            deleteBranchToolStripMenuItem.DropDown = deleteBranchDropDown;
            deleteBranchToolStripMenuItem.Enabled = deleteBranchDropDown.Items.Count > 0;

            checkoutBranchToolStripMenuItem.DropDown = checkoutBranchDropDown;
            checkoutBranchToolStripMenuItem.Enabled = checkoutBranchDropDown.Items.Count > 0;

            mergeBranchToolStripMenuItem.DropDown = mergeBranchDropDown;
            mergeBranchToolStripMenuItem.Enabled = mergeBranchDropDown.Items.Count > 0;

            rebaseOnToolStripMenuItem.DropDown = rebaseDropDown;
            rebaseOnToolStripMenuItem.Enabled = rebaseDropDown.Items.Count > 0;

            renameBranchToolStripMenuItem.DropDown = renameDropDown;
            renameBranchToolStripMenuItem.Enabled = renameDropDown.Items.Count > 0;

            branchNameToolStripMenuItem.DropDown = branchNameCopy;
            branchNameToolStripMenuItem.Enabled = branchNameCopy.Items.Count > 0;

            tagToolStripMenuItem.DropDown = tagNameCopy;
            tagToolStripMenuItem.Enabled = tagNameCopy.Items.Count > 0;

            toolStripSeparator6.Enabled = branchNameToolStripMenuItem.Enabled || tagToolStripMenuItem.Enabled;

            RefreshOwnScripts();
        }

        private void ToolStripItemClickDeleteTag(object sender, EventArgs e)
        {
            var toolStripItem = sender as ToolStripItem;

            if (toolStripItem == null)
                return;

            UICommands.StartDeleteTagDialog(this, toolStripItem.Text);
        }

        private void ToolStripItemClickDeleteBranch(object sender, EventArgs e)
        {
            var toolStripItem = sender as ToolStripItem;

            if (toolStripItem == null)
                return;

            UICommands.StartDeleteBranchDialog(this, toolStripItem.Text);
        }

        private void ToolStripItemClickCheckoutBranch(object sender, EventArgs e)
        {
            var toolStripItem = sender as ToolStripItem;

            if (toolStripItem == null)
                return;

            string branch = toolStripItem.Text;
            UICommands.StartCheckoutBranch(this, branch, false);
        }

        private void ToolStripItemClickCheckoutRemoteBranch(object sender, EventArgs e)
        {
            var toolStripItem = sender as ToolStripItem;

            if (toolStripItem == null)
                return;

            UICommands.StartCheckoutRemoteBranch(this, toolStripItem.Text);
        }

        private void ToolStripItemClickMergeBranch(object sender, EventArgs e)
        {
            var toolStripItem = sender as ToolStripItem;

            if (toolStripItem == null)
                return;

            UICommands.StartMergeBranchDialog(this, toolStripItem.Text);
        }

        private void ToolStripItemClickRebaseBranch(object sender, EventArgs e)
        {
            var toolStripItem = sender as ToolStripItem;

            if (toolStripItem == null)
                return;

            UICommands.StartRebaseDialog(this, toolStripItem.Text);
        }

        private void ToolStripItemClickRenameBranch(object sender, EventArgs e)
        {
            var toolStripItem = sender as ToolStripItem;

            if (toolStripItem == null)
                return;

            UICommands.StartRenameDialog(this, toolStripItem.Text);
        }

        private void CheckoutRevisionToolStripMenuItemClick(object sender, EventArgs e)
        {
            if (Revisions.RowCount <= LastRow || LastRow < 0)
                return;

            string revision = GetRevision(LastRow).Guid;
            UICommands.StartCheckoutRevisionDialog(this, revision);
        }

        private void ArchiveRevisionToolStripMenuItemClick(object sender, EventArgs e)
        {
            var selectedRevisions = GetSelectedRevisions();
            if (selectedRevisions.Count != 1)
            {
                MessageBox.Show(this, "Select exactly one revision. Abort.", "Archive revision");
                return;
            }

            UICommands.StartArchiveDialog(this, selectedRevisions.First());
        }

        private void ShowAuthorDateToolStripMenuItemClick(object sender, EventArgs e)
        {
            Settings.Default.ShowAuthorDate = !showAuthorDateToolStripMenuItem.Checked;
            showAuthorDateToolStripMenuItem.Checked = Settings.Default.ShowAuthorDate;
            ForceRefreshRevisions();
        }

        private void OrderRevisionsByDateToolStripMenuItemClick(object sender, EventArgs e)
        {
            Settings.Default.OrderRevisionByDate = !orderRevisionsByDateToolStripMenuItem.Checked;
            orderRevisionsByDateToolStripMenuItem.Checked = Settings.Default.OrderRevisionByDate;
            ForceRefreshRevisions();
        }

        private void CherryPickCommitToolStripMenuItemClick(object sender, EventArgs e)
        {
            var revisions = GetSelectedRevisions(SortDirection.Descending);
            UICommands.StartCherryPickDialog(this, revisions);
        }

        private void FixupCommitToolStripMenuItemClick(object sender, EventArgs e)
        {
            if (Revisions.RowCount <= LastRow || LastRow < 0)
                return;

            UICommands.StartFixupCommitDialog(this, GetRevision(LastRow));
        }

        private void SquashCommitToolStripMenuItemClick(object sender, EventArgs e)
        {
            if (Revisions.RowCount <= LastRow || LastRow < 0)
                return;

            UICommands.StartSquashCommitDialog(this, GetRevision(LastRow));
        }

        private void ShowRelativeDateToolStripMenuItemClick(object sender, EventArgs e)
        {
            Settings.Default.RelativeDate = !showRelativeDateToolStripMenuItem.Checked;
            showRelativeDateToolStripMenuItem.Checked = Settings.Default.RelativeDate;
            ForceRefreshRevisions();
        }

        private string TimeToString(DateTime time)
        {
            if (time == DateTime.MinValue || time == DateTime.MaxValue)
                return "";

            if (!Settings.Default.RelativeDate)
                return string.Format("{0} {1}", time.ToShortDateString(), time.ToLongTimeString());

            return GitCommandHelpers.GetRelativeDateString(DateTime.Now, time, false);
        }

        private bool ShowUncommitedChanged()
        {
            return ShowUncommitedChangesIfPossible && Settings.Default.RevisionGraphShowWorkingDirChanges;
        }

        private void UpdateGraph(GitRevision rev)
        {
            if (rev == null)
            {
                // Prune the graph and make sure the row count matches reality
                Revisions.Prune();

                if (Revisions.RowCount == 0 && ShowUncommitedChanged())
                    CheckUncommitedChanged();
                return;
            }

            var dataType = DvcsGraph.DataType.Normal;
            if (rev.Guid == FiltredCurrentCheckout)
                dataType = DvcsGraph.DataType.Active;
            else if (rev.Heads.Count > 0)
                dataType = DvcsGraph.DataType.Special;

            Revisions.Add(rev.Guid, rev.ParentGuids, dataType, rev);
        }

        private void CheckUncommitedChanged()
        {
            bool unstagedChanges = false;
            bool stagedChanges = false;
            //Only check for tracked files. This usually makes more sense and it performs a lot
            //better then checking for untracked files.
            // TODO: Check FiltredFileName
            if (Module.GetUnstagedFiles().Count > 0)
                unstagedChanges = true;
            if (Module.GetStagedFiles().Count > 0)
                stagedChanges = true;

            // FiltredCurrentCheckout doesn't works here because only calculated after loading all revisions in SelectInitialRevision()
            if (unstagedChanges)
            {
                //Add working dir as virtual commit
                var workingDir = new GitRevision(Module, GitRevision.UnstagedGuid)
                                     {
                                         Message = Strings.GetCurrentUnstagedChanges(),
                                         ParentGuids =
                                             stagedChanges
                                                 ? new[] { GitRevision.IndexGuid }
                                                 : new[] { FiltredCurrentCheckout }
                                     };
                Revisions.Add(workingDir.Guid, workingDir.ParentGuids, DvcsGraph.DataType.Normal, workingDir);
            }

            if (stagedChanges)
            {
                //Add index as virtual commit
                var index = new GitRevision(Module, GitRevision.IndexGuid)
                                {
                                    Message = Strings.GetCurrentIndex(),
                                    ParentGuids = new[] { FiltredCurrentCheckout }
                                };
                Revisions.Add(index.Guid, index.ParentGuids, DvcsGraph.DataType.Normal, index);
            }
        }

        private void drawNonrelativesGrayToolStripMenuItem_Click(object sender, EventArgs e)
        {
            Settings.Default.RevisionGraphDrawNonRelativesGray = !Settings.Default.RevisionGraphDrawNonRelativesGray;
            drawNonrelativesGrayToolStripMenuItem.Checked = Settings.Default.RevisionGraphDrawNonRelativesGray;
            Revisions.Refresh();
        }

        private void messageToolStripMenuItem_Click(object sender, EventArgs e)
        {
            Clipboard.SetText(GetRevision(LastRow).Message);
        }

        private void authorToolStripMenuItem_Click(object sender, EventArgs e)
        {
            Clipboard.SetText(GetRevision(LastRow).Author);
        }

        private void dateToolStripMenuItem_Click(object sender, EventArgs e)
        {
            Clipboard.SetText(GetRevision(LastRow).CommitDate.ToString());
        }

        private void hashToolStripMenuItem_Click(object sender, EventArgs e)
        {
            Clipboard.SetText(GetRevision(LastRow).Guid);
        }

        private static void copyToClipBoard(object sender, EventArgs e)
        {
            Clipboard.SetText(sender.ToString());
        }

        private void markRevisionAsBadToolStripMenuItem_Click(object sender, EventArgs e)
        {
            ContinueBisect(GitBisectOption.Bad);
        }

        private void markRevisionAsGoodToolStripMenuItem_Click(object sender, EventArgs e)
        {
            ContinueBisect(GitBisectOption.Good);
        }

        private void bisectSkipRevisionToolStripMenuItem_Click(object sender, EventArgs e)
        {
            ContinueBisect(GitBisectOption.Skip);
        }

        private void ContinueBisect(GitBisectOption bisectOption)
        {
            if (Revisions.RowCount <= LastRow || LastRow < 0)
                return;

            FormProcess.ShowDialog(this, Module, GitCommandHelpers.ContinueBisectCmd(bisectOption, GetRevision(LastRow).Guid), false);
            RefreshRevisions();
        }

        private void stopBisectToolStripMenuItem_Click(object sender, EventArgs e)
        {
            FormProcess.ShowDialog(this, Module, GitCommandHelpers.StopBisectCmd());
            RefreshRevisions();
        }

        private void RefreshOwnScripts()
        {
            RemoveOwnScripts();
            AddOwnScripts();
        }

        private void AddOwnScripts()
        {
            IList<ScriptInfo> scripts = ScriptManager.GetScripts();
            int addedScripts = 0;
            if (scripts != null)
            {
                foreach (ScriptInfo scriptInfo in scripts)
                {
                    if (scriptInfo.Enabled)
                    {
                        addedScripts++;
                        ToolStripItem item = new ToolStripMenuItem(scriptInfo.Name);
                        item.Name = item.Text + "_ownScript";
                        item.Click += runScript;
                        if (scriptInfo.AddToRevisionGridContextMenu)
                            mainContextMenu.Items.Add(item);
                        else
                            runScriptToolStripMenuItem.DropDown.Items.Add(item);
                    }
                }

                bool showScriptsMenu = addedScripts > 1;
                toolStripSeparator7.Visible = showScriptsMenu;
                runScriptToolStripMenuItem.Visible = showScriptsMenu; 
            }
        }

        private void RemoveOwnScripts()
        {
            runScriptToolStripMenuItem.DropDown.Items.Clear();
            List<ToolStripItem> list = new List<ToolStripItem>();
            foreach (ToolStripItem item in mainContextMenu.Items)
                list.Add(item);
            foreach (ToolStripItem item in list)
                if (item.Name.Contains("_ownScript"))
                    mainContextMenu.Items.RemoveByKey(item.Name);
        }

        private bool settingsLoaded;

        private void runScript(object sender, EventArgs e)
        {
            if (settingsLoaded == false)
            {
                new FormSettings(UICommands).LoadSettings();
                settingsLoaded = true;
            }
            ScriptRunner.RunScript(Module, sender.ToString(), this);
            RefreshRevisions();
        }

        #region Drag/drop patch files on revision grid

        void Revisions_DragDrop(object sender, DragEventArgs e)
        {
            var fileNameArray = e.Data.GetData(DataFormats.FileDrop) as Array;
            if (fileNameArray != null)
            {
                if (fileNameArray.Length > 10)
                {
                    //Some users need to be protected against themselves!
                    MessageBox.Show(this, _droppingFilesBlocked.Text);
                    return;
                }

                foreach (object fileNameObject in fileNameArray)
                {
                    var fileName = fileNameObject as string;

                    if (!string.IsNullOrEmpty(fileName) && fileName.EndsWith(".patch", StringComparison.InvariantCultureIgnoreCase))
                    {
                        //Start apply patch dialog for each dropped patch file...
                        UICommands.StartApplyPatchDialog(this, fileName);
                    }
                }
            }
        }

        static void Revisions_DragEnter(object sender, DragEventArgs e)
        {
            var fileNameArray = e.Data.GetData(DataFormats.FileDrop) as Array;
            if (fileNameArray != null)
            {
                foreach (object fileNameObject in fileNameArray)
                {
                    var fileName = fileNameObject as string;

                    if (!string.IsNullOrEmpty(fileName) && fileName.EndsWith(".patch", StringComparison.InvariantCultureIgnoreCase))
                    {
                        //Allow drop (copy, not move) patch files
                        e.Effect = DragDropEffects.Copy;
                    }
                    else
                    {
                        //When a non-patch file is dragged, do not allow it
                        e.Effect = DragDropEffects.None;
                        return;
                    }
                }
            }
        }
        #endregion

        private void ShowGitNotesToolStripMenuItem_Click(object sender, EventArgs e)
        {
            Settings.Default.ShowGitNotes = !showGitNotesToolStripMenuItem.Checked;
            showGitNotesToolStripMenuItem.Checked = Settings.Default.ShowGitNotes;

            ForceRefreshRevisions();
        }

        public void OnModuleChanged(GitModule aModule)
        {
            if (GitModuleChanged != null)
                GitModuleChanged(aModule);
        }

        private void InitRepository_Click(object sender, EventArgs e)
        {
            UICommands.StartInitializeDialog(this, Module.WorkingDir, OnModuleChanged);
        }

        private void CloneRepository_Click(object sender, EventArgs e)
        {
            if (UICommands.StartCloneDialog(this, null, OnModuleChanged))
                ForceRefreshRevisions();
        }

        private void ShowRevisionGraphToolStripMenuItemClick(object sender, EventArgs e)
        {
            if (Settings.Default.RevisionGraphLayout == (int)RevisionGridLayout.Small) Settings.Default.RevisionGraphLayout = (int)RevisionGridLayout.SmallWithGraph;
            else if (Settings.Default.RevisionGraphLayout == (int)RevisionGridLayout.Card) Settings.Default.RevisionGraphLayout = (int)RevisionGridLayout.CardWithGraph;
            else if (Settings.Default.RevisionGraphLayout == (int)RevisionGridLayout.LargeCard) Settings.Default.RevisionGraphLayout = (int)RevisionGridLayout.LargeCardWithGraph;
            else if (Settings.Default.RevisionGraphLayout == (int)RevisionGridLayout.SmallWithGraph) Settings.Default.RevisionGraphLayout = (int)RevisionGridLayout.Small;
            else if (Settings.Default.RevisionGraphLayout == (int)RevisionGridLayout.CardWithGraph) Settings.Default.RevisionGraphLayout = (int)RevisionGridLayout.Card;
            else if (Settings.Default.RevisionGraphLayout == (int)RevisionGridLayout.LargeCardWithGraph) Settings.Default.RevisionGraphLayout = (int)RevisionGridLayout.LargeCard;
            else if (Settings.Default.RevisionGraphLayout == (int)RevisionGridLayout.FilledBranchesSmall) Settings.Default.RevisionGraphLayout = (int)RevisionGridLayout.FilledBranchesSmallWithGraph;
            else if (Settings.Default.RevisionGraphLayout == (int)RevisionGridLayout.FilledBranchesSmallWithGraph) Settings.Default.RevisionGraphLayout = (int)RevisionGridLayout.FilledBranchesSmall;
            SetRevisionsLayout();
            Refresh();
        }

        public void ToggleRevisionCardLayout()
        {
            var layouts = new List<RevisionGridLayout>((RevisionGridLayout[])Enum.GetValues(typeof(RevisionGridLayout)));
            layouts.Sort();
            var maxLayout = (int)layouts[layouts.Count - 1];

            int nextLayout = Settings.Default.RevisionGraphLayout + 1;

            if (nextLayout > maxLayout)
                nextLayout = 1;

            SetRevisionsLayout((RevisionGridLayout)nextLayout);
        }

        public void SetRevisionsLayout(RevisionGridLayout revisionGridLayout)
        {
            Settings.Default.RevisionGraphLayout = (int)revisionGridLayout;
            SetRevisionsLayout();
        }

        private void SetRevisionsLayout()
        {
<<<<<<< HEAD
            layout = Enum.IsDefined(typeof(RevisionGridLayout), Settings.Default.RevisionGraphLayout)
                         ? (RevisionGridLayout)Settings.Default.RevisionGraphLayout
=======
            _layout = Enum.IsDefined(typeof(RevisionGridLayout), Settings.RevisionGraphLayout)
                         ? (RevisionGridLayout)Settings.RevisionGraphLayout
>>>>>>> e4ebf071
                         : RevisionGridLayout.SmallWithGraph;

            showRevisionGraphToolStripMenuItem.Checked = IsGraphLayout();
            IsCardLayout();

            NormalFont = Settings.Default.Font;// new Font(Settings.Default.Font.Name, Settings.Default.Font.Size + 2); // SystemFonts.DefaultFont.FontFamily, SystemFonts.DefaultFont.Size + 2);

            if (IsCardLayout())
            {
                if (Settings.Default.RevisionGraphLayout == (int)RevisionGridLayout.Card
                    || Settings.Default.RevisionGraphLayout == (int)RevisionGridLayout.CardWithGraph)
                {
                    _rowHeigth = 45;
                }
                else
                {
                    _rowHeigth = 70;
                }

                if (_filledItemBrush == null)
                {
                    _filledItemBrush = new LinearGradientBrush(new Rectangle(0, 0, _rowHeigth, _rowHeigth),
                        Revisions.RowTemplate.DefaultCellStyle.SelectionBackColor,
                        Color.LightBlue, 90, false);
                }
                _selectedItemBrush = _filledItemBrush;

                Revisions.ShowAuthor(!IsCardLayout());
                Revisions.SetDimensions(NODE_DIMENSION, LANE_WIDTH, LANE_LINE_WIDTH, _rowHeigth, _selectedItemBrush);

            }
            else
            {
                if (IsFilledBranchesLayout())
                {
                    using (var graphics = Graphics.FromHwnd(Handle))
                    {
                        _rowHeigth = (int)graphics.MeasureString("By", NormalFont).Height + 9;
                    }

                    _selectedItemBrush = SystemBrushes.Highlight;
                }
                else
                {
                    _rowHeigth = 25;

                    if (_filledItemBrush == null)
                    {
                        _filledItemBrush = new LinearGradientBrush(new Rectangle(0, 0, _rowHeigth, _rowHeigth),
                            Revisions.RowTemplate.DefaultCellStyle.SelectionBackColor,
                            Color.LightBlue, 90, false);
                    }
                    _selectedItemBrush = _filledItemBrush;
                }

                Revisions.ShowAuthor(!IsCardLayout());
                Revisions.SetDimensions(NODE_DIMENSION, LANE_WIDTH, LANE_LINE_WIDTH, _rowHeigth, _selectedItemBrush);
            }

            //Hide graph column when there it is disabled OR when a filter is active
            //allowing for special case when history of a single file is being displayed
            if (!IsGraphLayout() || (ShouldHideGraph(false) && !AllowGraphWithFilter))
            {
                Revisions.HideRevisionGraph();
            }
            else
            {
                Revisions.ShowRevisionGraph();
            }
        }

        private bool IsFilledBranchesLayout()
        {
            return _layout == RevisionGridLayout.FilledBranchesSmall || _layout == RevisionGridLayout.FilledBranchesSmallWithGraph;
        }

        private bool IsCardLayout()
        {
            return _layout == RevisionGridLayout.Card
                   || _layout == RevisionGridLayout.CardWithGraph
                   || _layout == RevisionGridLayout.LargeCard
                   || _layout == RevisionGridLayout.LargeCardWithGraph;
        }

        private bool IsGraphLayout()
        {
            return _layout == RevisionGridLayout.SmallWithGraph
                   || _layout == RevisionGridLayout.CardWithGraph
                   || _layout == RevisionGridLayout.LargeCardWithGraph
                   || _layout == RevisionGridLayout.FilledBranchesSmallWithGraph;
        }

        #region Hotkey commands

        public const string HotkeySettingsName = "RevisionGrid";

        internal enum Commands
        {
            ToggleRevisionGraph,
            RevisionFilter,
            ToggleAuthorDateCommitDate,
            ToggleOrderRevisionsByDate,
            ToggleShowRelativeDate,
            ToggleDrawNonRelativesGray,
            ToggleShowGitNotes,
            ToggleRevisionCardLayout,
            ShowAllBranches,
            ShowCurrentBranchOnly,
            GoToParent,
            GoToChild,
            ToggleHighlightSelectedBranch,
            NextQuickSearch,
            PrevQuickSearch
        }

        protected override bool ExecuteCommand(int cmd)
        {
            Commands command = (Commands)cmd;

            switch (command)
            {
                case Commands.ToggleRevisionGraph: ShowRevisionGraphToolStripMenuItemClick(null, null); break;
                case Commands.RevisionFilter: FilterToolStripMenuItemClick(null, null); break;
                case Commands.ToggleAuthorDateCommitDate: ShowAuthorDateToolStripMenuItemClick(null, null); break;
                case Commands.ToggleOrderRevisionsByDate: OrderRevisionsByDateToolStripMenuItemClick(null, null); break;
                case Commands.ToggleShowRelativeDate: ShowRelativeDateToolStripMenuItemClick(null, null); break;
                case Commands.ToggleDrawNonRelativesGray: drawNonrelativesGrayToolStripMenuItem_Click(null, null); break;
                case Commands.ToggleShowGitNotes: ShowGitNotesToolStripMenuItem_Click(null, null); break;
                case Commands.ToggleRevisionCardLayout: ToggleRevisionCardLayout(); break;
                case Commands.ShowAllBranches: ShowAllBranchesToolStripMenuItemClick(null, null); break;
                case Commands.ShowCurrentBranchOnly: ShowCurrentBranchOnlyToolStripMenuItemClick(null, null); break;
                case Commands.GoToParent: goToParentToolStripMenuItem_Click(null, null); break;
                case Commands.GoToChild: goToChildToolStripMenuItem_Click(null, null); break;
                case Commands.ToggleHighlightSelectedBranch: ToggleHighlightSelectedBranch(); break;
                case Commands.NextQuickSearch: NextQuickSearch(true); break;
                case Commands.PrevQuickSearch: NextQuickSearch(false); break;
                default: return base.ExecuteCommand(cmd);
            }

            return true;
        }

        #endregion

        private void NextQuickSearch(bool down)
        {
            var curIndex = -1;
            if (Revisions.SelectedRows.Count > 0)
                curIndex = Revisions.SelectedRows[0].Index;

            RestartQuickSearchTimer();

            bool reverse = !down;
            var nextIndex = 0;
            if (curIndex >= 0)
                nextIndex = reverse ? curIndex - 1 : curIndex + 1;
            _quickSearchString = _lastQuickSearchString;
            FindNextMatch(nextIndex, _quickSearchString, reverse);
            ShowQuickSearchString();
        }

        private void ToggleHighlightSelectedBranch()
        {
            if (_revisionGraphCommand != null)
            {
                MessageBox.Show("Cannot highlight selected branch when revision graph is loading.");
                return;
            }
            Revisions.RevisionGraphDrawStyle = RevisionGraphDrawStyleEnum.HighlightSelected;
            HighlightSelectedBranch();
        }

        public void HighlightSelectedBranch()
        {
            var revisions = GetSelectedRevisions();
            if (RevisionGraphDrawStyle == RevisionGraphDrawStyleEnum.HighlightSelected &&
                revisions.Count > 0)
            {
                HighlightBranch(revisions[0].Guid);
                Refresh();
            }
        }

        private void deleteBranchTagToolStripMenuItem_Click(object sender, EventArgs e)
        {
            ToolStripMenuItem item = sender as ToolStripMenuItem;
            if (item != null)
            {
                if (item.DropDown != null && item.DropDown.Items.Count == 1)
                    item.DropDown.Items[0].PerformClick();
            }
        }

        private void goToParentToolStripMenuItem_Click(object sender, EventArgs e)
        {
            var r = GetRevision(LastRow);
            if (r.HasParent())
                SetSelectedRevision(r.ParentGuids[0]);
        }

        private void goToChildToolStripMenuItem_Click(object sender, EventArgs e)
        {
            var r = GetRevision(LastRow);
            var children = GetRevisionChildren(r.Guid);
            if (children.Count > 0)
                SetSelectedRevision(children[0]);
        }
    }
}<|MERGE_RESOLUTION|>--- conflicted
+++ resolved
@@ -19,11 +19,7 @@
 using GitUI.Script;
 using Gravatar;
 using ResourceManager.Translation;
-<<<<<<< HEAD
-using GitUI.UserControls.RevisionGridClasses;
 using GitCommands.Properties;
-=======
->>>>>>> e4ebf071
 
 namespace GitUI
 {
@@ -2269,13 +2265,8 @@
 
         private void SetRevisionsLayout()
         {
-<<<<<<< HEAD
-            layout = Enum.IsDefined(typeof(RevisionGridLayout), Settings.Default.RevisionGraphLayout)
+            _layout = Enum.IsDefined(typeof(RevisionGridLayout), Settings.Default.RevisionGraphLayout)
                          ? (RevisionGridLayout)Settings.Default.RevisionGraphLayout
-=======
-            _layout = Enum.IsDefined(typeof(RevisionGridLayout), Settings.RevisionGraphLayout)
-                         ? (RevisionGridLayout)Settings.RevisionGraphLayout
->>>>>>> e4ebf071
                          : RevisionGridLayout.SmallWithGraph;
 
             showRevisionGraphToolStripMenuItem.Checked = IsGraphLayout();
