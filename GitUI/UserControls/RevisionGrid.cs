--- conflicted
+++ resolved
@@ -566,18 +566,11 @@
             {
                 for (var i = 0; i < Revisions.RowCount; i++)
                 {
-<<<<<<< HEAD
                     if (GetRevision(i).Guid == revision)
                     {
                         SetSelectedIndex(i);
                         return true;
                     }
-=======
-                    if (GetRevision(i).Guid != revision)
-                        continue;
-                    SetSelectedIndex(i);
-                    return;
->>>>>>> 48f9466d
                 }
             }
 
