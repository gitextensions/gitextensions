﻿using System;
using System.Collections.Generic;
using System.Collections.Specialized;
using System.ComponentModel;
using System.Diagnostics;
using System.Drawing;
using System.Linq;
using System.Reactive.Linq;
using System.Text.RegularExpressions;
using System.Threading.Tasks;
using System.Windows.Forms;
using GitCommands;
using GitCommands.Git;
using GitUI.Properties;
using GitUI.UserControls;
using ResourceManager;

namespace GitUI
{
    // Parents is used as the "first selected" (not always the parent) for GitItemStatus
    using IGitItemsWithParents = IDictionary<GitRevision, IReadOnlyList<GitItemStatus>>;
    using GitItemsWithParents = Dictionary<GitRevision, IReadOnlyList<GitItemStatus>>;

    public delegate string DescribeRevisionDelegate(string sha1);

    public sealed partial class FileStatusList : GitModuleControl
    {
        private readonly TranslationString _diffWithParent = new TranslationString("Diff with:");
        public readonly TranslationString CombinedDiff = new TranslationString("Combined Diff");

        // Artificial commit for the combined diff, similar to GitRevision.UnstagedGuid
        public readonly string CombinedDiffGuid = "2222222222222222222222222222222222222222";

        private IDisposable _selectedIndexChangeSubscription;
        private static readonly TimeSpan SelectedIndexChangeThrottleDuration = TimeSpan.FromMilliseconds(50);

        private bool _filterVisible;
        private ToolStripItem _openSubmoduleMenuItem;
        private bool _alwaysRevisionGroups = false;

        private readonly IGitRevisionTester _revisionTester;
        private readonly IFullPathResolver _fullPathResolver;
        public DescribeRevisionDelegate DescribeRevision;

        public FileStatusList()
        {
            InitializeComponent();
            CreateOpenSubmoduleMenuItem();
            Translate();
            FilterVisible = false;

            SelectFirstItemOnSetItems = true;
            FileStatusListView.MouseMove += FileStatusListView_MouseMove;
            FileStatusListView.MouseDown += FileStatusListView_MouseDown;
            if (_images == null)
            {
                _images = new ImageList();
                _images.Images.Add(Resources.Removed); // 0
                _images.Images.Add(Resources.Added); // 1
                _images.Images.Add(Resources.Modified); // 2
                _images.Images.Add(Resources.Renamed); // 3
                _images.Images.Add(Resources.Copied); // 4
                _images.Images.Add(Resources.IconSubmoduleDirty); // 5
                _images.Images.Add(Resources.IconSubmoduleRevisionUp); // 6
                _images.Images.Add(Resources.IconSubmoduleRevisionUpDirty); // 7
                _images.Images.Add(Resources.IconSubmoduleRevisionDown); // 8
                _images.Images.Add(Resources.IconSubmoduleRevisionDownDirty); // 9
                _images.Images.Add(Resources.IconSubmoduleRevisionSemiUp); // 10
                _images.Images.Add(Resources.IconSubmoduleRevisionSemiUpDirty); // 11
                _images.Images.Add(Resources.IconSubmoduleRevisionSemiDown); // 12
                _images.Images.Add(Resources.IconSubmoduleRevisionSemiDownDirty); // 13
                _images.Images.Add(Resources.IconFileStatusUnknown); // 14
            }

            FileStatusListView.SmallImageList = _images;
            FileStatusListView.LargeImageList = _images;

            HandleVisibility_NoFilesLabel_FilterComboBox(filesPresent: true);
            Controls.SetChildIndex(NoFiles, 0);
            NoFiles.Font = new Font(SystemFonts.MessageBoxFont, FontStyle.Italic);

            _filter = new Regex(".*");
            _fullPathResolver = new FullPathResolver(() => Module.WorkingDir);
            _revisionTester = new GitRevisionTester(_fullPathResolver);
        }

        public bool AlwaysRevisionGroups
        {
            set
            {
                _alwaysRevisionGroups = value;
            }
        }

        private void CreateOpenSubmoduleMenuItem()
        {
            _openSubmoduleMenuItem = new ToolStripMenuItem
            {
                Name = "openSubmoduleMenuItem",
                Tag = "1",
                Text = "Open with Git Extensions",
                Image = Resources.gitex
            };
            _openSubmoduleMenuItem.Click += (s, ea) => { ThreadHelper.JoinableTaskFactory.RunAsync(() => OpenSubmoduleAsync()); };
        }

        protected override void DisposeCustomResources()
        {
            _selectedIndexChangeSubscription?.Dispose();
        }

        private bool _enableSelectedIndexChangeEvent = true;

        public void SetSelectedIndex(int idx, bool notify)
        {
            _enableSelectedIndexChangeEvent = notify;
            SelectedIndex = idx;
            _enableSelectedIndexChangeEvent = true;
        }

        private void EnsureSelectedIndexChangeSubscription()
        {
            if (_selectedIndexChangeSubscription == null)
            {
                _selectedIndexChangeSubscription = Observable.FromEventPattern(
                    h => FileStatusListView.SelectedIndexChanged += h,
                    h => FileStatusListView.SelectedIndexChanged -= h)
                    .Where(x => _enableSelectedIndexChangeEvent)
                    .Throttle(SelectedIndexChangeThrottleDuration, MainThreadScheduler.Instance)
                    .ObserveOn(MainThreadScheduler.Instance)
                    .Subscribe(_ => FileStatusListView_SelectedIndexChanged());
            }
        }

        private static ImageList _images;

        public void SetNoFilesText(string text)
        {
            NoFiles.Text = text;
        }

        public bool FilterVisible
        {
            get
            {
                return _filterVisible;
            }

            set
            {
                _filterVisible = value;
                FilterComboBox.Visible = _filterVisible;
                FilterWatermarkLabel.Visible = _filterVisible;
            }
        }

        public override bool Focused => FileStatusListView.Focused;

        public new void Focus()
        {
            if (FileStatusListView.Items.Count > 0)
            {
                if (SelectedItem == null)
                {
                    SelectedIndex = 0;
                }

                FileStatusListView.Focus();
            }
        }

        public int GetNextIndex(bool searchBackward, bool loop)
        {
            int curIdx = SelectedIndex;

            if (curIdx < 0)
            {
                return -1;
            }

            ListViewItem currentItem = FileStatusListView.Items[curIdx];
            var currentGroup = currentItem.Group;

            if (searchBackward)
            {
                var nextItem = FindPrevItemInGroups(curIdx, currentGroup);
                if (nextItem == null)
                {
                    return loop ? GetLastIndex() : curIdx;
                }

                return nextItem.Index;
            }
            else
            {
                var nextItem = FindNextItemInGroups(curIdx, currentGroup);
                if (nextItem == null)
                {
                    return loop ? 0 : curIdx;
                }

                return nextItem.Index;
            }
        }

        private ListViewItem FindPrevItemInGroups(int curIdx, ListViewGroup currentGroup)
        {
            List<ListViewGroup> searchInGroups = new List<ListViewGroup>();
            bool foundCurrentGroup = false;
            for (int i = FileStatusListView.Groups.Count - 1; i >= 0; i--)
            {
                if (FileStatusListView.Groups[i] == currentGroup)
                {
                    foundCurrentGroup = true;
                }

                if (foundCurrentGroup)
                {
                    searchInGroups.Add(FileStatusListView.Groups[i]);
                }
            }

            foreach (ListViewGroup grp in searchInGroups)
            {
                for (int i = curIdx - 1; i >= 0; i--)
                {
                    if (FileStatusListView.Items[i].Group == grp)
                    {
                        return FileStatusListView.Items[i];
                    }
                }

                curIdx = FileStatusListView.Items.Count;
            }

            return null;
        }

        private ListViewItem FindNextItemInGroups(int curIdx, ListViewGroup currentGroup)
        {
            List<ListViewGroup> searchInGroups = new List<ListViewGroup>();
            bool foundCurrentGroup = false;
            for (int i = 0; i < FileStatusListView.Groups.Count; i++)
            {
                if (FileStatusListView.Groups[i] == currentGroup)
                {
                    foundCurrentGroup = true;
                }

                if (foundCurrentGroup)
                {
                    searchInGroups.Add(FileStatusListView.Groups[i]);
                }
            }

            foreach (ListViewGroup grp in searchInGroups)
            {
                for (int i = curIdx + 1; i < FileStatusListView.Items.Count; i++)
                {
                    if (FileStatusListView.Items[i].Group == grp)
                    {
                        return FileStatusListView.Items[i];
                    }
                }

                curIdx = -1;
            }

            return null;
        }

        private int GetLastIndex()
        {
            if (FileStatusListView.Items.Count == 0)
            {
                return -1;
            }

            if (FileStatusListView.Groups.Count < 2)
            {
                return FileStatusListView.Items.Count - 1;
            }

            ListViewGroup lastNonEmptyGroup = null;
            for (int i = FileStatusListView.Groups.Count - 1; i >= 0; i--)
            {
                if (FileStatusListView.Groups[i].Items.Count > 0)
                {
                    lastNonEmptyGroup = FileStatusListView.Groups[i];
                    break;
                }
            }

            for (int i = FileStatusListView.Items.Count - 1; i >= 0; i--)
            {
                if (FileStatusListView.Items[i].Group == lastNonEmptyGroup)
                {
                    return i;
                }
            }

            return -1;
        }

        private string GetItemText(Graphics graphics, GitItemStatus gitItemStatus, int imageWidth)
        {
            var pathFormatter = new PathFormatter(graphics, FileStatusListView.Font);

            return pathFormatter.FormatTextForDrawing(FileStatusListView.ClientSize.Width - imageWidth,
                                                      gitItemStatus.Name, gitItemStatus.OldName);
        }

        private void FileStatusListView_DrawItem(object sender, DrawListViewItemEventArgs e)
        {
            if (e?.Item?.Tag is GitItemStatus gitItemStatus)
            {
                var imageWidth = 0;
                if (e.Item.ImageList != null && e.Item.ImageIndex != -1)
                {
                    imageWidth = e.Item.ImageList.Images[e.Item.ImageIndex].Width;
                }

                string text = GetItemText(e.Graphics, gitItemStatus, imageWidth);
                text = AppendItemSubmoduleStatus(text, gitItemStatus);

                e.Item.Text = text;
            }

            e.DrawDefault = true;
        }

        private static string AppendItemSubmoduleStatus(string text, GitItemStatus item)
        {
            if (item.IsSubmodule &&
                item.GetSubmoduleStatusAsync() != null &&
                item.GetSubmoduleStatusAsync().IsCompleted &&
                item.GetSubmoduleStatusAsync().CompletedResult() != null)
            {
                text += item.GetSubmoduleStatusAsync().CompletedResult().AddedAndRemovedString();
            }

            return text;
        }

        private void FileStatusListView_MouseDown(object sender, MouseEventArgs e)
        {
            // SELECT
            if (e.Button == MouseButtons.Right)
            {
                var hover = FileStatusListView.HitTest(e.Location);

                if (hover.Item != null && !hover.Item.Selected)
                {
                    ClearSelected();

                    hover.Item.Selected = true;
                }
            }

            // DRAG
            if (e.Button == MouseButtons.Left)
            {
                if (SelectedItems.Any())
                {
                    // Remember the point where the mouse down occurred.
                    // The DragSize indicates the size that the mouse can move
                    // before a drag event should be started.
                    Size dragSize = SystemInformation.DragSize;

                    // Create a rectangle using the DragSize, with the mouse position being
                    // at the center of the rectangle.
                    _dragBoxFromMouseDown = new Rectangle(new Point(e.X - (dragSize.Width / 2),
                                                                   e.Y - (dragSize.Height / 2)),
                                                            dragSize);
                }
                else
                {
                    // Reset the rectangle if the mouse is not over an item in the ListView.
                    _dragBoxFromMouseDown = Rectangle.Empty;
                }
            }
        }

        public override ContextMenuStrip ContextMenuStrip
        {
            get
            {
                return FileStatusListView.ContextMenuStrip;
            }
            set
            {
                FileStatusListView.ContextMenuStrip = value;
                if (FileStatusListView.ContextMenuStrip != null)
                {
                    FileStatusListView.ContextMenuStrip.Opening += FileStatusListView_ContextMenu_Opening;
                }
            }
        }

        public override ContextMenu ContextMenu
        {
            get => FileStatusListView.ContextMenu;
            set => FileStatusListView.ContextMenu = value;
        }

        private Rectangle _dragBoxFromMouseDown;

        private void FileStatusListView_MouseMove(object sender, MouseEventArgs e)
        {
            ListView listView = sender as ListView;

            // DRAG
            // If the mouse moves outside the rectangle, start the drag.
            if (_dragBoxFromMouseDown != Rectangle.Empty &&
                !_dragBoxFromMouseDown.Contains(e.X, e.Y))
            {
                if (SelectedItems.Any())
                {
                    StringCollection fileList = new StringCollection();

                    foreach (GitItemStatus item in SelectedItems)
                    {
                        string fileName = _fullPathResolver.Resolve(item.Name);

                        fileList.Add(fileName.ToNativePath());
                    }

                    DataObject obj = new DataObject();
                    obj.SetFileDropList(fileList);

                    // Proceed with the drag and drop, passing in the list item.
                    DoDragDrop(obj, DragDropEffects.Copy);
                    _dragBoxFromMouseDown = Rectangle.Empty;
                }
            }

            // TOOLTIP
            if (listView != null)
            {
                ListViewItem hoveredItem;
                try
                {
                    var point = new Point(e.X, e.Y);
                    hoveredItem = listView.HitTest(point).Item;
                }
                catch (ArgumentOutOfRangeException)
                {
                    hoveredItem = null;
                }

                if (hoveredItem?.Tag is GitItemStatus gitItemStatus)
                {
                    string text;
                    if (gitItemStatus.IsRenamed || gitItemStatus.IsCopied)
                    {
                        text = string.Concat(gitItemStatus.Name, " (", gitItemStatus.OldName, ")");
                    }
                    else
                    {
                        text = gitItemStatus.Name;
                    }

                    float textWidth;
                    using (var graphics = listView.CreateGraphics())
                    {
                        textWidth = graphics.MeasureString(text, listView.Font).Width + 17;
                    }

                    // Use width-itemheight because the icon drawn in front of the text is the itemheight
                    if (textWidth > (FileStatusListView.Width - FileStatusListView.GetItemRect(hoveredItem.Index).Height))
                    {
                        if (hoveredItem.ToolTipText != gitItemStatus.ToString())
                        {
                            hoveredItem.ToolTipText = gitItemStatus.ToString();
                        }
                    }
                    else
                    {
                        hoveredItem.ToolTipText = "";
                    }
                }
            }
        }

        public int UnfilteredItemsCount()
        {
            if (GitItemStatusesWithParents == null)
            {
                return 0;
            }
            else
            {
                return GitItemStatusesWithParents.Sum(pair => pair.Value.Count);
            }
        }

        [Browsable(false)]
        public IEnumerable<GitItemStatus> AllItems
        {
            get
            {
                return FileStatusListView.Items.Cast<ListViewItem>().
                    Select(selectedItem => selectedItem.Tag as GitItemStatus);
            }
        }

        [Browsable(false)]
        public IEnumerable<GitItemStatus> SelectedItems
        {
            get
            {
                return FileStatusListView.SelectedItems.Cast<ListViewItem>().
                    Select(i => i.Tag as GitItemStatus);
            }
            set
            {
                ClearSelected();
                if (value == null)
                {
                    return;
                }

                foreach (var item in FileStatusListView.Items.Cast<ListViewItem>()
                    .Where(i => value.Contains(i.Tag as GitItemStatus)))
                {
                    item.Selected = true;
                }

                var first = FileStatusListView.SelectedItems.Cast<ListViewItem>().FirstOrDefault(x => x.Selected);
                first?.EnsureVisible();
                StoreNextIndexToSelect();
            }
        }

        [DesignerSerializationVisibility(DesignerSerializationVisibility.Hidden)]
        [Browsable(false)]
        public GitItemStatus SelectedItem
        {
            get
            {
                return SelectedItems.FirstOrDefault();
            }
            set
            {
                ClearSelected();
                if (value == null)
                {
                    return;
                }

                ListViewItem newSelected = null;
                foreach (ListViewItem item in FileStatusListView.Items)
                {
                    if (value.CompareTo(item.Tag as GitItemStatus) == 0)
                    {
                        if (newSelected == null)
                        {
                            newSelected = item;
                        }
                        else if (item.Tag == value)
                        {
                            newSelected = item;
                            break;
                        }
                    }
                }

                if (newSelected != null)
                {
                    newSelected.Selected = true;
                    newSelected.EnsureVisible();
                }
            }
        }

        [DesignerSerializationVisibility(DesignerSerializationVisibility.Hidden)]
        [Browsable(false)]
        public GitRevision SelectedItemParent => SelectedItemParents.FirstOrDefault();

        [DesignerSerializationVisibility(DesignerSerializationVisibility.Hidden)]
        [Browsable(false)]
        public IEnumerable<GitRevision> SelectedItemParents
        {
            get
            {
                return FileStatusListView.SelectedItems.Cast<ListViewItem>()
                    .Where(i => i.Group?.Tag as GitRevision != null)
                    .Select(i => i.Group.Tag as GitRevision);
            }
        }

        [DesignerSerializationVisibility(DesignerSerializationVisibility.Hidden)]
        [Browsable(false)]
        public IEnumerable<GitItemStatusWithParent> SelectedItemsWithParent
        {
            get
            {
                return FileStatusListView.SelectedItems.Cast<ListViewItem>()
                    .Where(i => i.Group?.Tag as GitRevision != null)
                    .Select(i => new GitItemStatusWithParent(i.Group.Tag as GitRevision, i.Tag as GitItemStatus));
            }
        }

        public void ClearSelected()
        {
            foreach (ListViewItem item in FileStatusListView.SelectedItems)
            {
                item.Selected = false;
            }
        }

        [DesignerSerializationVisibility(DesignerSerializationVisibility.Hidden)]
        [Browsable(false)]
        public int SelectedIndex
        {
            get
            {
                foreach (int i in FileStatusListView.SelectedIndices)
                {
                    return i;
                }

                return -1;
            }
            set
            {
                ClearSelected();
                if (value >= 0)
                {
                    FileStatusListView.Items[value].Selected = true;
                    FileStatusListView.Items[value].Focused = true;
                    FileStatusListView.Items[value].EnsureVisible();
                }
            }
        }

        private int _nextIndexToSelect = -1;

        public void StoreNextIndexToSelect()
        {
            _nextIndexToSelect = -1;
            foreach (int idx in FileStatusListView.SelectedIndices)
            {
                if (idx > _nextIndexToSelect)
                {
                    _nextIndexToSelect = idx;
                }
            }

            _nextIndexToSelect = _nextIndexToSelect - FileStatusListView.SelectedIndices.Count + 1;
        }

        public void SelectStoredNextIndex(int defaultIndex = -1)
        {
            _nextIndexToSelect = Math.Min(_nextIndexToSelect, FileStatusListView.Items.Count - 1);
            if (_nextIndexToSelect < 0 && defaultIndex > -1)
            {
                _nextIndexToSelect = Math.Min(defaultIndex, FileStatusListView.Items.Count - 1);
            }

            if (_nextIndexToSelect > -1)
            {
                SelectedIndex = _nextIndexToSelect;
            }

            _nextIndexToSelect = -1;
        }

        public event EventHandler SelectedIndexChanged;
        public event EventHandler DataSourceChanged;

        public new event EventHandler DoubleClick;
        public new event KeyEventHandler KeyDown;

        private void FileStatusListView_DoubleClick(object sender, EventArgs e)
        {
            if (DoubleClick == null)
            {
                if (AppSettings.OpenSubmoduleDiffInSeparateWindow && SelectedItem.IsSubmodule)
                {
                    ThreadHelper.JoinableTaskFactory.RunAsync(() => OpenSubmoduleAsync());
                }
                else
                {
                    UICommands.StartFileHistoryDialog(this, SelectedItem.Name, Revision);
                }
            }
            else
            {
                DoubleClick(sender, e);
            }
        }

        private async Task OpenSubmoduleAsync()
        {
            var submoduleName = SelectedItem.Name;
<<<<<<< HEAD

            var status = await SelectedItem.GetSubmoduleStatusAsync().ConfigureAwait(false);

            Process process = new Process();
            process.StartInfo.FileName = Application.ExecutablePath;
            process.StartInfo.Arguments = "browse -commit=" + status.Commit;
            process.StartInfo.WorkingDirectory = _fullPathResolver.Resolve(submoduleName.EnsureTrailingPathSeparator());
            process.Start();
=======
            SelectedItem.SubmoduleStatus.ContinueWith(
                (t) =>
                {
                    Process process = new Process
                    {
                        StartInfo =
                        {
                            FileName = Application.ExecutablePath,
                            Arguments = "browse -commit=" + t.Result.Commit,
                            WorkingDirectory = _fullPathResolver.Resolve(submoduleName.EnsureTrailingPathSeparator())
                        }
                    };

                    process.Start();
                });
>>>>>>> 2cdaf3fb
        }

        private void FileStatusListView_ContextMenu_Opening(object sender, CancelEventArgs e)
        {
            var cm = sender as ContextMenuStrip;
            if (!cm.Items.Find(_openSubmoduleMenuItem.Name, true).Any())
            {
                cm.Items.Insert(1, _openSubmoduleMenuItem);
            }

            bool isSubmoduleSelected = SelectedItem != null && SelectedItem.IsSubmodule;

            _openSubmoduleMenuItem.Visible = isSubmoduleSelected;

            if (isSubmoduleSelected)
            {
                _openSubmoduleMenuItem.Font = AppSettings.OpenSubmoduleDiffInSeparateWindow ?
                    new Font(_openSubmoduleMenuItem.Font, FontStyle.Bold) :
                    new Font(_openSubmoduleMenuItem.Font, FontStyle.Regular);
            }
        }

        private void FileStatusListView_SelectedIndexChanged()
        {
            SelectedIndexChanged?.Invoke(this, EventArgs.Empty);
        }

        private static int GetItemImageIndex(GitItemStatus gitItemStatus)
        {
            if (gitItemStatus.IsDeleted)
            {
                return 0;
            }

            if (gitItemStatus.IsNew || !gitItemStatus.IsTracked)
            {
                return 1;
            }

            if (gitItemStatus.IsChanged || gitItemStatus.IsConflict)
            {
                if (!gitItemStatus.IsSubmodule || gitItemStatus.GetSubmoduleStatusAsync() == null ||
                    !gitItemStatus.GetSubmoduleStatusAsync().IsCompleted)
                {
                    return 2;
                }

                var status = gitItemStatus.GetSubmoduleStatusAsync().CompletedResult();
                if (status == null)
                {
                    return 2;
                }

                if (status.Status == SubmoduleStatus.FastForward)
                {
                    return 6 + (status.IsDirty ? 1 : 0);
                }

                if (status.Status == SubmoduleStatus.Rewind)
                {
                    return 8 + (status.IsDirty ? 1 : 0);
                }

                if (status.Status == SubmoduleStatus.NewerTime)
                {
                    return 10 + (status.IsDirty ? 1 : 0);
                }

                if (status.Status == SubmoduleStatus.OlderTime)
                {
                    return 12 + (status.IsDirty ? 1 : 0);
                }

                return !status.IsDirty ? 2 : 5;
            }

            if (gitItemStatus.IsRenamed)
            {
                return 3;
            }

            if (gitItemStatus.IsCopied)
            {
                return 4;
            }

            return 14; // icon unknown
        }

        [Browsable(false)]
        [DefaultValue(true)]
        public bool IsEmpty => GitItemStatuses == null || !GitItemStatuses.Any();

        [DesignerSerializationVisibility(DesignerSerializationVisibility.Hidden)]
        [Browsable(false)]
        public IReadOnlyList<GitItemStatus> GitItemStatuses
        {
            get
            {
                return GitItemStatusesWithParents?.Values.SelectMany(plist => plist).ToList()
                       ?? (IReadOnlyList<GitItemStatus>)Array.Empty<GitItemStatus>();
            }
        }

        [DesignerSerializationVisibility(DesignerSerializationVisibility.Hidden)]
        [Browsable(false)]
        public IReadOnlyList<GitItemStatus> GitItemFilteredStatuses
        {
            get
            {
                var result = new List<GitItemStatus>(FileStatusListView.Items.Count);

                foreach (ListViewItem listViewItem in FileStatusListView.Items)
                {
                    result.Add(listViewItem.Tag as GitItemStatus);
                }

                return result;
            }
        }

        private IGitItemsWithParents _itemsDictionary = new GitItemsWithParents();
        [DesignerSerializationVisibility(DesignerSerializationVisibility.Hidden)]
        [Browsable(false)]
        public IGitItemsWithParents GitItemStatusesWithParents
        {
            get
            {
                return _itemsDictionary;
            }
            private set
            {
                _itemsDictionary = value ?? new GitItemsWithParents();
                UpdateFileStatusListView();
            }
        }

        private void UpdateFileStatusListView(bool updateCausedByFilter = false)
        {
            if (!GitItemStatuses.Any())
            {
                HandleVisibility_NoFilesLabel_FilterComboBox(filesPresent: false);
            }
            else
            {
                EnsureSelectedIndexChangeSubscription();
                HandleVisibility_NoFilesLabel_FilterComboBox(filesPresent: true);
            }

            FileStatusListView.AutoResizeColumns(ColumnHeaderAutoResizeStyle.ColumnContent);

            var previouslySelectedItems = new List<GitItemStatus>();
            if (updateCausedByFilter)
            {
                foreach (ListViewItem item in FileStatusListView.SelectedItems)
                {
                    previouslySelectedItems.Add(item.Tag as GitItemStatus);
                }

                DataSourceChanged?.Invoke(this, EventArgs.Empty);
            }

            FileStatusListView.BeginUpdate();
            FileStatusListView.ShowGroups = GitItemStatusesWithParents.Count > 1 || _alwaysRevisionGroups;
            FileStatusListView.Groups.Clear();
            FileStatusListView.Items.Clear();

            var clientSizeWidth = AppSettings.TruncatePathMethod == "compact" || AppSettings.TruncatePathMethod == "trimstart";
            var fileNameOnlyMode = AppSettings.TruncatePathMethod == "fileNameOnly";

            var list = new List<ListViewItem>();
            foreach (var (revision, statuses) in GitItemStatusesWithParents)
            {
                ListViewGroup group = null;
                if (revision != null)
                {
                    string groupName;
                    if (revision.Guid == CombinedDiffGuid)
                    {
                        groupName = CombinedDiff.Text;
                    }
                    else
                    {
                        groupName = _diffWithParent.Text + " " + GetDescriptionForRevision(revision.Guid);
                    }

                    group = new ListViewGroup(groupName)
                    {
                        Tag = revision
                    };

                    FileStatusListView.Groups.Add(group);
                }

                foreach (var item in statuses)
                {
                    if (_filter.IsMatch(item.Name))
                    {
                        var text = item.Name;
                        if (clientSizeWidth)
                        {
                            // list-item has client width, so we don't need horizontal scrollbar (which is determined by this text width)
                            text = string.Empty;
                        }
                        else if (fileNameOnlyMode)
                        {
                            // we need to put filename in list-item text -> then horizontal scrollbar
                            // will have proper width (by the longest filename, and not all path)
                            text = PathFormatter.FormatTextForFileNameOnly(item.Name, item.OldName);
                            text = AppendItemSubmoduleStatus(text, item);
                        }

<<<<<<< HEAD
                        var listItem = new ListViewItem(text, group);
                        listItem.ImageIndex = GetItemImageIndex(item);
                        if (item.GetSubmoduleStatusAsync() != null && !item.GetSubmoduleStatusAsync().IsCompleted)
=======
                        var listItem = new ListViewItem(text, group)
                        {
                            ImageIndex = GetItemImageIndex(item)
                        };

                        if (item.SubmoduleStatus != null && !item.SubmoduleStatus.IsCompleted)
>>>>>>> 2cdaf3fb
                        {
                            var capturedItem = item;

                            ThreadHelper.JoinableTaskFactory.RunAsync(
                                async () =>
                                {
                                    await item.GetSubmoduleStatusAsync();

                                    await ThreadHelper.JoinableTaskFactory.SwitchToMainThreadAsync();

                                    listItem.ImageIndex = GetItemImageIndex(capturedItem);
                                });
                        }

                        if (previouslySelectedItems.Contains(item))
                        {
                            listItem.Selected = true;
                        }

                        listItem.Tag = item;
                        list.Add(listItem);
                    }
                }
            }

            FileStatusListView.Items.AddRange(list.ToArray());

            if (updateCausedByFilter == false)
            {
                FileStatusListView_SelectedIndexChanged();
                DataSourceChanged?.Invoke(this, EventArgs.Empty);
                if (SelectFirstItemOnSetItems)
                {
                    SelectFirstVisibleItem();
                }
            }

            FileStatusListView_SizeChanged(null, null);
            FileStatusListView.SetGroupState(ListViewGroupState.Collapsible);
            FileStatusListView.EndUpdate();
        }

        private string GetDescriptionForRevision(string sha1)
        {
            if (DescribeRevision != null)
            {
                return DescribeRevision(sha1);
            }

            return sha1.ShortenTo(8);
        }

        [DefaultValue(true)]
        public bool SelectFirstItemOnSetItems { get; set; }

        public void SelectFirstVisibleItem()
        {
            if (FileStatusListView.Items.Count == 0)
            {
                return;
            }

            var group = FileStatusListView.Groups.Cast<ListViewGroup>().
                FirstOrDefault(gr => gr.Items.Count > 0);
            if (group != null)
            {
                ListViewItem sortedFirstGroupItem = FileStatusListView.Items.Cast<ListViewItem>().
                    FirstOrDefault(item => item.Group == group);
                if (sortedFirstGroupItem != null)
                {
                    sortedFirstGroupItem.Selected = true;
                }
            }
            else
            {
                FileStatusListView.Items[0].Selected = true;
            }
        }

        /// <summary>
        /// Gets or sets the revision.
        /// </summary>
        /// <value>The revision.</value>
        [DesignerSerializationVisibility(DesignerSerializationVisibility.Hidden)]
        [Browsable(false)]
        public GitRevision Revision { get; set; }

        private void FileStatusListView_SizeChanged(object sender, EventArgs e)
        {
            NoFiles.Size = new Size(Size.Width - 10, Size.Height - 10);
            Refresh();
            FileStatusListView.BeginUpdate();

            FileStatusListView.AutoResizeColumn(0,
                ColumnHeaderAutoResizeStyle.HeaderSize);
            FileStatusListView.EndUpdate();
        }

        private void FileStatusListView_KeyDown(object sender, KeyEventArgs e)
        {
            switch (e.KeyCode)
            {
                case Keys.A:
                    {
                        if (!e.Control)
                        {
                            break;
                        }

                        FileStatusListView.BeginUpdate();
                        try
                        {
                            for (var i = 0; i < FileStatusListView.Items.Count; i++)
                            {
                                FileStatusListView.Items[i].Selected = true;
                            }

                            e.Handled = true;
                        }
                        finally
                        {
                            FileStatusListView.EndUpdate();
                        }

                        break;
                    }

                default:
                    KeyDown?.Invoke(sender, e);
                    break;
            }
        }

        public int SetSelectionFilter(string selectionFilter)
        {
            return SelectFiles(RegexForSelecting(selectionFilter));
        }

        public void SelectAll()
        {
            try
            {
                SuspendLayout();

                var itemCount = AllItems.Count();

                for (var i = 0; i < itemCount; i++)
                {
                    FileStatusListView.Items[i].Selected = true;
                    i++;
                }
            }
            finally
            {
                ResumeLayout(true);
            }
        }

        private static Regex RegexForSelecting(string value)
        {
            return string.IsNullOrEmpty(value)
                ? new Regex("^$", RegexOptions.Compiled)
                : new Regex(value, RegexOptions.Compiled | RegexOptions.IgnoreCase);
        }

        private int SelectFiles(Regex selctionFilter)
        {
            try
            {
                SuspendLayout();

                var items = AllItems;
                int i = 0;
                foreach (var item in items)
                {
                    FileStatusListView.Items[i].Selected = selctionFilter.IsMatch(item.Name);
                    i++;
                }

                return FileStatusListView.SelectedIndices.Count;
            }
            finally
            {
                ResumeLayout(true);
            }
        }

        public void SetDiffs(GitRevision selectedRev = null, GitRevision parentRev = null, IReadOnlyList<GitItemStatus> items = null)
        {
            Revision = selectedRev;

            if (parentRev == null)
            {
                parentRev = new GitRevision("");
            }

            IGitItemsWithParents dictionary = items == null
                ? null
                : new GitItemsWithParents { { parentRev, items } };

            GitItemStatusesWithParents = dictionary;
        }

        public void SetDiffs(IReadOnlyList<GitRevision> revisions)
        {
            if (revisions == null || revisions.Count == 0)
            {
                Revision = null;
            }
            else
            {
                Revision = revisions[0];
            }

            var dictionary = new GitItemsWithParents();
            if (Revision != null)
            {
                GitRevision[] parentRevs;
                if (revisions.Count == 1)
                {
                    // Note: RevisionGrid could in some forms be used to get the parent guids
                    parentRevs = Revision.ParentGuids.Select(item => new GitRevision(item)).ToArray();
                }
                else
                {
                    parentRevs = revisions.Skip(1).ToArray();
                }

                if (parentRevs.Length == 0)
                {
                    // No parent, will set "" as parent
                    var rev = new GitRevision("");
                    dictionary.Add(rev, Module.GetTreeFiles(Revision.TreeGuid, true));
                }
                else
                {
                    if (!AppSettings.ShowDiffForAllParents)
                    {
                        parentRevs = new[] { parentRevs[0] };
                    }

                    foreach (var rev in parentRevs)
                    {
                        dictionary.Add(rev, Module.GetDiffFilesWithSubmodulesStatus(rev.Guid, Revision.Guid));
                    }

                    // Show combined (merge conflicts) only when all first (A) are parents to selected (B)
                    var isMergeCommit = AppSettings.ShowDiffForAllParents &&
                                        Revision.ParentGuids != null && Revision.ParentGuids.Count() > 1 &&
                                        _revisionTester.AllFirstAreParentsToSelected(parentRevs, Revision);
                    if (isMergeCommit)
                    {
                        var conflicts = Module.GetCombinedDiffFileList(Revision.Guid);
                        if (conflicts.Any())
                        {
                            // Create an artificial commit
                            var rev = new GitRevision(CombinedDiffGuid);
                            dictionary.Add(rev, conflicts);
                        }
                    }
                }
            }

            GitItemStatusesWithParents = dictionary;
        }

        private void HandleVisibility_NoFilesLabel_FilterComboBox(bool filesPresent)
        {
            NoFiles.Visible = !filesPresent;
            if (_filterVisible)
            {
                FilterComboBox.Visible = filesPresent;
                FilterWatermarkLabel.Visible = filesPresent;
            }
        }

        #region Filtering

        private long _lastUserInputTime;
        private string _toolTipText = "";

        private static Regex RegexForFiltering(string value)
        {
            return string.IsNullOrEmpty(value)
                ? new Regex(".", RegexOptions.Compiled)
                : new Regex(value, RegexOptions.Compiled | RegexOptions.IgnoreCase);
        }

        public void SetFilter(string value)
        {
            FilterComboBox.Text = value;
            FilterFiles(value);
        }

        private int FilterFiles(string value)
        {
            _filter = RegexForFiltering(value);
            UpdateFileStatusListView(true);
            return FileStatusListView.Items.Count;
        }

        private void FilterComboBox_TextUpdate(object sender, EventArgs e)
        {
            var currentTime = DateTime.Now.Ticks;
            if (_lastUserInputTime == 0)
            {
                long timerLastChanged = currentTime;
                var timer = new System.Windows.Forms.Timer { Interval = 250 };
                timer.Tick += (s, a) =>
                {
                    if (NoUserInput(timerLastChanged))
                    {
                        _toolTipText = "";
                        var fileCount = 0;
                        try
                        {
                            fileCount = FilterFiles(FilterComboBox.Text);
                        }
                        catch (ArgumentException ae)
                        {
                            _toolTipText = ae.Message;
                        }

                        if (fileCount > 0)
                        {
                            AddToSelectionFilter(FilterComboBox.Text);
                        }

                        timer.Stop();
                        _lastUserInputTime = 0;
                    }

                    timerLastChanged = _lastUserInputTime;
                };

                timer.Start();
            }

            _lastUserInputTime = currentTime;
        }

        private bool NoUserInput(long timerLastChanged)
        {
            return timerLastChanged == _lastUserInputTime;
        }

        private void AddToSelectionFilter(string filter)
        {
            if (!FilterComboBox.Items.Cast<string>().Any(candiate => candiate == filter))
            {
                const int SelectionFilterMaxLength = 10;
                if (FilterComboBox.Items.Count == SelectionFilterMaxLength)
                {
                    FilterComboBox.Items.RemoveAt(SelectionFilterMaxLength - 1);
                }

                FilterComboBox.Items.Insert(0, filter);
            }
        }

        private void FilterComboBox_MouseEnter(object sender, EventArgs e)
        {
            FilterToolTip.SetToolTip(FilterComboBox, _toolTipText);
        }

        private void FilterComboBox_SelectedIndexChanged(object sender, EventArgs e)
        {
            FilterFiles(FilterComboBox.Text);
        }

        private void FilterComboBox_GotFocus(object sender, EventArgs e)
        {
            FilterWatermarkLabel.Visible = false;
        }

        private void FilterComboBox_LostFocus(object sender, EventArgs e)
        {
            if (!FilterWatermarkLabel.Visible && string.IsNullOrEmpty(FilterComboBox.Text))
            {
                FilterWatermarkLabel.Visible = true;
            }
        }

        private Regex _filter;

        #endregion Filtering
    }

    public class GitItemStatusWithParent
    {
        public readonly GitRevision ParentRevision;
        public readonly GitItemStatus Item;

        public GitItemStatusWithParent(GitRevision parent, GitItemStatus item)
        {
            ParentRevision = parent;
            Item = item;
        }
    }
}<|MERGE_RESOLUTION|>--- conflicted
+++ resolved
@@ -694,32 +694,20 @@
         private async Task OpenSubmoduleAsync()
         {
             var submoduleName = SelectedItem.Name;
-<<<<<<< HEAD
 
             var status = await SelectedItem.GetSubmoduleStatusAsync().ConfigureAwait(false);
 
-            Process process = new Process();
-            process.StartInfo.FileName = Application.ExecutablePath;
-            process.StartInfo.Arguments = "browse -commit=" + status.Commit;
-            process.StartInfo.WorkingDirectory = _fullPathResolver.Resolve(submoduleName.EnsureTrailingPathSeparator());
+            Process process = new Process
+            {
+                StartInfo =
+                {
+                    FileName = Application.ExecutablePath,
+                    Arguments = "browse -commit=" + status.Commit,
+                    WorkingDirectory = _fullPathResolver.Resolve(submoduleName.EnsureTrailingPathSeparator())
+                }
+            };
+
             process.Start();
-=======
-            SelectedItem.SubmoduleStatus.ContinueWith(
-                (t) =>
-                {
-                    Process process = new Process
-                    {
-                        StartInfo =
-                        {
-                            FileName = Application.ExecutablePath,
-                            Arguments = "browse -commit=" + t.Result.Commit,
-                            WorkingDirectory = _fullPathResolver.Resolve(submoduleName.EnsureTrailingPathSeparator())
-                        }
-                    };
-
-                    process.Start();
-                });
->>>>>>> 2cdaf3fb
         }
 
         private void FileStatusListView_ContextMenu_Opening(object sender, CancelEventArgs e)
@@ -932,18 +920,12 @@
                             text = AppendItemSubmoduleStatus(text, item);
                         }
 
-<<<<<<< HEAD
-                        var listItem = new ListViewItem(text, group);
-                        listItem.ImageIndex = GetItemImageIndex(item);
-                        if (item.GetSubmoduleStatusAsync() != null && !item.GetSubmoduleStatusAsync().IsCompleted)
-=======
                         var listItem = new ListViewItem(text, group)
                         {
                             ImageIndex = GetItemImageIndex(item)
                         };
 
-                        if (item.SubmoduleStatus != null && !item.SubmoduleStatus.IsCompleted)
->>>>>>> 2cdaf3fb
+                        if (item.GetSubmoduleStatusAsync() != null && !item.GetSubmoduleStatusAsync().IsCompleted)
                         {
                             var capturedItem = item;
 
