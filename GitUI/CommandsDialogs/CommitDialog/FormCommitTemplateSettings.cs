--- conflicted
+++ resolved
@@ -33,11 +33,7 @@
             checkBoxUseIndent.Checked = AppSettings.CommitValidationIndentAfterFirstLine;
             _NO_TRANSLATE_textBoxCommitValidationRegex.Text = AppSettings.CommitValidationRegEx;
 
-<<<<<<< HEAD
-            _commitTemplates = CommitTemplateItem.DeserializeCommitTemplates(AppSettings.CommitTemplates);
-=======
             _commitTemplates = CommitTemplateItem.LoadFromSettings();
->>>>>>> d71a3483
 
             if (null == _commitTemplates)
             {
@@ -67,17 +63,8 @@
             AppSettings.CommitValidationIndentAfterFirstLine = checkBoxUseIndent.Checked;
             AppSettings.CommitValidationRegEx = _NO_TRANSLATE_textBoxCommitValidationRegex.Text;
 
-<<<<<<< HEAD
-            string serializedCommitTemplates = CommitTemplateItem.SerializeCommitTemplates(_commitTemplates);
-            if (null == serializedCommitTemplates)
-                AppSettings.CommitTemplates = "";
-            else
-                AppSettings.CommitTemplates = serializedCommitTemplates;
+            CommitTemplateItem.SaveToSettings(_commitTemplates);
             AppSettings.CommitValidationAutoWrap = checkBoxAutoWrap.Checked;
-=======
-            CommitTemplateItem.SaveToSettings(_commitTemplates);
-            Settings.CommitValidationAutoWrap = checkBoxAutoWrap.Checked;
->>>>>>> d71a3483
         }
 
 
