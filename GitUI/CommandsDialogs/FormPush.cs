﻿using System;
using System.Collections.Generic;
using System.Data;
using System.IO;
using System.Linq;
using System.Text.RegularExpressions;
using System.Windows.Forms;
using GitCommands;
using GitCommands.Config;
using GitCommands.Repository;
using GitUI.Script;
using ResourceManager.Translation;

namespace GitUI.CommandsDialogs
{
    public partial class FormPush : GitModuleForm
    {
        private const string HeadText = "HEAD";
        private const string AllRefs = "[ All ]";
        private string _currentBranch;
        private string _currentBranchRemote;
        private bool _candidateForRebasingMergeCommit;
        private string _selectedBranch;
        private string _selectedBranchRemote;
        private string _selectedRemoteBranchName;

<<<<<<< HEAD
        /// <summary>Indicates whether an error occurred.</summary>
=======
        private readonly AsyncLoader _remoteBranchesLoader = new AsyncLoader();

>>>>>>> 83b187d9
        public bool ErrorOccurred { get; private set; }

        /// <summary>Gets or sets the selected remote repo.</summary>
        string SelectedRemote { get { return _NO_TRANSLATE_Remotes.Text; } set { _NO_TRANSLATE_Remotes.Text = value; } }
        /// <summary>Gets or sets the selected local branch.</summary>
        string LocalBranch { get { return _NO_TRANSLATE_Branch.Text; } set { _NO_TRANSLATE_Branch.Text = value; } }

        #region Translation
        private readonly TranslationString _branchNewForRemote =
            new TranslationString("The branch you are about to push seems to be a new branch for the remote." +
                                  Environment.NewLine + "Are you sure you want to push this branch?");

        private readonly TranslationString _pushCaption = new TranslationString("Push");

        private readonly TranslationString _pushToCaption = new TranslationString("Push to {0}");

        private readonly TranslationString _selectDestinationDirectory =
            new TranslationString("Please select a destination directory");

        private readonly TranslationString _selectRemote = new TranslationString("Please select a remote repository");

        /// <summary>need to select a tag</summary>
        private readonly TranslationString _selectTag =
            new TranslationString("You need to select a tag to push or select \"Push all tags\".");

        private readonly TranslationString _updateTrackingReference =
            new TranslationString("The branch {0} does not have a tracking reference. Do you want to add a tracking reference to {1}?");

        private readonly TranslationString _yes = new TranslationString("Yes");
        private readonly TranslationString _no = new TranslationString("No");

        private readonly TranslationString _pullRepositoryMainInstruction = new TranslationString("Pull latest changes from remote repository");
        private readonly TranslationString _pullRepository =
            new TranslationString("The push was rejected because the tip of your current branch is behind its remote counterpart. " +
                "Merge the remote changes before pushing again.");
        private readonly TranslationString _pullRepositoryButtons = new TranslationString("Pull with last pull action ({0})|Pull with rebase|Pull with merge|Force push|Cancel");
        private readonly TranslationString _pullActionNone = new TranslationString("none");
        private readonly TranslationString _pullActionFetch = new TranslationString("fetch");
        private readonly TranslationString _pullActionRebase = new TranslationString("rebase");
        private readonly TranslationString _pullActionMerge = new TranslationString("merge");
        private readonly TranslationString _pullRepositoryCaption = new TranslationString("Push was rejected from \"{0}\"");
        private readonly TranslationString _dontShowAgain = new TranslationString("Remember my decision.");

        #endregion

        private FormPush()
            : this(null as GitUICommands) { }

        public FormPush(GitUICommands aCommands)
            : base(aCommands)
        {
            InitializeComponent();
            Translate();

            //can't be set in OnLoad, because after PushAndShowDialogWhenFailed()
            //they are reset to false
            if (aCommands != null)
                Init();
        }

        public FormPush(GitUICommands uiCommands, GitPush push)
            : this(uiCommands)
        {

        }

        void Init()
        {
            if (GitCommandHelpers.VersionInUse.SupportPushWithRecursiveSubmodulesCheck)
            {
                RecursiveSubmodules.Enabled = true;
                RecursiveSubmodules.SelectedIndex = AppSettings.RecursiveSubmodules;
                if (!GitCommandHelpers.VersionInUse.SupportPushWithRecursiveSubmodulesOnDemand)
                    RecursiveSubmodules.Items.RemoveAt(2);
            }
            else
            {
                RecursiveSubmodules.Enabled = false;
                RecursiveSubmodules.SelectedIndex = 0;
            }

            _currentBranch = Module.GetSelectedBranch();

            _NO_TRANSLATE_Remotes.DataSource = Module.GetRemotes();

            UpdateBranchDropDown();
            UpdateRemoteBranchDropDown();

            Push.Focus();

            _currentBranchRemote = Module.GetSetting(string.Format("branch.{0}.remote", _currentBranch));
            if (_currentBranchRemote.IsNullOrEmpty() && _NO_TRANSLATE_Remotes.Items.Count >= 2)
            {
                IList<string> remotes = (IList<string>)_NO_TRANSLATE_Remotes.DataSource;
                int i = remotes.IndexOf("origin");
                _NO_TRANSLATE_Remotes.SelectedIndex = i >= 0 ? i : 0;
            }
            else
                SelectedRemote = _currentBranchRemote;
            RemotesUpdated(null, null);
            
            if (AppSettings.AlwaysShowAdvOpt)
                ShowOptions_LinkClicked(null, null);
        }

        public DialogResult PushAndShowDialogWhenFailed(IWin32Window owner)
        {
            if (!PushChanges(owner))
                return ShowDialog(owner);
            return DialogResult.OK;
        }

        public DialogResult PushAndShowDialogWhenFailed()
        {
            return PushAndShowDialogWhenFailed(null);
        }

        private void PushClick(object sender, EventArgs e)
        {
            if (PushChanges(this))
                Close();
        }

<<<<<<< HEAD
        /// <summary>Default push config.</summary>
        class DefaultPushConfig
        {
            public string LocalBranch;
            public string RemoteBranch;
            DefaultPushConfig(string setting)
            {
                var values = setting.Split(':');
                if (values.Length >= 1)
                    LocalBranch = values[0];
                if (values.Length >= 2)// remote ref (branch)
                    RemoteBranch = values[1];
            }

            public static DefaultPushConfig TryParse(GitModule git, string remote)
            {
                //Get default push for this remote (if any). Local branch name is left of ":"
                var pushSettingValue = git.GetSetting(string.Format("remote.{0}.push", remote));
                return string.IsNullOrEmpty(pushSettingValue)
                    ? null
                    : new DefaultPushConfig(pushSettingValue);
            }
        }

        /// <summary>Gets the configured default remote ref (branch) to push to, or null if not config'd.</summary>
        DefaultPushConfig GetDefaultPush(string remote)
        {
            return DefaultPushConfig.TryParse(Module, remote);
=======
        private string GetDefaultPushRemote(String remote, String branch)
        {
            Func<string, string, bool> IsSettingForBranch = (aSetting, aBranch) =>
                {
                    var head = new GitRef(Module, string.Empty, aSetting);
                    return head.IsHead && head.Name.Equals(aBranch);
                };

            var pushSettings = Module.GetSettings(string.Format("remote.{0}.push", remote));
            var remoteHead = pushSettings.
                Select(s => s.Split(':')).
                Where(t => t.Length == 2).
                Where(t => IsSettingForBranch(t[0], branch)).
                Select(t => new GitRef(Module, string.Empty, t[1])).
                Where(h => h.IsHead).
                FirstOrDefault();

            return remoteHead == null ? null : remoteHead.Name;
>>>>>>> 83b187d9
        }

        /// <summary>Tries to push (given the selected options) and returns true if successful.
        /// <remarks>Returns false if the there are invalid options or the push fails.</remarks></summary>
        bool PushChanges(IWin32Window owner)
        {
            ErrorOccurred = false;
            if (PushToUrl.Checked && string.IsNullOrEmpty(PushDestination.Text))
            {
                MessageBox.Show(owner, _selectDestinationDirectory.Text);
                return false;
            }
            if (PushToRemote.Checked && string.IsNullOrEmpty(SelectedRemote))
            {
                MessageBox.Show(owner, _selectRemote.Text);
                return false;
            }
<<<<<<< HEAD
            if (TabControlTagBranch.SelectedTab == TagTab && string.IsNullOrEmpty(TagComboBox.Text) &&
                !PushAllTags.Checked)
            {// NO tag selected AND "Push all tags" not selected
=======
            if (TabControlTagBranch.SelectedTab == TagTab && string.IsNullOrEmpty(TagComboBox.Text))
            {
>>>>>>> 83b187d9
                MessageBox.Show(owner, _selectTag.Text);
                return false;
            }

            //Extra check if the branch is already known to the remote, give a warning when not.
            //This is not possible when the remote is an URL, but this is ok since most users push to
            //known remotes anyway.
            if (TabControlTagBranch.SelectedTab == BranchTab && PushToRemote.Checked &&
                !Module.IsBareRepository())
            {
                //If the current branch is not the default push, and not known by the remote
                //(as far as we know since we are disconnected....)
<<<<<<< HEAD
                DefaultPushConfig defaultPush = GetDefaultPush(SelectedRemote);
                if (defaultPush == null || RemoteBranch.Text != defaultPush.RemoteBranch &&
                    !Module.GetRefs(true, true).Any(x => x.Remote == SelectedRemote && x.LocalName == RemoteBranch.Text))
                {
                    //Ask if this is really what the user wants
                    if (!Settings.DontConfirmPushNewBranch)
                        if (MessageBox.Show(owner, _branchNewForRemote.Text, _pushCaption.Text, MessageBoxButtons.YesNo) ==
=======
                if (_NO_TRANSLATE_Branch.Text != AllRefs &&
                    RemoteBranch.Text != GetDefaultPushRemote(_NO_TRANSLATE_Remotes.Text, _NO_TRANSLATE_Branch.Text) &&
                    !Module.GetRefs(false, true).Any(x => x.TrackingRemote == _NO_TRANSLATE_Remotes.Text && x.Name == RemoteBranch.Text))
                {
                    //Ask if this is really what the user wants
                    if (!AppSettings.DontConfirmPushNewBranch &&
                        MessageBox.Show(owner, _branchNewForRemote.Text, _pushCaption.Text, MessageBoxButtons.YesNo) ==
>>>>>>> 83b187d9
                            DialogResult.No)
                        {
                            return false;
                        }
                }
            }

            if (PushToUrl.Checked)
                Repositories.AddMostRecentRepository(PushDestination.Text);
            AppSettings.RecursiveSubmodules = RecursiveSubmodules.SelectedIndex;

            string remote;
            if (PushToUrl.Checked)
            {
                remote = PushDestination.Text;
            }
            else
            {
                if (GitCommandHelpers.Plink())
                {
                    if (!File.Exists(AppSettings.Pageant))
                        MessageBoxes.PAgentNotFound(owner);
                    else
                        Module.StartPageantForRemote(SelectedRemote);
                }

                remote = SelectedRemote.Trim();
            }

            string pushCmd;
            if (TabControlTagBranch.SelectedTab == BranchTab)
            {
                bool track = ReplaceTrackingReference.Checked;
                if (!track && !string.IsNullOrWhiteSpace(RemoteBranch.Text))
                {
                    GitRef selectedLocalBranch = _NO_TRANSLATE_Branch.SelectedItem as GitRef;
                    track = selectedLocalBranch != null && string.IsNullOrEmpty(selectedLocalBranch.TrackingRemote);

                    string[] remotes = _NO_TRANSLATE_Remotes.DataSource as string[];
                    if (remotes != null)
                        foreach (string remoteBranch in remotes)
                            if (!string.IsNullOrEmpty(remoteBranch) && LocalBranch.StartsWith(remoteBranch))
                                track = false;

                    if (track && !AppSettings.DontConfirmAddTrackingRef)
                    {
                        DialogResult result = MessageBox.Show(String.Format(_updateTrackingReference.Text, selectedLocalBranch.Name, RemoteBranch.Text), _pushCaption.Text, MessageBoxButtons.YesNoCancel);

                        if (result == DialogResult.Cancel)
                            return false;

                        track = result == DialogResult.Yes;
                    }
                }

                // Try to make source rev into a fully qualified branch name. If that
                // doesn't exist, then it must be something other than a branch, so
                // fall back to using the name just as it was passed in.
                string srcRev = "";
                bool pushAllBranches = false;
                if (_NO_TRANSLATE_Branch.Text == AllRefs)
                    pushAllBranches = true;
                else
                {
                    srcRev = GitCommandHelpers.GetFullBranchName(_NO_TRANSLATE_Branch.Text);
                    if (String.IsNullOrEmpty(Module.RevParse(srcRev)))
                        srcRev = _NO_TRANSLATE_Branch.Text;
                }

<<<<<<< HEAD
                pushCmd = GitCommandHelpers.PushCmd(remote, srcRev, RemoteBranch.Text,
                    PushAllBranches.Checked, ForcePushBranches.Checked, track, RecursiveSubmodules.SelectedIndex);
            }
            else if (TabControlTagBranch.SelectedTab == TagTab)
                pushCmd = GitCommandHelpers.PushTagCmd(remote, TagComboBox.Text, PushAllTags.Checked,
                                                             ForcePushBranches.Checked);
=======
                pushCmd = GitCommandHelpers.PushCmd(destination, srcRev, RemoteBranch.Text,
                    pushAllBranches, ForcePushBranches.Checked, track, RecursiveSubmodules.SelectedIndex);
            }
            else if (TabControlTagBranch.SelectedTab == TagTab)
            {
                string tag = TagComboBox.Text;
                bool pushAllTags = false;
                if (tag == AllRefs)
                {
                    tag = "";
                    pushAllTags = true;
                }
                pushCmd = GitCommandHelpers.PushTagCmd(destination, tag, pushAllTags,
                                                       ForcePushBranches.Checked);
            }
>>>>>>> 83b187d9
            else
            {
                // Push Multiple Branches Tab selected
                var pushActions = new List<GitPushAction>();
                foreach (DataRow row in _branchTable.Rows)
                {
                    var push = Convert.ToBoolean(row["Push"]);
                    var force = Convert.ToBoolean(row["Force"]);
                    var delete = Convert.ToBoolean(row["Delete"]);

                    if (push || force)
                        pushActions.Add(new GitPushAction(row["Local"].ToString(), row["Remote"].ToString(), force));
                    else if (delete)
                        pushActions.Add(GitPushAction.DeleteRemoteBranch(row["Remote"].ToString()));
                }
                pushCmd = GitCommandHelpers.PushMultipleCmd(remote, pushActions);
            }

            ScriptManager.RunEventScripts(this, ScriptEvent.BeforePush);

            //controls can be accessed only from UI thread
<<<<<<< HEAD
            _candidateForRebasingMergeCommit = Settings.FormPullAction == Settings.PullAction.Rebase && PushToRemote.Checked && !PushAllBranches.Checked && TabControlTagBranch.SelectedTab == BranchTab;
            _selectedBranch = LocalBranch;
            _selectedBranchRemote = SelectedRemote;
=======
            _selectedBranch = _NO_TRANSLATE_Branch.Text;
            _candidateForRebasingMergeCommit = PushToRemote.Checked && (_selectedBranch != AllRefs) && TabControlTagBranch.SelectedTab == BranchTab;
            _selectedBranchRemote = _NO_TRANSLATE_Remotes.Text;
>>>>>>> 83b187d9
            _selectedRemoteBranchName = RemoteBranch.Text;

            using (var form = new FormRemoteProcess(Module, pushCmd)
                       {
                           Remote = remote,
                           Text = string.Format(_pushToCaption.Text, remote),
                           HandleOnExitCallback = HandlePushOnExit
                       })
            {

                form.ShowDialog(owner);
                ErrorOccurred = form.ErrorOccurred();

                if (!Module.InTheMiddleOfConflictedMerge() &&
                    !Module.InTheMiddleOfRebase() && !form.ErrorOccurred())
                {
                    ScriptManager.RunEventScripts(this, ScriptEvent.AfterPush);
                    if (_createPullRequestCB.Checked)
                        UICommands.StartCreatePullRequest(owner);
                    return true;
                }
            }

            return false;
        }

        private bool IsRebasingMergeCommit()
        {
            if (AppSettings.FormPullAction == AppSettings.PullAction.Rebase && _candidateForRebasingMergeCommit)
            {
                if (_selectedBranch == _currentBranch && _selectedBranchRemote == _currentBranchRemote)
                {
                    string remoteBranchName = _selectedBranchRemote + "/" + _selectedRemoteBranchName;
                    return Module.ExistsMergeCommit(remoteBranchName, _selectedBranch);
                }
                else
                    return false;
            }
            else
                return false;
        }

        private bool HandlePushOnExit(ref bool isError, FormProcess form)
        {
            if (!isError)
                return false;

            //there is no way to pull to not current branch
            if (_selectedBranch != _currentBranch)
                return false;

            //auto pull from URL not supported. See https://github.com/gitextensions/gitextensions/issues/1887
            if (!PushToRemote.Checked)
                return false;

            //auto pull only if current branch was rejected
            Regex IsRejected = new Regex(Regex.Escape("! [rejected] ") + ".*" + Regex.Escape(_currentBranch) + ".*", RegexOptions.Compiled);

            if (IsRejected.IsMatch(form.GetOutputString()) && !Module.IsBareRepository())
            {
                bool forcePush = false;
                IWin32Window owner = form;
                if (AppSettings.AutoPullOnPushRejectedAction == null)
                {
                    bool cancel = false;
                    string destination = PushToRemote.Checked ? _NO_TRANSLATE_Remotes.Text : PushDestination.Text;
                    string buttons = _pullRepositoryButtons.Text;
                    switch (Module.LastPullAction)
                    {
                        case AppSettings.PullAction.Fetch:
                        case AppSettings.PullAction.FetchAll:
                            buttons = string.Format(buttons, _pullActionFetch.Text);
                            break;
                        case AppSettings.PullAction.Merge:
                            buttons = string.Format(buttons, _pullActionMerge.Text);
                            break;
                        case AppSettings.PullAction.Rebase:
                            buttons = string.Format(buttons, _pullActionRebase.Text);
                            break;
                        default:
                            buttons = string.Format(buttons, _pullActionNone.Text);
                            break;
                    }
                    int idx = PSTaskDialog.cTaskDialog.ShowCommandBox(owner,
                                    String.Format(_pullRepositoryCaption.Text, destination),
                                    _pullRepositoryMainInstruction.Text,
                                    _pullRepository.Text,
                                    "",
                                    "",
                                    _dontShowAgain.Text,
                                    buttons,
                                    true,
                                    0,
                                    0);
                    bool rememberDecision = PSTaskDialog.cTaskDialog.VerificationChecked;
                    switch (idx)
                    {
                        case 0:
                            if (rememberDecision)
                            {
                                AppSettings.AutoPullOnPushRejectedAction = AppSettings.PullAction.Default;
                            }
                            if (Module.LastPullAction == AppSettings.PullAction.None)
                            {
                                return false;
                            }
                            Module.LastPullActionToFormPullAction();
                            break;
                        case 1:
                            AppSettings.FormPullAction = AppSettings.PullAction.Rebase;
                            if (rememberDecision)
                            {
                                AppSettings.AutoPullOnPushRejectedAction = AppSettings.FormPullAction;
                            }
                            break;
                        case 2:
                            AppSettings.FormPullAction = AppSettings.PullAction.Merge;
                            if (rememberDecision)
                            {
                                AppSettings.AutoPullOnPushRejectedAction = AppSettings.FormPullAction;
                            }
                            break;
                        case 3:
                            forcePush = true;
                            break;
                        default:
                            cancel = true;
                            if (rememberDecision)
                            {
                                AppSettings.AutoPullOnPushRejectedAction = AppSettings.PullAction.None;
                            }
                            break;
                    }
                    if (cancel)
                        return false;
                }

                if (forcePush)
                {
                    if (!form.ProcessArguments.Contains(" -f "))
                        form.ProcessArguments = form.ProcessArguments.Replace("push", "push -f");
                    form.Retry();
                    return true;
                }

                if (AppSettings.AutoPullOnPushRejectedAction == AppSettings.PullAction.None)
                    return false;

                if (AppSettings.FormPullAction == AppSettings.PullAction.Fetch)
                {
                    form.AppendOutputLine(Environment.NewLine +
                        "Can not perform auto pull, when merge option is set to fetch.");
                    return false;
                }

                if (IsRebasingMergeCommit())
                {
                    form.AppendOutputLine(Environment.NewLine +
                        "Can not perform auto pull, when merge option is set to rebase " + Environment.NewLine +
                        "and one of the commits that are about to be rebased is a merge.");
                    return false;
                }

<<<<<<< HEAD
                    bool pullCompleted;
                UICommands.StartPullDialog(owner, true, out pullCompleted);
                    if (pullCompleted)
                    {
                        form.Retry();
                        return true;
                    }
=======
                bool pullCompleted;
                UICommands.StartPullDialog(owner, true, null, _selectedBranchRemote, out pullCompleted, false);
                if (pullCompleted)
                {
                    form.Retry();
                    return true;
>>>>>>> 83b187d9
                }

            return false;
        }

        private void FillPushDestinationDropDown()
        {
            PushDestination.DataSource = Repositories.RemoteRepositoryHistory.Repositories;
            PushDestination.DisplayMember = "Path";
        }

        private void UpdateBranchDropDown()
        {
            var curBranch = LocalBranch;

            _NO_TRANSLATE_Branch.DisplayMember = "Name";
            _NO_TRANSLATE_Branch.Items.Clear();
            _NO_TRANSLATE_Branch.Items.Add(AllRefs);
            _NO_TRANSLATE_Branch.Items.Add(HeadText);

            if (string.IsNullOrEmpty(curBranch))
            {
                curBranch = _currentBranch;
                if (curBranch.IndexOfAny("() ".ToCharArray()) != -1)
                    curBranch = HeadText;
            }

            foreach (var head in Module.GetRefs(false, true))
                _NO_TRANSLATE_Branch.Items.Add(head);

            LocalBranch = curBranch;
        }

        private void PullClick(object sender, EventArgs e)
        {
            UICommands.StartPullDialog(this);
        }

        private void UpdateRemoteBranchDropDown()
        {
            RemoteBranch.DisplayMember = "Name";
            RemoteBranch.Items.Clear();

            if (!string.IsNullOrEmpty(LocalBranch))
                RemoteBranch.Items.Add(LocalBranch);

            foreach (var head in Module.GetRefs(false, true))
                if (!RemoteBranch.Items.Contains(head))
                    RemoteBranch.Items.Add(head);
        }

        private void BranchSelectedValueChanged(object sender, EventArgs e)
        {
<<<<<<< HEAD
            if (LocalBranch != HeadText)
=======
            if (_NO_TRANSLATE_Branch.Text == AllRefs)
            {
                RemoteBranch.Text = "";
                return;
            }

            if (_NO_TRANSLATE_Branch.Text != HeadText)
>>>>>>> 83b187d9
            {
                if (PushToRemote.Checked)
                {
                    var branch = _NO_TRANSLATE_Branch.SelectedItem as GitRef;
<<<<<<< HEAD
                    if (branch != null && branch.TrackingRemote.Equals(SelectedRemote.Trim()))
=======

                    if (branch != null)
>>>>>>> 83b187d9
                    {

                        string defaultRemote = GetDefaultPushRemote(_NO_TRANSLATE_Remotes.Text.Trim(), branch.Name);

                        if (!defaultRemote.IsNullOrEmpty())
                        {
                            RemoteBranch.Text = defaultRemote;
                            return;
                        }

                        if (branch.TrackingRemote.Equals(_NO_TRANSLATE_Remotes.Text.Trim()))
                        {
                            RemoteBranch.Text = branch.MergeWith;
                            if (!string.IsNullOrEmpty(RemoteBranch.Text))
                                return;
                        }
                    }
                }

                RemoteBranch.Text = LocalBranch;
            }
        }

        private void FormPushLoad(object sender, EventArgs e)
        {
            _NO_TRANSLATE_Remotes.Select();

            Text = string.Concat(_pushCaption.Text, " (", Module.WorkingDir, ")");

            var gitHoster = RepoHosts.TryGetGitHosterForModule(Module);
            _createPullRequestCB.Enabled = gitHoster != null;
        }

        private void AddRemoteClick(object sender, EventArgs e)
        {
            UICommands.StartRemotesDialog(this, SelectedRemote);
            string origText = SelectedRemote;
            _NO_TRANSLATE_Remotes.DataSource = Module.GetRemotes();
            if (_NO_TRANSLATE_Remotes.Items.Contains(origText)) // else first item gets selected
            {
                SelectedRemote = origText;
            }
        }

        private void PushToUrlCheckedChanged(object sender, EventArgs e)
        {
            PushDestination.Enabled = PushToUrl.Checked;
            folderBrowserButton1.Enabled = PushToUrl.Checked;
            _NO_TRANSLATE_Remotes.Enabled = PushToRemote.Checked;
            AddRemote.Enabled = PushToRemote.Checked;

            if (PushToUrl.Checked)
            {
                FillPushDestinationDropDown();
                BranchSelectedValueChanged(null, null);
            }
            else
                RemotesUpdated(sender, e);
        }

        private void RemotesUpdated(object sender, EventArgs e)
        {
            if (TabControlTagBranch.SelectedTab == MultipleBranchTab)
                UpdateMultiBranchView();

            EnableLoadSshButton();

            // update the text box of the Remote Url combobox to show the URL of selected remote
            {
                string pushUrl = Module.GetPathSetting(string.Format(SettingKeyString.RemotePushUrl, SelectedRemote));
                if (pushUrl.IsNullOrEmpty())
                {
                    pushUrl = Module.GetPathSetting(string.Format(SettingKeyString.RemoteUrl, SelectedRemote));
                }
                PushDestination.Text = pushUrl;
            }

<<<<<<< HEAD
            var pushSettingValue = Module.GetSetting(string.Format("remote.{0}.push", SelectedRemote));

            if (PushToRemote.Checked && !string.IsNullOrEmpty(pushSettingValue))
            {
                DefaultPushConfig defaultPush = GetDefaultPush(SelectedRemote);

                RemoteBranch.Text = "";
                if (!string.IsNullOrEmpty(defaultPush.LocalBranch))
                {
                    var currentBranch = new GitRef(Module, null, defaultPush.LocalBranch, SelectedRemote);
                    _NO_TRANSLATE_Branch.Items.Add(currentBranch);
                    _NO_TRANSLATE_Branch.SelectedItem = currentBranch;
                }
                if (!string.IsNullOrEmpty(defaultPush.RemoteBranch))
                    RemoteBranch.Text = defaultPush.RemoteBranch;
                return;
            }

            if (string.IsNullOrEmpty(LocalBranch))
=======
            if (string.IsNullOrEmpty(_NO_TRANSLATE_Branch.Text))
>>>>>>> 83b187d9
            {
                // Doing this makes it pretty easy to accidentally create a branch on the remote.
                // But leaving it blank will do the 'default' thing, meaning all branches are pushed.
                // Solution: when pushing a branch that doesn't exist on the remote, ask what to do
                var currentBranch = new GitRef(Module, null, _currentBranch, SelectedRemote);
                _NO_TRANSLATE_Branch.Items.Add(currentBranch);
                _NO_TRANSLATE_Branch.SelectedItem = currentBranch;
            }

            BranchSelectedValueChanged(null, null);
        }

        private void EnableLoadSshButton()
        {
            LoadSSHKey.Visible = !string.IsNullOrEmpty(Module.GetPuttyKeyFileForRemote(SelectedRemote));
        }

        private void LoadSshKeyClick(object sender, EventArgs e)
        {
            if (!File.Exists(AppSettings.Pageant))
                MessageBoxes.PAgentNotFound(this);
            else
                Module.StartPageantForRemote(SelectedRemote);
        }

        private void RemotesValidated(object sender, EventArgs e)
        {
            EnableLoadSshButton();
        }

        private void FillTagDropDown()
        {
            /// var tags = Module.GetTagHeads(GitModule.GetTagHeadsOption.OrderByCommitDateDescending); // comment out to sort by commit date
            var tags = Module.GetTagRefs(GitModule.GetTagRefsSortOrder.ByName)
                .Select(tag => tag.Name).ToList();
            tags.Insert(0, AllRefs);
            TagComboBox.DataSource = tags;
        }

        private void ForcePushBranchesCheckedChanged(object sender, EventArgs e)
        {
            ForcePushTags.Checked = ForcePushBranches.Checked;
        }

        private void ForcePushTagsCheckedChanged(object sender, EventArgs e)
        {
            ForcePushBranches.Checked = ForcePushTags.Checked;
        }

        #region Multi-Branch Methods

        private DataTable _branchTable;

        private void UpdateMultiBranchView()
        {
            _branchTable = new DataTable();
            _branchTable.Columns.Add("Local", typeof(string));
            _branchTable.Columns.Add("Remote", typeof(string));
            _branchTable.Columns.Add("New", typeof(string));
            _branchTable.Columns.Add("Push", typeof(bool));
            _branchTable.Columns.Add("Force", typeof(bool));
            _branchTable.Columns.Add("Delete", typeof(bool));
            _branchTable.ColumnChanged += BranchTable_ColumnChanged;
            var bs = new BindingSource { DataSource = _branchTable };
            BranchGrid.DataSource = bs;

            string remote = SelectedRemote.Trim();
            if (remote == "")
                return;

            var localHeads = Module.GetRefs(false, true);
            BranchGrid.Enabled = false;
            LoadMultiBranchViewData(remote, localHeads);
            
        }

<<<<<<< HEAD
                row["Remote"] = remoteName;
                bool newAtRemote = remoteHeads.Any(h => h.Name == remoteName);
                row["New"] = newAtRemote ? _no.Text : _yes.Text;
                row["Push"] = newAtRemote;
=======
        private void LoadMultiBranchViewData(string remote, IList<GitRef> localHeads)
        {
            _remoteBranchesLoader.Cancel();
            Cursor = Cursors.AppStarting;
            _remoteBranchesLoader.Load(() => { return Module.GetRemoteRefs(remote, false, true); },
                (remoteHeads) =>
                {
                    Cursor = Cursors.Default;
                    if (remoteHeads.HostKeyFail)
                    {
                        string remoteUrl;
>>>>>>> 83b187d9

                        remoteUrl = Module.GetPathSetting(string.Format(SettingKeyString.RemoteUrl, remote));
                        if (string.IsNullOrEmpty(remoteUrl))
                            remoteUrl = remote;

                        if (FormRemoteProcess.AskForCacheHostkey(this, Module, remoteUrl))
                        {
                            LoadMultiBranchViewData(remote, localHeads);
                        }
                    }
                    else if (remoteHeads.AuthenticationFail)
                    {
                        string loadedKey;
                        if (FormPuttyError.AskForKey(this, out loadedKey))
                        {
                            LoadMultiBranchViewData(remote, localHeads);
                        }
                    }
                    else
                    {
                        // Add all the local branches.
                        foreach (var head in localHeads)
                        {
                            DataRow row = _branchTable.NewRow();
                            row["Force"] = false;
                            row["Delete"] = false;
                            row["Local"] = head.Name;

                            string remoteName;
                            if (head.Remote == remote)
                                remoteName = head.MergeWith ?? head.Name;
                            else
                                remoteName = head.Name;

                            row["Remote"] = remoteName;
                            bool newAtRemote = remoteHeads.Result.Any(h => h.Name == remoteName);
                            row["New"] = newAtRemote ? _no.Text : _yes.Text;
                            row["Push"] = newAtRemote;

                            _branchTable.Rows.Add(row);
                        }

                        // Offer to delete all the left over remote branches.
                        foreach (var remoteHead in remoteHeads.Result)
                        {
                            GitRef head = remoteHead;
                            if (localHeads.All(h => h.Name != head.Name))
                            {
                                DataRow row = _branchTable.NewRow();
                                row["Local"] = null;
                                row["Remote"] = remoteHead.Name;
                                row["New"] = _no.Text;
                                row["Push"] = false;
                                row["Force"] = false;
                                row["Delete"] = false;
                                _branchTable.Rows.Add(row);
                            }
                        }
                    }
                });
        }

        static void BranchTable_ColumnChanged(object sender, DataColumnChangeEventArgs e)
        {
            if (e.Column.ColumnName == "Push" && (bool)e.ProposedValue)
            {
                e.Row["Force"] = false;
                e.Row["Delete"] = false;
            }
            if (e.Column.ColumnName == "Force" && (bool)e.ProposedValue)
            {
                e.Row["Push"] = false;
                e.Row["Delete"] = false;
            }
            if (e.Column.ColumnName == "Delete" && (bool)e.ProposedValue)
            {
                e.Row["Push"] = false;
                e.Row["Force"] = false;
            }
        }

        private void TabControlTagBranch_Selected(object sender, TabControlEventArgs e)
        {
            _remoteBranchesLoader.Cancel();

            if (TabControlTagBranch.SelectedTab == MultipleBranchTab)
                UpdateMultiBranchView();
            else if (TabControlTagBranch.SelectedTab == TagTab)
                FillTagDropDown();
            else
            {
                UpdateBranchDropDown();
                UpdateRemoteBranchDropDown();
            }
        }

        private void BranchGrid_CurrentCellDirtyStateChanged(object sender, EventArgs e)
        {
            // Push grid checkbox changes immediately into the underlying data table.
            if (BranchGrid.CurrentCell is DataGridViewCheckBoxCell)
            {
                BranchGrid.EndEdit();
                ((BindingSource)BranchGrid.DataSource).EndEdit();
            }
        }

        #endregion

        private void ShowOptions_LinkClicked(object sender, LinkLabelLinkClickedEventArgs e)
        {
            PushOptionsPanel.Visible = true;
            ShowOptions.Visible = false;
            SetFormSizeToFitAllItems();
        }

        private void SetFormSizeToFitAllItems()
        {
            if (Height < MinimumSize.Height + 50)
                Height = MinimumSize.Height + 50;
        }

        private void _NO_TRANSLATE_Branch_SelectedIndexChanged(object sender, EventArgs e)
        {
            RemoteBranch.Enabled = (_NO_TRANSLATE_Branch.Text != AllRefs);
        }
    }
}<|MERGE_RESOLUTION|>--- conflicted
+++ resolved
@@ -24,18 +24,9 @@
         private string _selectedBranchRemote;
         private string _selectedRemoteBranchName;
 
-<<<<<<< HEAD
-        /// <summary>Indicates whether an error occurred.</summary>
-=======
         private readonly AsyncLoader _remoteBranchesLoader = new AsyncLoader();
 
->>>>>>> 83b187d9
         public bool ErrorOccurred { get; private set; }
-
-        /// <summary>Gets or sets the selected remote repo.</summary>
-        string SelectedRemote { get { return _NO_TRANSLATE_Remotes.Text; } set { _NO_TRANSLATE_Remotes.Text = value; } }
-        /// <summary>Gets or sets the selected local branch.</summary>
-        string LocalBranch { get { return _NO_TRANSLATE_Branch.Text; } set { _NO_TRANSLATE_Branch.Text = value; } }
 
         #region Translation
         private readonly TranslationString _branchNewForRemote =
@@ -51,7 +42,6 @@
 
         private readonly TranslationString _selectRemote = new TranslationString("Please select a remote repository");
 
-        /// <summary>need to select a tag</summary>
         private readonly TranslationString _selectTag =
             new TranslationString("You need to select a tag to push or select \"Push all tags\".");
 
@@ -76,7 +66,8 @@
         #endregion
 
         private FormPush()
-            : this(null as GitUICommands) { }
+            : this(null)
+        { }
 
         public FormPush(GitUICommands aCommands)
             : base(aCommands)
@@ -90,13 +81,7 @@
                 Init();
         }
 
-        public FormPush(GitUICommands uiCommands, GitPush push)
-            : this(uiCommands)
-        {
-
-        }
-
-        void Init()
+        private void Init()
         {
             if (GitCommandHelpers.VersionInUse.SupportPushWithRecursiveSubmodulesCheck)
             {
@@ -128,7 +113,7 @@
                 _NO_TRANSLATE_Remotes.SelectedIndex = i >= 0 ? i : 0;
             }
             else
-                SelectedRemote = _currentBranchRemote;
+                _NO_TRANSLATE_Remotes.Text = _currentBranchRemote;
             RemotesUpdated(null, null);
             
             if (AppSettings.AlwaysShowAdvOpt)
@@ -153,36 +138,6 @@
                 Close();
         }
 
-<<<<<<< HEAD
-        /// <summary>Default push config.</summary>
-        class DefaultPushConfig
-        {
-            public string LocalBranch;
-            public string RemoteBranch;
-            DefaultPushConfig(string setting)
-            {
-                var values = setting.Split(':');
-                if (values.Length >= 1)
-                    LocalBranch = values[0];
-                if (values.Length >= 2)// remote ref (branch)
-                    RemoteBranch = values[1];
-            }
-
-            public static DefaultPushConfig TryParse(GitModule git, string remote)
-            {
-                //Get default push for this remote (if any). Local branch name is left of ":"
-                var pushSettingValue = git.GetSetting(string.Format("remote.{0}.push", remote));
-                return string.IsNullOrEmpty(pushSettingValue)
-                    ? null
-                    : new DefaultPushConfig(pushSettingValue);
-            }
-        }
-
-        /// <summary>Gets the configured default remote ref (branch) to push to, or null if not config'd.</summary>
-        DefaultPushConfig GetDefaultPush(string remote)
-        {
-            return DefaultPushConfig.TryParse(Module, remote);
-=======
         private string GetDefaultPushRemote(String remote, String branch)
         {
             Func<string, string, bool> IsSettingForBranch = (aSetting, aBranch) =>
@@ -201,12 +156,9 @@
                 FirstOrDefault();
 
             return remoteHead == null ? null : remoteHead.Name;
->>>>>>> 83b187d9
-        }
-
-        /// <summary>Tries to push (given the selected options) and returns true if successful.
-        /// <remarks>Returns false if the there are invalid options or the push fails.</remarks></summary>
-        bool PushChanges(IWin32Window owner)
+        }
+
+        private bool PushChanges(IWin32Window owner)
         {
             ErrorOccurred = false;
             if (PushToUrl.Checked && string.IsNullOrEmpty(PushDestination.Text))
@@ -214,19 +166,13 @@
                 MessageBox.Show(owner, _selectDestinationDirectory.Text);
                 return false;
             }
-            if (PushToRemote.Checked && string.IsNullOrEmpty(SelectedRemote))
+            if (PushToRemote.Checked && string.IsNullOrEmpty(_NO_TRANSLATE_Remotes.Text))
             {
                 MessageBox.Show(owner, _selectRemote.Text);
                 return false;
             }
-<<<<<<< HEAD
-            if (TabControlTagBranch.SelectedTab == TagTab && string.IsNullOrEmpty(TagComboBox.Text) &&
-                !PushAllTags.Checked)
-            {// NO tag selected AND "Push all tags" not selected
-=======
             if (TabControlTagBranch.SelectedTab == TagTab && string.IsNullOrEmpty(TagComboBox.Text))
             {
->>>>>>> 83b187d9
                 MessageBox.Show(owner, _selectTag.Text);
                 return false;
             }
@@ -239,15 +185,6 @@
             {
                 //If the current branch is not the default push, and not known by the remote
                 //(as far as we know since we are disconnected....)
-<<<<<<< HEAD
-                DefaultPushConfig defaultPush = GetDefaultPush(SelectedRemote);
-                if (defaultPush == null || RemoteBranch.Text != defaultPush.RemoteBranch &&
-                    !Module.GetRefs(true, true).Any(x => x.Remote == SelectedRemote && x.LocalName == RemoteBranch.Text))
-                {
-                    //Ask if this is really what the user wants
-                    if (!Settings.DontConfirmPushNewBranch)
-                        if (MessageBox.Show(owner, _branchNewForRemote.Text, _pushCaption.Text, MessageBoxButtons.YesNo) ==
-=======
                 if (_NO_TRANSLATE_Branch.Text != AllRefs &&
                     RemoteBranch.Text != GetDefaultPushRemote(_NO_TRANSLATE_Remotes.Text, _NO_TRANSLATE_Branch.Text) &&
                     !Module.GetRefs(false, true).Any(x => x.TrackingRemote == _NO_TRANSLATE_Remotes.Text && x.Name == RemoteBranch.Text))
@@ -255,11 +192,10 @@
                     //Ask if this is really what the user wants
                     if (!AppSettings.DontConfirmPushNewBranch &&
                         MessageBox.Show(owner, _branchNewForRemote.Text, _pushCaption.Text, MessageBoxButtons.YesNo) ==
->>>>>>> 83b187d9
                             DialogResult.No)
-                        {
-                            return false;
-                        }
+                    {
+                        return false;
+                    }
                 }
             }
 
@@ -267,10 +203,11 @@
                 Repositories.AddMostRecentRepository(PushDestination.Text);
             AppSettings.RecursiveSubmodules = RecursiveSubmodules.SelectedIndex;
 
-            string remote;
+            var remote = "";
+            string destination;
             if (PushToUrl.Checked)
             {
-                remote = PushDestination.Text;
+                destination = PushDestination.Text;
             }
             else
             {
@@ -279,10 +216,11 @@
                     if (!File.Exists(AppSettings.Pageant))
                         MessageBoxes.PAgentNotFound(owner);
                     else
-                        Module.StartPageantForRemote(SelectedRemote);
-                }
-
-                remote = SelectedRemote.Trim();
+                        Module.StartPageantForRemote(_NO_TRANSLATE_Remotes.Text);
+                }
+
+                destination = _NO_TRANSLATE_Remotes.Text;
+                remote = _NO_TRANSLATE_Remotes.Text.Trim();
             }
 
             string pushCmd;
@@ -297,7 +235,7 @@
                     string[] remotes = _NO_TRANSLATE_Remotes.DataSource as string[];
                     if (remotes != null)
                         foreach (string remoteBranch in remotes)
-                            if (!string.IsNullOrEmpty(remoteBranch) && LocalBranch.StartsWith(remoteBranch))
+                            if (!string.IsNullOrEmpty(remoteBranch) && _NO_TRANSLATE_Branch.Text.StartsWith(remoteBranch))
                                 track = false;
 
                     if (track && !AppSettings.DontConfirmAddTrackingRef)
@@ -325,14 +263,6 @@
                         srcRev = _NO_TRANSLATE_Branch.Text;
                 }
 
-<<<<<<< HEAD
-                pushCmd = GitCommandHelpers.PushCmd(remote, srcRev, RemoteBranch.Text,
-                    PushAllBranches.Checked, ForcePushBranches.Checked, track, RecursiveSubmodules.SelectedIndex);
-            }
-            else if (TabControlTagBranch.SelectedTab == TagTab)
-                pushCmd = GitCommandHelpers.PushTagCmd(remote, TagComboBox.Text, PushAllTags.Checked,
-                                                             ForcePushBranches.Checked);
-=======
                 pushCmd = GitCommandHelpers.PushCmd(destination, srcRev, RemoteBranch.Text,
                     pushAllBranches, ForcePushBranches.Checked, track, RecursiveSubmodules.SelectedIndex);
             }
@@ -348,7 +278,6 @@
                 pushCmd = GitCommandHelpers.PushTagCmd(destination, tag, pushAllTags,
                                                        ForcePushBranches.Checked);
             }
->>>>>>> 83b187d9
             else
             {
                 // Push Multiple Branches Tab selected
@@ -362,29 +291,23 @@
                     if (push || force)
                         pushActions.Add(new GitPushAction(row["Local"].ToString(), row["Remote"].ToString(), force));
                     else if (delete)
-                        pushActions.Add(GitPushAction.DeleteRemoteBranch(row["Remote"].ToString()));
-                }
-                pushCmd = GitCommandHelpers.PushMultipleCmd(remote, pushActions);
+                        pushActions.Add(new GitPushAction(row["Remote"].ToString()));
+                }
+                pushCmd = GitCommandHelpers.PushMultipleCmd(destination, pushActions);
             }
 
             ScriptManager.RunEventScripts(this, ScriptEvent.BeforePush);
 
             //controls can be accessed only from UI thread
-<<<<<<< HEAD
-            _candidateForRebasingMergeCommit = Settings.FormPullAction == Settings.PullAction.Rebase && PushToRemote.Checked && !PushAllBranches.Checked && TabControlTagBranch.SelectedTab == BranchTab;
-            _selectedBranch = LocalBranch;
-            _selectedBranchRemote = SelectedRemote;
-=======
             _selectedBranch = _NO_TRANSLATE_Branch.Text;
             _candidateForRebasingMergeCommit = PushToRemote.Checked && (_selectedBranch != AllRefs) && TabControlTagBranch.SelectedTab == BranchTab;
             _selectedBranchRemote = _NO_TRANSLATE_Remotes.Text;
->>>>>>> 83b187d9
             _selectedRemoteBranchName = RemoteBranch.Text;
 
             using (var form = new FormRemoteProcess(Module, pushCmd)
                        {
                            Remote = remote,
-                           Text = string.Format(_pushToCaption.Text, remote),
+                           Text = string.Format(_pushToCaption.Text, destination),
                            HandleOnExitCallback = HandlePushOnExit
                        })
             {
@@ -404,6 +327,7 @@
 
             return false;
         }
+
 
         private bool IsRebasingMergeCommit()
         {
@@ -542,23 +466,14 @@
                     return false;
                 }
 
-<<<<<<< HEAD
-                    bool pullCompleted;
-                UICommands.StartPullDialog(owner, true, out pullCompleted);
-                    if (pullCompleted)
-                    {
-                        form.Retry();
-                        return true;
-                    }
-=======
                 bool pullCompleted;
                 UICommands.StartPullDialog(owner, true, null, _selectedBranchRemote, out pullCompleted, false);
                 if (pullCompleted)
                 {
                     form.Retry();
                     return true;
->>>>>>> 83b187d9
-                }
+                }
+            }
 
             return false;
         }
@@ -571,7 +486,7 @@
 
         private void UpdateBranchDropDown()
         {
-            var curBranch = LocalBranch;
+            var curBranch = _NO_TRANSLATE_Branch.Text;
 
             _NO_TRANSLATE_Branch.DisplayMember = "Name";
             _NO_TRANSLATE_Branch.Items.Clear();
@@ -588,7 +503,7 @@
             foreach (var head in Module.GetRefs(false, true))
                 _NO_TRANSLATE_Branch.Items.Add(head);
 
-            LocalBranch = curBranch;
+            _NO_TRANSLATE_Branch.Text = curBranch;
         }
 
         private void PullClick(object sender, EventArgs e)
@@ -601,8 +516,8 @@
             RemoteBranch.DisplayMember = "Name";
             RemoteBranch.Items.Clear();
 
-            if (!string.IsNullOrEmpty(LocalBranch))
-                RemoteBranch.Items.Add(LocalBranch);
+            if (!string.IsNullOrEmpty(_NO_TRANSLATE_Branch.Text))
+                RemoteBranch.Items.Add(_NO_TRANSLATE_Branch.Text);
 
             foreach (var head in Module.GetRefs(false, true))
                 if (!RemoteBranch.Items.Contains(head))
@@ -611,9 +526,6 @@
 
         private void BranchSelectedValueChanged(object sender, EventArgs e)
         {
-<<<<<<< HEAD
-            if (LocalBranch != HeadText)
-=======
             if (_NO_TRANSLATE_Branch.Text == AllRefs)
             {
                 RemoteBranch.Text = "";
@@ -621,17 +533,12 @@
             }
 
             if (_NO_TRANSLATE_Branch.Text != HeadText)
->>>>>>> 83b187d9
             {
                 if (PushToRemote.Checked)
                 {
                     var branch = _NO_TRANSLATE_Branch.SelectedItem as GitRef;
-<<<<<<< HEAD
-                    if (branch != null && branch.TrackingRemote.Equals(SelectedRemote.Trim()))
-=======
 
                     if (branch != null)
->>>>>>> 83b187d9
                     {
 
                         string defaultRemote = GetDefaultPushRemote(_NO_TRANSLATE_Remotes.Text.Trim(), branch.Name);
@@ -651,7 +558,7 @@
                     }
                 }
 
-                RemoteBranch.Text = LocalBranch;
+                RemoteBranch.Text = _NO_TRANSLATE_Branch.Text;
             }
         }
 
@@ -667,12 +574,12 @@
 
         private void AddRemoteClick(object sender, EventArgs e)
         {
-            UICommands.StartRemotesDialog(this, SelectedRemote);
-            string origText = SelectedRemote;
+            UICommands.StartRemotesDialog(this, _NO_TRANSLATE_Remotes.Text);
+            string origText = _NO_TRANSLATE_Remotes.Text;
             _NO_TRANSLATE_Remotes.DataSource = Module.GetRemotes();
             if (_NO_TRANSLATE_Remotes.Items.Contains(origText)) // else first item gets selected
             {
-                SelectedRemote = origText;
+                _NO_TRANSLATE_Remotes.Text = origText;
             }
         }
 
@@ -701,42 +608,20 @@
 
             // update the text box of the Remote Url combobox to show the URL of selected remote
             {
-                string pushUrl = Module.GetPathSetting(string.Format(SettingKeyString.RemotePushUrl, SelectedRemote));
+                string pushUrl = Module.GetPathSetting(string.Format(SettingKeyString.RemotePushUrl, _NO_TRANSLATE_Remotes.Text));
                 if (pushUrl.IsNullOrEmpty())
                 {
-                    pushUrl = Module.GetPathSetting(string.Format(SettingKeyString.RemoteUrl, SelectedRemote));
+                    pushUrl = Module.GetPathSetting(string.Format(SettingKeyString.RemoteUrl, _NO_TRANSLATE_Remotes.Text));
                 }
                 PushDestination.Text = pushUrl;
             }
 
-<<<<<<< HEAD
-            var pushSettingValue = Module.GetSetting(string.Format("remote.{0}.push", SelectedRemote));
-
-            if (PushToRemote.Checked && !string.IsNullOrEmpty(pushSettingValue))
-            {
-                DefaultPushConfig defaultPush = GetDefaultPush(SelectedRemote);
-
-                RemoteBranch.Text = "";
-                if (!string.IsNullOrEmpty(defaultPush.LocalBranch))
-                {
-                    var currentBranch = new GitRef(Module, null, defaultPush.LocalBranch, SelectedRemote);
-                    _NO_TRANSLATE_Branch.Items.Add(currentBranch);
-                    _NO_TRANSLATE_Branch.SelectedItem = currentBranch;
-                }
-                if (!string.IsNullOrEmpty(defaultPush.RemoteBranch))
-                    RemoteBranch.Text = defaultPush.RemoteBranch;
-                return;
-            }
-
-            if (string.IsNullOrEmpty(LocalBranch))
-=======
             if (string.IsNullOrEmpty(_NO_TRANSLATE_Branch.Text))
->>>>>>> 83b187d9
             {
                 // Doing this makes it pretty easy to accidentally create a branch on the remote.
                 // But leaving it blank will do the 'default' thing, meaning all branches are pushed.
                 // Solution: when pushing a branch that doesn't exist on the remote, ask what to do
-                var currentBranch = new GitRef(Module, null, _currentBranch, SelectedRemote);
+                var currentBranch = new GitRef(Module, null, _currentBranch, _NO_TRANSLATE_Remotes.Text);
                 _NO_TRANSLATE_Branch.Items.Add(currentBranch);
                 _NO_TRANSLATE_Branch.SelectedItem = currentBranch;
             }
@@ -746,7 +631,7 @@
 
         private void EnableLoadSshButton()
         {
-            LoadSSHKey.Visible = !string.IsNullOrEmpty(Module.GetPuttyKeyFileForRemote(SelectedRemote));
+            LoadSSHKey.Visible = !string.IsNullOrEmpty(Module.GetPuttyKeyFileForRemote(_NO_TRANSLATE_Remotes.Text));
         }
 
         private void LoadSshKeyClick(object sender, EventArgs e)
@@ -754,7 +639,7 @@
             if (!File.Exists(AppSettings.Pageant))
                 MessageBoxes.PAgentNotFound(this);
             else
-                Module.StartPageantForRemote(SelectedRemote);
+                Module.StartPageantForRemote(_NO_TRANSLATE_Remotes.Text);
         }
 
         private void RemotesValidated(object sender, EventArgs e)
@@ -798,7 +683,7 @@
             var bs = new BindingSource { DataSource = _branchTable };
             BranchGrid.DataSource = bs;
 
-            string remote = SelectedRemote.Trim();
+            string remote = _NO_TRANSLATE_Remotes.Text.Trim();
             if (remote == "")
                 return;
 
@@ -808,12 +693,6 @@
             
         }
 
-<<<<<<< HEAD
-                row["Remote"] = remoteName;
-                bool newAtRemote = remoteHeads.Any(h => h.Name == remoteName);
-                row["New"] = newAtRemote ? _no.Text : _yes.Text;
-                row["Push"] = newAtRemote;
-=======
         private void LoadMultiBranchViewData(string remote, IList<GitRef> localHeads)
         {
             _remoteBranchesLoader.Cancel();
@@ -825,7 +704,6 @@
                     if (remoteHeads.HostKeyFail)
                     {
                         string remoteUrl;
->>>>>>> 83b187d9
 
                         remoteUrl = Module.GetPathSetting(string.Format(SettingKeyString.RemoteUrl, remote));
                         if (string.IsNullOrEmpty(remoteUrl))
