--- conflicted
+++ resolved
@@ -1,90 +1,3 @@
-<<<<<<< HEAD
-﻿using System;
-using System.Collections.Generic;
-using System.Windows.Forms;
-using GitCommands;
-using GitCommands.Repository;
-using ResourceManager.Translation;
-
-namespace GitUI.CommandsDialogs.SubmodulesDialog
-{
-    public partial class FormAddSubmodule : GitModuleForm
-    {
-        private readonly TranslationString _remoteAndLocalPathRequired
-            = new TranslationString("A remote path and local path are required");
-
-        public FormAddSubmodule(GitUICommands aCommands)
-            : base(aCommands)
-        {
-            InitializeComponent();
-            Translate();
-        }
-
-        private void BrowseClick(object sender, EventArgs e)
-        {
-            using (var browseDialog = new FolderBrowserDialog { SelectedPath = Directory.Text })
-            {
-
-                if (browseDialog.ShowDialog(this) == DialogResult.OK)
-                    Directory.Text = browseDialog.SelectedPath;
-            }
-        }
-
-        private void AddClick(object sender, EventArgs e)
-        {
-            if (string.IsNullOrEmpty(Directory.Text) || string.IsNullOrEmpty(LocalPath.Text))
-            {
-                MessageBox.Show(this, _remoteAndLocalPathRequired.Text, Text);
-                return;
-            }
-
-            Cursor.Current = Cursors.WaitCursor;
-            var addSubmoduleCmd = GitCommandHelpers.AddSubmoduleCmd(Directory.Text, LocalPath.Text, Branch.Text, chkForce.Checked);
-            FormProcess.ShowDialog(this, addSubmoduleCmd);
-
-            Close();
-            Cursor.Current = Cursors.Default;
-        }
-
-        private void DirectorySelectedIndexChanged(object sender, EventArgs e)
-        {
-            DirectoryTextUpdate(null, null);
-        }
-
-        private void FormAddSubmoduleShown(object sender, EventArgs e)
-        {
-            Directory.DataSource = Repositories.RemoteRepositoryHistory.Repositories;
-            Directory.DisplayMember = "Path";
-            Directory.Text = "";
-            LocalPath.Text = "";
-        }
-
-        private void BranchDropDown(object sender, EventArgs e)
-        {
-            GitModule module = new GitModule(Directory.Text);
-            Branch.DisplayMember = "Name";
-            IList<GitRef> heads;
-            if (module.IsValidGitWorkingDir())
-                heads = module.GetRefs(false);
-            else
-                heads = new List<GitRef>();
-            heads.Insert(0, GitRef.NoHead(module));
-            Branch.DataSource = heads;
-        }
-
-        private void DirectoryTextUpdate(object sender, EventArgs e)
-        {
-            var path = Directory.Text;
-            path = path.TrimEnd(new[] { Settings.PathSeparator, Settings.PathSeparatorWrong });
-
-            if (path.EndsWith(".git"))
-                path = path.Replace(".git", "");
-
-            if (path.Contains(Settings.PathSeparator.ToString()) || path.Contains(Settings.PathSeparatorWrong.ToString()))
-                LocalPath.Text = path.Substring(path.LastIndexOfAny(new[] { Settings.PathSeparator, Settings.PathSeparatorWrong }) + 1);
-        }
-    }
-=======
 ﻿using System;
 using System.Collections.Generic;
 using System.Windows.Forms;
@@ -170,5 +83,4 @@
                 LocalPath.Text = path.Substring(path.LastIndexOfAny(new[] { AppSettings.PathSeparator, AppSettings.PathSeparatorWrong }) + 1);
         }
     }
->>>>>>> 83b187d9
 }