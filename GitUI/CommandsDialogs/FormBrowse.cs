using System;
using System.Collections.Generic;
using System.Diagnostics;
using System.Drawing;
using System.IO;
using System.Linq;
using System.Text;
using System.Threading;
using System.Threading.Tasks;
using System.Windows.Forms;
using ConEmu.WinForms;
using GitCommands;
using GitCommands.Git;
using GitCommands.Repository;
using GitCommands.Utils;
using GitUI.CommandsDialogs.BrowseDialog;
using GitUI.CommandsDialogs.BrowseDialog.DashboardControl;
using GitUI.CommandsDialogs.WorktreeDialog;
using GitUI.HelperDialogs;
using GitUI.Hotkey;
using GitUI.Plugin;
using GitUI.Properties;
using GitUI.Script;
using GitUI.UserControls;
using GitUI.UserControls.RevisionGridClasses;
using GitUIPluginInterfaces;
using Microsoft.Win32;
using ResourceManager;
using Settings = GitCommands.AppSettings;
#if !__MonoCS__
using Microsoft.WindowsAPICodePack.Taskbar;
#endif

namespace GitUI.CommandsDialogs
{
    public partial class FormBrowse : GitModuleForm, IBrowseRepo
    {
        #region Translation

        private readonly TranslationString _stashCount =
            new TranslationString("{0} saved {1}");
        private readonly TranslationString _stashPlural =
            new TranslationString("stashes");
        private readonly TranslationString _stashSingular =
            new TranslationString("stash");

        private readonly TranslationString _warningMiddleOfBisect =
            new TranslationString("You are in the middle of a bisect");
        private readonly TranslationString _warningMiddleOfRebase =
            new TranslationString("You are in the middle of a rebase");
        private readonly TranslationString _warningMiddleOfPatchApply =
            new TranslationString("You are in the middle of a patch apply");

        private readonly TranslationString _hintUnresolvedMergeConflicts =
            new TranslationString("There are unresolved merge conflicts!");

        private readonly TranslationString _noBranchTitle =
            new TranslationString("no branch");

        private readonly TranslationString _noSubmodulesPresent =
            new TranslationString("No submodules");
        private readonly TranslationString _topProjectModuleFormat =
            new TranslationString("Top project: {0}");
        private readonly TranslationString _superprojectModuleFormat =
            new TranslationString("Superproject: {0}");

        private readonly TranslationString _indexLockCantDelete =
            new TranslationString("Failed to delete index.lock.");

        private readonly TranslationString _errorCaption =
            new TranslationString("Error");
        private readonly TranslationString _loading =
            new TranslationString("Loading...");

        private readonly TranslationString _noReposHostPluginLoaded =
            new TranslationString("No repository host plugin loaded.");

        private readonly TranslationString _noReposHostFound =
            new TranslationString("Could not find any relevant repository hosts for the currently open repository.");

        private readonly TranslationString _configureWorkingDirMenu =
            new TranslationString("Configure this menu");

        private readonly TranslationString directoryIsNotAValidRepositoryCaption =
            new TranslationString("Open");

        private readonly TranslationString directoryIsNotAValidRepository =
            new TranslationString("The selected item is not a valid git repository.\n\nDo you want to abort and remove it from the recent repositories list?");

        private readonly TranslationString _updateCurrentSubmodule =
            new TranslationString("Update current submodule");

<<<<<<< HEAD
        private readonly TranslationString _diffNoSelection =
            new TranslationString("Diff (no selection)");

        private readonly TranslationString _diffParentWithSelection =
            new TranslationString("Diff (A: parent --> B: selection)");

        private readonly TranslationString _diffTwoSelected =
            new TranslationString("Diff (A: first --> B: second)");

        private readonly TranslationString _diffNotSupported =
            new TranslationString("Diff (not supported)");

        private readonly TranslationString _deleteSelectedFilesCaption = new TranslationString("Delete");
        private readonly TranslationString _deleteSelectedFiles =
            new TranslationString("Are you sure you want delete the selected file(s)?");
        private readonly TranslationString _deleteFailed = new TranslationString("Delete file failed");

=======
>>>>>>> b019b420
        private readonly TranslationString _pullFetch =
            new TranslationString("Pull - fetch");
        private readonly TranslationString _pullFetchAll =
            new TranslationString("Pull - fetch all");
        private readonly TranslationString _pullMerge =
            new TranslationString("Pull - merge");
        private readonly TranslationString _pullRebase =
            new TranslationString("Pull - rebase");
        private readonly TranslationString _pullOpenDialog =
            new TranslationString("Open pull dialog");

        private readonly TranslationString _buildReportTabCaption =
            new TranslationString("Build Report");
        private readonly TranslationString _consoleTabCaption =
            new TranslationString("Console");
        #endregion

        private Dashboard _dashboard;
        private ToolStripItem _rebase;
        private ToolStripItem _bisect;
        private ToolStripItem _warning;

#if !__MonoCS__
        private ThumbnailToolBarButton _commitButton;
        private ThumbnailToolBarButton _pushButton;
        private ThumbnailToolBarButton _pullButton;
        private bool _toolbarButtonsCreated;
#endif
        private readonly ToolStripGitStatus _toolStripGitStatus;
        private readonly FilterRevisionsHelper _filterRevisionsHelper;
        private readonly FilterBranchHelper _filterBranchHelper;

        private string _diffTabPageTitleBase = "";

        private readonly FormBrowseMenus _formBrowseMenus;
        ConEmuControl terminal = null;
#pragma warning disable 0414
        private readonly FormBrowseMenuCommands _formBrowseMenuCommands;
#pragma warning restore 0414
        private readonly SplitterManager _splitterManager = new SplitterManager(new AppSettingsPath("FormBrowse"));

        /// <summary>
        /// For VS designer
        /// </summary>
        private FormBrowse()
        {
            InitializeComponent();
            Translate();
        }

        public FormBrowse(GitUICommands aCommands, string filter)
            : base(true, aCommands)
        {
            InitializeComponent();

            toolPanel.SplitterDistance = ToolStrip.PreferredSize.Height;

            // set tab page images
            {
                var imageList = new ImageList();
                CommitInfoTabControl.ImageList = imageList;
                imageList.ColorDepth = ColorDepth.Depth8Bit;
                imageList.Images.Add(global::GitUI.Properties.Resources.IconCommit);
                imageList.Images.Add(global::GitUI.Properties.Resources.IconFileTree);
                imageList.Images.Add(global::GitUI.Properties.Resources.IconDiff);
                CommitInfoTabControl.TabPages[0].ImageIndex = 0;
                CommitInfoTabControl.TabPages[1].ImageIndex = 1;
                CommitInfoTabControl.TabPages[2].ImageIndex = 2;
            }
            RevisionGrid.UICommandsSource = this;
            Repositories.LoadRepositoryHistoryAsync();
            Task.Factory.StartNew(PluginLoader.Load)
                .ContinueWith((task) => RegisterPlugins(), TaskScheduler.FromCurrentSynchronizationContext());
            RevisionGrid.GitModuleChanged += SetGitModule;
            _filterRevisionsHelper = new FilterRevisionsHelper(toolStripRevisionFilterTextBox, toolStripRevisionFilterDropDownButton, RevisionGrid, toolStripRevisionFilterLabel, ShowFirstParent, form: this);
            _filterBranchHelper = new FilterBranchHelper(toolStripBranchFilterComboBox, toolStripBranchFilterDropDownButton, RevisionGrid);
            toolStripBranchFilterComboBox.DropDown += toolStripBranches_DropDown_ResizeDropDownWidth;
            revisionDiff.Bind(RevisionGrid, fileTree);

            Translate();
            LayoutRevisionInfo();

            if (Settings.ShowGitStatusInBrowseToolbar)
            {
                _toolStripGitStatus = new ToolStripGitStatus
                {
                    ImageTransparentColor = Color.Magenta,
                    ImageScaling = ToolStripItemImageScaling.SizeToFit,
                    Margin = new Padding(0, 1, 0, 2)
                };
                if (aCommands != null)
                    _toolStripGitStatus.UICommandsSource = this;
                _toolStripGitStatus.Click += StatusClick;
                ToolStrip.Items.Insert(ToolStrip.Items.IndexOf(toolStripButton1), _toolStripGitStatus);
                ToolStrip.Items.Remove(toolStripButton1);
                _toolStripGitStatus.CommitTranslatedString = toolStripButton1.Text;
            }

            if (!EnvUtils.RunningOnWindows())
            {
                toolStripSeparator6.Visible = false;
                PuTTYToolStripMenuItem.Visible = false;
            }

            RevisionGrid.SelectionChanged += RevisionGridSelectionChanged;
            _filterRevisionsHelper.SetFilter(filter);


            this.HotkeysEnabled = true;
            this.Hotkeys = HotkeySettingsManager.LoadHotkeys(HotkeySettingsName);
            this.toolPanel.SplitterDistance = this.ToolStrip.Height;
            GitUICommandsChanged += (a, e) =>
            {
                var oldcommands = e.OldCommands;
                RefreshPullIcon();
                oldcommands.PostRepositoryChanged -= UICommands_PostRepositoryChanged;
                UICommands.PostRepositoryChanged += UICommands_PostRepositoryChanged;
                oldcommands.BrowseRepo = null;
                UICommands.BrowseRepo = this;
            };
            if (aCommands != null)
            {
                RefreshPullIcon();
                UICommands.PostRepositoryChanged += UICommands_PostRepositoryChanged;
                UICommands.BrowseRepo = this;
            }

            FillBuildReport();  // Ensure correct page visibility
            RevisionGrid.ShowBuildServerInfo = true;
            diffDeleteFileToolStripMenuItem.ShortcutKeyDisplayString = GetShortcutKeys((int)Commands.DeleteSelectedFiles).ToShortcutKeyDisplayString();

            _formBrowseMenuCommands = new FormBrowseMenuCommands(this);
            _formBrowseMenus = new FormBrowseMenus(menuStrip1);
            RevisionGrid.MenuCommands.MenuChanged += (sender, e) => _formBrowseMenus.OnMenuCommandsPropertyChanged();
            SystemEvents.SessionEnding += (sender, args) => SaveApplicationSettings();

            FillTerminalTab();
            ManageWorktreeSupport();
        }

        private void LayoutRevisionInfo()
        {
            if (AppSettings.ShowRevisionInfoNextToRevisionGrid.ValueOrDefault)
            {
                RevisionInfo.Parent = RevisionsSplitContainer.Panel2;
                RevisionsSplitContainer.SplitterDistance = RevisionsSplitContainer.Width - 420;
                RevisionInfo.DisplayAvatarOnRight();
                CommitInfoTabControl.SuspendLayout();
                CommitInfoTabControl.RemoveIfExists(CommitInfoTabPage);
                CommitInfoTabControl.RemoveIfExists(TreeTabPage);
                CommitInfoTabControl.TabPages.Insert(1, TreeTabPage);
                CommitInfoTabControl.SelectedTab = DiffTabPage;
                CommitInfoTabControl.ResumeLayout(true);
            }
            else
            {
                RevisionsSplitContainer.Panel2Collapsed = true;
            }
        }

        private void ManageWorktreeSupport()
        {
            if (!GitCommandHelpers.VersionInUse.SupportWorktree)
            {
                createWorktreeToolStripMenuItem.Enabled = false;
            }
            if (!GitCommandHelpers.VersionInUse.SupportWorktreeList)
            {
                manageWorktreeToolStripMenuItem.Enabled = false;
            }
        }

        public FormBrowse(GitUICommands aCommands, string filter, string selectCommit) : this(aCommands, filter)
        {
            if (!string.IsNullOrEmpty(selectCommit))
            {
                RevisionGrid.SetInitialRevision(GitRevision.CreateForShortSha1(Module, selectCommit));
            }
        }

        private new void Translate()
        {
            base.Translate();
            _diffTabPageTitleBase = DiffTabPage.Text;
        }

        void UICommands_PostRepositoryChanged(object sender, GitUIBaseEventArgs e)
        {
            this.InvokeAsync(RefreshRevisions);
        }

        private void RefreshRevisions()
        {
            if (RevisionGrid.IsDisposed || IsDisposed || Disposing)
            {
                return;
            }

            if (_dashboard == null || !_dashboard.Visible)
            {
                revisionDiff.ForceRefreshRevisions();
                RevisionGrid.ForceRefreshRevisions();
                InternalInitialize(true);
            }
        }

        #region IBrowseRepo
        public void GoToRef(string refName, bool showNoRevisionMsg)
        {
            RevisionGrid.GoToRef(refName, showNoRevisionMsg);
        }

        #endregion

        private void ShowDashboard()
        {
            if (_dashboard == null)
            {
                _dashboard = new Dashboard();
                _dashboard.GitModuleChanged += SetGitModule;
                toolPanel.Panel2.Controls.Add(_dashboard);
                _dashboard.Dock = DockStyle.Fill;
                _dashboard.SetSplitterPositions();
            }
            else
                _dashboard.Refresh();
            _dashboard.Visible = true;
            _dashboard.BringToFront();
            _dashboard.ShowRecentRepositories();
        }

        private void HideDashboard()
        {
            if (_dashboard != null && _dashboard.Visible)
            {
                _dashboard.SaveSplitterPositions();
                _dashboard.Visible = false;
            }
        }

        private void BrowseLoad(object sender, EventArgs e)
        {
#if !__MonoCS__
            if (EnvUtils.RunningOnWindows() && TaskbarManager.IsPlatformSupported)
            {
                TaskbarManager.Instance.ApplicationId = "GitExtensions";
            }
#endif
            SetSplitterPositions();
            HideVariableMainMenuItems();

            RevisionGrid.Load();
            _filterBranchHelper.InitToolStripBranchFilter();

            Cursor.Current = Cursors.WaitCursor;
            InternalInitialize(false);
            RevisionGrid.Focus();
            RevisionGrid.IndexWatcher.Reset();

            RevisionGrid.IndexWatcher.Changed += _indexWatcher_Changed;

            Cursor.Current = Cursors.Default;


            try
            {
                if (Settings.PlaySpecialStartupSound)
                {
                    using (var cowMoo = Resources.cow_moo)
                        new System.Media.SoundPlayer(cowMoo).Play();
                }
            }
            catch // This code is just for fun, we do not want the program to crash because of it.
            {
            }
        }

        void _indexWatcher_Changed(object sender, IndexChangedEventArgs e)
        {
            bool indexChanged = e.IsIndexChanged;
            this.InvokeAsync(() =>
            {
                RefreshButton.Image = indexChanged && Settings.UseFastChecks && Module.IsValidGitWorkingDir()
                                          ? Resources.arrow_refresh_dirty
                                          : Resources.arrow_refresh;
            });
        }

        private bool _pluginsLoaded;
        private void LoadPluginsInPluginMenu()
        {
            if (_pluginsLoaded)
                return;
            foreach (var plugin in LoadedPlugins.Plugins)
            {
                var item = new ToolStripMenuItem { Text = plugin.Description, Tag = plugin };
                item.Click += ItemClick;
                pluginsToolStripMenuItem.DropDownItems.Insert(pluginsToolStripMenuItem.DropDownItems.Count - 2, item);
            }
            _pluginsLoaded = true;
            UpdatePluginMenu(Module.IsValidGitWorkingDir());
        }

        /// <summary>
        ///   Execute plugin
        /// </summary>
        private void ItemClick(object sender, EventArgs e)
        {
            var menuItem = sender as ToolStripMenuItem;
            if (menuItem == null)
                return;

            var plugin = menuItem.Tag as IGitPlugin;
            if (plugin == null)
                return;

            var eventArgs = new GitUIEventArgs(this, UICommands);

            bool refresh = plugin.Execute(eventArgs);
            if (refresh)
                RefreshToolStripMenuItemClick(null, null);
        }

        private void UpdatePluginMenu(bool validWorkingDir)
        {
            foreach (ToolStripItem item in pluginsToolStripMenuItem.DropDownItems)
            {
                var plugin = item.Tag as IGitPluginForRepository;

                item.Enabled = plugin == null || validWorkingDir;
            }
        }

        private void RegisterPlugins()
        {
            foreach (var plugin in LoadedPlugins.Plugins)
                plugin.Register(UICommands);

            UICommands.RaisePostRegisterPlugin(this);
        }

        private void UnregisterPlugins()
        {
            foreach (var plugin in LoadedPlugins.Plugins)
                plugin.Unregister(UICommands);
        }

        /// <summary>
        /// to avoid showing menu items that should not be there during
        /// the transition from dashboard to repo browser and vice versa
        ///
        /// and reset hotkeys that are shared between mutual exclusive menu items
        /// </summary>
        private void HideVariableMainMenuItems()
        {
            dashboardToolStripMenuItem.Visible = false;
            repositoryToolStripMenuItem.Visible = false;
            commandsToolStripMenuItem.Visible = false;
            refreshToolStripMenuItem.ShortcutKeys = Keys.None;
            refreshDashboardToolStripMenuItem.ShortcutKeys = Keys.None;
            _repositoryHostsToolStripMenuItem.Visible = false;
            _formBrowseMenus.RemoveAdditionalMainMenuItems();
            menuStrip1.Refresh();
        }

        private void InternalInitialize(bool hard)
        {
            Cursor.Current = Cursors.WaitCursor;

            UICommands.RaisePreBrowseInitialize(this);

            // check for updates
            if (Settings.LastUpdateCheck.AddDays(7) < DateTime.Now)
            {
                Settings.LastUpdateCheck = DateTime.Now;
                var updateForm = new FormUpdates(Module.AppVersion);
                updateForm.SearchForUpdatesAndShow(Owner, false);
            }

            bool bareRepository = Module.IsBareRepository();
            bool validWorkingDir = Module.IsValidGitWorkingDir();
            bool hasWorkingDir = !string.IsNullOrEmpty(Module.WorkingDir);
            branchSelect.Text = validWorkingDir ? Module.GetSelectedBranch() : "";
            if (hasWorkingDir)
                HideDashboard();
            else
                ShowDashboard();
            toolStripButtonLevelUp.Enabled = hasWorkingDir && !bareRepository;
            CommitInfoTabControl.Visible = validWorkingDir;
            fileExplorerToolStripMenuItem.Enabled = validWorkingDir;
            manageRemoteRepositoriesToolStripMenuItem1.Enabled = validWorkingDir;
            branchSelect.Enabled = validWorkingDir;
            toolStripButton1.Enabled = validWorkingDir && !bareRepository;
            if (_toolStripGitStatus != null)
                _toolStripGitStatus.Enabled = validWorkingDir;
            toolStripButtonPull.Enabled = validWorkingDir;
            toolStripButtonPush.Enabled = validWorkingDir;
            dashboardToolStripMenuItem.Visible = !validWorkingDir;
            repositoryToolStripMenuItem.Visible = validWorkingDir;
            commandsToolStripMenuItem.Visible = validWorkingDir;
            toolStripFileExplorer.Enabled = validWorkingDir;
            if (validWorkingDir)
            {
                refreshToolStripMenuItem.ShortcutKeys = Keys.F5;
            }
            else
            {
                refreshDashboardToolStripMenuItem.ShortcutKeys = Keys.F5;
            }
            UpdatePluginMenu(validWorkingDir);
            gitMaintenanceToolStripMenuItem.Enabled = validWorkingDir;
            editgitignoreToolStripMenuItem1.Enabled = validWorkingDir;
            editgitattributesToolStripMenuItem.Enabled = validWorkingDir;
            editmailmapToolStripMenuItem.Enabled = validWorkingDir;
            toolStripSplitStash.Enabled = validWorkingDir && !bareRepository;
            commitcountPerUserToolStripMenuItem.Enabled = validWorkingDir;
            _createPullRequestsToolStripMenuItem.Enabled = validWorkingDir;
            _viewPullRequestsToolStripMenuItem.Enabled = validWorkingDir;
            //Only show "Repository hosts" menu item when there is at least 1 repository host plugin loaded
            _repositoryHostsToolStripMenuItem.Visible = RepoHosts.GitHosters.Count > 0;
            if (RepoHosts.GitHosters.Count == 1)
                _repositoryHostsToolStripMenuItem.Text = RepoHosts.GitHosters[0].Description;
            _filterBranchHelper.InitToolStripBranchFilter();

            if (repositoryToolStripMenuItem.Visible)
            {
                manageSubmodulesToolStripMenuItem.Enabled = !bareRepository;
                updateAllSubmodulesToolStripMenuItem.Enabled = !bareRepository;
                synchronizeAllSubmodulesToolStripMenuItem.Enabled = !bareRepository;
                editgitignoreToolStripMenuItem1.Enabled = !bareRepository;
                editgitattributesToolStripMenuItem.Enabled = !bareRepository;
                editmailmapToolStripMenuItem.Enabled = !bareRepository;
            }

            if (commandsToolStripMenuItem.Visible)
            {
                commitToolStripMenuItem.Enabled = !bareRepository;
                mergeToolStripMenuItem.Enabled = !bareRepository;
                rebaseToolStripMenuItem1.Enabled = !bareRepository;
                pullToolStripMenuItem1.Enabled = !bareRepository;
                resetToolStripMenuItem.Enabled = !bareRepository;
                cleanupToolStripMenuItem.Enabled = !bareRepository;
                stashToolStripMenuItem.Enabled = !bareRepository;
                checkoutBranchToolStripMenuItem.Enabled = !bareRepository;
                mergeBranchToolStripMenuItem.Enabled = !bareRepository;
                rebaseToolStripMenuItem.Enabled = !bareRepository;
                runMergetoolToolStripMenuItem.Enabled = !bareRepository;
                cherryPickToolStripMenuItem.Enabled = !bareRepository;
                checkoutToolStripMenuItem.Enabled = !bareRepository;
                bisectToolStripMenuItem.Enabled = !bareRepository;
                applyPatchToolStripMenuItem.Enabled = !bareRepository;
                SvnRebaseToolStripMenuItem.Enabled = !bareRepository;
                SvnDcommitToolStripMenuItem.Enabled = !bareRepository;
            }

            stashChangesToolStripMenuItem.Enabled = !bareRepository;
            gitGUIToolStripMenuItem.Enabled = !bareRepository;

            SetShortcutKeyDisplayStringsFromHotkeySettings();

            if (hard && hasWorkingDir)
                ShowRevisions();
            RefreshWorkingDirCombo();
            Text = GenerateWindowTitle(Module.WorkingDir, validWorkingDir, branchSelect.Text);
            UpdateJumplist(validWorkingDir);

            OnActivate();
            // load custom user menu
            LoadUserMenu();

            if (validWorkingDir)
            {
                // add Navigate and View menu
                _formBrowseMenus.ResetMenuCommandSets();
                //// _formBrowseMenus.AddMenuCommandSet(MainMenuItem.NavigateMenu, _formBrowseMenuCommands.GetNavigateMenuCommands()); // not used at the moment
                _formBrowseMenus.AddMenuCommandSet(MainMenuItem.NavigateMenu, RevisionGrid.MenuCommands.GetNavigateMenuCommands());
                _formBrowseMenus.AddMenuCommandSet(MainMenuItem.ViewMenu, RevisionGrid.MenuCommands.GetViewMenuCommands());

                _formBrowseMenus.InsertAdditionalMainMenuItems(repositoryToolStripMenuItem);
            }

            UICommands.RaisePostBrowseInitialize(this);

            Cursor.Current = Cursors.Default;
        }

        private void OnActivate()
        {
            CheckForMergeConflicts();
            UpdateStashCount();
            UpdateSubmodulesList();
        }

        internal Keys GetShortcutKeys(Commands cmd)
        {
            return GetShortcutKeys((int)cmd);
        }

        /// <summary>
        ///
        /// </summary>
        private void SetShortcutKeyDisplayStringsFromHotkeySettings()
        {
            gitBashToolStripMenuItem.ShortcutKeyDisplayString = GetShortcutKeys(Commands.GitBash).ToShortcutKeyDisplayString();
            commitToolStripMenuItem.ShortcutKeyDisplayString = GetShortcutKeys(Commands.Commit).ToShortcutKeyDisplayString();
            stashChangesToolStripMenuItem.ShortcutKeyDisplayString = GetShortcutKeys(Commands.Stash).ToShortcutKeyDisplayString();
            stashPopToolStripMenuItem.ShortcutKeyDisplayString = GetShortcutKeys(Commands.StashPop).ToShortcutKeyDisplayString();
            // TODO: add more
        }

        private void RefreshWorkingDirCombo()
        {
            Repository r = null;
            if (Repositories.RepositoryHistory.Repositories.Count > 0)
                r = Repositories.RepositoryHistory.Repositories[0];

            List<RecentRepoInfo> mostRecentRepos = new List<RecentRepoInfo>();

            if (r == null || !r.Path.Equals(Module.WorkingDir, StringComparison.InvariantCultureIgnoreCase))
                Repositories.AddMostRecentRepository(Module.WorkingDir);

            using (var graphics = CreateGraphics())
            {
                var splitter = new RecentRepoSplitter
                {
                    MeasureFont = _NO_TRANSLATE_Workingdir.Font,
                    Graphics = graphics
                };
                splitter.SplitRecentRepos(Repositories.RepositoryHistory.Repositories, mostRecentRepos, mostRecentRepos);

                RecentRepoInfo ri = mostRecentRepos.Find((e) => e.Repo.Path.Equals(Module.WorkingDir, StringComparison.InvariantCultureIgnoreCase));

                if (ri == null)
                    _NO_TRANSLATE_Workingdir.Text = Module.WorkingDir;
                else
                    _NO_TRANSLATE_Workingdir.Text = ri.Caption;

                if (Settings.RecentReposComboMinWidth > 0)
                {
                    _NO_TRANSLATE_Workingdir.AutoSize = false;
                    var captionWidth = graphics.MeasureString(_NO_TRANSLATE_Workingdir.Text, _NO_TRANSLATE_Workingdir.Font).Width;
                    captionWidth = captionWidth + _NO_TRANSLATE_Workingdir.DropDownButtonWidth + 5;
                    _NO_TRANSLATE_Workingdir.Width = Math.Max(Settings.RecentReposComboMinWidth, (int)captionWidth);
                }
                else
                    _NO_TRANSLATE_Workingdir.AutoSize = true;
            }
        }

        /// <summary>
        /// Returns a short name for repository.
        /// If the repository contains a description it is returned,
        /// otherwise the last part of path is returned.
        /// </summary>
        /// <param name="repositoryDir">Path to repository.</param>
        /// <returns>Short name for repository</returns>
        private static String GetRepositoryShortName(string repositoryDir)
        {
            DirectoryInfo dirInfo = new DirectoryInfo(repositoryDir);
            if (dirInfo.Exists)
            {
                string desc = ReadRepositoryDescription(repositoryDir);
                if (desc.IsNullOrEmpty())
                {
                    desc = Repositories.RepositoryHistory.Repositories
                        .Where(repo => repo.Path.Equals(repositoryDir, StringComparison.CurrentCultureIgnoreCase)).Select(repo => repo.Title)
                        .FirstOrDefault();
                }
                return desc ?? dirInfo.Name;
            }
            return dirInfo.Name;
        }

        private void LoadUserMenu()
        {
            var scripts = ScriptManager.GetScripts().Where(script => script.Enabled
                && script.OnEvent == ScriptEvent.ShowInUserMenuBar).ToList();

            for (int i = ToolStrip.Items.Count - 1; i >= 0; i--)
                if (ToolStrip.Items[i].Tag != null &&
                    ToolStrip.Items[i].Tag as String == "userscript")
                    ToolStrip.Items.RemoveAt(i);

            if (scripts.Count == 0)
                return;

            ToolStripSeparator toolstripseparator = new ToolStripSeparator();
            toolstripseparator.Tag = "userscript";
            ToolStrip.Items.Add(toolstripseparator);

            foreach (ScriptInfo scriptInfo in scripts)
            {
                ToolStripButton tempButton = new ToolStripButton();
                //store scriptname
                tempButton.Text = scriptInfo.Name;
                tempButton.Tag = "userscript";
                //add handler
                tempButton.Click += UserMenu_Click;
                tempButton.Enabled = true;
                tempButton.Visible = true;
                //tempButton.Image = GitUI.Properties.Resources.bug;
                //scriptInfo.Icon = "Cow";
                tempButton.Image = scriptInfo.GetIcon();
                tempButton.DisplayStyle = ToolStripItemDisplayStyle.ImageAndText;
                //add to toolstrip
                ToolStrip.Items.Add(tempButton);
            }
        }

        private void UserMenu_Click(object sender, EventArgs e)
        {
            if (ScriptRunner.RunScript(this, Module, ((ToolStripButton)sender).Text, this.RevisionGrid))
                RevisionGrid.RefreshRevisions();
        }

        private void UpdateJumplist(bool validWorkingDir)
        {
#if !__MonoCS__
            if (!EnvUtils.RunningOnWindows() || !TaskbarManager.IsPlatformSupported)
                return;

            try
            {
                if (validWorkingDir)
                {
                    string repositoryDescription = GetRepositoryShortName(Module.WorkingDir);
                    string baseFolder = Path.Combine(Settings.ApplicationDataPath.Value, "Recent");
                    if (!Directory.Exists(baseFolder))
                    {
                        Directory.CreateDirectory(baseFolder);
                    }

                    //Remove InvalidPathChars
                    StringBuilder sb = new StringBuilder(repositoryDescription);
                    foreach (char c in Path.GetInvalidFileNameChars())
                    {
                        sb.Replace(c, '_');
                    }

                    string path = Path.Combine(baseFolder, String.Format("{0}.{1}", sb, "gitext"));
                    File.WriteAllText(path, Module.WorkingDir);
                    JumpList.AddToRecent(path);

                    var JList = JumpList.CreateJumpListForIndividualWindow(TaskbarManager.Instance.ApplicationId, Handle);
                    JList.ClearAllUserTasks();

                    //to control which category Recent/Frequent is displayed
                    JList.KnownCategoryToDisplay = JumpListKnownCategoryType.Recent;

                    JList.Refresh();
                }

                CreateOrUpdateTaskBarButtons(validWorkingDir);
            }
            catch (System.Runtime.InteropServices.COMException ex)
            {
                Trace.WriteLine(ex.Message, "UpdateJumplist");
            }
#endif
        }

#if !__MonoCS__
        private void CreateOrUpdateTaskBarButtons(bool validRepo)
        {
            if (EnvUtils.RunningOnWindows() && TaskbarManager.IsPlatformSupported)
            {
                if (!_toolbarButtonsCreated)
                {
                    _commitButton = new ThumbnailToolBarButton(MakeIcon(toolStripButton1.Image, 48, true), toolStripButton1.Text);
                    _commitButton.Click += ToolStripButton1Click;

                    _pushButton = new ThumbnailToolBarButton(MakeIcon(toolStripButtonPush.Image, 48, true), toolStripButtonPush.Text);
                    _pushButton.Click += PushToolStripMenuItemClick;

                    _pullButton = new ThumbnailToolBarButton(MakeIcon(toolStripButtonPull.Image, 48, true), toolStripButtonPull.Text);
                    _pullButton.Click += PullToolStripMenuItemClick;

                    _toolbarButtonsCreated = true;
                    ThumbnailToolBarButton[] buttons = new[] { _commitButton, _pullButton, _pushButton };

                    //Call this method using reflection.  This is a workaround to *not* reference WPF libraries, becuase of how the WindowsAPICodePack was implimented.
                    TaskbarManager.Instance.ThumbnailToolBars.AddButtons(Handle, buttons);
                }

                _commitButton.Enabled = validRepo;
                _pushButton.Enabled = validRepo;
                _pullButton.Enabled = validRepo;
            }
        }
#endif

        /// <summary>
        /// Converts an image into an icon.  This was taken off of the interwebs.
        /// It's on a billion different sites and forum posts, so I would say its creative commons by now. -tekmaven
        /// </summary>
        /// <param name="img">The image that shall become an icon</param>
        /// <param name="size">The width and height of the icon. Standard
        /// sizes are 16x16, 32x32, 48x48, 64x64.</param>
        /// <param name="keepAspectRatio">Whether the image should be squashed into a
        /// square or whether whitespace should be put around it.</param>
        /// <returns>An icon!!</returns>
        private static Icon MakeIcon(Image img, int size, bool keepAspectRatio)
        {
            Bitmap square = new Bitmap(size, size); // create new bitmap
            Graphics g = Graphics.FromImage(square); // allow drawing to it

            int x, y, w, h; // dimensions for new image

            if (!keepAspectRatio || img.Height == img.Width)
            {
                // just fill the square
                x = y = 0; // set x and y to 0
                w = h = size; // set width and height to size
            }
            else
            {
                // work out the aspect ratio
                float r = (float)img.Width / (float)img.Height;

                // set dimensions accordingly to fit inside size^2 square
                if (r > 1)
                { // w is bigger, so divide h by r
                    w = size;
                    h = (int)((float)size / r);
                    x = 0; y = (size - h) / 2; // center the image
                }
                else
                { // h is bigger, so multiply w by r
                    w = (int)((float)size * r);
                    h = size;
                    y = 0; x = (size - w) / 2; // center the image
                }
            }

            // make the image shrink nicely by using HighQualityBicubic mode
            g.InterpolationMode = System.Drawing.Drawing2D.InterpolationMode.HighQualityBicubic;
            g.DrawImage(img, x, y, w, h); // draw image with specified dimensions
            g.Flush(); // make sure all drawing operations complete before we get the icon

            // following line would work directly on any image, but then
            // it wouldn't look as nice.
            return Icon.FromHandle(square.GetHicon());
        }

        private void UpdateStashCount()
        {
            if (Settings.ShowStashCount)
            {
                AsyncLoader.DoAsync(() => Module.GetStashes().Count,
                    (result) => toolStripSplitStash.Text = string.Format(_stashCount.Text, result,
                        result != 1 ? _stashPlural.Text : _stashSingular.Text));
            }
            else
            {
                toolStripSplitStash.Text = string.Empty;
            }
        }

        private void CheckForMergeConflicts()
        {
            bool validWorkingDir = Module.IsValidGitWorkingDir();

            if (validWorkingDir && Module.InTheMiddleOfBisect())
            {

                if (_bisect == null)
                {
                    _bisect = new WarningToolStripItem { Text = _warningMiddleOfBisect.Text };
                    _bisect.Click += BisectClick;
                    statusStrip.Items.Add(_bisect);
                }
            }
            else
            {
                if (_bisect != null)
                {
                    _bisect.Click -= BisectClick;
                    statusStrip.Items.Remove(_bisect);
                    _bisect = null;
                }
            }

            if (validWorkingDir &&
                (Module.InTheMiddleOfRebase() || Module.InTheMiddleOfPatch()))
            {
                if (_rebase == null)
                {
                    _rebase = new WarningToolStripItem
                    {
                        Text = Module.InTheMiddleOfRebase()
                            ? _warningMiddleOfRebase.Text
                            : _warningMiddleOfPatchApply.Text
                    };
                    _rebase.Click += RebaseClick;
                    statusStrip.Items.Add(_rebase);
                }
            }
            else
            {
                if (_rebase != null)
                {
                    _rebase.Click -= RebaseClick;
                    statusStrip.Items.Remove(_rebase);
                    _rebase = null;
                }
            }

            AsyncLoader.DoAsync(
                () => validWorkingDir && Module.InTheMiddleOfConflictedMerge() &&
                      !Directory.Exists(Module.WorkingDirGitDir + "rebase-apply\\"),
                (result) =>
                {
                    if (result)
                    {
                        if (_warning == null)
                        {
                            _warning = new WarningToolStripItem { Text = _hintUnresolvedMergeConflicts.Text };
                            _warning.Click += WarningClick;
                            statusStrip.Items.Add(_warning);
                        }
                    }
                    else
                    {
                        if (_warning != null)
                        {
                            _warning.Click -= WarningClick;
                            statusStrip.Items.Remove(_warning);
                            _warning = null;
                        }
                    }

                    //Only show status strip when there are status items on it.
                    //There is always a close (x) button, do not count first item.
                    if (statusStrip.Items.Count > 1)
                        statusStrip.Show();
                    else
                        statusStrip.Hide();
                });
        }

        /// <summary>
        /// Generates main window title according to given repository.
        /// </summary>
        /// <param name="workingDir">Path to repository.</param>
        /// <param name="isWorkingDirValid">If the given path contains valid repository.</param>
        /// <param name="branchName">Current branch name.</param>
        private string GenerateWindowTitle(string workingDir, bool isWorkingDirValid, string branchName)
        {
            const string defaultTitle = "Git Extensions";
            const string repositoryTitleFormat = "{0} ({1}) - Git Extensions{2}";
            string additionalTitleText = "";
#if DEBUG
            additionalTitleText = " -> DEBUG <-";
#endif
            if (!isWorkingDirValid)
                return defaultTitle + additionalTitleText;
            string repositoryDescription = GetRepositoryShortName(workingDir);
            if (string.IsNullOrEmpty(branchName))
                branchName = _noBranchTitle.Text;
            return string.Format(repositoryTitleFormat, repositoryDescription,
                branchName.Trim('(', ')'), additionalTitleText);
        }

        /// <summary>
        /// Reads repository description's first line from ".git\description" file.
        /// </summary>
        /// <param name="workingDir">Path to repository.</param>
        /// <returns>If the repository has description, returns that description, else returns <c>null</c>.</returns>
        private static string ReadRepositoryDescription(string workingDir)
        {
            const string repositoryDescriptionFileName = "description";
            const string defaultDescription = "Unnamed repository; edit this file 'description' to name the repository.";

            var repositoryPath = GitModule.GetGitDirectory(workingDir);
            var repositoryDescriptionFilePath = Path.Combine(repositoryPath, repositoryDescriptionFileName);
            if (!File.Exists(repositoryDescriptionFilePath))
                return null;
            try
            {
                var repositoryDescription = File.ReadLines(repositoryDescriptionFilePath).FirstOrDefault();
                return string.Equals(repositoryDescription, defaultDescription, StringComparison.CurrentCulture)
                           ? null
                           : repositoryDescription;
            }
            catch (IOException)
            {
                return null;
            }
        }

        private void RebaseClick(object sender, EventArgs e)
        {
            if (Module.InTheMiddleOfRebase())
                UICommands.StartRebaseDialog(this, null);
            else
                UICommands.StartApplyPatchDialog(this);
        }


        private void ShowRevisions()
        {
            if (RevisionGrid.IndexWatcher.IndexChanged)
            {
                FillFileTree();
                FillDiff();
                FillCommitInfo();
                FillBuildReport();
            }
            RevisionGrid.IndexWatcher.Reset();
        }

        private void FillFileTree()
        {
            if (CommitInfoTabControl.SelectedTab != TreeTabPage || _selectedRevisionUpdatedTargets.HasFlag(UpdateTargets.FileTree))
            {
                return;
            }
            _selectedRevisionUpdatedTargets |= UpdateTargets.FileTree;
            fileTree.LoadRevision(RevisionGrid.GetSelectedRevisions().FirstOrDefault());
        }

        private void FillDiff()
        {
            DiffTabPage.Text = _diffTabPageTitleBase;

            if (CommitInfoTabControl.SelectedTab != DiffTabPage)
            {
                return;
            }

            if (_selectedRevisionUpdatedTargets.HasFlag(UpdateTargets.DiffList))
                return;

            _selectedRevisionUpdatedTargets |= UpdateTargets.DiffList;

            DiffTabPage.Text = revisionDiff.GetTabText();
        }

        private void FillCommitInfo()
        {
            if (!AppSettings.ShowRevisionInfoNextToRevisionGrid.ValueOrDefault && CommitInfoTabControl.SelectedTab != CommitInfoTabPage)
                return;

            if (_selectedRevisionUpdatedTargets.HasFlag(UpdateTargets.CommitInfo))
                return;

            _selectedRevisionUpdatedTargets |= UpdateTargets.CommitInfo;

            if (RevisionGrid.GetSelectedRevisions().Count == 0)
                return;

            var revision = RevisionGrid.GetSelectedRevisions()[0];

            var children = RevisionGrid.GetRevisionChildren(revision.Guid);
            RevisionInfo.SetRevisionWithChildren(revision, children);
        }

        private BuildReportTabPageExtension BuildReportTabPageExtension;

        private void FillBuildReport()
        {
            if (EnvUtils.IsMonoRuntime())
                return;

            var selectedRevisions = RevisionGrid.GetSelectedRevisions();
            var revision = selectedRevisions.Count == 1 ? selectedRevisions.Single() : null;

            if (BuildReportTabPageExtension == null)
                BuildReportTabPageExtension = new BuildReportTabPageExtension(CommitInfoTabControl, _buildReportTabCaption.Text);

            BuildReportTabPageExtension.FillBuildReport(revision);
        }

        [Flags]
        internal enum UpdateTargets
        {
            None = 1,
            DiffList = 2,
            FileTree = 4,
            CommitInfo = 8
        }

        private UpdateTargets _selectedRevisionUpdatedTargets = UpdateTargets.None;
        private void RevisionGridSelectionChanged(object sender, EventArgs e)
        {
            try
            {
                _selectedRevisionUpdatedTargets = UpdateTargets.None;

                var revisions = RevisionGrid.GetSelectedRevisions();

                if (revisions.Any() && GitRevision.IsArtificial(revisions[0].Guid))
                {
                    CommitInfoTabControl.RemoveIfExists(CommitInfoTabPage);
                    CommitInfoTabControl.RemoveIfExists(TreeTabPage);
                }
                else
                {
                    if (RevisionInfo.Parent == CommitInfoTabPage)
                    {
                        CommitInfoTabControl.InsertIfNotExists(0, CommitInfoTabPage);
                    }
                    CommitInfoTabControl.InsertIfNotExists(1, TreeTabPage);
                }

                //RevisionGrid.HighlightSelectedBranch();

                FillFileTree();
                FillDiff();
                FillCommitInfo();
                FillBuildReport();
            }
            catch (Exception ex)
            {
                Trace.WriteLine(ex.Message);
            }
        }

        private void OpenToolStripMenuItemClick(object sender, EventArgs e)
        {
            GitModule module = FormOpenDirectory.OpenModule(this, Module);
            if (module != null)
                SetGitModule(this, new GitModuleEventArgs(module));
        }

        private void CheckoutToolStripMenuItemClick(object sender, EventArgs e)
        {
            UICommands.StartCheckoutRevisionDialog(this);
        }

        private void CloneToolStripMenuItemClick(object sender, EventArgs e)
        {
            UICommands.StartCloneDialog(this, string.Empty, false, SetGitModule);
        }

        private void CommitToolStripMenuItemClick(object sender, EventArgs e)
        {
            UICommands.StartCommitDialog(this);
        }

        private void InitNewRepositoryToolStripMenuItemClick(object sender, EventArgs e)
        {
            UICommands.StartInitializeDialog(this, SetGitModule);
        }

        private void PushToolStripMenuItemClick(object sender, EventArgs e)
        {
            bool bSilent = (ModifierKeys & Keys.Shift) != 0;
            UICommands.StartPushDialog(this, bSilent);
        }

        private void PullToolStripMenuItemClick(object sender, EventArgs e)
        {
            bool bSilent;
            if (sender == toolStripButtonPull || sender == pullToolStripMenuItem)
            {
                if (Module.LastPullAction == Settings.PullAction.None)
                {
                    bSilent = (ModifierKeys & Keys.Shift) != 0;
                }
                else if (Module.LastPullAction == Settings.PullAction.FetchAll)
                {
                    fetchAllToolStripMenuItem_Click(sender, e);
                    return;
                }
                else
                {
                    bSilent = (sender == toolStripButtonPull);
                    Module.LastPullActionToFormPullAction();
                }
            }
            else
            {
                bSilent = sender != pullToolStripMenuItem1;

                Module.LastPullActionToFormPullAction();
            }

            UICommands.StartPullDialog(this, bSilent);
        }

        private void RefreshToolStripMenuItemClick(object sender, EventArgs e)
        {
            RefreshRevisions();
        }

        private void RefreshDashboardToolStripMenuItemClick(object sender, EventArgs e)
        {
            _dashboard.Refresh();
        }

        private void AboutToolStripMenuItemClick(object sender, EventArgs e)
        {
            using (var frm = new AboutBox()) frm.ShowDialog(this);
        }

        private void PatchToolStripMenuItemClick(object sender, EventArgs e)
        {
            UICommands.StartViewPatchDialog(this);
        }

        private void ApplyPatchToolStripMenuItemClick(object sender, EventArgs e)
        {
            UICommands.StartApplyPatchDialog(this);
        }

        private void GitBashToolStripMenuItemClick1(object sender, EventArgs e)
        {
            Module.RunBash();
        }

        private void GitGuiToolStripMenuItemClick(object sender, EventArgs e)
        {
            Module.RunGui();
        }

        private void FormatPatchToolStripMenuItemClick(object sender, EventArgs e)
        {
            UICommands.StartFormatPatchDialog(this);
        }

        private void GitcommandLogToolStripMenuItemClick(object sender, EventArgs e)
        {
            FormGitLog.ShowOrActivate(this);
        }

        private void CheckoutBranchToolStripMenuItemClick(object sender, EventArgs e)
        {
            UICommands.StartCheckoutBranch(this);
        }

        private void StashToolStripMenuItemClick(object sender, EventArgs e)
        {
            UICommands.StartStashDialog(this);
        }

        private void ResetToolStripMenuItem_Click(object sender, EventArgs e)
        {
            UICommands.StartResetChangesDialog(this);
        }

        private void RunMergetoolToolStripMenuItemClick(object sender, EventArgs e)
        {
            UICommands.StartResolveConflictsDialog(this);
        }

        private void WarningClick(object sender, EventArgs e)
        {
            UICommands.StartResolveConflictsDialog(this);
        }

        private void WorkingdirClick(object sender, EventArgs e)
        {
            _NO_TRANSLATE_Workingdir.ShowDropDown();
        }

        private void CurrentBranchClick(object sender, EventArgs e)
        {
            branchSelect.ShowDropDown();
        }

        private void DeleteBranchToolStripMenuItemClick(object sender, EventArgs e)
        {
            UICommands.StartDeleteBranchDialog(this, null);
        }

        private void DeleteTagToolStripMenuItemClick(object sender, EventArgs e)
        {
            UICommands.StartDeleteTagDialog(this, null);
        }

        private void CherryPickToolStripMenuItemClick(object sender, EventArgs e)
        {
            var revisions = RevisionGrid.GetSelectedRevisions(System.DirectoryServices.SortDirection.Descending);

            UICommands.StartCherryPickDialog(this, revisions);
        }

        private void MergeBranchToolStripMenuItemClick(object sender, EventArgs e)
        {
            UICommands.StartMergeBranchDialog(this, null);
        }

        private void ToolStripButton1Click(object sender, EventArgs e)
        {
            CommitToolStripMenuItemClick(sender, e);
        }

        private void SettingsClick(object sender, EventArgs e)
        {
            var translation = Settings.Translation;
            UICommands.StartSettingsDialog(this);
            if (translation != Settings.Translation)
                Translate();

            this.Hotkeys = HotkeySettingsManager.LoadHotkeys(HotkeySettingsName);
            RevisionGrid.ReloadHotkeys();
            RevisionGrid.ReloadTranslation();
            fileTree.ReloadHotkeys();
            revisionDiff.ReloadHotkeys();
        }

        private void TagToolStripMenuItemClick(object sender, EventArgs e)
        {
            UICommands.StartCreateTagDialog(this);
        }

        private void RefreshButtonClick(object sender, EventArgs e)
        {
            RefreshToolStripMenuItemClick(sender, e);
        }

        private void CommitcountPerUserToolStripMenuItemClick(object sender, EventArgs e)
        {
            using (var frm = new FormCommitCount(UICommands)) frm.ShowDialog(this);
        }

        private void KGitToolStripMenuItemClick(object sender, EventArgs e)
        {
            Module.RunGitK();
        }

        private void DonateToolStripMenuItemClick(object sender, EventArgs e)
        {
            using (var frm = new FormDonate()) frm.ShowDialog(this);
        }

        private void FormBrowseFormClosing(object sender, FormClosingEventArgs e)
        {
            SaveUserMenuPosition();
            SaveApplicationSettings();
        }

        private static void SaveApplicationSettings()
        {
            AppSettings.SaveSettings();
        }

        private void SaveUserMenuPosition()
        {
            GitCommands.AppSettings.UserMenuLocationX = UserMenuToolStrip.Location.X;
            GitCommands.AppSettings.UserMenuLocationY = UserMenuToolStrip.Location.Y;
        }

        private void EditGitignoreToolStripMenuItem1Click(object sender, EventArgs e)
        {
            UICommands.StartEditGitIgnoreDialog(this, false);
        }

        private void EditGitInfoExcludeToolStripMenuItemClick(object sender, EventArgs e)
        {
            UICommands.StartEditGitIgnoreDialog(this, true);
        }

        private void ArchiveToolStripMenuItemClick(object sender, EventArgs e)
        {
            var revisions = RevisionGrid.GetSelectedRevisions();
            if (revisions.Count > 2)
            {
                MessageBox.Show(this, "Select only one or two revisions. Abort.", "Archive revision");
                return;
            }
            GitRevision mainRevision = revisions.First();
            GitRevision diffRevision = null;
            if (revisions.Count == 2)
                diffRevision = revisions.Last();

            UICommands.StartArchiveDialog(this, mainRevision, diffRevision);
        }

        private void EditMailMapToolStripMenuItemClick(object sender, EventArgs e)
        {
            UICommands.StartMailMapDialog(this);
        }

        private void EditLocalGitConfigToolStripMenuItemClick(object sender, EventArgs e)
        {
            var fileName = Path.Combine(Module.ResolveGitInternalPath("config"));
            UICommands.StartFileEditorDialog(fileName, true);
        }

        private void CompressGitDatabaseToolStripMenuItemClick(object sender, EventArgs e)
        {
            FormProcess.ShowModeless(this, "gc");
        }

        private void VerifyGitDatabaseToolStripMenuItemClick(object sender, EventArgs e)
        {
            UICommands.StartVerifyDatabaseDialog(this);
        }

        private void ManageRemoteRepositoriesToolStripMenuItemClick(object sender, EventArgs e)
        {
            UICommands.StartRemotesDialog(this);
        }

        private void RebaseToolStripMenuItemClick(object sender, EventArgs e)
        {
            IList<GitRevision> revisions = RevisionGrid.GetSelectedRevisions();
            if (2 == revisions.Count)
            {
                string to = null;
                string from = null;

                string currentBranch = Module.GetSelectedBranch();
                string currentCheckout = RevisionGrid.CurrentCheckout;

                if (revisions[0].Guid == currentCheckout)
                {
                    from = revisions[1].Guid.Substring(0, 8);
                    to = currentBranch;
                }
                else if (revisions[1].Guid == currentCheckout)
                {
                    from = revisions[0].Guid.Substring(0, 8);
                    to = currentBranch;
                }
                UICommands.StartRebaseDialog(this, from, to, null);
            }
            else
            {
                UICommands.StartRebaseDialog(this, null);
            }
        }

        private void StartAuthenticationAgentToolStripMenuItemClick(object sender, EventArgs e)
        {
            Module.RunExternalCmdDetached(Settings.Pageant, "");
        }

        private void GenerateOrImportKeyToolStripMenuItemClick(object sender, EventArgs e)
        {
            Module.RunExternalCmdDetached(Settings.Puttygen, "");
        }

        private void TabControl1SelectedIndexChanged(object sender, EventArgs e)
        {
            FillFileTree();
            FillDiff();
            FillCommitInfo();
            FillBuildReport();
            FillTerminalTab();
        }

        private void ChangelogToolStripMenuItemClick(object sender, EventArgs e)
        {
            using (var frm = new FormChangeLog()) frm.ShowDialog(this);
        }

        private void ToolStripButtonPushClick(object sender, EventArgs e)
        {
            PushToolStripMenuItemClick(sender, e);
        }

        private void ManageSubmodulesToolStripMenuItemClick(object sender, EventArgs e)
        {
            UICommands.StartSubmodulesDialog(this);
        }

        private void UpdateSubmoduleToolStripMenuItemClick(object sender, EventArgs e)
        {
            var submodule = (sender as ToolStripMenuItem).Tag as string;
            FormProcess.ShowDialog(this, Module.SuperprojectModule,
                GitCommandHelpers.SubmoduleUpdateCmd(submodule));
            UICommands.RepoChangedNotifier.Notify();
        }

        private void UpdateAllSubmodulesToolStripMenuItemClick(object sender, EventArgs e)
        {
            UICommands.StartUpdateSubmodulesDialog(this);
        }

        private void SynchronizeAllSubmodulesToolStripMenuItemClick(object sender, EventArgs e)
        {
            UICommands.StartSyncSubmodulesDialog(this);
        }

        private void ToolStripSplitStashButtonClick(object sender, EventArgs e)
        {
            UICommands.StartStashDialog(this);
        }

        private void StashChangesToolStripMenuItemClick(object sender, EventArgs e)
        {
            UICommands.StashSave(this, AppSettings.IncludeUntrackedFilesInManualStash);
        }

        private void StashPopToolStripMenuItemClick(object sender, EventArgs e)
        {
            UICommands.StashPop(this);
        }

        private void ViewStashToolStripMenuItemClick(object sender, EventArgs e)
        {
            UICommands.StartStashDialog(this);
        }

        private void ExitToolStripMenuItemClick(object sender, EventArgs e)
        {
            Close();
        }

        private void FileToolStripMenuItemDropDownOpening(object sender, EventArgs e)
        {
            if (Repositories.RepositoryHistory.Repositories.Count() == 0)
            {
                recentToolStripMenuItem.Enabled = false;
                return;
            }

            recentToolStripMenuItem.Enabled = true;
            recentToolStripMenuItem.DropDownItems.Clear();

            foreach (var historyItem in Repositories.RepositoryHistory.Repositories)
            {
                if (string.IsNullOrEmpty(historyItem.Path))
                    continue;

                var historyItemMenu = new ToolStripMenuItem(historyItem.Path);
                historyItemMenu.Click += HistoryItemMenuClick;
                historyItemMenu.Width = 225;
                recentToolStripMenuItem.DropDownItems.Add(historyItemMenu);
            }

            // Re-add controls.
            recentToolStripMenuItem.DropDownItems.Add(this.clearRecentRepositoriesListToolStripMenuItem);
            TranslateItem(clearRecentRepositoriesListMenuItem.Name, clearRecentRepositoriesListMenuItem);
            recentToolStripMenuItem.DropDownItems.Add(clearRecentRepositoriesListMenuItem);
        }

        private void ChangeWorkingDir(string path)
        {
            GitModule module = new GitModule(path);

            if (!module.IsValidGitWorkingDir())
            {
                DialogResult dialogResult = MessageBox.Show(this, directoryIsNotAValidRepository.Text,
                    directoryIsNotAValidRepositoryCaption.Text, MessageBoxButtons.YesNoCancel,
                    MessageBoxIcon.Exclamation, MessageBoxDefaultButton.Button1);
                if (dialogResult == DialogResult.Yes)
                {
                    Repositories.RepositoryHistory.RemoveRecentRepository(path);
                    return;
                }
                else if (dialogResult == DialogResult.Cancel)
                    return;
            }

            SetGitModule(this, new GitModuleEventArgs(module));
        }

        private void HistoryItemMenuClick(object sender, EventArgs e)
        {
            var button = sender as ToolStripMenuItem;

            if (button == null)
                return;

            ChangeWorkingDir(button.Text);
        }

        private void ClearRecentRepositoriesListClick(object sender, EventArgs e)
        {
            Repositories.RepositoryHistory.Repositories.Clear();
            Repositories.SaveSettings();
            // Force clear recent repositories list from dashboard.
            if (this._dashboard != null)
            {
                _dashboard.ShowRecentRepositories();
            }
        }

        private void PluginSettingsToolStripMenuItemClick(object sender, EventArgs e)
        {
            UICommands.StartPluginSettingsDialog(this);
        }

        private void RepoSettingsToolStripMenuItemClick(object sender, EventArgs e)
        {
            UICommands.StartRepoSettingsDialog(this);
        }

        private void CloseToolStripMenuItemClick(object sender, EventArgs e)
        {
            SetWorkingDir("");
        }

        public override void CancelButtonClick(object sender, EventArgs e)
        {
            // If a filter is applied, clear it
            if (RevisionGrid.FilterIsApplied(false))
            {
                // Clear filter
                _filterRevisionsHelper.SetFilter(string.Empty);
            }
            // If a branch filter is applied by text or using the menus "Show current branch only"
            else if (RevisionGrid.FilterIsApplied(true) || AppSettings.BranchFilterEnabled)
            {
                // Clear branch filter
                _filterBranchHelper.SetBranchFilter(string.Empty, true);

                // Execute the "Show all branches" menu option
                RevisionGrid.ShowAllBranches_ToolStripMenuItemClick(sender, e);
            }
        }

        private void UserManualToolStripMenuItemClick(object sender, EventArgs e)
        {
            try
            {
                Process.Start("http://git-extensions-documentation.readthedocs.org/en/release-2.50/");
            }
            catch (System.ComponentModel.Win32Exception)
            {
            }
        }

        private void CleanupToolStripMenuItemClick(object sender, EventArgs e)
        {
            UICommands.StartCleanupRepositoryDialog(this);
        }

        private void AddWorkingdirDropDownItem(Repository repo, string caption)
        {
            ToolStripMenuItem toolStripItem = new ToolStripMenuItem(caption);
            _NO_TRANSLATE_Workingdir.DropDownItems.Add(toolStripItem);

            toolStripItem.Click += (hs, he) => ChangeWorkingDir(repo.Path);

            if (repo.Title != null || !repo.Path.Equals(caption))
                toolStripItem.ToolTipText = repo.Path;
        }

        private void WorkingdirDropDownOpening(object sender, EventArgs e)
        {
            _NO_TRANSLATE_Workingdir.DropDownItems.Clear();

            List<RecentRepoInfo> mostRecentRepos = new List<RecentRepoInfo>();
            List<RecentRepoInfo> lessRecentRepos = new List<RecentRepoInfo>();

            using (var graphics = CreateGraphics())
            {
                var splitter = new RecentRepoSplitter
                {
                    MeasureFont = _NO_TRANSLATE_Workingdir.Font,
                    Graphics = graphics
                };
                splitter.SplitRecentRepos(Repositories.RepositoryHistory.Repositories, mostRecentRepos, lessRecentRepos);
            }

            foreach (RecentRepoInfo repo in mostRecentRepos)
                AddWorkingdirDropDownItem(repo.Repo, repo.Caption);

            if (lessRecentRepos.Count > 0)
            {
                if (mostRecentRepos.Count > 0 && (Settings.SortMostRecentRepos || Settings.SortLessRecentRepos))
                    _NO_TRANSLATE_Workingdir.DropDownItems.Add(new ToolStripSeparator());

                foreach (RecentRepoInfo repo in lessRecentRepos)
                    AddWorkingdirDropDownItem(repo.Repo, repo.Caption);
            }

            _NO_TRANSLATE_Workingdir.DropDownItems.Add(new ToolStripSeparator());

            ToolStripMenuItem toolStripItem = new ToolStripMenuItem(openToolStripMenuItem.Text);
            toolStripItem.ShortcutKeys = openToolStripMenuItem.ShortcutKeys;
            _NO_TRANSLATE_Workingdir.DropDownItems.Add(toolStripItem);
            toolStripItem.Click += (hs, he) => OpenToolStripMenuItemClick(hs, he);

            toolStripItem = new ToolStripMenuItem(_configureWorkingDirMenu.Text);
            _NO_TRANSLATE_Workingdir.DropDownItems.Add(toolStripItem);
            toolStripItem.Click += (hs, he) =>
            {
                using (var frm = new FormRecentReposSettings()) frm.ShowDialog(this);
                RefreshWorkingDirCombo();
            };

            PreventToolStripSplitButtonClosing(sender as ToolStripSplitButton);
        }

        public void SetWorkingDir(string path)
        {
            SetGitModule(this, new GitModuleEventArgs(new GitModule(path)));
        }

        private void SetGitModule(object sender, GitModuleEventArgs e)
        {
            var module = e.GitModule;
            HideVariableMainMenuItems();
            UnregisterPlugins();
            UICommands = new GitUICommands(module);

            if (Module.IsValidGitWorkingDir())
            {
                Repositories.AddMostRecentRepository(Module.WorkingDir);
                Settings.RecentWorkingDir = module.WorkingDir;
                ChangeTerminalActiveFolder(Module.WorkingDir);

#if DEBUG
                //Current encodings
                Debug.WriteLine("Encodings for " + module.WorkingDir);
                Debug.WriteLine("Files content encoding: " + module.FilesEncoding.EncodingName);
                Debug.WriteLine("Commit encoding: " + module.CommitEncoding.EncodingName);
                if (module.LogOutputEncoding.CodePage != module.CommitEncoding.CodePage)
                    Debug.WriteLine("Log output encoding: " + module.LogOutputEncoding.EncodingName);
#endif
            }

            HideDashboard();
            UICommands.RepoChangedNotifier.Notify();
            RevisionGrid.IndexWatcher.Reset();
            RegisterPlugins();
        }

        private void TranslateToolStripMenuItemClick(object sender, EventArgs e)
        {
            Process.Start("https://www.transifex.com/git-extensions/git-extensions/translate/");
        }

        private void FileExplorerToolStripMenuItemClick(object sender, EventArgs e)
        {
            try
            {
                Process.Start(Module.WorkingDir);
            }
            catch (Exception ex)
            {
                MessageBox.Show(this, ex.Message);
            }
        }

        private void StatusClick(object sender, EventArgs e)
        {
            // TODO: Replace with a status page?
            CommitToolStripMenuItemClick(sender, e);
        }

        private void CreateBranchToolStripMenuItemClick(object sender, EventArgs e)
        {
            UICommands.StartCreateBranchDialog(this, RevisionGrid.GetSelectedRevisions().FirstOrDefault());
        }

        private void GitBashClick(object sender, EventArgs e)
        {
            GitBashToolStripMenuItemClick1(sender, e);
        }

        private void ToolStripButtonPullClick(object sender, EventArgs e)
        {
            PullToolStripMenuItemClick(sender, e);
        }

        private void editgitattributesToolStripMenuItem_Click(object sender, EventArgs e)
        {
            UICommands.StartEditGitAttributesDialog(this);
        }

        public static void CopyFullPathToClipboard(FileStatusList diffFiles, GitModule module)
        {
            if (!diffFiles.SelectedItems.Any())
                return;

            var fileNames = new StringBuilder();
            foreach (var item in diffFiles.SelectedItems)
            {
                //Only use append line when multiple items are selected.
                //This to make it easier to use the text from clipboard when 1 file is selected.
                if (fileNames.Length > 0)
                    fileNames.AppendLine();

                fileNames.Append(Path.Combine(module.WorkingDir, item.Name).ToNativePath());
            }
            Clipboard.SetText(fileNames.ToString());
        }

        private void deleteIndexlockToolStripMenuItem_Click(object sender, EventArgs e)
        {
            try
            {
                Module.UnlockIndex(true);
            }
            catch (FileDeleteException ex)
            {
                MessageBox.Show(this, $@"{_indexLockCantDelete.Text}: {ex.FileName}{Environment.NewLine}{ex.Message}");
            }
        }

        private void toolStripStatusLabel1_Click(object sender, EventArgs e)
        {
            statusStrip.Hide();
        }

        private void pluginsToolStripMenuItem_DropDownOpening(object sender, EventArgs e)
        {
            LoadPluginsInPluginMenu();
        }

        private void BisectClick(object sender, EventArgs e)
        {
            using (var frm = new FormBisect(RevisionGrid)) frm.ShowDialog(this);
            UICommands.RepoChangedNotifier.Notify();
        }

        private void CurrentBranchDropDownOpening(object sender, EventArgs e)
        {
            branchSelect.DropDownItems.Clear();

            ToolStripMenuItem item = new ToolStripMenuItem(checkoutBranchToolStripMenuItem.Text);
            item.ShortcutKeys = checkoutBranchToolStripMenuItem.ShortcutKeys;
            item.ShortcutKeyDisplayString = checkoutBranchToolStripMenuItem.ShortcutKeyDisplayString;
            branchSelect.DropDownItems.Add(item);
            item.Click += (hs, he) => CheckoutBranchToolStripMenuItemClick(hs, he);

            branchSelect.DropDownItems.Add(new ToolStripSeparator());

            foreach (var branch in Module.GetRefs(false))
            {
                var toolStripItem = branchSelect.DropDownItems.Add(branch.Name);
                toolStripItem.Click += BranchSelectToolStripItem_Click;

                //Make sure there are never more than 100 branches added to the menu
                //GitExtensions will hang when the drop down is to large...
                if (branchSelect.DropDownItems.Count > 100)
                    break;
            }

            PreventToolStripSplitButtonClosing(sender as ToolStripSplitButton);
        }

        void BranchSelectToolStripItem_Click(object sender, EventArgs e)
        {
            var toolStripItem = (ToolStripItem)sender;
            UICommands.StartCheckoutBranch(this, toolStripItem.Text, false);
        }

        private void _forkCloneMenuItem_Click(object sender, EventArgs e)
        {
            if (RepoHosts.GitHosters.Count > 0)
            {
                UICommands.StartCloneForkFromHoster(this, RepoHosts.GitHosters[0], SetGitModule);
                UICommands.RepoChangedNotifier.Notify();
            }
            else
            {
                MessageBox.Show(this, _noReposHostPluginLoaded.Text, _errorCaption.Text, MessageBoxButtons.OK, MessageBoxIcon.Error);
            }
        }

        private void _viewPullRequestsToolStripMenuItem_Click(object sender, EventArgs e)
        {
            var repoHost = RepoHosts.TryGetGitHosterForModule(Module);
            if (repoHost == null)
            {
                MessageBox.Show(this, _noReposHostFound.Text, _errorCaption.Text, MessageBoxButtons.OK, MessageBoxIcon.Error);
                return;
            }

            UICommands.StartPullRequestsDialog(this, repoHost);
        }

        private void _createPullRequestToolStripMenuItem_Click(object sender, EventArgs e)
        {
            var repoHost = RepoHosts.TryGetGitHosterForModule(Module);
            if (repoHost == null)
            {
                MessageBox.Show(this, _noReposHostFound.Text, _errorCaption.Text, MessageBoxButtons.OK, MessageBoxIcon.Error);
                return;
            }

            UICommands.StartCreatePullRequest(this, repoHost);
        }

        #region Hotkey commands

        public const string HotkeySettingsName = "Browse";

        internal enum Commands
        {
            GitBash,
            GitGui,
            GitGitK,
            FocusRevisionGrid,
            FocusCommitInfo,
            FocusFileTree,
            FocusDiff,
            Commit,
            AddNotes,
            FindFileInSelectedCommit,
            CheckoutBranch,
            QuickFetch,
            QuickPull,
            QuickPush,
            RotateApplicationIcon,
            CloseRepositry,
            Stash,
            StashPop,
            DeleteSelectedFiles
        }

        private void AddNotes()
        {
            Module.EditNotes(RevisionGrid.GetSelectedRevisions().Count > 0 ? RevisionGrid.GetSelectedRevisions()[0].Guid : string.Empty);
            FillCommitInfo();
        }

        private void FindFileInSelectedCommit()
        {
            CommitInfoTabControl.SelectedTab = TreeTabPage;
            EnabledSplitViewLayout(true);

            fileTree.InvokeFindFileDialog();
        }

        private void QuickFetch()
        {
            FormProcess.ShowDialog(this, Module.FetchCmd(string.Empty, string.Empty, string.Empty));
            UICommands.RepoChangedNotifier.Notify();
        }

        protected override bool ExecuteCommand(int cmd)
        {
            switch ((Commands)cmd)
            {
                case Commands.GitBash: Module.RunBash(); break;
                case Commands.GitGui: Module.RunGui(); break;
                case Commands.GitGitK: Module.RunGitK(); break;
                case Commands.FocusRevisionGrid: RevisionGrid.Focus(); break;
                case Commands.FocusCommitInfo: CommitInfoTabControl.SelectedTab = CommitInfoTabPage; break;
                case Commands.FocusFileTree: CommitInfoTabControl.SelectedTab = TreeTabPage; fileTree.Focus(); break;
                case Commands.FocusDiff: CommitInfoTabControl.SelectedTab = DiffTabPage; revisionDiff.Focus(); break;
                case Commands.Commit: CommitToolStripMenuItemClick(null, null); break;
                case Commands.AddNotes: AddNotes(); break;
                case Commands.FindFileInSelectedCommit: FindFileInSelectedCommit(); break;
                case Commands.CheckoutBranch: CheckoutBranchToolStripMenuItemClick(null, null); break;
                case Commands.QuickFetch: QuickFetch(); break;
                case Commands.QuickPull: UICommands.StartPullDialog(this, true); break;
                case Commands.QuickPush: UICommands.StartPushDialog(this, true); break;
                case Commands.RotateApplicationIcon: RotateApplicationIcon(); break;
                case Commands.CloseRepositry: CloseToolStripMenuItemClick(null, null); break;
                case Commands.Stash: UICommands.StashSave(this, AppSettings.IncludeUntrackedFilesInManualStash); break;
                case Commands.StashPop: UICommands.StashPop(this); break;
                case Commands.DeleteSelectedFiles: return DeleteSelectedDiffFiles();
                default: return base.ExecuteCommand(cmd);
            }

            return true;
        }

        internal bool ExecuteCommand(Commands cmd)
        {
            return ExecuteCommand((int)cmd);
        }

        #endregion

        private void toggleSplitViewLayout_Click(object sender, EventArgs e)
        {
            EnabledSplitViewLayout(MainSplitContainer.Panel2.Height == 0 && MainSplitContainer.Height > 0);
        }

        private void EnabledSplitViewLayout(bool enabled)
        {
            if (enabled)
                MainSplitContainer.SplitterDistance = (MainSplitContainer.Height / 5) * 2;
            else
                MainSplitContainer.SplitterDistance = MainSplitContainer.Height;
        }


        public static void OpenContainingFolder(FileStatusList diffFiles, GitModule module)
        {
            if (!diffFiles.SelectedItems.Any())
                return;

            foreach (var item in diffFiles.SelectedItems)
            {
                string filePath = FormBrowseUtil.GetFullPathFromGitItemStatus(module, item);
                FormBrowseUtil.ShowFileOrParentFolderInFileExplorer(filePath);
            }
        }

<<<<<<< HEAD
        private void diffShowInFileTreeToolStripMenuItem_Click(object sender, EventArgs e)
        {
            // switch to view (and fills the first level of file tree data model if not already done)
            ExecuteCommand((int)Commands.FocusFileTree);
            fileTree.ExpandToFile(DiffFiles.SelectedItems.First().Name);
        }

        private void DiffContextMenu_Opening(object sender, System.ComponentModel.CancelEventArgs e)
        {
            bool artificialRevSelected;

            IList<GitRevision> selectedRevisions = RevisionGrid.GetSelectedRevisions();

            if (selectedRevisions.Count == 0)
                artificialRevSelected = false;
            else
                artificialRevSelected = selectedRevisions[0].IsArtificial();
            if (selectedRevisions.Count > 1)
                artificialRevSelected = artificialRevSelected || selectedRevisions[selectedRevisions.Count - 1].IsArtificial();

            // disable items that need exactly one selected item
            bool isExactlyOneItemSelected = DiffFiles.SelectedItems.Count() == 1;
            var isCombinedDiff = isExactlyOneItemSelected &&
                DiffFiles.CombinedDiff.Text == DiffFiles.SelectedItemParent;
            var isAnyCombinedDiff = DiffFiles.SelectedItemParents.Any(item => item == DiffFiles.CombinedDiff.Text);
            var enabled = isExactlyOneItemSelected && !isCombinedDiff;
            openWithDifftoolToolStripMenuItem.Enabled = !isAnyCombinedDiff;
            saveAsToolStripMenuItem1.Enabled = enabled;
            cherryPickSelectedDiffFileToolStripMenuItem.Enabled = enabled;
            diffShowInFileTreeToolStripMenuItem.Enabled = isExactlyOneItemSelected;
            fileHistoryDiffToolstripMenuItem.Enabled = isExactlyOneItemSelected;
            blameToolStripMenuItem.Enabled = isExactlyOneItemSelected;
            resetFileToToolStripMenuItem.Enabled = !isCombinedDiff;

            this.diffEditFileToolStripMenuItem.Visible =
                this.diffDeleteFileToolStripMenuItem.Visible =
                isExactlyOneItemSelected && !DiffFiles.SelectedItem.IsSubmodule && selectedRevisions[0].IsArtificial();

            this.diffToolStripSeparator13.Visible = isExactlyOneItemSelected &&
                (!DiffFiles.SelectedItem.IsSubmodule && selectedRevisions[0].IsArtificial() ||
                DiffFiles.SelectedItem.IsSubmodule && selectedRevisions[0].Guid == GitRevision.UnstagedGuid);

            // openContainingFolderToolStripMenuItem.Enabled or not
            {
                openContainingFolderToolStripMenuItem.Enabled = false;

                foreach (var item in DiffFiles.SelectedItems)
                {
                    string filePath = FormBrowseUtil.GetFullPathFromGitItemStatus(Module, item);
                    if (FormBrowseUtil.FileOrParentDirectoryExists(filePath))
                    {
                        openContainingFolderToolStripMenuItem.Enabled = true;
                        break;
                    }
                }
            }
        }

=======
>>>>>>> b019b420
        protected void SetSplitterPositions()
        {
            _splitterManager.AddSplitter(RevisionsSplitContainer, "RevisionsSplitContainer");
            _splitterManager.AddSplitter(MainSplitContainer, "MainSplitContainer");
            revisionDiff.InitSplitterManager(_splitterManager);
            fileTree.InitSplitterManager(_splitterManager);
            //hide status in order to restore splitters against the full height (the most common case)
            statusStrip.Hide();
            _splitterManager.RestoreSplitters();
        }

        protected void SaveSplitterPositions()
        {
            _splitterManager.SaveSplitters();
        }

        protected override void OnClosing(System.ComponentModel.CancelEventArgs e)
        {
            base.OnClosing(e);
            SaveSplitterPositions();
            if (_dashboard != null && _dashboard.Visible)
                _dashboard.SaveSplitterPositions();
        }

        protected override void OnClosed(EventArgs e)
        {
            SetWorkingDir("");

            base.OnClosed(e);
        }

        private void CloneSvnToolStripMenuItemClick(object sender, EventArgs e)
        {
            UICommands.StartSvnCloneDialog(this, SetGitModule);
        }

        private void SvnRebaseToolStripMenuItem_Click(object sender, EventArgs e)
        {
            UICommands.StartSvnRebaseDialog(this);
        }

        private void SvnDcommitToolStripMenuItem_Click(object sender, EventArgs e)
        {
            UICommands.StartSvnDcommitDialog(this);
        }

        private void SvnFetchToolStripMenuItem_Click(object sender, EventArgs e)
        {
            UICommands.StartSvnFetchDialog(this);
        }

        public override void AddTranslationItems(ITranslation translation)
        {
            base.AddTranslationItems(translation);
            TranslationUtils.AddTranslationItemsFromFields(Name, _filterRevisionsHelper, translation);
            TranslationUtils.AddTranslationItemsFromFields(Name, _filterBranchHelper, translation);
        }

        public override void TranslateItems(ITranslation translation)
        {
            base.TranslateItems(translation);
            TranslationUtils.TranslateItemsFromFields(Name, _filterRevisionsHelper, translation);
            TranslationUtils.TranslateItemsFromFields(Name, _filterBranchHelper, translation);
        }

        private void dontSetAsDefaultToolStripMenuItem_Click(object sender, EventArgs e)
        {
            Settings.SetNextPullActionAsDefault = !setNextPullActionAsDefaultToolStripMenuItem.Checked;
            setNextPullActionAsDefaultToolStripMenuItem.Checked = Settings.SetNextPullActionAsDefault;
        }

        private void doPullAction(Action action)
        {
            var actLactPullAction = Module.LastPullAction;
            try
            {
                action();
            }
            finally
            {
                if (!Settings.SetNextPullActionAsDefault)
                {
                    Module.LastPullAction = actLactPullAction;
                    Module.LastPullActionToFormPullAction();
                }
                Settings.SetNextPullActionAsDefault = false;
                RefreshPullIcon();
            }
        }

        private void mergeToolStripMenuItem_Click(object sender, EventArgs e)
        {
            doPullAction(() =>
                {
                    Module.LastPullAction = Settings.PullAction.Merge;
                    PullToolStripMenuItemClick(sender, e);
                }
            );
        }

        private void rebaseToolStripMenuItem1_Click(object sender, EventArgs e)
        {
            doPullAction(() =>
            {
                Module.LastPullAction = Settings.PullAction.Rebase;
                PullToolStripMenuItemClick(sender, e);
            }
            );
        }

        private void fetchToolStripMenuItem_Click(object sender, EventArgs e)
        {
            doPullAction(() =>
            {
                Module.LastPullAction = Settings.PullAction.Fetch;
                PullToolStripMenuItemClick(sender, e);
            }
            );
        }

        private void pullToolStripMenuItem1_Click(object sender, EventArgs e)
        {
            if (Settings.SetNextPullActionAsDefault)
                Module.LastPullAction = Settings.PullAction.None;
            PullToolStripMenuItemClick(sender, e);

            //restore Settings.FormPullAction value
            if (!Settings.SetNextPullActionAsDefault)
                Module.LastPullActionToFormPullAction();

            Settings.SetNextPullActionAsDefault = false;
        }

        private void RefreshPullIcon()
        {
            switch (Module.LastPullAction)
            {
                case Settings.PullAction.Fetch:
                    toolStripButtonPull.Image = Properties.Resources.PullFetch;
                    toolStripButtonPull.ToolTipText = _pullFetch.Text;
                    break;

                case Settings.PullAction.FetchAll:
                    toolStripButtonPull.Image = Properties.Resources.PullFetchAll;
                    toolStripButtonPull.ToolTipText = _pullFetchAll.Text;
                    break;

                case Settings.PullAction.Merge:
                    toolStripButtonPull.Image = Properties.Resources.PullMerge;
                    toolStripButtonPull.ToolTipText = _pullMerge.Text;
                    break;

                case Settings.PullAction.Rebase:
                    toolStripButtonPull.Image = Properties.Resources.PullRebase;
                    toolStripButtonPull.ToolTipText = _pullRebase.Text;
                    break;

                default:
                    toolStripButtonPull.Image = Properties.Resources.IconPull;
                    toolStripButtonPull.ToolTipText = _pullOpenDialog.Text;
                    break;
            }
        }

        private void fetchAllToolStripMenuItem_Click(object sender, EventArgs e)
        {
            if (Settings.SetNextPullActionAsDefault)
                Module.LastPullAction = Settings.PullAction.FetchAll;

            RefreshPullIcon();
            bool pullCompelted;

            UICommands.StartPullDialog(this, true, out pullCompelted, true);

            //restore Settings.FormPullAction value
            if (!Settings.SetNextPullActionAsDefault)
                Module.LastPullActionToFormPullAction();

            Settings.SetNextPullActionAsDefault = false;
        }

        private void _NO_TRANSLATE_Workingdir_MouseUp(object sender, MouseEventArgs e)
        {
            if (e.Button == MouseButtons.Right)
                OpenToolStripMenuItemClick(sender, e);
        }

        private void branchSelect_MouseUp(object sender, MouseEventArgs e)
        {
            if (e.Button == MouseButtons.Right)
                CheckoutBranchToolStripMenuItemClick(sender, e);
        }

        private void RevisionInfo_CommandClick(object sender, CommitInfo.CommandEventArgs e)
        {
            if (e.Command == "gotocommit")
            {
                var revision = GitRevision.CreateForShortSha1(Module, e.Data);
                var found = RevisionGrid.SetSelectedRevision(revision);

                // When 'git log --first-parent' filtration is used, user can click on child commit
                // that is not present in the shown git log. User still wants to see the child commit
                // and to make it possible we add explicit branch filter and refresh.
                if (AppSettings.ShowFirstParent && !found)
                {
                    _filterBranchHelper.SetBranchFilter(revision.Guid, refresh: true);
                    RevisionGrid.SetSelectedRevision(revision);
                }
            }
            else if (e.Command == "gotobranch" || e.Command == "gototag")
            {
                string error = "";
                CommitData commit = CommitData.GetCommitData(Module, e.Data, ref error);
                if (commit != null)
                    RevisionGrid.SetSelectedRevision(new GitRevision(Module, commit.Guid));
            }
            else if (e.Command == "navigatebackward")
            {
                RevisionGrid.NavigateBackward();
            }
            else if (e.Command == "navigateforward")
            {
                RevisionGrid.NavigateForward();
            }
        }

        private void SubmoduleToolStripButtonClick(object sender, EventArgs e)
        {
            var menuSender = sender as ToolStripMenuItem;
            if (menuSender != null)
            {
                SetWorkingDir(menuSender.Tag as string);
            }
        }

        private void PreventToolStripSplitButtonClosing(ToolStripSplitButton control)
        {
            if (control == null || toolStripBranchFilterComboBox.Focused || toolStripRevisionFilterTextBox.Focused)
            {
                return;
            }

            control.Tag = this.FindFocusedControl();
            control.DropDownClosed += ToolStripSplitButtonDropDownClosed;
            toolStripBranchFilterComboBox.Focus();
        }

        private void ToolStripSplitButtonDropDownClosed(object sender, EventArgs e)
        {
            var control = sender as ToolStripSplitButton;

            if (control == null)
            {
                return;
            }

            control.DropDownClosed -= ToolStripSplitButtonDropDownClosed;

            var controlToFocus = control.Tag as Control;

            if (controlToFocus == null)
            {
                return;
            }

            controlToFocus.Focus();
            control.Tag = null;
        }

        private void toolStripButtonLevelUp_DropDownOpening(object sender, EventArgs e)
        {
            LoadSubmodulesIntoDropDownMenu();
            PreventToolStripSplitButtonClosing(sender as ToolStripSplitButton);
        }

        private void RemoveSubmoduleButtons()
        {
            foreach (var item in toolStripButtonLevelUp.DropDownItems)
            {
                var toolStripButton = item as ToolStripMenuItem;
                if (toolStripButton != null)
                    toolStripButton.Click -= SubmoduleToolStripButtonClick;
            }
            toolStripButtonLevelUp.DropDownItems.Clear();
        }

        private string GetModuleBranch(string path)
        {
            string branch = GitModule.GetSelectedBranchFast(path);
            return string.Format("[{0}]", GitModule.IsDetachedHead(branch) ? _noBranchTitle.Text : branch);
        }

        private ToolStripMenuItem CreateSubmoduleMenuItem(SubmoduleInfo info, string textFormat)
        {
            var spmenu = new ToolStripMenuItem(string.Format(textFormat, info.Text));
            spmenu.Click += SubmoduleToolStripButtonClick;
            spmenu.Width = 200;
            spmenu.Tag = info.Path;
            if (info.Bold)
                spmenu.Font = new Font(spmenu.Font, FontStyle.Bold);
            spmenu.Image = GetItemImage(info);
            return spmenu;
        }

        private ToolStripMenuItem CreateSubmoduleMenuItem(SubmoduleInfo info)
        {
            return CreateSubmoduleMenuItem(info, "{0}");
        }

        DateTime _previousUpdateTime;

        private void LoadSubmodulesIntoDropDownMenu()
        {
            TimeSpan elapsed = DateTime.Now - _previousUpdateTime;
            if (elapsed.TotalSeconds > 15)
                UpdateSubmodulesList();
        }

        private CancellationTokenSource _submodulesStatusCTS = new CancellationTokenSource();

        /// <summary>Holds submodule information that is gathered asynchronously.</summary>
        private class SubmoduleInfo
        {
            public string Text; // User-friendly display text
            public string Path; // Full path to submodule
            public SubmoduleStatus? Status;
            public bool IsDirty;
            public bool Bold;
        }
        /// <summary>Complete set of gathered submodule information.</summary>
        private class SubmoduleInfoResult
        {
            public List<SubmoduleInfo> OurSubmodules = new List<SubmoduleInfo>();
            public List<SubmoduleInfo> SuperSubmodules = new List<SubmoduleInfo>();
            public SubmoduleInfo TopProject, Superproject;
            public string CurrentSubmoduleName;
        }

        private static Image GetItemImage(SubmoduleInfo info)
        {
            if (info.Status == null)
                return Resources.IconFolderSubmodule;
            if (info.Status == SubmoduleStatus.FastForward)
                return info.IsDirty ? Resources.IconSubmoduleRevisionUpDirty : Resources.IconSubmoduleRevisionUp;
            if (info.Status == SubmoduleStatus.Rewind)
                return info.IsDirty ? Resources.IconSubmoduleRevisionDownDirty : Resources.IconSubmoduleRevisionDown;
            if (info.Status == SubmoduleStatus.NewerTime)
                return info.IsDirty ? Resources.IconSubmoduleRevisionSemiUpDirty : Resources.IconSubmoduleRevisionSemiUp;
            if (info.Status == SubmoduleStatus.OlderTime)
                return info.IsDirty ? Resources.IconSubmoduleRevisionSemiDownDirty : Resources.IconSubmoduleRevisionSemiDown;

            return info.IsDirty ? Resources.IconSubmoduleDirty : Resources.Modified;
        }

        private static void GetSubmoduleStatusAsync(SubmoduleInfo info, CancellationToken cancelToken)
        {
            Task.Factory.StartNew(() =>
            {
                var submodule = new GitModule(info.Path);
                var supermodule = submodule.SuperprojectModule;
                var submoduleName = submodule.GetCurrentSubmoduleLocalPath();

                info.Status = null;

                if (String.IsNullOrEmpty(submoduleName) || supermodule == null)
                    return;

                var submoduleStatus = GitCommandHelpers.GetCurrentSubmoduleChanges(supermodule, submoduleName);
                if (submoduleStatus != null && submoduleStatus.Commit != submoduleStatus.OldCommit)
                {
                    submoduleStatus.CheckSubmoduleStatus(submoduleStatus.GetSubmodule(supermodule));
                }
                if (submoduleStatus != null)
                {
                    info.Status = submoduleStatus.Status;
                    info.IsDirty = submoduleStatus.IsDirty;
                    info.Text += submoduleStatus.AddedAndRemovedString();
                }
            }, cancelToken, TaskCreationOptions.AttachedToParent, TaskScheduler.Default);
        }

        private void UpdateSubmodulesList()
        {
            _previousUpdateTime = DateTime.Now;

            // Cancel any previous async activities:
            _submodulesStatusCTS.Cancel();
            _submodulesStatusCTS.Dispose();
            _submodulesStatusCTS = new CancellationTokenSource();

            RemoveSubmoduleButtons();
            toolStripButtonLevelUp.DropDownItems.Add(_loading.Text);

            // Start gathering new submodule information asynchronously.  This makes a significant difference in UI
            // responsiveness if there are numerous submodules (e.g. > 100).
            var cancelToken = _submodulesStatusCTS.Token;
            string thisModuleDir = Module.WorkingDir;
            // First task: Gather list of submodules on a background thread.
            var updateTask = Task.Factory.StartNew(() =>
            {
                // Don't access Module directly because it's not thread-safe.  Use a thread-local version:
                GitModule threadModule = new GitModule(thisModuleDir);
                SubmoduleInfoResult result = new SubmoduleInfoResult();

                // Add all submodules inside the current repository:
                foreach (var submodule in threadModule.GetSubmodulesLocalPaths().OrderBy(submoduleName => submoduleName))
                {
                    cancelToken.ThrowIfCancellationRequested();
                    var name = submodule;
                    string path = threadModule.GetSubmoduleFullPath(submodule);
                    if (Settings.DashboardShowCurrentBranch && !GitModule.IsBareRepository(path))
                        name = name + " " + GetModuleBranch(path);

                    var smi = new SubmoduleInfo { Text = name, Path = path };
                    result.OurSubmodules.Add(smi);
                    GetSubmoduleStatusAsync(smi, cancelToken);
                }

                if (threadModule.SuperprojectModule != null)
                {
                    GitModule supersuperproject = threadModule.FindTopProjectModule();
                    if (threadModule.SuperprojectModule.WorkingDir != supersuperproject.WorkingDir)
                    {
                        var name = Path.GetFileName(Path.GetDirectoryName(supersuperproject.WorkingDir));
                        string path = supersuperproject.WorkingDir;
                        if (Settings.DashboardShowCurrentBranch && !GitModule.IsBareRepository(path))
                            name = name + " " + GetModuleBranch(path);

                        result.TopProject = new SubmoduleInfo { Text = name, Path = supersuperproject.WorkingDir };
                        GetSubmoduleStatusAsync(result.TopProject, cancelToken);
                    }

                    {
                        string name;
                        GitModule parentModule = threadModule.SuperprojectModule;
                        string localpath = "";
                        if (threadModule.SuperprojectModule.WorkingDir != supersuperproject.WorkingDir)
                        {
                            parentModule = supersuperproject;
                            localpath = threadModule.SuperprojectModule.WorkingDir.Substring(supersuperproject.WorkingDir.Length);
                            localpath = PathUtil.GetDirectoryName(localpath.ToPosixPath());
                            name = localpath;
                        }
                        else
                            name = Path.GetFileName(Path.GetDirectoryName(supersuperproject.WorkingDir));
                        string path = threadModule.SuperprojectModule.WorkingDir;
                        if (Settings.DashboardShowCurrentBranch && !GitModule.IsBareRepository(path))
                            name = name + " " + GetModuleBranch(path);

                        result.Superproject = new SubmoduleInfo { Text = name, Path = threadModule.SuperprojectModule.WorkingDir };
                        GetSubmoduleStatusAsync(result.Superproject, cancelToken);
                    }

                    var submodules = supersuperproject.GetSubmodulesLocalPaths().OrderBy(submoduleName => submoduleName);
                    if (submodules.Any())
                    {
                        string localpath = threadModule.WorkingDir.Substring(supersuperproject.WorkingDir.Length);
                        localpath = PathUtil.GetDirectoryName(localpath.ToPosixPath());

                        foreach (var submodule in submodules)
                        {
                            cancelToken.ThrowIfCancellationRequested();
                            var name = submodule;
                            string path = supersuperproject.GetSubmoduleFullPath(submodule);
                            if (Settings.DashboardShowCurrentBranch && !GitModule.IsBareRepository(path))
                                name = name + " " + GetModuleBranch(path);
                            bool bold = false;
                            if (submodule == localpath)
                            {
                                result.CurrentSubmoduleName = threadModule.GetCurrentSubmoduleLocalPath();
                                bold = true;
                            }
                            var smi = new SubmoduleInfo { Text = name, Path = path, Bold = bold };
                            result.SuperSubmodules.Add(smi);
                            GetSubmoduleStatusAsync(smi, cancelToken);
                        }
                    }
                }
                return result;
            }, cancelToken);

            // Second task: Populate toolbar menu on UI thread.  Note further tasks are created by
            // CreateSubmoduleMenuItem to update images with submodule status.
            updateTask.ContinueWith((task) =>
            {
                if (task.Result == null)
                    return;

                RemoveSubmoduleButtons();
                var newItems = new List<ToolStripItem>();

                task.Result.OurSubmodules.ForEach(submodule => newItems.Add(CreateSubmoduleMenuItem(submodule)));
                if (task.Result.OurSubmodules.Count == 0)
                    newItems.Add(new ToolStripMenuItem(_noSubmodulesPresent.Text));

                if (task.Result.Superproject != null)
                {
                    newItems.Add(new ToolStripSeparator());
                    if (task.Result.TopProject != null)
                        newItems.Add(CreateSubmoduleMenuItem(task.Result.TopProject, _topProjectModuleFormat.Text));
                    newItems.Add(CreateSubmoduleMenuItem(task.Result.Superproject, _superprojectModuleFormat.Text));
                    task.Result.SuperSubmodules.ForEach(submodule => newItems.Add(CreateSubmoduleMenuItem(submodule)));
                }

                newItems.Add(new ToolStripSeparator());

                var mi = new ToolStripMenuItem(updateAllSubmodulesToolStripMenuItem.Text);
                mi.Click += UpdateAllSubmodulesToolStripMenuItemClick;
                newItems.Add(mi);

                if (task.Result.CurrentSubmoduleName != null)
                {
                    var usmi = new ToolStripMenuItem(_updateCurrentSubmodule.Text);
                    usmi.Tag = task.Result.CurrentSubmoduleName;
                    usmi.Click += UpdateSubmoduleToolStripMenuItemClick;
                    newItems.Add(usmi);
                }

                // Using AddRange is critical: if you used Add to add menu items one at a
                // time, performance would be extremely slow with many submodules (> 100).
                toolStripButtonLevelUp.DropDownItems.AddRange(newItems.ToArray());

                _previousUpdateTime = DateTime.Now;
            },
                cancelToken,
                TaskContinuationOptions.OnlyOnRanToCompletion,
                TaskScheduler.FromCurrentSynchronizationContext());
        }

        private void toolStripButtonLevelUp_ButtonClick(object sender, EventArgs e)
        {
            if (Module.SuperprojectModule != null)
                SetGitModule(this, new GitModuleEventArgs(Module.SuperprojectModule));
            else
                toolStripButtonLevelUp.ShowDropDown();
        }

<<<<<<< HEAD
        private void openWithDifftoolToolStripMenuItem_DropDownOpening(object sender, EventArgs e)
        {
            bool artificialRevSelected = false;
            bool enableDiffDropDown = true;
            bool showParentItems = false;

            IList<GitRevision> revisions = RevisionGrid.GetSelectedRevisions();

            if (revisions.Count > 0)
            {
                artificialRevSelected = revisions[0].IsArtificial();

                if (revisions.Count == 2)
                {
                    artificialRevSelected = artificialRevSelected || revisions[revisions.Count - 1].IsArtificial();
                    showParentItems = true;
                }
                else
                    enableDiffDropDown = revisions.Count == 1;
            }

            aBToolStripMenuItem.Enabled = enableDiffDropDown;
            bLocalToolStripMenuItem.Enabled = enableDiffDropDown;
            aLocalToolStripMenuItem.Enabled = enableDiffDropDown;
            parentOfALocalToolStripMenuItem.Enabled = enableDiffDropDown;
            parentOfBLocalToolStripMenuItem.Enabled = enableDiffDropDown;

            parentOfALocalToolStripMenuItem.Visible = showParentItems;
            parentOfBLocalToolStripMenuItem.Visible = showParentItems;

            if (!enableDiffDropDown)
                return;
            //enable *<->Local items only when local file exists
            foreach (var item in DiffFiles.SelectedItems)
            {
                string filePath = FormBrowseUtil.GetFullPathFromGitItemStatus(Module, item);
                if (File.Exists(filePath))
                {
                    bLocalToolStripMenuItem.Enabled = !artificialRevSelected;
                    aLocalToolStripMenuItem.Enabled = !artificialRevSelected;
                    parentOfALocalToolStripMenuItem.Enabled = !artificialRevSelected;
                    parentOfBLocalToolStripMenuItem.Enabled = !artificialRevSelected;
                    return;
                }
            }
        }

        private string GetMonoVersion()
        {
            Type type = Type.GetType("Mono.Runtime");
            if (type != null)
            {
                MethodInfo displayName = type.GetMethod("GetDisplayName", BindingFlags.NonPublic | BindingFlags.Static);
                if (displayName != null)
                    return (string)displayName.Invoke(null, null);
            }
            return null;
        }

        private bool DeleteSelectedDiffFiles()
        {
            if (DiffFiles.Focused)
            {
                return DeleteSelectedFiles();
            }
            return false;
        }

        private bool DeleteSelectedFiles()
        {
            try
            {
                if (DiffFiles.SelectedItem == null || !DiffFiles.Revision.IsArtificial() ||
                    MessageBox.Show(this, _deleteSelectedFiles.Text, _deleteSelectedFilesCaption.Text, MessageBoxButtons.YesNo) !=
                    DialogResult.Yes)
                {
                    return false;
                }

                var selectedItems = DiffFiles.SelectedItems;
                if (DiffFiles.Revision.Guid == GitRevision.IndexGuid)
                {
                    /// <summary>
                    var files = new List<GitItemStatus>();
                    var stagedItems = selectedItems.Where(item => item.IsStaged);
                    foreach (var item in stagedItems)
                    {
                        if (!item.IsNew)
                        {
                            Module.UnstageFileToRemove(item.Name);

                            if (item.IsRenamed)
                                Module.UnstageFileToRemove(item.OldName);
                        }
                        else
                        {
                            files.Add(item);
                        }
                    }
                    Module.UnstageFiles(files);
                }
                DiffFiles.StoreNextIndexToSelect();
                var items = DiffFiles.SelectedItems.Where(item => !item.IsSubmodule);
                foreach (var item in items)
                {
                    File.Delete(Path.Combine(Module.WorkingDir, item.Name));
                }
                RefreshRevisions();
            }
            catch (Exception ex)
            {
                MessageBox.Show(this, _deleteFailed.Text + Environment.NewLine + ex.Message);
                return false;
            }
            return true;
        }

=======
>>>>>>> b019b420
        private void reportAnIssueToolStripMenuItem_Click(object sender, EventArgs e)
        {
            Process.Start(@"https://github.com/gitextensions/gitextensions/issues/new");
        }

        private void checkForUpdatesToolStripMenuItem_Click(object sender, EventArgs e)
        {
            var updateForm = new FormUpdates(Module.AppVersion);
            updateForm.SearchForUpdatesAndShow(Owner, true);
        }

        private void toolStripButtonPull_DropDownOpened(object sender, EventArgs e)
        {
            setNextPullActionAsDefaultToolStripMenuItem.Checked = Settings.SetNextPullActionAsDefault;
            PreventToolStripSplitButtonClosing(sender as ToolStripSplitButton);
        }

        private void FormBrowse_Activated(object sender, EventArgs e)
        {
            this.InvokeAsync(OnActivate);
        }

<<<<<<< HEAD
        private void cherryPickSelectedDiffFileToolStripMenuItem_Click(object sender, EventArgs e)
        {
            DiffText.CherryPickAllChanges();
        }

        private void diffDeleteFileToolStripMenuItemClick(object sender, EventArgs e)
        {
            DeleteSelectedFiles();
        }

        private void diffEditFileToolStripMenuItem_Click(object sender, EventArgs e)
        {
            var item = DiffFiles.SelectedItem;
            var fileName = Path.Combine(Module.WorkingDir, item.Name);

            UICommands.StartFileEditorDialog(fileName);
            RefreshRevisions();
        }

=======
        /// <summary>
>>>>>>> b019b420
        /// Adds a tab with console interface to Git over the current working copy. Recreates the terminal on tab activation if user exits the shell.
        /// </summary>
        /// </summary>
        private void FillTerminalTab()
        {
            if (!EnvUtils.RunningOnWindows() || !AppSettings.ShowConEmuTab.ValueOrDefault)
            {
                return; // ConEmu only works on WinNT
            }

            if (terminal != null)
            {
                // if terminal is already created, then give it focus
                terminal.Focus();
                return;
            }

            var tabpageCaption = _consoleTabCaption.Text;
            var tabpageCreated = CommitInfoTabControl.TabPages.ContainsKey(tabpageCaption);
            TabPage tabpage;
            if (tabpageCreated)
            {
                tabpage = CommitInfoTabControl.TabPages[tabpageCaption];
            }
            else
            {
                const string imageKey = "Resources.IconConsole";
                CommitInfoTabControl.ImageList.Images.Add(imageKey, Resources.IconConsole);
                CommitInfoTabControl.Controls.Add(tabpage = new TabPage(tabpageCaption));
                tabpage.Name = tabpageCaption;
                tabpage.ImageKey = imageKey;
            }

            // Delay-create the terminal window when the tab is first selected
            CommitInfoTabControl.Selecting += (sender, args) =>
            {
                if (args.TabPage != tabpage)
                    return;
                if (terminal == null) // Lazy-create on first opening the tab
                {
                    tabpage.Controls.Clear();
                    tabpage.Controls.Add(
                        terminal = new ConEmuControl()
                        {
                            Dock = DockStyle.Fill,
                            AutoStartInfo = null,
                            IsStatusbarVisible = false
                        }
                    );
                }
                if (terminal.IsConsoleEmulatorOpen) // If user has typed "exit" in there, restart the shell; otherwise just return
                    return;

                // Create the terminal
                var startinfo = new ConEmuStartInfo
                {
                    StartupDirectory = Module.WorkingDir,
                    WhenConsoleProcessExits = WhenConsoleProcessExits.CloseConsoleEmulator
                };

                var startinfoBaseConfiguration = startinfo.BaseConfiguration;
                if (!string.IsNullOrWhiteSpace(AppSettings.ConEmuFontSize.ValueOrDefault))
                {
                    int fontSize;
                    if (int.TryParse(AppSettings.ConEmuFontSize.ValueOrDefault, out fontSize))
                    {
                        var nodeFontSize =
                            startinfoBaseConfiguration.SelectSingleNode("/key/key/key/value[@name='FontSize']");
                        if (nodeFontSize != null)
                            nodeFontSize.Attributes["data"].Value = fontSize.ToString("X8");
                    }
                }
                startinfo.BaseConfiguration = startinfoBaseConfiguration;

                string[] exeList;
                switch (AppSettings.ConEmuTerminal.ValueOrDefault)
                {
                    case "cmd":
                        exeList = new[] { "cmd.exe" };
                        break;
                    case "powershell":
                        exeList = new[] { "powershell.exe" };
                        break;
                    default:
                        // Choose the console: bash from git with fallback to cmd
                        string sJustBash = "bash.exe"; // Generic bash, should generally be in the git dir, less configured than the specific git-bash
                        string sJustSh = "sh.exe"; // Fallback to SH
                        exeList = new[] { sJustBash, sJustSh };
                        break;
                }

                string cmdPath = exeList.
                      Select(shell =>
                      {
                          string shellPath;
                          if (PathUtil.TryFindShellPath(shell, out shellPath))
                              return shellPath;
                          return null;
                      }).
                      FirstOrDefault(shellPath => shellPath != null);

                if (cmdPath == null)
                {
                    startinfo.ConsoleProcessCommandLine = ConEmuConstants.DefaultConsoleCommandLine;
                }
                else
                {
                    cmdPath = cmdPath.Quote();
                    if (AppSettings.ConEmuTerminal.ValueOrDefault == "bash")
                        startinfo.ConsoleProcessCommandLine = cmdPath + " --login -i";
                    else
                        startinfo.ConsoleProcessCommandLine = cmdPath;
                }

                if (AppSettings.ConEmuStyle.ValueOrDefault != "Default")
                {
                    startinfo.ConsoleProcessExtraArgs = " -new_console:P:\"" + AppSettings.ConEmuStyle.ValueOrDefault + "\"";
                }

                // Set path to git in this window (actually, effective with CMD only)
                if (!string.IsNullOrEmpty(AppSettings.GitCommandValue))
                {
                    string dirGit = Path.GetDirectoryName(AppSettings.GitCommandValue);
                    if (!string.IsNullOrEmpty(dirGit))
                        startinfo.SetEnv("PATH", dirGit + ";" + "%PATH%");
                }

                terminal.Start(startinfo);
            };
        }

        public void ChangeTerminalActiveFolder(string path)
        {
            if (terminal == null || terminal.RunningSession == null || string.IsNullOrWhiteSpace(path))
                return;

            if (AppSettings.ConEmuTerminal.ValueOrDefault == "bash")
            {
                string posixPath;
                if (PathUtil.TryConvertWindowsPathToPosix(path, out posixPath))
                {
                    ClearTerminalCommandLineAndRunCommand("cd " + posixPath);
                }
            }
            else if (AppSettings.ConEmuTerminal.ValueOrDefault == "powershell")
            {
                ClearTerminalCommandLineAndRunCommand("cd \"" + path + "\"");
            }
            else
            {
                ClearTerminalCommandLineAndRunCommand("cd /D \"" + path + "\"");
            }
        }

        private void ClearTerminalCommandLineAndRunCommand(string command)
        {
            if (terminal == null || terminal.RunningSession == null || string.IsNullOrWhiteSpace(command))
                return;

            //Clear terminal line by sending 'backspace' characters
            for (int i = 0; i < 10000; i++)
            {
                terminal.RunningSession.WriteInputText("\b");
            }
            terminal.RunningSession.WriteInputText(command + Environment.NewLine);
        }

        /// <summary>
        /// Clean up any resources being used.
        /// </summary>
        /// <param name="disposing">true if managed resources should be disposed; otherwise, false.</param>
        protected override void Dispose(bool disposing)
        {
            if (disposing)
            {
#if !__MonoCS__
                if (_commitButton != null)
                    _commitButton.Dispose();
                if (_pushButton != null)
                    _pushButton.Dispose();
                if (_pullButton != null)
                    _pullButton.Dispose();
#endif
                _submodulesStatusCTS.Dispose();
                if (_formBrowseMenus != null)
                    _formBrowseMenus.Dispose();
                if (_filterRevisionsHelper != null)
                    _filterRevisionsHelper.Dispose();
                if (_filterBranchHelper != null)
                    _filterBranchHelper.Dispose();

                if (components != null)
                    components.Dispose();
            }
            base.Dispose(disposing);
        }

        private void menuitemSparseWorkingCopy_Click(object sender, EventArgs e)
        {
            UICommands.StartSparseWorkingCopyDialog(this);
        }

        private void toolStripBranches_DropDown_ResizeDropDownWidth(object sender, EventArgs e)
        {
            ComboBoxHelper.ResizeComboBoxDropDownWidth(toolStripBranchFilterComboBox.ComboBox, AppSettings.BranchDropDownMinWidth, AppSettings.BranchDropDownMaxWidth);
        }

        private void toolStripMenuItemReflog_Click(object sender, EventArgs e)
        {
            var formReflog = new FormReflog(this.UICommands);
            formReflog.ShowDialog();
            if (formReflog.ShouldRefresh)
            {
                RefreshRevisions();
            }
        }

        private void manageWorktreeToolStripMenuItem_Click(object sender, EventArgs e)
        {

            var formManageWorktree = new FormManageWorktree(UICommands);
            formManageWorktree.ShowDialog(this);
        }

        private void createWorktreeToolStripMenuItem_Click(object sender, EventArgs e)
        {
            var formCreateWorktree = new FormCreateWorktree(UICommands);
            var dialogResult = formCreateWorktree.ShowDialog(this);
            if (dialogResult == DialogResult.OK && formCreateWorktree.OpenWorktree)
            {
                var newModule = new GitModule(formCreateWorktree.WorktreeDirectory);
                SetGitModule(this, new GitModuleEventArgs(newModule));
            }
        }

        private void toolStripSplitStash_DropDownOpened(object sender, EventArgs e)
        {
            PreventToolStripSplitButtonClosing(sender as ToolStripSplitButton);
        }

        private void toolStripBranchFilterComboBox_Click(object sender, EventArgs e)
        {
            toolStripBranchFilterComboBox.DroppedDown = true;
        }
    }
}<|MERGE_RESOLUTION|>--- conflicted
+++ resolved
@@ -16,7 +16,6 @@
 using GitUI.CommandsDialogs.BrowseDialog;
 using GitUI.CommandsDialogs.BrowseDialog.DashboardControl;
 using GitUI.CommandsDialogs.WorktreeDialog;
-using GitUI.HelperDialogs;
 using GitUI.Hotkey;
 using GitUI.Plugin;
 using GitUI.Properties;
@@ -90,26 +89,6 @@
         private readonly TranslationString _updateCurrentSubmodule =
             new TranslationString("Update current submodule");
 
-<<<<<<< HEAD
-        private readonly TranslationString _diffNoSelection =
-            new TranslationString("Diff (no selection)");
-
-        private readonly TranslationString _diffParentWithSelection =
-            new TranslationString("Diff (A: parent --> B: selection)");
-
-        private readonly TranslationString _diffTwoSelected =
-            new TranslationString("Diff (A: first --> B: second)");
-
-        private readonly TranslationString _diffNotSupported =
-            new TranslationString("Diff (not supported)");
-
-        private readonly TranslationString _deleteSelectedFilesCaption = new TranslationString("Delete");
-        private readonly TranslationString _deleteSelectedFiles =
-            new TranslationString("Are you sure you want delete the selected file(s)?");
-        private readonly TranslationString _deleteFailed = new TranslationString("Delete file failed");
-
-=======
->>>>>>> b019b420
         private readonly TranslationString _pullFetch =
             new TranslationString("Pull - fetch");
         private readonly TranslationString _pullFetchAll =
@@ -239,7 +218,6 @@
 
             FillBuildReport();  // Ensure correct page visibility
             RevisionGrid.ShowBuildServerInfo = true;
-            diffDeleteFileToolStripMenuItem.ShortcutKeyDisplayString = GetShortcutKeys((int)Commands.DeleteSelectedFiles).ToShortcutKeyDisplayString();
 
             _formBrowseMenuCommands = new FormBrowseMenuCommands(this);
             _formBrowseMenus = new FormBrowseMenus(menuStrip1);
@@ -1905,8 +1883,7 @@
             RotateApplicationIcon,
             CloseRepositry,
             Stash,
-            StashPop,
-            DeleteSelectedFiles
+            StashPop
         }
 
         private void AddNotes()
@@ -1951,7 +1928,6 @@
                 case Commands.CloseRepositry: CloseToolStripMenuItemClick(null, null); break;
                 case Commands.Stash: UICommands.StashSave(this, AppSettings.IncludeUntrackedFilesInManualStash); break;
                 case Commands.StashPop: UICommands.StashPop(this); break;
-                case Commands.DeleteSelectedFiles: return DeleteSelectedDiffFiles();
                 default: return base.ExecuteCommand(cmd);
             }
 
@@ -1991,67 +1967,6 @@
             }
         }
 
-<<<<<<< HEAD
-        private void diffShowInFileTreeToolStripMenuItem_Click(object sender, EventArgs e)
-        {
-            // switch to view (and fills the first level of file tree data model if not already done)
-            ExecuteCommand((int)Commands.FocusFileTree);
-            fileTree.ExpandToFile(DiffFiles.SelectedItems.First().Name);
-        }
-
-        private void DiffContextMenu_Opening(object sender, System.ComponentModel.CancelEventArgs e)
-        {
-            bool artificialRevSelected;
-
-            IList<GitRevision> selectedRevisions = RevisionGrid.GetSelectedRevisions();
-
-            if (selectedRevisions.Count == 0)
-                artificialRevSelected = false;
-            else
-                artificialRevSelected = selectedRevisions[0].IsArtificial();
-            if (selectedRevisions.Count > 1)
-                artificialRevSelected = artificialRevSelected || selectedRevisions[selectedRevisions.Count - 1].IsArtificial();
-
-            // disable items that need exactly one selected item
-            bool isExactlyOneItemSelected = DiffFiles.SelectedItems.Count() == 1;
-            var isCombinedDiff = isExactlyOneItemSelected &&
-                DiffFiles.CombinedDiff.Text == DiffFiles.SelectedItemParent;
-            var isAnyCombinedDiff = DiffFiles.SelectedItemParents.Any(item => item == DiffFiles.CombinedDiff.Text);
-            var enabled = isExactlyOneItemSelected && !isCombinedDiff;
-            openWithDifftoolToolStripMenuItem.Enabled = !isAnyCombinedDiff;
-            saveAsToolStripMenuItem1.Enabled = enabled;
-            cherryPickSelectedDiffFileToolStripMenuItem.Enabled = enabled;
-            diffShowInFileTreeToolStripMenuItem.Enabled = isExactlyOneItemSelected;
-            fileHistoryDiffToolstripMenuItem.Enabled = isExactlyOneItemSelected;
-            blameToolStripMenuItem.Enabled = isExactlyOneItemSelected;
-            resetFileToToolStripMenuItem.Enabled = !isCombinedDiff;
-
-            this.diffEditFileToolStripMenuItem.Visible =
-                this.diffDeleteFileToolStripMenuItem.Visible =
-                isExactlyOneItemSelected && !DiffFiles.SelectedItem.IsSubmodule && selectedRevisions[0].IsArtificial();
-
-            this.diffToolStripSeparator13.Visible = isExactlyOneItemSelected &&
-                (!DiffFiles.SelectedItem.IsSubmodule && selectedRevisions[0].IsArtificial() ||
-                DiffFiles.SelectedItem.IsSubmodule && selectedRevisions[0].Guid == GitRevision.UnstagedGuid);
-
-            // openContainingFolderToolStripMenuItem.Enabled or not
-            {
-                openContainingFolderToolStripMenuItem.Enabled = false;
-
-                foreach (var item in DiffFiles.SelectedItems)
-                {
-                    string filePath = FormBrowseUtil.GetFullPathFromGitItemStatus(Module, item);
-                    if (FormBrowseUtil.FileOrParentDirectoryExists(filePath))
-                    {
-                        openContainingFolderToolStripMenuItem.Enabled = true;
-                        break;
-                    }
-                }
-            }
-        }
-
-=======
->>>>>>> b019b420
         protected void SetSplitterPositions()
         {
             _splitterManager.AddSplitter(RevisionsSplitContainer, "RevisionsSplitContainer");
@@ -2589,126 +2504,6 @@
                 toolStripButtonLevelUp.ShowDropDown();
         }
 
-<<<<<<< HEAD
-        private void openWithDifftoolToolStripMenuItem_DropDownOpening(object sender, EventArgs e)
-        {
-            bool artificialRevSelected = false;
-            bool enableDiffDropDown = true;
-            bool showParentItems = false;
-
-            IList<GitRevision> revisions = RevisionGrid.GetSelectedRevisions();
-
-            if (revisions.Count > 0)
-            {
-                artificialRevSelected = revisions[0].IsArtificial();
-
-                if (revisions.Count == 2)
-                {
-                    artificialRevSelected = artificialRevSelected || revisions[revisions.Count - 1].IsArtificial();
-                    showParentItems = true;
-                }
-                else
-                    enableDiffDropDown = revisions.Count == 1;
-            }
-
-            aBToolStripMenuItem.Enabled = enableDiffDropDown;
-            bLocalToolStripMenuItem.Enabled = enableDiffDropDown;
-            aLocalToolStripMenuItem.Enabled = enableDiffDropDown;
-            parentOfALocalToolStripMenuItem.Enabled = enableDiffDropDown;
-            parentOfBLocalToolStripMenuItem.Enabled = enableDiffDropDown;
-
-            parentOfALocalToolStripMenuItem.Visible = showParentItems;
-            parentOfBLocalToolStripMenuItem.Visible = showParentItems;
-
-            if (!enableDiffDropDown)
-                return;
-            //enable *<->Local items only when local file exists
-            foreach (var item in DiffFiles.SelectedItems)
-            {
-                string filePath = FormBrowseUtil.GetFullPathFromGitItemStatus(Module, item);
-                if (File.Exists(filePath))
-                {
-                    bLocalToolStripMenuItem.Enabled = !artificialRevSelected;
-                    aLocalToolStripMenuItem.Enabled = !artificialRevSelected;
-                    parentOfALocalToolStripMenuItem.Enabled = !artificialRevSelected;
-                    parentOfBLocalToolStripMenuItem.Enabled = !artificialRevSelected;
-                    return;
-                }
-            }
-        }
-
-        private string GetMonoVersion()
-        {
-            Type type = Type.GetType("Mono.Runtime");
-            if (type != null)
-            {
-                MethodInfo displayName = type.GetMethod("GetDisplayName", BindingFlags.NonPublic | BindingFlags.Static);
-                if (displayName != null)
-                    return (string)displayName.Invoke(null, null);
-            }
-            return null;
-        }
-
-        private bool DeleteSelectedDiffFiles()
-        {
-            if (DiffFiles.Focused)
-            {
-                return DeleteSelectedFiles();
-            }
-            return false;
-        }
-
-        private bool DeleteSelectedFiles()
-        {
-            try
-            {
-                if (DiffFiles.SelectedItem == null || !DiffFiles.Revision.IsArtificial() ||
-                    MessageBox.Show(this, _deleteSelectedFiles.Text, _deleteSelectedFilesCaption.Text, MessageBoxButtons.YesNo) !=
-                    DialogResult.Yes)
-                {
-                    return false;
-                }
-
-                var selectedItems = DiffFiles.SelectedItems;
-                if (DiffFiles.Revision.Guid == GitRevision.IndexGuid)
-                {
-                    /// <summary>
-                    var files = new List<GitItemStatus>();
-                    var stagedItems = selectedItems.Where(item => item.IsStaged);
-                    foreach (var item in stagedItems)
-                    {
-                        if (!item.IsNew)
-                        {
-                            Module.UnstageFileToRemove(item.Name);
-
-                            if (item.IsRenamed)
-                                Module.UnstageFileToRemove(item.OldName);
-                        }
-                        else
-                        {
-                            files.Add(item);
-                        }
-                    }
-                    Module.UnstageFiles(files);
-                }
-                DiffFiles.StoreNextIndexToSelect();
-                var items = DiffFiles.SelectedItems.Where(item => !item.IsSubmodule);
-                foreach (var item in items)
-                {
-                    File.Delete(Path.Combine(Module.WorkingDir, item.Name));
-                }
-                RefreshRevisions();
-            }
-            catch (Exception ex)
-            {
-                MessageBox.Show(this, _deleteFailed.Text + Environment.NewLine + ex.Message);
-                return false;
-            }
-            return true;
-        }
-
-=======
->>>>>>> b019b420
         private void reportAnIssueToolStripMenuItem_Click(object sender, EventArgs e)
         {
             Process.Start(@"https://github.com/gitextensions/gitextensions/issues/new");
@@ -2731,31 +2526,8 @@
             this.InvokeAsync(OnActivate);
         }
 
-<<<<<<< HEAD
-        private void cherryPickSelectedDiffFileToolStripMenuItem_Click(object sender, EventArgs e)
-        {
-            DiffText.CherryPickAllChanges();
-        }
-
-        private void diffDeleteFileToolStripMenuItemClick(object sender, EventArgs e)
-        {
-            DeleteSelectedFiles();
-        }
-
-        private void diffEditFileToolStripMenuItem_Click(object sender, EventArgs e)
-        {
-            var item = DiffFiles.SelectedItem;
-            var fileName = Path.Combine(Module.WorkingDir, item.Name);
-
-            UICommands.StartFileEditorDialog(fileName);
-            RefreshRevisions();
-        }
-
-=======
         /// <summary>
->>>>>>> b019b420
         /// Adds a tab with console interface to Git over the current working copy. Recreates the terminal on tab activation if user exits the shell.
-        /// </summary>
         /// </summary>
         private void FillTerminalTab()
         {
