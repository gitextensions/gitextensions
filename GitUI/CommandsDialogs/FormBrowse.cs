using GitUI.UserControls.RevisionGridClasses;
using System;
using System.Collections.Generic;
using System.Collections.Specialized;
using System.Configuration;
using System.Diagnostics;
using System.Drawing;
using System.IO;
using System.Linq;
using System.Net;
using System.Reflection;
using System.Text;
using System.Threading;
using System.Threading.Tasks;
using System.Windows.Forms;

using ConEmu.WinForms;

using GitCommands;
using GitCommands.Repository;
using GitCommands.Utils;
using GitUI.CommandsDialogs.BrowseDialog;
using GitUI.CommandsDialogs.BrowseDialog.DashboardControl;
using GitUI.Hotkey;
using GitUI.Plugin;
using GitUI.Properties;
using GitUI.Script;
using GitUI.UserControls;
using GitUIPluginInterfaces;
using Microsoft.Win32;
using ResourceManager;
using SaveFileDialog = System.Windows.Forms.SaveFileDialog;
using Settings = GitCommands.AppSettings;
#if !__MonoCS__
using Microsoft.WindowsAPICodePack.Taskbar;
#endif

namespace GitUI.CommandsDialogs
{
    public partial class FormBrowse : GitModuleForm, IBrowseRepo
    {
        #region Translation

        private readonly TranslationString _stashCount =
            new TranslationString("{0} saved {1}");
        private readonly TranslationString _stashPlural =
            new TranslationString("stashes");
        private readonly TranslationString _stashSingular =
            new TranslationString("stash");

        private readonly TranslationString _warningMiddleOfBisect =
            new TranslationString("You are in the middle of a bisect");
        private readonly TranslationString _warningMiddleOfRebase =
            new TranslationString("You are in the middle of a rebase");
        private readonly TranslationString _warningMiddleOfPatchApply =
            new TranslationString("You are in the middle of a patch apply");

        private readonly TranslationString _hintUnresolvedMergeConflicts =
            new TranslationString("There are unresolved merge conflicts!");

        private readonly TranslationString _noBranchTitle =
            new TranslationString("no branch");

        private readonly TranslationString _noSubmodulesPresent =
            new TranslationString("No submodules");
        private readonly TranslationString _topProjectModuleFormat =
            new TranslationString("Top project: {0}");
        private readonly TranslationString _superprojectModuleFormat =
            new TranslationString("Superproject: {0}");

        private readonly TranslationString _saveFileFilterCurrentFormat =
            new TranslationString("Current format");
        private readonly TranslationString _saveFileFilterAllFiles =
            new TranslationString("All files");

        private readonly TranslationString _indexLockDeleted =
            new TranslationString("index.lock deleted.");
        private readonly TranslationString _indexLockNotFound =
            new TranslationString("index.lock not found at:");

        private readonly TranslationString _errorCaption =
            new TranslationString("Error");
        private readonly TranslationString _loading =
            new TranslationString("Loading...");

        private readonly TranslationString _noReposHostPluginLoaded =
            new TranslationString("No repository host plugin loaded.");

        private readonly TranslationString _noReposHostFound =
            new TranslationString("Could not find any relevant repository hosts for the currently open repository.");

        private readonly TranslationString _configureWorkingDirMenu =
            new TranslationString("Configure this menu");

        private readonly TranslationString directoryIsNotAValidRepositoryCaption =
            new TranslationString("Open");

        private readonly TranslationString directoryIsNotAValidRepository =
            new TranslationString("The selected item is not a valid git repository.\n\nDo you want to abort and remove it from the recent repositories list?");

        private readonly TranslationString _updateCurrentSubmodule =
            new TranslationString("Update current submodule");

        private readonly TranslationString _nodeNotFoundNextAvailableParentSelected =
            new TranslationString("Node not found. The next available parent node will be selected.");

        private readonly TranslationString _nodeNotFoundSelectionNotChanged =
            new TranslationString("Node not found. File tree selection was not changed.");

        private readonly TranslationString _diffNoSelection =
            new TranslationString("Diff (no selection)");

        private readonly TranslationString _diffParentWithSelection =
            new TranslationString("Diff (A: parent --> B: selection)");

        private readonly TranslationString _diffTwoSelected =
            new TranslationString("Diff (A: first --> B: second)");

        private readonly TranslationString _diffNotSupported =
            new TranslationString("Diff (not supported)");

        private readonly TranslationString _pullFetch =
            new TranslationString("Pull - fetch");
        private readonly TranslationString _pullFetchAll =
            new TranslationString("Pull - fetch all");
        private readonly TranslationString _pullMerge =
            new TranslationString("Pull - merge");
        private readonly TranslationString _pullRebase =
            new TranslationString("Pull - rebase");
        private readonly TranslationString _pullOpenDialog =
            new TranslationString("Open pull dialog");

        private readonly TranslationString _resetFileCaption =
            new TranslationString("Reset");
        private readonly TranslationString _resetFileText =
            new TranslationString("Are you sure you want to reset this file or directory?");
        private readonly TranslationString _resetFileError =
            new TranslationString("Exactly one revision must be selected. Abort.");

        private readonly TranslationString _buildReportTabCaption =
            new TranslationString("Build Report");
        private readonly TranslationString _consoleTabCaption =
            new TranslationString("Console");
        #endregion

        private Dashboard _dashboard;
        private ToolStripItem _rebase;
        private ToolStripItem _bisect;
        private ToolStripItem _warning;

#if !__MonoCS__
        private ThumbnailToolBarButton _commitButton;
        private ThumbnailToolBarButton _pushButton;
        private ThumbnailToolBarButton _pullButton;
        private bool _toolbarButtonsCreated;
#endif
        private bool _dontUpdateOnIndexChange;
        private readonly ToolStripGitStatus _toolStripGitStatus;
        private readonly FilterRevisionsHelper _filterRevisionsHelper;
        private readonly FilterBranchHelper _filterBranchHelper;

        private string _diffTabPageTitleBase = "";

        private readonly FormBrowseMenus _formBrowseMenus;
        ConEmuControl terminal = null;
#pragma warning disable 0414
        private readonly FormBrowseMenuCommands _formBrowseMenuCommands;
#pragma warning restore 0414

        /// <summary>
        /// For VS designer
        /// </summary>
        private FormBrowse()
        {
            InitializeComponent();
            Translate();
            RecoverSplitterContainerLayout();
        }

        public FormBrowse(GitUICommands aCommands, string filter)
            : base(true, aCommands)
        {
            InitializeComponent();

            toolPanel.SplitterDistance = ToolStrip.PreferredSize.Height;

            // set tab page images
            {
                var imageList = new ImageList();
                CommitInfoTabControl.ImageList = imageList;
                imageList.ColorDepth = ColorDepth.Depth8Bit;
                imageList.Images.Add(global::GitUI.Properties.Resources.IconCommit);
                imageList.Images.Add(global::GitUI.Properties.Resources.IconFileTree);
                imageList.Images.Add(global::GitUI.Properties.Resources.IconDiff);
                CommitInfoTabControl.TabPages[0].ImageIndex = 0;
                CommitInfoTabControl.TabPages[1].ImageIndex = 1;
                CommitInfoTabControl.TabPages[2].ImageIndex = 2;
            }
            this.DiffFiles.FilterVisible = true;
            if (aCommands != null)
            {
                RevisionGrid.UICommandsSource = this;
                repoObjectsTree.UICommandsSource = this;
            }
            Repositories.LoadRepositoryHistoryAsync();
            Task.Factory.StartNew(PluginLoader.Load)
                .ContinueWith((task) => RegisterPlugins(), TaskScheduler.FromCurrentSynchronizationContext());
            RevisionGrid.GitModuleChanged += SetGitModule;
            RevisionGrid.OnToggleLeftPanelRequested = () => toggleLeftPanel_Click(null, null);
            _filterRevisionsHelper = new FilterRevisionsHelper(toolStripRevisionFilterTextBox, toolStripRevisionFilterDropDownButton, RevisionGrid, toolStripRevisionFilterLabel, ShowFirstParent, form: this);
            _filterBranchHelper = new FilterBranchHelper(toolStripBranchFilterComboBox, toolStripBranchFilterDropDownButton, RevisionGrid);
            toolStripBranchFilterComboBox.DropDown += toolStripBranches_DropDown_ResizeDropDownWidth;

            Translate();

            if (Settings.ShowGitStatusInBrowseToolbar)
            {
                _toolStripGitStatus = new ToolStripGitStatus
                {
                    ImageTransparentColor = Color.Magenta
                };
                if (aCommands != null)
                    _toolStripGitStatus.UICommandsSource = this;
                _toolStripGitStatus.Click += StatusClick;
                ToolStrip.Items.Insert(ToolStrip.Items.IndexOf(toolStripButton1), _toolStripGitStatus);
                ToolStrip.Items.Remove(toolStripButton1);
                _toolStripGitStatus.CommitTranslatedString = toolStripButton1.Text;
            }

            if (!EnvUtils.RunningOnWindows())
            {
                toolStripSeparator6.Visible = false;
                PuTTYToolStripMenuItem.Visible = false;
            }

            RevisionGrid.SelectionChanged += RevisionGridSelectionChanged;
            DiffText.ExtraDiffArgumentsChanged += DiffTextExtraDiffArgumentsChanged;
            _filterRevisionsHelper.SetFilter(filter);
            DiffText.SetFileLoader(getNextPatchFile);

            GitTree.ImageList = new ImageList();
            GitTree.ImageList.Images.Add(Properties.Resources.New); //File
            GitTree.ImageList.Images.Add(Properties.Resources.Folder); //Folder
            GitTree.ImageList.Images.Add(Properties.Resources.IconFolderSubmodule); //Submodule

            GitTree.MouseDown += GitTree_MouseDown;
            GitTree.MouseMove += GitTree_MouseMove;

            this.HotkeysEnabled = true;
            this.Hotkeys = HotkeySettingsManager.LoadHotkeys(HotkeySettingsName);
            this.toolPanel.SplitterDistance = this.ToolStrip.Height;
            this._dontUpdateOnIndexChange = false;

            GitUICommandsChanged += (a, e) =>
            {
                var oldcommands = e.OldCommands;
                RefreshPullIcon();
                oldcommands.PostRepositoryChanged -= UICommands_PostRepositoryChanged;
                UICommands.PostRepositoryChanged += UICommands_PostRepositoryChanged;
                oldcommands.BrowseRepo = null;
                UICommands.BrowseRepo = this;
            };

            if (aCommands != null)
            {
                RefreshPullIcon();
                UICommands.PostRepositoryChanged += UICommands_PostRepositoryChanged;
                UICommands.BrowseRepo = this;
            }

            FillBuildReport();  // Ensure correct page visibility
            RevisionGrid.ShowBuildServerInfo = true;

            _formBrowseMenuCommands = new FormBrowseMenuCommands(this);
            _formBrowseMenus = new FormBrowseMenus(menuStrip1);
            RevisionGrid.MenuCommands.MenuChanged += (sender, e) => _formBrowseMenus.OnMenuCommandsPropertyChanged();
            SystemEvents.SessionEnding += (sender, args) => SaveApplicationSettings();

            FillTerminalTab();
<<<<<<< HEAD
            RecoverSplitterContainerLayout();
=======
>>>>>>> ccd0f8dc
        }

        private new void Translate()
        {
            base.Translate();
            _diffTabPageTitleBase = DiffTabPage.Text;
        }

        void UICommands_PostRepositoryChanged(object sender, GitUIBaseEventArgs e)
        {
            this.InvokeAsync(RefreshRevisions);
        }

        private string _oldRevision;
        private GitItemStatus _oldDiffItem;
        private void RefreshRevisions()
        {
            if (RevisionGrid.IsDisposed || DiffFiles.IsDisposed || IsDisposed || Disposing)
            {
                return;
            }

            if (_dashboard == null || !_dashboard.Visible)
            {
                var revisions = RevisionGrid.GetSelectedRevisions();
                if (revisions.Count != 0)
                {
                    _oldRevision = revisions[0].Guid;
                    _oldDiffItem = DiffFiles.SelectedItem;
                }
                else
                {
                    _oldRevision = null;
                    _oldDiffItem = null;
                }
                RevisionGrid.ForceRefreshRevisions();
                InternalInitialize(true);
            }
        }

        #region IBrowseRepo
        public void GoToRef(string refName, bool showNoRevisionMsg)
        {
            RevisionGrid.GoToRef(refName, showNoRevisionMsg);
        }

        #endregion

        private void ShowDashboard()
        {
            if (_dashboard == null)
            {
                _dashboard = new Dashboard();
                _dashboard.GitModuleChanged += SetGitModule;
                toolPanel.Panel2.Controls.Add(_dashboard);
                _dashboard.Dock = DockStyle.Fill;
            }
            else
                _dashboard.Refresh();
            _dashboard.Visible = true;
            _dashboard.BringToFront();
            _dashboard.ShowRecentRepositories();
        }

        private void HideDashboard()
        {
            if (_dashboard != null && _dashboard.Visible)
                _dashboard.Visible = false;
        }

        private void GitTree_AfterSelect(object sender, TreeViewEventArgs e)
        {
            var item = e.Node.Tag as GitItem;
            if (item == null)
                return;

            if (item.IsBlob)
                FileText.ViewGitItem(item.FileName, item.Guid);
            else if (item.IsCommit)
                FileText.ViewText(item.FileName,
                    LocalizationHelpers.GetSubmoduleText(Module, item.FileName, item.Guid));
            else
                FileText.ViewText("", "");
        }

        private void BrowseLoad(object sender, EventArgs e)
        {
#if !__MonoCS__
            if (EnvUtils.RunningOnWindows() && TaskbarManager.IsPlatformSupported)
            {
                TaskbarManager.Instance.ApplicationId = "GitExtensions";
            }
#endif
            HideVariableMainMenuItems();

            RevisionGrid.Load();
            _filterBranchHelper.InitToolStripBranchFilter();

            Cursor.Current = Cursors.WaitCursor;
            InternalInitialize(false);
            RevisionGrid.Focus();
            RevisionGrid.IndexWatcher.Reset();

            RevisionGrid.IndexWatcher.Changed += _indexWatcher_Changed;

            Cursor.Current = Cursors.Default;

            try
            {
                if (Settings.PlaySpecialStartupSound)
                {
                    using (var cowMoo = Resources.cow_moo)
                        new System.Media.SoundPlayer(cowMoo).Play();
                }
            }
            catch // This code is just for fun, we do not want the program to crash because of it.
            {
            }
        }

        void _indexWatcher_Changed(object sender, IndexChangedEventArgs e)
        {
            bool indexChanged = e.IsIndexChanged;
            this.InvokeAsync(() =>
            {
                RefreshButton.Image = indexChanged && Settings.UseFastChecks && Module.IsValidGitWorkingDir()
                                          ? Resources.arrow_refresh_dirty
                                          : Resources.arrow_refresh;
            });
        }

        private bool _pluginsLoaded;
        private void LoadPluginsInPluginMenu()
        {
            if (_pluginsLoaded)
                return;
            foreach (var plugin in LoadedPlugins.Plugins)
            {
                var item = new ToolStripMenuItem { Text = plugin.Description, Tag = plugin };
                item.Click += ItemClick;
                pluginsToolStripMenuItem.DropDownItems.Insert(pluginsToolStripMenuItem.DropDownItems.Count - 2, item);
            }
            _pluginsLoaded = true;
            UpdatePluginMenu(Module.IsValidGitWorkingDir());
        }

        /// <summary>
        ///   Execute plugin
        /// </summary>
        private void ItemClick(object sender, EventArgs e)
        {
            var menuItem = sender as ToolStripMenuItem;
            if (menuItem == null)
                return;

            var plugin = menuItem.Tag as IGitPlugin;
            if (plugin == null)
                return;

            var eventArgs = new GitUIEventArgs(this, UICommands);

            bool refresh = plugin.Execute(eventArgs);
            if (refresh)
                RefreshToolStripMenuItemClick(null, null);
        }

        private void UpdatePluginMenu(bool validWorkingDir)
        {
            foreach (ToolStripItem item in pluginsToolStripMenuItem.DropDownItems)
            {
                var plugin = item.Tag as IGitPluginForRepository;

                item.Enabled = plugin == null || validWorkingDir;
            }
        }

        private void RegisterPlugins()
        {
            foreach (var plugin in LoadedPlugins.Plugins)
                plugin.Register(UICommands);

            UICommands.RaisePostRegisterPlugin(this);
        }

        private void UnregisterPlugins()
        {
            foreach (var plugin in LoadedPlugins.Plugins)
                plugin.Unregister(UICommands);
        }

        /// <summary>
        /// to avoid showing menu items that should not be there during
        /// the transition from dashboard to repo browser and vice versa
        ///
        /// and reset hotkeys that are shared between mutual exclusive menu items
        /// </summary>
        private void HideVariableMainMenuItems()
        {
            dashboardToolStripMenuItem.Visible = false;
            repositoryToolStripMenuItem.Visible = false;
            commandsToolStripMenuItem.Visible = false;
            refreshToolStripMenuItem.ShortcutKeys = Keys.None;
            refreshDashboardToolStripMenuItem.ShortcutKeys = Keys.None;
            _repositoryHostsToolStripMenuItem.Visible = false;
            _formBrowseMenus.RemoveAdditionalMainMenuItems();
            menuStrip1.Refresh();
        }

        /// <summary>Refreshes the UI.</summary>
        private void InternalInitialize(bool hard)
        {
            Cursor.Current = Cursors.WaitCursor;

            UICommands.RaisePreBrowseInitialize(this);

            // check for updates
            if (Settings.LastUpdateCheck.AddDays(7) < DateTime.Now)
            {
                Settings.LastUpdateCheck = DateTime.Now;
                var updateForm = new FormUpdates(Module.AppVersion);
                updateForm.SearchForUpdatesAndShow(Owner, false);
            }

            bool bareRepository = Module.IsBareRepository();
            bool validWorkingDir = Module.IsValidGitWorkingDir();
            bool hasWorkingDir = !string.IsNullOrEmpty(Module.WorkingDir);
            branchSelect.Text = validWorkingDir ? Module.GetSelectedBranch() : "";
            if (hasWorkingDir)
                HideDashboard();
            else
                ShowDashboard();
            toolStripButtonLevelUp.Enabled = hasWorkingDir && !bareRepository;
            CommitInfoTabControl.Visible = validWorkingDir;
            fileExplorerToolStripMenuItem.Enabled = validWorkingDir;
            manageRemoteRepositoriesToolStripMenuItem1.Enabled = validWorkingDir;
            branchSelect.Enabled = validWorkingDir;
            toolStripButton1.Enabled = validWorkingDir && !bareRepository;
            if (_toolStripGitStatus != null)
                _toolStripGitStatus.Enabled = validWorkingDir;
            toolStripButtonPull.Enabled = validWorkingDir;
            toolStripButtonPush.Enabled = validWorkingDir;
            dashboardToolStripMenuItem.Visible = !validWorkingDir;
            repositoryToolStripMenuItem.Visible = validWorkingDir;
            commandsToolStripMenuItem.Visible = validWorkingDir;
            if (validWorkingDir)
            {
                refreshToolStripMenuItem.ShortcutKeys = Keys.F5;
            }
            else
            {
                refreshDashboardToolStripMenuItem.ShortcutKeys = Keys.F5;
            }
            UpdatePluginMenu(validWorkingDir);
            gitMaintenanceToolStripMenuItem.Enabled = validWorkingDir;
            editgitignoreToolStripMenuItem1.Enabled = validWorkingDir;
            editgitattributesToolStripMenuItem.Enabled = validWorkingDir;
            editmailmapToolStripMenuItem.Enabled = validWorkingDir;
            toolStripSplitStash.Enabled = validWorkingDir && !bareRepository;
            commitcountPerUserToolStripMenuItem.Enabled = validWorkingDir;
            _createPullRequestsToolStripMenuItem.Enabled = validWorkingDir;
            _viewPullRequestsToolStripMenuItem.Enabled = validWorkingDir;
            //Only show "Repository hosts" menu item when there is at least 1 repository host plugin loaded
            _repositoryHostsToolStripMenuItem.Visible = RepoHosts.GitHosters.Count > 0;
            if (RepoHosts.GitHosters.Count == 1)
                _repositoryHostsToolStripMenuItem.Text = RepoHosts.GitHosters[0].Description;
            _filterBranchHelper.InitToolStripBranchFilter();

            if (repositoryToolStripMenuItem.Visible)
            {
                manageSubmodulesToolStripMenuItem.Enabled = !bareRepository;
                updateAllSubmodulesToolStripMenuItem.Enabled = !bareRepository;
                synchronizeAllSubmodulesToolStripMenuItem.Enabled = !bareRepository;
                editgitignoreToolStripMenuItem1.Enabled = !bareRepository;
                editgitattributesToolStripMenuItem.Enabled = !bareRepository;
                editmailmapToolStripMenuItem.Enabled = !bareRepository;
            }

            if (commandsToolStripMenuItem.Visible)
            {
                commitToolStripMenuItem.Enabled = !bareRepository;
                mergeToolStripMenuItem.Enabled = !bareRepository;
                rebaseToolStripMenuItem1.Enabled = !bareRepository;
                pullToolStripMenuItem1.Enabled = !bareRepository;
                resetToolStripMenuItem.Enabled = !bareRepository;
                cleanupToolStripMenuItem.Enabled = !bareRepository;
                stashToolStripMenuItem.Enabled = !bareRepository;
                checkoutBranchToolStripMenuItem.Enabled = !bareRepository;
                mergeBranchToolStripMenuItem.Enabled = !bareRepository;
                rebaseToolStripMenuItem.Enabled = !bareRepository;
                runMergetoolToolStripMenuItem.Enabled = !bareRepository;
                cherryPickToolStripMenuItem.Enabled = !bareRepository;
                checkoutToolStripMenuItem.Enabled = !bareRepository;
                bisectToolStripMenuItem.Enabled = !bareRepository;
                applyPatchToolStripMenuItem.Enabled = !bareRepository;
                SvnRebaseToolStripMenuItem.Enabled = !bareRepository;
                SvnDcommitToolStripMenuItem.Enabled = !bareRepository;
            }

            stashChangesToolStripMenuItem.Enabled = !bareRepository;
            gitGUIToolStripMenuItem.Enabled = !bareRepository;

            SetShortcutKeyDisplayStringsFromHotkeySettings();

            if (hard && hasWorkingDir)
                ShowRevisions();
            RefreshWorkingDirCombo();
            Text = GenerateWindowTitle(Module.WorkingDir, validWorkingDir, branchSelect.Text);
            DiffText.Font = Settings.DiffFont;
            UpdateJumplist(validWorkingDir);

            OnActivate();
            // load custom user menu
            LoadUserMenu();

            repoObjectsTree.Reload();
            if (validWorkingDir)
            {
                // add Navigate and View menu
                _formBrowseMenus.ResetMenuCommandSets();
                //// _formBrowseMenus.AddMenuCommandSet(MainMenuItem.NavigateMenu, _formBrowseMenuCommands.GetNavigateMenuCommands()); // not used at the moment
                _formBrowseMenus.AddMenuCommandSet(MainMenuItem.NavigateMenu, RevisionGrid.MenuCommands.GetNavigateMenuCommands());
                _formBrowseMenus.AddMenuCommandSet(MainMenuItem.ViewMenu, RevisionGrid.MenuCommands.GetViewMenuCommands());

                _formBrowseMenus.InsertAdditionalMainMenuItems(repositoryToolStripMenuItem);
            }

            UICommands.RaisePostBrowseInitialize(this);

            Cursor.Current = Cursors.Default;
        }

        private void OnActivate()
        {
            CheckForMergeConflicts();
            UpdateStashCount();
            UpdateSubmodulesList();
        }

        internal Keys GetShortcutKeys(Commands cmd)
        {
            return GetShortcutKeys((int)cmd);
        }

        /// <summary>
        ///
        /// </summary>
        private void SetShortcutKeyDisplayStringsFromHotkeySettings()
        {
            gitBashToolStripMenuItem.ShortcutKeyDisplayString = GetShortcutKeys(Commands.GitBash).ToShortcutKeyDisplayString();
            commitToolStripMenuItem.ShortcutKeyDisplayString = GetShortcutKeys(Commands.Commit).ToShortcutKeyDisplayString();
            // TODO: add more
        }

        private void RefreshWorkingDirCombo()
        {
            Repository r = null;
            if (Repositories.RepositoryHistory.Repositories.Count > 0)
                r = Repositories.RepositoryHistory.Repositories[0];

            List<RecentRepoInfo> mostRecentRepos = new List<RecentRepoInfo>();

            if (r == null || !r.Path.Equals(Module.WorkingDir, StringComparison.InvariantCultureIgnoreCase))
                Repositories.AddMostRecentRepository(Module.WorkingDir);

            using (var graphics = CreateGraphics())
            {
                var splitter = new RecentRepoSplitter
                {
                    MeasureFont = _NO_TRANSLATE_Workingdir.Font,
                    Graphics = graphics
                };
                splitter.SplitRecentRepos(Repositories.RepositoryHistory.Repositories, mostRecentRepos, mostRecentRepos);

                RecentRepoInfo ri = mostRecentRepos.Find((e) => e.Repo.Path.Equals(Module.WorkingDir, StringComparison.InvariantCultureIgnoreCase));

                if (ri == null)
                    _NO_TRANSLATE_Workingdir.Text = Module.WorkingDir;
                else
                    _NO_TRANSLATE_Workingdir.Text = ri.Caption;

                if (Settings.RecentReposComboMinWidth > 0)
                {
                    _NO_TRANSLATE_Workingdir.AutoSize = false;
                    var captionWidth = graphics.MeasureString(_NO_TRANSLATE_Workingdir.Text, _NO_TRANSLATE_Workingdir.Font).Width;
                    captionWidth = captionWidth + _NO_TRANSLATE_Workingdir.DropDownButtonWidth + 5;
                    _NO_TRANSLATE_Workingdir.Width = Math.Max(Settings.RecentReposComboMinWidth, (int)captionWidth);
                }
                else
                    _NO_TRANSLATE_Workingdir.AutoSize = true;
            }
        }

        /// <summary>
        /// Returns a short name for repository.
        /// If the repository contains a description it is returned,
        /// otherwise the last part of path is returned.
        /// </summary>
        /// <param name="repositoryDir">Path to repository.</param>
        /// <returns>Short name for repository</returns>
        private static String GetRepositoryShortName(string repositoryDir)
        {
            DirectoryInfo dirInfo = new DirectoryInfo(repositoryDir);
            if (dirInfo.Exists)
            {
                string desc = ReadRepositoryDescription(repositoryDir);
                if (desc.IsNullOrEmpty())
                {
                    desc = Repositories.RepositoryHistory.Repositories
                        .Where(repo => repo.Path.Equals(repositoryDir, StringComparison.CurrentCultureIgnoreCase)).Select(repo => repo.Title)
                        .FirstOrDefault();
                }
                return desc ?? dirInfo.Name;
            }
            return dirInfo.Name;
        }

        /// <summary>Updates the UI with the correct userscript(s).</summary>
        private void LoadUserMenu()
        {
            var scripts = ScriptManager.GetScripts().Where(script => script.Enabled
                && script.OnEvent == ScriptEvent.ShowInUserMenuBar).ToList();

            for (int i = ToolStrip.Items.Count - 1; i >= 0; i--)
                if (ToolStrip.Items[i].Tag != null &&
                    ToolStrip.Items[i].Tag as String == "userscript")
                    ToolStrip.Items.RemoveAt(i);

            if (scripts.Count == 0)
                return;

            ToolStripSeparator toolstripseparator = new ToolStripSeparator();
            toolstripseparator.Tag = "userscript";
            ToolStrip.Items.Add(toolstripseparator);

            foreach (ScriptInfo scriptInfo in scripts)
            {
                ToolStripButton tempButton = new ToolStripButton();
                //store scriptname
                tempButton.Text = scriptInfo.Name;
                tempButton.Tag = "userscript";
                //add handler
                tempButton.Click += UserMenu_Click;
                tempButton.Enabled = true;
                tempButton.Visible = true;
                //tempButton.Image = GitUI.Properties.Resources.bug;
                //scriptInfo.Icon = "Cow";
                tempButton.Image = scriptInfo.GetIcon();
                tempButton.DisplayStyle = ToolStripItemDisplayStyle.ImageAndText;
                //add to toolstrip
                ToolStrip.Items.Add(tempButton);
            }
        }

        private void UserMenu_Click(object sender, EventArgs e)
        {
            if (ScriptRunner.RunScript(this, Module, ((ToolStripButton)sender).Text, this.RevisionGrid))
                RevisionGrid.RefreshRevisions();
        }

        private void UpdateJumplist(bool validWorkingDir)
        {
#if !__MonoCS__
            if (!EnvUtils.RunningOnWindows() || !TaskbarManager.IsPlatformSupported)
                return;

            try
            {
                if (validWorkingDir)
                {
                    string repositoryDescription = GetRepositoryShortName(Module.WorkingDir);
                    string baseFolder = Path.Combine(Settings.ApplicationDataPath.Value, "Recent");
                    if (!Directory.Exists(baseFolder))
                    {
                        Directory.CreateDirectory(baseFolder);
                    }

                    //Remove InvalidPathChars
                    StringBuilder sb = new StringBuilder(repositoryDescription);
                    foreach (char c in Path.GetInvalidFileNameChars())
                    {
                        sb.Replace(c, '_');
                    }

                    string path = Path.Combine(baseFolder, String.Format("{0}.{1}", sb, "gitext"));
                    File.WriteAllText(path, Module.WorkingDir);
                    JumpList.AddToRecent(path);

                    var JList = JumpList.CreateJumpListForIndividualWindow(TaskbarManager.Instance.ApplicationId, Handle);
                    JList.ClearAllUserTasks();

                    //to control which category Recent/Frequent is displayed
                    JList.KnownCategoryToDisplay = JumpListKnownCategoryType.Recent;

                    JList.Refresh();
                }

                CreateOrUpdateTaskBarButtons(validWorkingDir);
            }
            catch (System.Runtime.InteropServices.COMException ex)
            {
                Trace.WriteLine(ex.Message, "UpdateJumplist");
            }
#endif
        }

#if !__MonoCS__
        private void CreateOrUpdateTaskBarButtons(bool validRepo)
        {
            if (EnvUtils.RunningOnWindows() && TaskbarManager.IsPlatformSupported)
            {
                if (!_toolbarButtonsCreated)
                {
                    _commitButton = new ThumbnailToolBarButton(MakeIcon(toolStripButton1.Image, 48, true), toolStripButton1.Text);
                    _commitButton.Click += ToolStripButton1Click;

                    _pushButton = new ThumbnailToolBarButton(MakeIcon(toolStripButtonPush.Image, 48, true), toolStripButtonPush.Text);
                    _pushButton.Click += PushToolStripMenuItemClick;

                    _pullButton = new ThumbnailToolBarButton(MakeIcon(toolStripButtonPull.Image, 48, true), toolStripButtonPull.Text);
                    _pullButton.Click += PullToolStripMenuItemClick;

                    _toolbarButtonsCreated = true;
                    ThumbnailToolBarButton[] buttons = new[] { _commitButton, _pullButton, _pushButton };

                    //Call this method using reflection.  This is a workaround to *not* reference WPF libraries, becuase of how the WindowsAPICodePack was implimented.
                    TaskbarManager.Instance.ThumbnailToolBars.AddButtons(Handle, buttons);
                }

                _commitButton.Enabled = validRepo;
                _pushButton.Enabled = validRepo;
                _pullButton.Enabled = validRepo;
            }
        }
#endif

        /// <summary>
        /// Converts an image into an icon.  This was taken off of the interwebs.
        /// It's on a billion different sites and forum posts, so I would say its creative commons by now. -tekmaven
        /// </summary>
        /// <param name="img">The image that shall become an icon</param>
        /// <param name="size">The width and height of the icon. Standard
        /// sizes are 16x16, 32x32, 48x48, 64x64.</param>
        /// <param name="keepAspectRatio">Whether the image should be squashed into a
        /// square or whether whitespace should be put around it.</param>
        /// <returns>An icon!!</returns>
        private static Icon MakeIcon(Image img, int size, bool keepAspectRatio)
        {
            Bitmap square = new Bitmap(size, size); // create new bitmap
            Graphics g = Graphics.FromImage(square); // allow drawing to it

            int x, y, w, h; // dimensions for new image

            if (!keepAspectRatio || img.Height == img.Width)
            {
                // just fill the square
                x = y = 0; // set x and y to 0
                w = h = size; // set width and height to size
            }
            else
            {
                // work out the aspect ratio
                float r = (float)img.Width / (float)img.Height;

                // set dimensions accordingly to fit inside size^2 square
                if (r > 1)
                { // w is bigger, so divide h by r
                    w = size;
                    h = (int)((float)size / r);
                    x = 0; y = (size - h) / 2; // center the image
                }
                else
                { // h is bigger, so multiply w by r
                    w = (int)((float)size * r);
                    h = size;
                    y = 0; x = (size - w) / 2; // center the image
                }
            }

            // make the image shrink nicely by using HighQualityBicubic mode
            g.InterpolationMode = System.Drawing.Drawing2D.InterpolationMode.HighQualityBicubic;
            g.DrawImage(img, x, y, w, h); // draw image with specified dimensions
            g.Flush(); // make sure all drawing operations complete before we get the icon

            // following line would work directly on any image, but then
            // it wouldn't look as nice.
            return Icon.FromHandle(square.GetHicon());
        }

        /// <summary>Updates the UI with the correct stash count.</summary>
        private void UpdateStashCount()
        {
            if (Settings.ShowStashCount)
            {
                AsyncLoader.DoAsync(() => Module.GetStashes().Count,
                    (result) => toolStripSplitStash.Text = string.Format(_stashCount.Text, result,
                        result != 1 ? _stashPlural.Text : _stashSingular.Text));
            }
            else
            {
                toolStripSplitStash.Text = string.Empty;
            }
        }

        private void CheckForMergeConflicts()
        {
            bool validWorkingDir = Module.IsValidGitWorkingDir();

            if (validWorkingDir && Module.InTheMiddleOfBisect())
            {
                if (_bisect == null)
                {
                    _bisect = new WarningToolStripItem { Text = _warningMiddleOfBisect.Text };
                    _bisect.Click += BisectClick;
                    statusStrip.Items.Add(_bisect);
                }
            }
            else
            {
                if (_bisect != null)
                {
                    _bisect.Click -= BisectClick;
                    statusStrip.Items.Remove(_bisect);
                    _bisect = null;
                }
            }

            if (validWorkingDir &&
                (Module.InTheMiddleOfRebase() || Module.InTheMiddleOfPatch()))
            {
                if (_rebase == null)
                {
                    _rebase = new WarningToolStripItem
                    {
                        Text = Module.InTheMiddleOfRebase()
                            ? _warningMiddleOfRebase.Text
                            : _warningMiddleOfPatchApply.Text
                    };
                    _rebase.Click += RebaseClick;
                    statusStrip.Items.Add(_rebase);
                }
            }
            else
            {
                if (_rebase != null)
                {
                    _rebase.Click -= RebaseClick;
                    statusStrip.Items.Remove(_rebase);
                    _rebase = null;
                }
            }

            AsyncLoader.DoAsync(
                () => validWorkingDir && Module.InTheMiddleOfConflictedMerge() &&
                      !Directory.Exists(Module.GetGitDirectory() + "rebase-apply\\"),
                (result) =>
                {
                    if (result)
                    {
                        if (_warning == null)
                        {
                            _warning = new WarningToolStripItem { Text = _hintUnresolvedMergeConflicts.Text };
                            _warning.Click += WarningClick;
                            statusStrip.Items.Add(_warning);
                        }
                    }
                    else
                    {
                        if (_warning != null)
                        {
                            _warning.Click -= WarningClick;
                            statusStrip.Items.Remove(_warning);
                            _warning = null;
                        }
                    }

                    //Only show status strip when there are status items on it.
                    //There is always a close (x) button, do not count first item.
                    if (statusStrip.Items.Count > 1)
                        statusStrip.Show();
                    else
                        statusStrip.Hide();
                });
        }

        /// <summary>
        /// Generates main window title according to given repository.
        /// </summary>
        /// <param name="workingDir">Path to repository.</param>
        /// <param name="isWorkingDirValid">If the given path contains valid repository.</param>
        /// <param name="branchName">Current branch name.</param>
        private string GenerateWindowTitle(string workingDir, bool isWorkingDirValid, string branchName)
        {
#if DEBUG
            const string defaultTitle = "Git Extensions -> DEBUG <-";
            const string repositoryTitleFormat = "{0} ({1}) - Git Extensions -> DEBUG <-";
#else
            const string defaultTitle = "Git Extensions";
            const string repositoryTitleFormat = "{0} ({1}) - Git Extensions";
#endif
            if (!isWorkingDirValid)
                return defaultTitle;
            string repositoryDescription = GetRepositoryShortName(workingDir);
            if (string.IsNullOrEmpty(branchName))
                branchName = _noBranchTitle.Text;
            return string.Format(repositoryTitleFormat, repositoryDescription, branchName.Trim('(', ')'));
        }

        /// <summary>
        /// Reads repository description's first line from ".git\description" file.
        /// </summary>
        /// <param name="workingDir">Path to repository.</param>
        /// <returns>If the repository has description, returns that description, else returns <c>null</c>.</returns>
        private static string ReadRepositoryDescription(string workingDir)
        {
            const string repositoryDescriptionFileName = "description";
            const string defaultDescription = "Unnamed repository; edit this file 'description' to name the repository.";

            var repositoryPath = GitModule.GetGitDirectory(workingDir);
            var repositoryDescriptionFilePath = Path.Combine(repositoryPath, repositoryDescriptionFileName);
            if (!File.Exists(repositoryDescriptionFilePath))
                return null;
            try
            {
                var repositoryDescription = File.ReadLines(repositoryDescriptionFilePath).FirstOrDefault();
                return string.Equals(repositoryDescription, defaultDescription, StringComparison.CurrentCulture)
                           ? null
                           : repositoryDescription;
            }
            catch (IOException)
            {
                return null;
            }
        }

        private void RebaseClick(object sender, EventArgs e)
        {
            if (Module.InTheMiddleOfRebase())
                UICommands.StartRebaseDialog(this, null);
            else
                UICommands.StartApplyPatchDialog(this);
        }


        private void ShowRevisions()
        {
            if (RevisionGrid.IndexWatcher.IndexChanged)
            {
                FillFileTree();
                FillDiff();
                FillCommitInfo();
                FillBuildReport();
            }
            RevisionGrid.IndexWatcher.Reset();
        }

        //store strings to not keep references to nodes
        private readonly Stack<string> lastSelectedNodes = new Stack<string>();

        private void FillFileTree()
        {
            if (CommitInfoTabControl.SelectedTab != TreeTabPage)
                return;

            if (_selectedRevisionUpdatedTargets.HasFlag(UpdateTargets.FileTree))
                return;

            _selectedRevisionUpdatedTargets |= UpdateTargets.FileTree;

            try
            {
                GitTree.SuspendLayout();
                // Save state only when there is selected node
                if (GitTree.SelectedNode != null)
                {
                    TreeNode node = GitTree.SelectedNode;
                    FileText.SaveCurrentScrollPos();
                    lastSelectedNodes.Clear();
                    while (node != null)
                    {
                        lastSelectedNodes.Push(node.Text);
                        node = node.Parent;
                    }
                }

                // Refresh tree
                GitTree.Nodes.Clear();
                //restore selected file and scroll position when new selection is done
                if (RevisionGrid.GetSelectedRevisions().Count > 0)
                {
                    LoadInTree(RevisionGrid.GetSelectedRevisions()[0].SubItems, GitTree.Nodes);
                    //GitTree.Sort();
                    TreeNode lastMatchedNode = null;
                    // Load state
                    var currenNodes = GitTree.Nodes;
                    TreeNode matchedNode = null;
                    while (lastSelectedNodes.Count > 0 && currenNodes != null)
                    {
                        var next = lastSelectedNodes.Pop();
                        foreach (TreeNode node in currenNodes)
                        {
                            if (node.Text != next && next.Length != 40)
                                continue;

                            node.Expand();
                            matchedNode = node;
                            break;
                        }
                        if (matchedNode == null)
                            currenNodes = null;
                        else
                        {
                            lastMatchedNode = matchedNode;
                            currenNodes = matchedNode.Nodes;
                        }
                    }
                    //if there is no exact match, don't restore scroll position
                    if (lastMatchedNode != matchedNode)
                        FileText.ResetCurrentScrollPos();
                    GitTree.SelectedNode = lastMatchedNode;
                }
                if (GitTree.SelectedNode == null)
                {
                    FileText.ViewText("", "");
                }
            }
            finally
            {
                GitTree.ResumeLayout();
            }
        }

        private void FillDiff()
        {
            DiffTabPage.Text = _diffTabPageTitleBase;

            if (CommitInfoTabControl.SelectedTab != DiffTabPage)
            {
                return;
            }

            if (_selectedRevisionUpdatedTargets.HasFlag(UpdateTargets.DiffList))
                return;

            _selectedRevisionUpdatedTargets |= UpdateTargets.DiffList;

            var revisions = RevisionGrid.GetSelectedRevisions();

            DiffText.SaveCurrentScrollPos();

            DiffFiles.SetDiffs(revisions);
            if (_oldDiffItem != null && revisions.Count > 0 && revisions[0].Guid == _oldRevision)
            {
                DiffFiles.SelectedItem = _oldDiffItem;
                _oldDiffItem = null;
                _oldRevision = null;
            }

            switch (revisions.Count)
            {
                case 0:
                    DiffTabPage.Text = _diffNoSelection.Text;
                    break;

                case 1: // diff "parent" --> "selected revision"
                    var revision = revisions[0];
                    if (revision != null && revision.ParentGuids != null && revision.ParentGuids.Length != 0)
                        DiffTabPage.Text = _diffParentWithSelection.Text;
                    break;

                case 2: // diff "first clicked revision" --> "second clicked revision"
                    bool artificialRevSelected = revisions[0].IsArtificial() || revisions[1].IsArtificial();
                    if (!artificialRevSelected)
                        DiffTabPage.Text = _diffTwoSelected.Text;
                    break;

                default: // more than 2 revisions selected => no diff
                    DiffTabPage.Text = _diffNotSupported.Text;
                    break;
            }
        }

        private void FillCommitInfo()
        {
            if (CommitInfoTabControl.SelectedTab != CommitInfoTabPage)
                return;

            if (_selectedRevisionUpdatedTargets.HasFlag(UpdateTargets.CommitInfo))
                return;

            _selectedRevisionUpdatedTargets |= UpdateTargets.CommitInfo;

            if (RevisionGrid.GetSelectedRevisions().Count == 0)
                return;

            var revision = RevisionGrid.GetSelectedRevisions()[0];

            var children = RevisionGrid.GetRevisionChildren(revision.Guid);
            RevisionInfo.SetRevisionWithChildren(revision, children);
        }

        private BuildReportTabPageExtension BuildReportTabPageExtension;

        private void FillBuildReport()
        {
            if (EnvUtils.IsMonoRuntime())
                return;

            var selectedRevisions = RevisionGrid.GetSelectedRevisions();
            var revision = selectedRevisions.Count == 1 ? selectedRevisions.Single() : null;

            if (BuildReportTabPageExtension == null)
                BuildReportTabPageExtension = new BuildReportTabPageExtension(CommitInfoTabControl, _buildReportTabCaption.Text);

            BuildReportTabPageExtension.FillBuildReport(revision);
        }

        public void fileHistoryItem_Click(object sender, EventArgs e)
        {
            var item = GitTree.SelectedNode.Tag as GitItem;

            if (item == null)
                return;

            IList<GitRevision> revisions = RevisionGrid.GetSelectedRevisions();

            if (revisions.Count == 0 || GitRevision.IsArtificial(revisions[0].Guid))
                UICommands.StartFileHistoryDialog(this, item.FileName);
            else
                UICommands.StartFileHistoryDialog(this, item.FileName, revisions[0], false, false);
        }

        private void blameMenuItem_Click(object sender, EventArgs e)
        {
            var item = GitTree.SelectedNode.Tag as GitItem;

            if (item == null)
                return;

            IList<GitRevision> revisions = RevisionGrid.GetSelectedRevisions();

            if (revisions.Count == 0 || GitRevision.IsArtificial(revisions[0].Guid))
                UICommands.StartFileHistoryDialog(this, item.FileName, null, false, true);
            else
                UICommands.StartFileHistoryDialog(this, item.FileName, revisions[0], true, true);
        }

        public void FindFileOnClick(object sender, EventArgs e)
        {
            string selectedItem;
            using (var searchWindow = new SearchWindow<string>(FindFileMatches)
            {
                Owner = this
            })
            {
                searchWindow.ShowDialog(this);
                selectedItem = searchWindow.SelectedItem;
            }
            if (string.IsNullOrEmpty(selectedItem))
            {
                return;
            }

            string[] items = selectedItem.Split(new[] { '/' });
            TreeNodeCollection nodes = GitTree.Nodes;

            for (int i = 0; i < items.Length - 1; i++)
            {
                TreeNode selectedNode = Find(nodes, items[i]);

                if (selectedNode == null)
                {
                    return; //Item does not exist in the tree
                }

                selectedNode.Expand();
                nodes = selectedNode.Nodes;
            }

            var lastItem = Find(nodes, items[items.Length - 1]);
            if (lastItem != null)
            {
                GitTree.SelectedNode = lastItem;
            }
        }

        private static TreeNode Find(TreeNodeCollection nodes, string label)
        {
            for (int i = 0; i < nodes.Count; i++)
            {
                if (nodes[i].Text == label)
                {
                    return nodes[i];
                }
            }
            return null;
        }

        private IList<string> FindFileMatches(string name)
        {
            var candidates = Module.GetFullTree(RevisionGrid.GetSelectedRevisions()[0].TreeGuid);

            string nameAsLower = name.ToLower();

            return candidates.Where(fileName => fileName.ToLower().Contains(nameAsLower)).ToList();
        }

        private string SaveSelectedItemToTempFile()
        {
            var gitItem = GitTree.SelectedNode.Tag as GitItem;
            if (gitItem == null || !gitItem.IsBlob)
                return null;

            var fileName = gitItem.FileName;
            if (fileName.Contains("\\") && fileName.LastIndexOf("\\") < fileName.Length)
                fileName = fileName.Substring(fileName.LastIndexOf('\\') + 1);
            if (fileName.Contains("/") && fileName.LastIndexOf("/") < fileName.Length)
                fileName = fileName.Substring(fileName.LastIndexOf('/') + 1);

            fileName = (Path.GetTempPath() + fileName).ToNativePath();
            Module.SaveBlobAs(fileName, gitItem.Guid);
            return fileName;
        }

        public void OpenWithOnClick(object sender, EventArgs e)
        {
            var fileName = SaveSelectedItemToTempFile();
            if (fileName != null)
                OsShellUtil.OpenAs(fileName);
        }

        public void OpenOnClick(object sender, EventArgs e)
        {
            try
            {
                var fileName = SaveSelectedItemToTempFile();
                if (fileName != null)
                    Process.Start(fileName);
            }
            catch (Exception ex)
            {
                MessageBox.Show(this, ex.Message);
            }
        }

        private void FileTreeContextMenu_Opening(object sender, System.ComponentModel.CancelEventArgs e)
        {
            var gitItem = (GitTree.SelectedNode != null) ? GitTree.SelectedNode.Tag as GitItem : null;
            var enableItems = gitItem != null && gitItem.IsBlob;

            saveAsToolStripMenuItem.Enabled = enableItems;
            openFileToolStripMenuItem.Enabled = enableItems;
            openFileWithToolStripMenuItem.Enabled = enableItems;
            openWithToolStripMenuItem.Enabled = enableItems;
            copyFilenameToClipboardToolStripMenuItem.Enabled = gitItem != null && FormBrowseUtil.IsFileOrDirectory(FormBrowseUtil.GetFullPathFromGitItem(Module, gitItem));
            editCheckedOutFileToolStripMenuItem.Enabled = enableItems;
        }

        protected void LoadInTree(IEnumerable<IGitItem> items, TreeNodeCollection node)
        {
            var sortedItems = items.OrderBy(gi => gi, new GitFileTreeComparer());

            foreach (var item in sortedItems)
            {
                var subNode = node.Add(item.Name);
                subNode.Tag = item;

                var gitItem = item as GitItem;

                if (gitItem == null)
                    subNode.Nodes.Add(new TreeNode());
                else
                {
                    if (gitItem.IsTree)
                    {
                        subNode.ImageIndex = 1;
                        subNode.SelectedImageIndex = 1;
                        subNode.Nodes.Add(new TreeNode());
                    }
                    else
                        if (gitItem.IsCommit)
                    {
                        subNode.ImageIndex = 2;
                        subNode.SelectedImageIndex = 2;
                        subNode.Text = item.Name + " (Submodule)";
                    }
                }
            }
        }

        [Flags]
        internal enum UpdateTargets
        {
            None = 1,
            DiffList = 2,
            FileTree = 4,
            CommitInfo = 8
        }

        private UpdateTargets _selectedRevisionUpdatedTargets = UpdateTargets.None;
        private void RevisionGridSelectionChanged(object sender, EventArgs e)
        {
            try
            {
                _selectedRevisionUpdatedTargets = UpdateTargets.None;

                var revisions = RevisionGrid.GetSelectedRevisions();

                if (revisions.Any() && GitRevision.IsArtificial(revisions[0].Guid))
                {
                    CommitInfoTabControl.RemoveIfExists(CommitInfoTabPage);
                    CommitInfoTabControl.RemoveIfExists(TreeTabPage);
                }
                else
                {
                    CommitInfoTabControl.InsertIfNotExists(0, CommitInfoTabPage);
                    CommitInfoTabControl.InsertIfNotExists(1, TreeTabPage);
                }

                //RevisionGrid.HighlightSelectedBranch();

                FillFileTree();
                FillDiff();
                FillCommitInfo();
                FillBuildReport();
            }
            catch (Exception ex)
            {
                Trace.WriteLine(ex.Message);
            }
        }

        private void OpenToolStripMenuItemClick(object sender, EventArgs e)
        {
            GitModule module = FormOpenDirectory.OpenModule(this);
            if (module != null)
                SetGitModule(this, new GitModuleEventArgs(module));
        }

        private void CheckoutToolStripMenuItemClick(object sender, EventArgs e)
        {
            UICommands.StartCheckoutRevisionDialog(this);
        }

        private void GitTreeDoubleClick(object sender, EventArgs e)
        {
            OnItemActivated();
        }

        private void OnItemActivated()
        {
            if (GitTree.SelectedNode == null || !(GitTree.SelectedNode.Tag is IGitItem))
                return;

            var item = GitTree.SelectedNode.Tag as GitItem;
            if (item == null)
                return;

            if (item.IsBlob)
            {
                UICommands.StartFileHistoryDialog(this, item.FileName, null);
            }
            else if (item.IsCommit)
            {
                Process process = new Process();
                process.StartInfo.FileName = Application.ExecutablePath;
                process.StartInfo.Arguments = "browse";
                process.StartInfo.WorkingDirectory = Path.Combine(Module.WorkingDir, item.FileName.EnsureTrailingPathSeparator());
                process.Start();
            }
        }

        private void CloneToolStripMenuItemClick(object sender, EventArgs e)
        {
            UICommands.StartCloneDialog(this, string.Empty, false, SetGitModule);
        }

        private void CommitToolStripMenuItemClick(object sender, EventArgs e)
        {
            UICommands.StartCommitDialog(this);
        }

        private void InitNewRepositoryToolStripMenuItemClick(object sender, EventArgs e)
        {
            UICommands.StartInitializeDialog(this, SetGitModule);
        }

        private void PushToolStripMenuItemClick(object sender, EventArgs e)
        {
            bool bSilent = (ModifierKeys & Keys.Shift) != 0;
            UICommands.StartPushDialog(this, bSilent);
        }

        private void PullToolStripMenuItemClick(object sender, EventArgs e)
        {
            bool bSilent;
            if (sender == toolStripButtonPull || sender == pullToolStripMenuItem)
            {
                if (Module.LastPullAction == Settings.PullAction.None)
                {
                    bSilent = (ModifierKeys & Keys.Shift) != 0;
                }
                else if (Module.LastPullAction == Settings.PullAction.FetchAll)
                {
                    fetchAllToolStripMenuItem_Click(sender, e);
                    return;
                }
                else
                {
                    bSilent = (sender == toolStripButtonPull);
                    Module.LastPullActionToFormPullAction();
                }
            }
            else
            {
                bSilent = sender != pullToolStripMenuItem1;

                Module.LastPullActionToFormPullAction();
            }

            UICommands.StartPullDialog(this, bSilent);
        }

        private void RefreshToolStripMenuItemClick(object sender, EventArgs e)
        {
            RefreshRevisions();
        }

        private void RefreshDashboardToolStripMenuItemClick(object sender, EventArgs e)
        {
            _dashboard.Refresh();
        }

        private void AboutToolStripMenuItemClick(object sender, EventArgs e)
        {
            using (var frm = new AboutBox()) frm.ShowDialog(this);
        }

        private void PatchToolStripMenuItemClick(object sender, EventArgs e)
        {
            UICommands.StartViewPatchDialog(this);
        }

        private void ApplyPatchToolStripMenuItemClick(object sender, EventArgs e)
        {
            UICommands.StartApplyPatchDialog(this);
        }

        private void GitBashToolStripMenuItemClick1(object sender, EventArgs e)
        {
            Module.RunBash();
        }

        private void GitGuiToolStripMenuItemClick(object sender, EventArgs e)
        {
            Module.RunGui();
        }

        private void FormatPatchToolStripMenuItemClick(object sender, EventArgs e)
        {
            UICommands.StartFormatPatchDialog(this);
        }

        private void GitcommandLogToolStripMenuItemClick(object sender, EventArgs e)
        {
            FormGitLog.ShowOrActivate(this);
        }

        private void CheckoutBranchToolStripMenuItemClick(object sender, EventArgs e)
        {
            UICommands.StartCheckoutBranch(this);
        }

        private void StashToolStripMenuItemClick(object sender, EventArgs e)
        {
            UICommands.StartStashDialog(this);
        }

        private void ResetToolStripMenuItem_Click(object sender, EventArgs e)
        {
            UICommands.StartResetChangesDialog(this);
        }

        private void RunMergetoolToolStripMenuItemClick(object sender, EventArgs e)
        {
            UICommands.StartResolveConflictsDialog(this);
        }

        private void WarningClick(object sender, EventArgs e)
        {
            UICommands.StartResolveConflictsDialog(this);
        }

        private void WorkingdirClick(object sender, EventArgs e)
        {
            _NO_TRANSLATE_Workingdir.ShowDropDown();
        }

        private void CurrentBranchClick(object sender, EventArgs e)
        {
            branchSelect.ShowDropDown();
        }

        private void DeleteBranchToolStripMenuItemClick(object sender, EventArgs e)
        {
            UICommands.StartDeleteBranchDialog(this, string.Empty);
        }

        private void DeleteTagToolStripMenuItemClick(object sender, EventArgs e)
        {
            UICommands.StartDeleteTagDialog(this, null);
        }

        private void CherryPickToolStripMenuItemClick(object sender, EventArgs e)
        {
            var revisions = RevisionGrid.GetSelectedRevisions();
            if (revisions.Count != 1)
            {
                MessageBox.Show("Select exactly one revision.");
                return;
            }

            UICommands.StartCherryPickDialog(this, revisions.First());
        }

        private void MergeBranchToolStripMenuItemClick(object sender, EventArgs e)
        {
            UICommands.StartMergeBranchDialog(this, null);
        }

        private void ToolStripButton1Click(object sender, EventArgs e)
        {
            CommitToolStripMenuItemClick(sender, e);
        }

        private void SettingsClick(object sender, EventArgs e)
        {
            var translation = Settings.Translation;
            UICommands.StartSettingsDialog(this);
            if (translation != Settings.Translation)
                Translate();

            this.Hotkeys = HotkeySettingsManager.LoadHotkeys(HotkeySettingsName);
            RevisionGrid.ReloadHotkeys();
            RevisionGrid.ReloadTranslation();
        }

        private void TagToolStripMenuItemClick(object sender, EventArgs e)
        {
            UICommands.StartCreateTagDialog(this);
        }

        private void RefreshButtonClick(object sender, EventArgs e)
        {
            RefreshToolStripMenuItemClick(sender, e);
        }

        private void CommitcountPerUserToolStripMenuItemClick(object sender, EventArgs e)
        {
            using (var frm = new FormCommitCount(UICommands)) frm.ShowDialog(this);
        }

        private void KGitToolStripMenuItemClick(object sender, EventArgs e)
        {
            Module.RunGitK();
        }

        private void DonateToolStripMenuItemClick(object sender, EventArgs e)
        {
            using (var frm = new FormDonate()) frm.ShowDialog(this);
        }

        private void FormBrowseFormClosing(object sender, FormClosingEventArgs e)
        {
            SaveUserMenuPosition();
            SaveApplicationSettings();
        }

        private static void SaveApplicationSettings()
        {
            Properties.Settings.Default.Save();
        }

        private void SaveUserMenuPosition()
        {
            GitCommands.AppSettings.UserMenuLocationX = UserMenuToolStrip.Location.X;
            GitCommands.AppSettings.UserMenuLocationY = UserMenuToolStrip.Location.Y;
        }

        private void EditGitignoreToolStripMenuItem1Click(object sender, EventArgs e)
        {
            UICommands.StartEditGitIgnoreDialog(this);
        }

        private void ArchiveToolStripMenuItemClick(object sender, EventArgs e)
        {
            var revisions = RevisionGrid.GetSelectedRevisions();
            if (revisions.Count > 2)
            {
                MessageBox.Show(this, "Select only one or two revisions. Abort.", "Archive revision");
                return;
            }
            GitRevision mainRevision = revisions.First();
            GitRevision diffRevision = null;
            if (revisions.Count == 2)
                diffRevision = revisions.Last();

            UICommands.StartArchiveDialog(this, mainRevision, diffRevision);
        }

        private void EditMailMapToolStripMenuItemClick(object sender, EventArgs e)
        {
            UICommands.StartMailMapDialog(this);
        }

        private void EditLocalGitConfigToolStripMenuItemClick(object sender, EventArgs e)
        {
            var fileName = Path.Combine(Module.GetGitDirectory(), "config");
            UICommands.StartFileEditorDialog(fileName, true);
        }

        private void CompressGitDatabaseToolStripMenuItemClick(object sender, EventArgs e)
        {
            FormProcess.ShowModeless(this, "gc");
        }

        private void VerifyGitDatabaseToolStripMenuItemClick(object sender, EventArgs e)
        {
            UICommands.StartVerifyDatabaseDialog(this);
        }

        private void ManageRemoteRepositoriesToolStripMenuItemClick(object sender, EventArgs e)
        {
            UICommands.StartRemotesDialog(this);
        }

        private void RebaseToolStripMenuItemClick(object sender, EventArgs e)
        {
            IList<GitRevision> revisions = RevisionGrid.GetSelectedRevisions();
            if (2 == revisions.Count)
            {
                string to = null;
                string from = null;

                string currentBranch = Module.GetSelectedBranch();
                string currentCheckout = RevisionGrid.CurrentCheckout;

                if (revisions[0].Guid == currentCheckout)
                {
                    from = revisions[1].Guid.Substring(0, 8);
                    to = currentBranch;
                }
                else if (revisions[1].Guid == currentCheckout)
                {
                    from = revisions[0].Guid.Substring(0, 8);
                    to = currentBranch;
                }
                UICommands.StartRebaseDialog(this, from, to, null);
            }
            else
            {
                UICommands.StartRebaseDialog(this, null);
            }
        }

        private void StartAuthenticationAgentToolStripMenuItemClick(object sender, EventArgs e)
        {
            Module.RunExternalCmdDetached(Settings.Pageant, "");
        }

        private void GenerateOrImportKeyToolStripMenuItemClick(object sender, EventArgs e)
        {
            Module.RunExternalCmdDetached(Settings.Puttygen, "");
        }

        private void TabControl1SelectedIndexChanged(object sender, EventArgs e)
        {
            FillFileTree();
            FillDiff();
            FillCommitInfo();
            FillBuildReport();
        }

        private void DiffFilesSelectedIndexChanged(object sender, EventArgs e)
        {
            if (!_dontUpdateOnIndexChange)
                ShowSelectedFileDiff();
        }

        private void ShowSelectedFileDiff()
        {
            if (DiffFiles.SelectedItem == null)
            {
                DiffText.ViewPatch("");
                return;
            }

            IList<GitRevision> items = RevisionGrid.GetSelectedRevisions();
            if (items.Count() == 1)
            {
                items.Add(new GitRevision(Module, DiffFiles.SelectedItemParent));

                if (!string.IsNullOrWhiteSpace(DiffFiles.SelectedItemParent)
                    && DiffFiles.SelectedItemParent == DiffFiles.CombinedDiff.Text)
                {
                    var diffOfConflict = Module.GetCombinedDiffContent(items.First(), DiffFiles.SelectedItem.Name,
                        DiffText.GetExtraDiffArguments(), DiffText.Encoding);

                    if (string.IsNullOrWhiteSpace(diffOfConflict))
                    {
                        diffOfConflict = Strings.GetUninterestingDiffOmitted();
                    }

                    DiffText.ViewPatch(diffOfConflict);
                    return;
                }
            }
            DiffText.ViewChanges(items, DiffFiles.SelectedItem, String.Empty);
        }

        private void ChangelogToolStripMenuItemClick(object sender, EventArgs e)
        {
            using (var frm = new FormChangeLog()) frm.ShowDialog(this);
        }

        private void DiffFilesDoubleClick(object sender, EventArgs e)
        {
            if (DiffFiles.SelectedItem == null)
                return;

            UICommands.StartFileHistoryDialog(this, (DiffFiles.SelectedItem).Name);
        }

        private void ToolStripButtonPushClick(object sender, EventArgs e)
        {
            PushToolStripMenuItemClick(sender, e);
        }

        private void ManageSubmodulesToolStripMenuItemClick(object sender, EventArgs e)
        {
            UICommands.StartSubmodulesDialog(this);
        }

        private void UpdateSubmoduleToolStripMenuItemClick(object sender, EventArgs e)
        {
            var submodule = (sender as ToolStripMenuItem).Tag as string;
            FormProcess.ShowDialog(this, Module.SuperprojectModule,
                GitCommandHelpers.SubmoduleUpdateCmd(submodule));
            UICommands.RepoChangedNotifier.Notify();
        }

        private void UpdateAllSubmodulesToolStripMenuItemClick(object sender, EventArgs e)
        {
            UICommands.StartUpdateSubmodulesDialog(this);
        }

        private void SynchronizeAllSubmodulesToolStripMenuItemClick(object sender, EventArgs e)
        {
            UICommands.StartSyncSubmodulesDialog(this);
        }

        private void ToolStripSplitStashButtonClick(object sender, EventArgs e)
        {
            UICommands.StartStashDialog(this);
        }

        private void StashChangesToolStripMenuItemClick(object sender, EventArgs e)
        {
            UICommands.StashSave(this, AppSettings.IncludeUntrackedFilesInManualStash);
        }

        private void StashPopToolStripMenuItemClick(object sender, EventArgs e)
        {
            UICommands.StashPop(this);
        }

        private void ViewStashToolStripMenuItemClick(object sender, EventArgs e)
        {
            UICommands.StartStashDialog(this);
        }

        private void ExitToolStripMenuItemClick(object sender, EventArgs e)
        {
            Close();
        }

        private void FileToolStripMenuItemDropDownOpening(object sender, EventArgs e)
        {
            recentToolStripMenuItem.DropDownItems.Clear();

            foreach (var historyItem in Repositories.RepositoryHistory.Repositories)
            {
                if (string.IsNullOrEmpty(historyItem.Path))
                    continue;

                var historyItemMenu = new ToolStripMenuItem(historyItem.Path);
                historyItemMenu.Click += HistoryItemMenuClick;
                historyItemMenu.Width = 225;
                recentToolStripMenuItem.DropDownItems.Add(historyItemMenu);
            }
        }

        private void ChangeWorkingDir(string path)
        {
            GitModule module = new GitModule(path);

            if (!module.IsValidGitWorkingDir())
            {
                DialogResult dialogResult = MessageBox.Show(this, directoryIsNotAValidRepository.Text,
                    directoryIsNotAValidRepositoryCaption.Text, MessageBoxButtons.YesNoCancel,
                    MessageBoxIcon.Exclamation, MessageBoxDefaultButton.Button1);
                if (dialogResult == DialogResult.Yes)
                {
                    Repositories.RepositoryHistory.RemoveRecentRepository(path);
                    return;
                }
                else if (dialogResult == DialogResult.Cancel)
                    return;
            }

            SetGitModule(this, new GitModuleEventArgs(module));
        }

        private void HistoryItemMenuClick(object sender, EventArgs e)
        {
            var button = sender as ToolStripMenuItem;

            if (button == null)
                return;

            ChangeWorkingDir(button.Text);
        }

        private void PluginSettingsToolStripMenuItemClick(object sender, EventArgs e)
        {
            UICommands.StartPluginSettingsDialog(this);
        }

        private void RepoSettingsToolStripMenuItemClick(object sender, EventArgs e)
        {
            UICommands.StartRepoSettingsDialog(this);
        }

        private void CloseToolStripMenuItemClick(object sender, EventArgs e)
        {
            SetWorkingDir("");
        }

        public override void CancelButtonClick(object sender, EventArgs e)
        {
            // If a filter is applied, clear it
            if (RevisionGrid.FilterIsApplied(false))
            {
                // Clear filter
                _filterRevisionsHelper.SetFilter(string.Empty);
            }
            // If a branch filter is applied by text or using the menus "Show current branch only"
            else if (RevisionGrid.FilterIsApplied(true) || AppSettings.BranchFilterEnabled)
            {
                // Clear branch filter
                _filterBranchHelper.SetBranchFilter(string.Empty, true);

                // Execute the "Show all branches" menu option
                RevisionGrid.ShowAllBranches_ToolStripMenuItemClick(sender, e);
            }
        }

        private void GitTreeMouseDown(object sender, MouseEventArgs e)
        {
            if (e.Button == MouseButtons.Right)
                GitTree.SelectedNode = GitTree.GetNodeAt(e.X, e.Y);
        }

        private void UserManualToolStripMenuItemClick(object sender, EventArgs e)
        {
            try
            {
                Process.Start("http://git-extensions-documentation.readthedocs.org/en/release-2.49/");
            }
            catch (System.ComponentModel.Win32Exception)
            {
            }
        }

        private void DiffTextExtraDiffArgumentsChanged(object sender, EventArgs e)
        {
            ShowSelectedFileDiff();
        }

        private void CleanupToolStripMenuItemClick(object sender, EventArgs e)
        {
            UICommands.StartCleanupRepositoryDialog(this);
        }

        private void openWithDifftoolToolStripMenuItem_Click(object sender, EventArgs e)
        {
            if (DiffFiles.SelectedItem == null)
                return;

            var selectedItem = DiffFiles.SelectedItem;
            GitUIExtensions.DiffWithRevisionKind diffKind;

            if (sender == aLocalToolStripMenuItem)
                diffKind = GitUIExtensions.DiffWithRevisionKind.DiffALocal;
            else if (sender == bLocalToolStripMenuItem)
                diffKind = GitUIExtensions.DiffWithRevisionKind.DiffBLocal;
            else if (sender == parentOfALocalToolStripMenuItem)
                diffKind = GitUIExtensions.DiffWithRevisionKind.DiffAParentLocal;
            else if (sender == parentOfBLocalToolStripMenuItem)
                diffKind = GitUIExtensions.DiffWithRevisionKind.DiffBParentLocal;
            else
            {
                Debug.Assert(sender == aBToolStripMenuItem, "Not implemented DiffWithRevisionKind: " + sender);
                diffKind = GitUIExtensions.DiffWithRevisionKind.DiffAB;
            }

            string parentGuid = RevisionGrid.GetSelectedRevisions().Count() == 1 ? DiffFiles.SelectedItemParent : null;

            RevisionGrid.OpenWithDifftool(selectedItem.Name, selectedItem.OldName, diffKind, parentGuid);
        }

        private void AddWorkingdirDropDownItem(Repository repo, string caption)
        {
            ToolStripMenuItem toolStripItem = new ToolStripMenuItem(caption);
            _NO_TRANSLATE_Workingdir.DropDownItems.Add(toolStripItem);

            toolStripItem.Click += (hs, he) => ChangeWorkingDir(repo.Path);

            if (repo.Title != null || !repo.Path.Equals(caption))
                toolStripItem.ToolTipText = repo.Path;
        }

        private void WorkingdirDropDownOpening(object sender, EventArgs e)
        {
            _NO_TRANSLATE_Workingdir.DropDownItems.Clear();

            List<RecentRepoInfo> mostRecentRepos = new List<RecentRepoInfo>();
            List<RecentRepoInfo> lessRecentRepos = new List<RecentRepoInfo>();

            using (var graphics = CreateGraphics())
            {
                var splitter = new RecentRepoSplitter
                {
                    MeasureFont = _NO_TRANSLATE_Workingdir.Font,
                    Graphics = graphics
                };
                splitter.SplitRecentRepos(Repositories.RepositoryHistory.Repositories, mostRecentRepos, lessRecentRepos);
            }

            foreach (RecentRepoInfo repo in mostRecentRepos)
                AddWorkingdirDropDownItem(repo.Repo, repo.Caption);

            if (lessRecentRepos.Count > 0)
            {
                if (mostRecentRepos.Count > 0 && (Settings.SortMostRecentRepos || Settings.SortLessRecentRepos))
                    _NO_TRANSLATE_Workingdir.DropDownItems.Add(new ToolStripSeparator());

                foreach (RecentRepoInfo repo in lessRecentRepos)
                    AddWorkingdirDropDownItem(repo.Repo, repo.Caption);
            }

            _NO_TRANSLATE_Workingdir.DropDownItems.Add(new ToolStripSeparator());

            ToolStripMenuItem toolStripItem = new ToolStripMenuItem(openToolStripMenuItem.Text);
            toolStripItem.ShortcutKeys = openToolStripMenuItem.ShortcutKeys;
            _NO_TRANSLATE_Workingdir.DropDownItems.Add(toolStripItem);
            toolStripItem.Click += (hs, he) => OpenToolStripMenuItemClick(hs, he);

            toolStripItem = new ToolStripMenuItem(_configureWorkingDirMenu.Text);
            _NO_TRANSLATE_Workingdir.DropDownItems.Add(toolStripItem);
            toolStripItem.Click += (hs, he) =>
            {
                using (var frm = new FormRecentReposSettings()) frm.ShowDialog(this);
                RefreshWorkingDirCombo();
            };

        }

        private void SetWorkingDir(string path)
        {
            SetGitModule(this, new GitModuleEventArgs(new GitModule(path)));
        }

        private void SetGitModule(object sender, GitModuleEventArgs e)
        {
            var module = e.GitModule;
            HideVariableMainMenuItems();
            UnregisterPlugins();
            UICommands = new GitUICommands(module);

            if (Module.IsValidGitWorkingDir())
            {
                Repositories.AddMostRecentRepository(Module.WorkingDir);
                Settings.RecentWorkingDir = module.WorkingDir;
                ChangeTerminalActiveFolder(Module.WorkingDir);

#if DEBUG
                //Current encodings
                Debug.WriteLine("Encodings for " + module.WorkingDir);
                Debug.WriteLine("Files content encoding: " + module.FilesEncoding.EncodingName);
                Debug.WriteLine("Commit encoding: " + module.CommitEncoding.EncodingName);
                if (module.LogOutputEncoding.CodePage != module.CommitEncoding.CodePage)
                    Debug.WriteLine("Log output encoding: " + module.LogOutputEncoding.EncodingName);
#endif
            }

            HideDashboard();
            UICommands.RepoChangedNotifier.Notify();
            RevisionGrid.IndexWatcher.Reset();
            RegisterPlugins();
        }

        private void TranslateToolStripMenuItemClick(object sender, EventArgs e)
        {
            Process.Start(Path.Combine(Path.GetDirectoryName(Application.ExecutablePath), "TranslationApp.exe"));
        }

        private void FileExplorerToolStripMenuItemClick(object sender, EventArgs e)
        {
            try
            {
                Process.Start(Module.WorkingDir);
            }
            catch (Exception ex)
            {
                MessageBox.Show(this, ex.Message);
            }
        }

        private void StatusClick(object sender, EventArgs e)
        {
            // TODO: Replace with a status page?
            CommitToolStripMenuItemClick(sender, e);
        }

        public void SaveAsOnClick(object sender, EventArgs e)
        {
            var item = GitTree.SelectedNode.Tag as GitItem;

            if (item == null)
                return;
            if (!item.IsBlob)
                return;

            var fullName = Path.Combine(Module.WorkingDir, item.FileName);
            using (var fileDialog =
                new SaveFileDialog
                {
                    InitialDirectory = Path.GetDirectoryName(fullName),
                    FileName = Path.GetFileName(fullName),
                    DefaultExt = GitCommandHelpers.GetFileExtension(fullName),
                    AddExtension = true
                })
            {
                fileDialog.Filter =
                    _saveFileFilterCurrentFormat.Text + " (*." +
                    GitCommandHelpers.GetFileExtension(fileDialog.FileName) + ")|*." +
                    GitCommandHelpers.GetFileExtension(fileDialog.FileName) +
                    "|" + _saveFileFilterAllFiles.Text + " (*.*)|*.*";

                if (fileDialog.ShowDialog(this) == DialogResult.OK)
                {
                    Module.SaveBlobAs(fileDialog.FileName, item.Guid);
                }
            }
        }

        private void ResetToThisRevisionOnClick(object sender, EventArgs e)
        {
            IList<GitRevision> revisions = RevisionGrid.GetSelectedRevisions();

            if (!revisions.Any() || revisions.Count != 1)
            {
                MessageBox.Show(_resetFileError.Text, _resetFileCaption.Text);
                return;
            }

            if (MessageBox.Show(_resetFileText.Text, _resetFileCaption.Text, MessageBoxButtons.OKCancel)
                == System.Windows.Forms.DialogResult.OK)
            {
                var item = GitTree.SelectedNode.Tag as GitItem;
                var files = new List<string> { item.FileName };
                Module.CheckoutFiles(files, revisions.First().Guid, false);
            }
        }

        private void GitTreeBeforeExpand(object sender, TreeViewCancelEventArgs e)
        {
            if (e.Node.IsExpanded)
                return;

            var item = (IGitItem)e.Node.Tag;

            e.Node.Nodes.Clear();
            LoadInTree(item.SubItems, e.Node.Nodes);
        }

        private void CreateBranchToolStripMenuItemClick(object sender, EventArgs e)
        {
            UICommands.StartCreateBranchDialog(this, RevisionGrid.GetSelectedRevisions().FirstOrDefault());
        }

        private void GitBashClick(object sender, EventArgs e)
        {
            GitBashToolStripMenuItemClick1(sender, e);
        }

        private void ToolStripButtonPullClick(object sender, EventArgs e)
        {
            PullToolStripMenuItemClick(sender, e);
        }

        private void editgitattributesToolStripMenuItem_Click(object sender, EventArgs e)
        {
            UICommands.StartEditGitAttributesDialog(this);
        }

        private void copyFilenameToClipboardToolStripMenuItem_Click(object sender, EventArgs e)
        {
            var gitItem = GitTree.SelectedNode.Tag as GitItem;
            if (gitItem == null)
                return;

            var fileName = Path.Combine(Module.WorkingDir, (gitItem).FileName);
            Clipboard.SetText(fileName.ToNativePath());
        }

        private void copyFilenameToClipboardToolStripMenuItem1_Click(object sender, EventArgs e)
        {
            CopyFullPathToClipboard(DiffFiles, Module);
        }

        public static void CopyFullPathToClipboard(FileStatusList diffFiles, GitModule module)
        {
            if (!diffFiles.SelectedItems.Any())
                return;

            var fileNames = new StringBuilder();
            foreach (var item in diffFiles.SelectedItems)
            {
                //Only use append line when multiple items are selected.
                //This to make it easier to use the text from clipboard when 1 file is selected.
                if (fileNames.Length > 0)
                    fileNames.AppendLine();

                fileNames.Append(Path.Combine(module.WorkingDir, item.Name).ToNativePath());
            }
            Clipboard.SetText(fileNames.ToString());
        }

        private void deleteIndexlockToolStripMenuItem_Click(object sender, EventArgs e)
        {
            string fileName = Path.Combine(Module.GetGitDirectory(), "index.lock");

            if (File.Exists(fileName))
            {
                File.Delete(fileName);
                MessageBox.Show(this, _indexLockDeleted.Text);
            }
            else
                MessageBox.Show(this, _indexLockNotFound.Text + " " + fileName);
        }

        private void saveAsToolStripMenuItem1_Click(object sender, EventArgs e)
        {
            IList<GitRevision> revisions = RevisionGrid.GetSelectedRevisions();

            if (revisions.Count == 0)
                return;

            if (DiffFiles.SelectedItem == null)
                return;

            GitItemStatus item = DiffFiles.SelectedItem;

            var fullName = Path.Combine(Module.WorkingDir, item.Name);
            using (var fileDialog =
                new SaveFileDialog
                {
                    InitialDirectory = Path.GetDirectoryName(fullName),
                    FileName = Path.GetFileName(fullName),
                    DefaultExt = GitCommandHelpers.GetFileExtension(fullName),
                    AddExtension = true
                })
            {
                fileDialog.Filter =
                    _saveFileFilterCurrentFormat.Text + " (*." +
                    fileDialog.DefaultExt + ")|*." +
                    fileDialog.DefaultExt +
                    "|" + _saveFileFilterAllFiles.Text + " (*.*)|*.*";

                if (fileDialog.ShowDialog(this) == DialogResult.OK)
                {
                    Module.SaveBlobAs(fileDialog.FileName, string.Format("{0}:\"{1}\"", revisions[0].Guid, item.Name));
                }
            }
        }

        private void toolStripStatusLabel1_Click(object sender, EventArgs e)
        {
            statusStrip.Hide();
        }

        private void openWithToolStripMenuItem_Click(object sender, EventArgs e)
        {
            var item = GitTree.SelectedNode.Tag;

            var gitItem = item as GitItem;
            if (gitItem == null || !(gitItem).IsBlob)
                return;

            var fileName = Path.Combine(Module.WorkingDir, (gitItem).FileName);
            OsShellUtil.OpenAs(fileName.ToNativePath());
        }

        private void pluginsToolStripMenuItem_DropDownOpening(object sender, EventArgs e)
        {
            LoadPluginsInPluginMenu();
        }

        private void BisectClick(object sender, EventArgs e)
        {
            using (var frm = new FormBisect(RevisionGrid)) frm.ShowDialog(this);
            UICommands.RepoChangedNotifier.Notify();
        }

        private void fileHistoryDiffToolstripMenuItem_Click(object sender, EventArgs e)
        {
            GitItemStatus item = DiffFiles.SelectedItem;

            if (item.IsTracked)
            {
                IList<GitRevision> revisions = RevisionGrid.GetSelectedRevisions();

                if (revisions.Count == 0 || GitRevision.IsArtificial(revisions[0].Guid))
                    UICommands.StartFileHistoryDialog(this, item.Name);
                else
                    UICommands.StartFileHistoryDialog(this, item.Name, revisions[0], false);
            }
        }

        private void blameToolStripMenuItem_Click(object sender, EventArgs e)
        {
            GitItemStatus item = DiffFiles.SelectedItem;

            if (item.IsTracked)
            {
                IList<GitRevision> revisions = RevisionGrid.GetSelectedRevisions();

                if (revisions.Count == 0 || GitRevision.IsArtificial(revisions[0].Guid))
                    UICommands.StartFileHistoryDialog(this, item.Name, null, false, true);
                else
                    UICommands.StartFileHistoryDialog(this, item.Name, revisions[0], true, true);
            }
        }

        private void CurrentBranchDropDownOpening(object sender, EventArgs e)
        {
            branchSelect.DropDownItems.Clear();

            ToolStripMenuItem item = new ToolStripMenuItem(checkoutBranchToolStripMenuItem.Text);
            item.ShortcutKeys = checkoutBranchToolStripMenuItem.ShortcutKeys;
            item.ShortcutKeyDisplayString = checkoutBranchToolStripMenuItem.ShortcutKeyDisplayString;
            branchSelect.DropDownItems.Add(item);
            item.Click += (hs, he) => CheckoutBranchToolStripMenuItemClick(hs, he);

            branchSelect.DropDownItems.Add(new ToolStripSeparator());

            foreach (var branch in Module.GetRefs(false))
            {
                var toolStripItem = branchSelect.DropDownItems.Add(branch.Name);
                toolStripItem.Click += BranchSelectToolStripItem_Click;

                //Make sure there are never more than 100 branches added to the menu
                //GitExtensions will hang when the drop down is to large...
                if (branchSelect.DropDownItems.Count > 100)
                    break;
            }

        }

        void BranchSelectToolStripItem_Click(object sender, EventArgs e)
        {
            var toolStripItem = (ToolStripItem)sender;
            UICommands.StartCheckoutBranch(this, toolStripItem.Text, false);
        }

        private void _forkCloneMenuItem_Click(object sender, EventArgs e)
        {
            if (RepoHosts.GitHosters.Count > 0)
            {
                UICommands.StartCloneForkFromHoster(this, RepoHosts.GitHosters[0], SetGitModule);
                UICommands.RepoChangedNotifier.Notify();
            }
            else
            {
                MessageBox.Show(this, _noReposHostPluginLoaded.Text, _errorCaption.Text, MessageBoxButtons.OK, MessageBoxIcon.Error);
            }
        }

        private void _viewPullRequestsToolStripMenuItem_Click(object sender, EventArgs e)
        {
            var repoHost = RepoHosts.TryGetGitHosterForModule(Module);
            if (repoHost == null)
            {
                MessageBox.Show(this, _noReposHostFound.Text, _errorCaption.Text, MessageBoxButtons.OK, MessageBoxIcon.Error);
                return;
            }

            UICommands.StartPullRequestsDialog(this, repoHost);
        }

        private void _createPullRequestToolStripMenuItem_Click(object sender, EventArgs e)
        {
            var repoHost = RepoHosts.TryGetGitHosterForModule(Module);
            if (repoHost == null)
            {
                MessageBox.Show(this, _noReposHostFound.Text, _errorCaption.Text, MessageBoxButtons.OK, MessageBoxIcon.Error);
                return;
            }

            UICommands.StartCreatePullRequest(this, repoHost);
        }

        #region Hotkey commands

        public const string HotkeySettingsName = "Browse";

        internal enum Commands
        {
            GitBash,
            GitGui,
            GitGitK,
            FocusRevisionGrid,
            FocusCommitInfo,
            FocusFileTree,
            FocusDiff,
            Commit,
            AddNotes,
            FindFileInSelectedCommit,
            CheckoutBranch,
            QuickFetch,
            QuickPull,
            QuickPush,
            RotateApplicationIcon,
            CloseRepositry,
        }

        private void AddNotes()
        {
            Module.EditNotes(RevisionGrid.GetSelectedRevisions().Count > 0 ? RevisionGrid.GetSelectedRevisions()[0].Guid : string.Empty);
            FillCommitInfo();
        }

        private void FindFileInSelectedCommit()
        {
            CommitInfoTabControl.SelectedTab = TreeTabPage;
            EnabledSplitViewLayout(true);
            GitTree.Focus();
            FindFileOnClick(null, null);
        }

        private void QuickFetch()
        {
            FormProcess.ShowDialog(this, Module.FetchCmd(string.Empty, string.Empty, string.Empty));
            UICommands.RepoChangedNotifier.Notify();
        }

        protected override bool ExecuteCommand(int cmd)
        {
            switch ((Commands)cmd)
            {
                case Commands.GitBash: Module.RunBash(); break;
                case Commands.GitGui: Module.RunGui(); break;
                case Commands.GitGitK: Module.RunGitK(); break;
                case Commands.FocusRevisionGrid: RevisionGrid.Focus(); break;
                case Commands.FocusCommitInfo: CommitInfoTabControl.SelectedTab = CommitInfoTabPage; break;
                case Commands.FocusFileTree: CommitInfoTabControl.SelectedTab = TreeTabPage; GitTree.Focus(); break;
                case Commands.FocusDiff: CommitInfoTabControl.SelectedTab = DiffTabPage; DiffFiles.Focus(); break;
                case Commands.Commit: CommitToolStripMenuItemClick(null, null); break;
                case Commands.AddNotes: AddNotes(); break;
                case Commands.FindFileInSelectedCommit: FindFileInSelectedCommit(); break;
                case Commands.CheckoutBranch: CheckoutBranchToolStripMenuItemClick(null, null); break;
                case Commands.QuickFetch: QuickFetch(); break;
                case Commands.QuickPull:
                    UICommands.StartPullDialog(this, true);
                    break;
                case Commands.QuickPush:
                    UICommands.StartPushDialog(this, true);
                    break;
                case Commands.RotateApplicationIcon: RotateApplicationIcon(); break;
                case Commands.CloseRepositry: CloseToolStripMenuItemClick(null, null); break;
                default: return base.ExecuteCommand(cmd);
            }

            return true;
        }

        internal bool ExecuteCommand(Commands cmd)
        {
            return ExecuteCommand((int)cmd);
        }

        #endregion

        private void toggleSplitViewLayout_Click(object sender, EventArgs e)
        {
            EnabledSplitViewLayout(RightSplitContainer.Panel2.Height == 0 && RightSplitContainer.Height > 0);
        }

        private void EnabledSplitViewLayout(bool enabled)
        {
            if (enabled)
                RightSplitContainer.SplitterDistance = (RightSplitContainer.Height / 5) * 2;
            else
                RightSplitContainer.SplitterDistance = RightSplitContainer.Height;
        }

        private void editCheckedOutFileToolStripMenuItem_Click(object sender, EventArgs e)
        {
            var item = GitTree.SelectedNode.Tag;

            var gitItem = item as GitItem;
            if (gitItem == null || !gitItem.IsBlob)
                return;

            var fileName = Path.Combine(Module.WorkingDir, (gitItem).FileName);
            UICommands.StartFileEditorDialog(fileName);
        }

        #region Git file tree drag-drop
        private Rectangle gitTreeDragBoxFromMouseDown;

        private void GitTree_MouseDown(object sender, MouseEventArgs e)
        {
            //DRAG
            if (e.Button == MouseButtons.Left)
            {
                // Remember the point where the mouse down occurred.
                // The DragSize indicates the size that the mouse can move
                // before a drag event should be started.
                Size dragSize = SystemInformation.DragSize;

                // Create a rectangle using the DragSize, with the mouse position being
                // at the center of the rectangle.
                gitTreeDragBoxFromMouseDown = new Rectangle(new Point(e.X - (dragSize.Width / 2),
                                                                e.Y - (dragSize.Height / 2)),
                                                                dragSize);
            }
        }

        void GitTree_MouseMove(object sender, MouseEventArgs e)
        {
            TreeView gitTree = (TreeView)sender;

            //DRAG
            // If the mouse moves outside the rectangle, start the drag.
            if (gitTreeDragBoxFromMouseDown != Rectangle.Empty &&
                !gitTreeDragBoxFromMouseDown.Contains(e.X, e.Y))
            {
                StringCollection fileList = new StringCollection();

                //foreach (GitItemStatus item in SelectedItems)
                if (gitTree.SelectedNode != null)
                {
                    GitItem item = gitTree.SelectedNode.Tag as GitItem;
                    if (item != null)
                    {
                        string fileName = Path.Combine(Module.WorkingDir, item.FileName);

                        fileList.Add(fileName.ToNativePath());
                    }

                    DataObject obj = new DataObject();
                    obj.SetFileDropList(fileList);

                    // Proceed with the drag and drop, passing in the list item.
                    DoDragDrop(obj, DragDropEffects.Copy);
                    gitTreeDragBoxFromMouseDown = Rectangle.Empty;
                }
            }
        }
        #endregion

        private int getNextIdx(int curIdx, int maxIdx, bool searchBackward)
        {
            if (searchBackward)
            {
                if (curIdx == 0)
                {
                    curIdx = maxIdx;
                }
                else
                {
                    curIdx--;
                }
            }
            else
            {
                if (curIdx == maxIdx)
                {
                    curIdx = 0;
                }
                else
                {
                    curIdx++;
                }
            }
            return curIdx;
        }

        private Tuple<int, string> getNextPatchFile(bool searchBackward)
        {
            var revisions = RevisionGrid.GetSelectedRevisions();
            if (revisions.Count == 0)
                return null;
            int idx = DiffFiles.SelectedIndex;
            if (idx == -1)
                return new Tuple<int, string>(idx, null);

            idx = getNextIdx(idx, DiffFiles.GitItemStatuses.Count() - 1, searchBackward);
            _dontUpdateOnIndexChange = true;
            DiffFiles.SelectedIndex = idx;
            _dontUpdateOnIndexChange = false;
            return new Tuple<int, string>(idx, DiffText.GetSelectedPatch(RevisionGrid, DiffFiles.SelectedItem));
        }

        //
        // diff context menu
        //
        private void openContainingFolderToolStripMenuItem_Click(object sender, EventArgs e)
        {
            OpenContainingFolder(DiffFiles, Module);
        }

        public static void OpenContainingFolder(FileStatusList diffFiles, GitModule module)
        {
            if (!diffFiles.SelectedItems.Any())
                return;

            foreach (var item in diffFiles.SelectedItems)
            {
                string filePath = FormBrowseUtil.GetFullPathFromGitItemStatus(module, item);
                FormBrowseUtil.ShowFileOrParentFolderInFileExplorer(filePath);
            }
        }

        /// <summary>
        /// TODO: move logic to other source file?
        /// </summary>
        /// <param name="sender"></param>
        /// <param name="e"></param>
        private void diffShowInFileTreeToolStripMenuItem_Click(object sender, EventArgs e)
        {
            var diffGitItemStatus = DiffFiles.SelectedItems.First();

            ExecuteCommand((int)Commands.FocusFileTree); // switch to view (and fills the first level of file tree data model if not already done)

            var currentNodes = GitTree.Nodes;
            TreeNode foundNode = null;
            bool isIncompleteMatch = false;
            var pathParts = UtilGetPathParts(diffGitItemStatus.Name);
            for (int i = 0; i < pathParts.Length; i++)
            {
                string pathPart = pathParts[i];
                string diffPathPart = pathPart.ToNativePath();

                var currentFoundNode = currentNodes.Cast<TreeNode>().FirstOrDefault(a =>
                {
                    var treeGitItem = a.Tag as GitItem;
                    if (treeGitItem != null)
                    {
                        // TODO: what about case(in)sensitive handling?
                        return treeGitItem.Name == diffPathPart;
                    }
                    else
                    {
                        return false;
                    }
                });

                if (currentFoundNode == null)
                {
                    isIncompleteMatch = true;
                    break;
                }

                foundNode = currentFoundNode;

                if (i < pathParts.Length - 1) // if not the last path part...
                {
                    foundNode.Expand(); // load more data

                    if (currentFoundNode.Nodes == null)
                    {
                        isIncompleteMatch = true;
                        break;
                    }

                    currentNodes = currentFoundNode.Nodes;
                }
            }

            if (foundNode != null)
            {
                if (isIncompleteMatch)
                {
                    MessageBox.Show(_nodeNotFoundNextAvailableParentSelected.Text);
                }

                GitTree.SelectedNode = foundNode;
                GitTree.SelectedNode.EnsureVisible();
            }
            else
            {
                MessageBox.Show(_nodeNotFoundSelectionNotChanged.Text);
            }
        }

        private string[] UtilGetPathParts(string path)
        {
            return path.Split('/');
        }

        private void fileTreeOpenContainingFolderToolStripMenuItem_Click(object sender, EventArgs e)
        {
            var gitItem = GitTree.SelectedNode.Tag as GitItem;
            if (gitItem == null)
            {
                return;
            }

            var filePath = FormBrowseUtil.GetFullPathFromGitItem(Module, gitItem);
            FormBrowseUtil.ShowFileOrFolderInFileExplorer(filePath);
        }

        private void fileTreeArchiveToolStripMenuItem_Click(object sender, EventArgs e)
        {
            var selectedRevisions = RevisionGrid.GetSelectedRevisions();
            if (selectedRevisions.Count != 1)
            {
                MessageBox.Show("Select exactly one revision.");
                return;
            }

            var gitItem = (GitItem)GitTree.SelectedNode.Tag;
            UICommands.StartArchiveDialog(this, selectedRevisions.First(), null, gitItem.FileName);
        }

        private void fileTreeCleanWorkingTreeToolStripMenuItem_Click(object sender, EventArgs e)
        {
            var gitItem = (GitItem)GitTree.SelectedNode.Tag;
            UICommands.StartCleanupRepositoryDialog(this, gitItem.FileName + "/"); // the trailing / marks a directory
        }

        private void DiffContextMenu_Opening(object sender, System.ComponentModel.CancelEventArgs e)
        {
            bool artificialRevSelected;

            IList<GitRevision> selectedRevisions = RevisionGrid.GetSelectedRevisions();

            if (selectedRevisions.Count == 0)
                artificialRevSelected = false;
            else
                artificialRevSelected = selectedRevisions[0].IsArtificial();
            if (selectedRevisions.Count > 1)
                artificialRevSelected = artificialRevSelected || selectedRevisions[selectedRevisions.Count - 1].IsArtificial();

            // disable items that need exactly one selected item
            bool isExcactlyOneItemSelected = DiffFiles.SelectedItems.Count() == 1;
            var isCombinedDiff = isExcactlyOneItemSelected &&
                DiffFiles.CombinedDiff.Text == DiffFiles.SelectedItemParent;
            var enabled = isExcactlyOneItemSelected && !isCombinedDiff;
            openWithDifftoolToolStripMenuItem.Enabled = enabled;
            saveAsToolStripMenuItem1.Enabled = enabled;
            cherryPickSelectedDiffFileToolStripMenuItem.Enabled = enabled;
            diffShowInFileTreeToolStripMenuItem.Enabled = isExcactlyOneItemSelected;
            fileHistoryDiffToolstripMenuItem.Enabled = isExcactlyOneItemSelected;
            blameToolStripMenuItem.Enabled = isExcactlyOneItemSelected;
            resetFileToToolStripMenuItem.Enabled = !isCombinedDiff;

            // openContainingFolderToolStripMenuItem.Enabled or not
            {
                openContainingFolderToolStripMenuItem.Enabled = false;

                foreach (var item in DiffFiles.SelectedItems)
                {
                    string filePath = FormBrowseUtil.GetFullPathFromGitItemStatus(Module, item);
                    if (FormBrowseUtil.FileOrParentDirectoryExists(filePath))
                    {
                        openContainingFolderToolStripMenuItem.Enabled = true;
                        break;
                    }
                }
            }
        }

        protected override void OnClosing(System.ComponentModel.CancelEventArgs e)
        {
            base.OnClosing(e);
            if (_dashboard != null)
                _dashboard.SaveSplitterPositions();
            try
            {
                var settings = Properties.Settings.Default;
                settings.FormBrowse_FileTreeSplitContainer_SplitterDistance = FileTreeSplitContainer.SplitterDistance;
                settings.FormBrowse_DiffSplitContainer_SplitterDistance = DiffSplitContainer.SplitterDistance;
                settings.FormBrowse_MainSplitContainer_SplitterDistance = MainSplitContainer.SplitterDistance;
                settings.FormBrowse_LeftPanel_Collapsed = MainSplitContainer.Panel1Collapsed;
                settings.Save();
            }
            catch (ConfigurationException)
            {
                //TODO: howto restore a corrupted config? Properties.Settings.Default.Reset() doesn't work.
            }
        }

        protected override void OnClosed(EventArgs e)
        {
            SetWorkingDir("");

            base.OnClosed(e);
        }

        private void CloneSvnToolStripMenuItemClick(object sender, EventArgs e)
        {
            UICommands.StartSvnCloneDialog(this, SetGitModule);
        }

        private void SvnRebaseToolStripMenuItem_Click(object sender, EventArgs e)
        {
            UICommands.StartSvnRebaseDialog(this);
        }

        private void SvnDcommitToolStripMenuItem_Click(object sender, EventArgs e)
        {
            UICommands.StartSvnDcommitDialog(this);
        }

        private void SvnFetchToolStripMenuItem_Click(object sender, EventArgs e)
        {
            UICommands.StartSvnFetchDialog(this);
        }

        private void expandAllStripMenuItem_Click(object sender, EventArgs e)
        {
            GitTree.ExpandAll();
        }

        private void collapseAllToolStripMenuItem_Click(object sender, EventArgs e)
        {
            GitTree.CollapseAll();
        }

        private void DiffFiles_DataSourceChanged(object sender, EventArgs e)
        {
            if (DiffFiles.GitItemStatuses == null || !DiffFiles.GitItemStatuses.Any())
                DiffText.ViewPatch(String.Empty);
        }

        public override void AddTranslationItems(ITranslation translation)
        {
            base.AddTranslationItems(translation);
            TranslationUtils.AddTranslationItemsFromFields(Name, _filterRevisionsHelper, translation);
            TranslationUtils.AddTranslationItemsFromFields(Name, _filterBranchHelper, translation);
        }

        public override void TranslateItems(ITranslation translation)
        {
            base.TranslateItems(translation);
            TranslationUtils.TranslateItemsFromFields(Name, _filterRevisionsHelper, translation);
            TranslationUtils.TranslateItemsFromFields(Name, _filterBranchHelper, translation);
        }

        private void findInDiffToolStripMenuItem_Click(object sender, EventArgs e)
        {

            var candidates = DiffFiles.GitItemStatuses;

            Func<string, IList<GitItemStatus>> FindDiffFilesMatches = (string name) =>
            {

                string nameAsLower = name.ToLower();

                return candidates.Where(item =>
                {
                    return item.Name != null && item.Name.ToLower().Contains(nameAsLower)
                        || item.OldName != null && item.OldName.ToLower().Contains(nameAsLower);
                }
                    ).ToList();
            };

            GitItemStatus selectedItem;
            using (var searchWindow = new SearchWindow<GitItemStatus>(FindDiffFilesMatches)
            {
                Owner = this
            })
            {
                searchWindow.ShowDialog(this);
                selectedItem = searchWindow.SelectedItem;
            }
            if (selectedItem != null)
            {
                DiffFiles.SelectedItem = selectedItem;
            }
        }

        private void dontSetAsDefaultToolStripMenuItem_Click(object sender, EventArgs e)
        {
            Settings.SetNextPullActionAsDefault = !setNextPullActionAsDefaultToolStripMenuItem.Checked;
            setNextPullActionAsDefaultToolStripMenuItem.Checked = Settings.SetNextPullActionAsDefault;
        }

        private void doPullAction(Action action)
        {
            var actLactPullAction = Module.LastPullAction;
            try
            {
                action();
            }
            finally
            {
                if (!Settings.SetNextPullActionAsDefault)
                {
                    Module.LastPullAction = actLactPullAction;
                    Module.LastPullActionToFormPullAction();
                }
                Settings.SetNextPullActionAsDefault = false;
                RefreshPullIcon();
            }
        }

        private void mergeToolStripMenuItem_Click(object sender, EventArgs e)
        {
            doPullAction(() =>
                {
                    Module.LastPullAction = Settings.PullAction.Merge;
                    PullToolStripMenuItemClick(sender, e);
                }
            );
        }

        private void rebaseToolStripMenuItem1_Click(object sender, EventArgs e)
        {
            doPullAction(() =>
            {
                Module.LastPullAction = Settings.PullAction.Rebase;
                PullToolStripMenuItemClick(sender, e);
            }
            );
        }

        private void fetchToolStripMenuItem_Click(object sender, EventArgs e)
        {
            doPullAction(() =>
            {
                Module.LastPullAction = Settings.PullAction.Fetch;
                PullToolStripMenuItemClick(sender, e);
            }
            );
        }

        private void pullToolStripMenuItem1_Click(object sender, EventArgs e)
        {
            if (Settings.SetNextPullActionAsDefault)
                Module.LastPullAction = Settings.PullAction.None;
            PullToolStripMenuItemClick(sender, e);

            //restore Settings.FormPullAction value
            if (!Settings.SetNextPullActionAsDefault)
                Module.LastPullActionToFormPullAction();

            Settings.SetNextPullActionAsDefault = false;
        }

        private void RefreshPullIcon()
        {
            switch (Module.LastPullAction)
            {
                case Settings.PullAction.Fetch:
                    toolStripButtonPull.Image = Properties.Resources.PullFetch;
                    toolStripButtonPull.ToolTipText = _pullFetch.Text;
                    break;

                case Settings.PullAction.FetchAll:
                    toolStripButtonPull.Image = Properties.Resources.PullFetchAll;
                    toolStripButtonPull.ToolTipText = _pullFetchAll.Text;
                    break;

                case Settings.PullAction.Merge:
                    toolStripButtonPull.Image = Properties.Resources.PullMerge;
                    toolStripButtonPull.ToolTipText = _pullMerge.Text;
                    break;

                case Settings.PullAction.Rebase:
                    toolStripButtonPull.Image = Properties.Resources.PullRebase;
                    toolStripButtonPull.ToolTipText = _pullRebase.Text;
                    break;

                default:
                    toolStripButtonPull.Image = Properties.Resources.Icon_4;
                    toolStripButtonPull.ToolTipText = _pullOpenDialog.Text;
                    break;
            }
        }

        private void fetchAllToolStripMenuItem_Click(object sender, EventArgs e)
        {
            if (Settings.SetNextPullActionAsDefault)
                Module.LastPullAction = Settings.PullAction.FetchAll;

            RefreshPullIcon();
            bool pullCompelted;

            UICommands.StartPullDialog(this, true, out pullCompelted, true);

            //restore Settings.FormPullAction value
            if (!Settings.SetNextPullActionAsDefault)
                Module.LastPullActionToFormPullAction();

            Settings.SetNextPullActionAsDefault = false;
        }

        private void resetFileToToolStripMenuItem_DropDownOpening(object sender, EventArgs e)
        {
            IList<GitRevision> revisions = RevisionGrid.GetSelectedRevisions();
            int selectedRevsCount = revisions.Count;

            if (selectedRevsCount == 1)
            {
                resetFileToSelectedToolStripMenuItem.Visible = true;
                TranslateItem(resetFileToSelectedToolStripMenuItem.Name, resetFileToSelectedToolStripMenuItem);
                resetFileToSelectedToolStripMenuItem.Text += " (" + revisions[0].Subject.ShortenTo(50) + ")";

                if (revisions[0].HasParent())
                {
                    resetFileToParentToolStripMenuItem.Visible = true;
                    TranslateItem(resetFileToParentToolStripMenuItem.Name, resetFileToParentToolStripMenuItem);
                    GitRevision parentRev = RevisionGrid.GetRevision(revisions[0].ParentGuids[0]);
                    if (parentRev != null)
                    {
                        resetFileToParentToolStripMenuItem.Text += " (" + parentRev.Subject.ShortenTo(50) + ")";
                    }
                }
                else
                {
                    resetFileToParentToolStripMenuItem.Visible = false;
                }
            }
            else
            {
                resetFileToSelectedToolStripMenuItem.Visible = false;
                resetFileToParentToolStripMenuItem.Visible = false;
            }

            if (selectedRevsCount == 2)
            {
                resetFileToFirstToolStripMenuItem.Visible = true;
                TranslateItem(resetFileToFirstToolStripMenuItem.Name, resetFileToFirstToolStripMenuItem);
                resetFileToFirstToolStripMenuItem.Text += " (" + revisions[1].Subject.ShortenTo(50) + ")";

                resetFileToSecondToolStripMenuItem.Visible = true;
                TranslateItem(resetFileToSecondToolStripMenuItem.Name, resetFileToSecondToolStripMenuItem);
                resetFileToSecondToolStripMenuItem.Text += " (" + revisions[0].Subject.ShortenTo(50) + ")";
            }
            else
            {
                resetFileToFirstToolStripMenuItem.Visible = false;
                resetFileToSecondToolStripMenuItem.Visible = false;
            }
        }

        private void ResetSelectedItemsTo(string revision, bool actsAsChild)
        {
            var selectedItems = DiffFiles.SelectedItems;
            IEnumerable<GitItemStatus> itemsToCheckout;
            if (actsAsChild)
            {
                var deletedItems = selectedItems.Where(item => item.IsDeleted);
                Module.RemoveFiles(deletedItems.Select(item => item.Name), false);
                itemsToCheckout = selectedItems.Where(item => !item.IsDeleted);
            }
            else //acts as parent
            {
                //if file is new to the parent, it has to be removed
                var addedItems = selectedItems.Where(item => item.IsNew);
                Module.RemoveFiles(addedItems.Select(item => item.Name), false);
                itemsToCheckout = selectedItems.Where(item => !item.IsNew);
            }

            Module.CheckoutFiles(itemsToCheckout.Select(item => item.Name), revision, false);
        }

        private void resetFileToFirstToolStripMenuItem_Click(object sender, EventArgs e)
        {
            IList<GitRevision> revisions = RevisionGrid.GetSelectedRevisions();

            if (revisions.Count != 2 || !DiffFiles.SelectedItems.Any())
            {
                return;
            }

            ResetSelectedItemsTo(revisions[1].Guid, false);
        }

        private void resetFileToSecondToolStripMenuItem_Click(object sender, EventArgs e)
        {
            IList<GitRevision> revisions = RevisionGrid.GetSelectedRevisions();

            if (revisions.Count != 2 || !DiffFiles.SelectedItems.Any())
            {
                return;
            }

            ResetSelectedItemsTo(revisions[0].Guid, true);
        }

        private void resetFileToParentToolStripMenuItem_Click(object sender, EventArgs e)
        {
            IList<GitRevision> revisions = RevisionGrid.GetSelectedRevisions();

            if (revisions.Count != 1 || !DiffFiles.SelectedItems.Any())
            {
                return;
            }

            if (!revisions[0].HasParent())
            {
                throw new ApplicationException("This menu should be disabled for revisions that don't have a parent.");
            }

            ResetSelectedItemsTo(revisions[0].ParentGuids[0], false);
        }

        private void resetFileToSelectedToolStripMenuItem_Click(object sender, EventArgs e)
        {
            IList<GitRevision> revisions = RevisionGrid.GetSelectedRevisions();

            if (revisions.Count != 1 || !DiffFiles.SelectedItems.Any())
            {
                return;
            }

            ResetSelectedItemsTo(revisions[0].Guid, true);
        }

        private void _NO_TRANSLATE_Workingdir_MouseUp(object sender, MouseEventArgs e)
        {
            if (e.Button == MouseButtons.Right)
                OpenToolStripMenuItemClick(sender, e);
        }

        private void branchSelect_MouseUp(object sender, MouseEventArgs e)
        {
            if (e.Button == MouseButtons.Right)
                CheckoutBranchToolStripMenuItemClick(sender, e);
        }

        private void RevisionInfo_CommandClick(object sender, CommitInfo.CommandEventArgs e)
        {
            if (e.Command == "gotocommit")
            {
                var revision = new GitRevision(Module, e.Data);
                var found = RevisionGrid.SetSelectedRevision(revision);

                // When 'git log --first-parent' filtration is used, user can click on child commit
                // that is not present in the shown git log. User still wants to see the child commit
                // and to make it possible we add explicit branch filter and refresh.
                if (AppSettings.ShowFirstParent && !found)
                {
                    _filterBranchHelper.SetBranchFilter(revision.Guid, refresh: true);
                    RevisionGrid.SetSelectedRevision(revision);
                }
            }
            else if (e.Command == "gotobranch" || e.Command == "gototag")
            {
                string error = "";
                CommitData commit = CommitData.GetCommitData(Module, e.Data, ref error);
                if (commit != null)
                    RevisionGrid.SetSelectedRevision(new GitRevision(Module, commit.Guid));
            }
            else if (e.Command == "navigatebackward")
            {
                RevisionGrid.NavigateBackward();
            }
            else if (e.Command == "navigateforward")
            {
                RevisionGrid.NavigateForward();
            }
        }

        private void SubmoduleToolStripButtonClick(object sender, EventArgs e)
        {
            var menuSender = sender as ToolStripMenuItem;
            if (menuSender != null)
            {
                SetWorkingDir(menuSender.Tag as string);
            }
        }

        private void toolStripButtonLevelUp_DropDownOpening(object sender, EventArgs e)
        {
            LoadSubmodulesIntoDropDownMenu();
        }

        private void RemoveSubmoduleButtons()
        {
            foreach (var item in toolStripButtonLevelUp.DropDownItems)
            {
                var toolStripButton = item as ToolStripMenuItem;
                if (toolStripButton != null)
                    toolStripButton.Click -= SubmoduleToolStripButtonClick;
            }
            toolStripButtonLevelUp.DropDownItems.Clear();
        }

        private string GetModuleBranch(string path)
        {
            string branch = GitModule.GetSelectedBranchFast(path);
            return string.Format("[{0}]", GitModule.IsDetachedHead(branch) ? _noBranchTitle.Text : branch);
        }

        private ToolStripMenuItem CreateSubmoduleMenuItem(SubmoduleInfo info, string textFormat)
        {
            var spmenu = new ToolStripMenuItem(string.Format(textFormat, info.Text));
            spmenu.Click += SubmoduleToolStripButtonClick;
            spmenu.Width = 200;
            spmenu.Tag = info.Path;
            if (info.Bold)
                spmenu.Font = new Font(spmenu.Font, FontStyle.Bold);
            spmenu.Image = GetItemImage(info);
            return spmenu;
        }

        private ToolStripMenuItem CreateSubmoduleMenuItem(SubmoduleInfo info)
        {
            return CreateSubmoduleMenuItem(info, "{0}");
        }

        DateTime _previousUpdateTime;

        private void LoadSubmodulesIntoDropDownMenu()
        {
            TimeSpan elapsed = DateTime.Now - _previousUpdateTime;
            if (elapsed.TotalSeconds > 15)
                UpdateSubmodulesList();
        }

        private CancellationTokenSource _submodulesStatusCTS = new CancellationTokenSource();

        /// <summary>Holds submodule information that is gathered asynchronously.</summary>
        private class SubmoduleInfo
        {
            public string Text; // User-friendly display text
            public string Path; // Full path to submodule
            public SubmoduleStatus? Status;
            public bool IsDirty;
            public bool Bold;
        }
        /// <summary>Complete set of gathered submodule information.</summary>
        private class SubmoduleInfoResult
        {
            public List<SubmoduleInfo> OurSubmodules = new List<SubmoduleInfo>();
            public List<SubmoduleInfo> SuperSubmodules = new List<SubmoduleInfo>();
            public SubmoduleInfo TopProject, Superproject;
            public string CurrentSubmoduleName;
        }

        private static Image GetItemImage(SubmoduleInfo info)
        {
            if (info.Status == null)
                return Resources.IconFolderSubmodule;
            if (info.Status == SubmoduleStatus.FastForward)
                return info.IsDirty ? Resources.IconSubmoduleRevisionUpDirty : Resources.IconSubmoduleRevisionUp;
            if (info.Status == SubmoduleStatus.Rewind)
                return info.IsDirty ? Resources.IconSubmoduleRevisionDownDirty : Resources.IconSubmoduleRevisionDown;
            if (info.Status == SubmoduleStatus.NewerTime)
                return info.IsDirty ? Resources.IconSubmoduleRevisionSemiUpDirty : Resources.IconSubmoduleRevisionSemiUp;
            if (info.Status == SubmoduleStatus.OlderTime)
                return info.IsDirty ? Resources.IconSubmoduleRevisionSemiDownDirty : Resources.IconSubmoduleRevisionSemiDown;

            return info.IsDirty ? Resources.IconSubmoduleDirty : Resources.Modified;
        }

        private static void GetSubmoduleStatusAsync(SubmoduleInfo info, CancellationToken cancelToken)
        {
            Task.Factory.StartNew(() =>
            {
                var submodule = new GitModule(info.Path);
                var supermodule = submodule.SuperprojectModule;
                var submoduleName = submodule.GetCurrentSubmoduleLocalPath();

                info.Status = null;

                if (String.IsNullOrEmpty(submoduleName) || supermodule == null)
                    return;

                var submoduleStatus = GitCommandHelpers.GetCurrentSubmoduleChanges(supermodule, submoduleName);
                if (submoduleStatus != null && submoduleStatus.Commit != submoduleStatus.OldCommit)
                {
                    submoduleStatus.CheckSubmoduleStatus(submoduleStatus.GetSubmodule(supermodule));
                }
                if (submoduleStatus != null)
                {
                    info.Status = submoduleStatus.Status;
                    info.IsDirty = submoduleStatus.IsDirty;
                    info.Text += submoduleStatus.AddedAndRemovedString();
                }
            }, cancelToken, TaskCreationOptions.AttachedToParent, TaskScheduler.Default);
        }

        private void UpdateSubmodulesList()
        {
            _previousUpdateTime = DateTime.Now;

            // Cancel any previous async activities:
            _submodulesStatusCTS.Cancel();
            _submodulesStatusCTS.Dispose();
            _submodulesStatusCTS = new CancellationTokenSource();

            RemoveSubmoduleButtons();
            toolStripButtonLevelUp.DropDownItems.Add(_loading.Text);

            // Start gathering new submodule information asynchronously.  This makes a significant difference in UI
            // responsiveness if there are numerous submodules (e.g. > 100).
            var cancelToken = _submodulesStatusCTS.Token;
            string thisModuleDir = Module.WorkingDir;
            // First task: Gather list of submodules on a background thread.
            var updateTask = Task.Factory.StartNew(() =>
            {
                // Don't access Module directly because it's not thread-safe.  Use a thread-local version:
                GitModule threadModule = new GitModule(thisModuleDir);
                SubmoduleInfoResult result = new SubmoduleInfoResult();

                // Add all submodules inside the current repository:
                foreach (var submodule in threadModule.GetSubmodulesLocalPaths().OrderBy(submoduleName => submoduleName))
                {
                    cancelToken.ThrowIfCancellationRequested();
                    var name = submodule;
                    string path = threadModule.GetSubmoduleFullPath(submodule);
                    if (Settings.DashboardShowCurrentBranch && !GitModule.IsBareRepository(path))
                        name = name + " " + GetModuleBranch(path);

                    var smi = new SubmoduleInfo { Text = name, Path = path };
                    result.OurSubmodules.Add(smi);
                    GetSubmoduleStatusAsync(smi, cancelToken);
                }

                if (threadModule.SuperprojectModule != null)
                {
                    GitModule supersuperproject = threadModule.FindTopProjectModule();
                    if (threadModule.SuperprojectModule.WorkingDir != supersuperproject.WorkingDir)
                    {
                        var name = Path.GetFileName(Path.GetDirectoryName(supersuperproject.WorkingDir));
                        string path = supersuperproject.WorkingDir;
                        if (Settings.DashboardShowCurrentBranch && !GitModule.IsBareRepository(path))
                            name = name + " " + GetModuleBranch(path);

                        result.TopProject = new SubmoduleInfo { Text = name, Path = supersuperproject.WorkingDir };
                        GetSubmoduleStatusAsync(result.TopProject, cancelToken);
                    }

                    {
                        string name;
                        GitModule parentModule = threadModule.SuperprojectModule;
                        string localpath = "";
                        if (threadModule.SuperprojectModule.WorkingDir != supersuperproject.WorkingDir)
                        {
                            parentModule = supersuperproject;
                            localpath = threadModule.SuperprojectModule.WorkingDir.Substring(supersuperproject.WorkingDir.Length);
                            localpath = PathUtil.GetDirectoryName(localpath.ToPosixPath());
                            name = localpath;
                        }
                        else
                            name = Path.GetFileName(Path.GetDirectoryName(supersuperproject.WorkingDir));
                        string path = threadModule.SuperprojectModule.WorkingDir;
                        if (Settings.DashboardShowCurrentBranch && !GitModule.IsBareRepository(path))
                            name = name + " " + GetModuleBranch(path);

                        result.Superproject = new SubmoduleInfo { Text = name, Path = threadModule.SuperprojectModule.WorkingDir };
                        GetSubmoduleStatusAsync(result.Superproject, cancelToken);
                    }

                    var submodules = supersuperproject.GetSubmodulesLocalPaths().OrderBy(submoduleName => submoduleName);
                    if (submodules.Any())
                    {
                        string localpath = threadModule.WorkingDir.Substring(supersuperproject.WorkingDir.Length);
                        localpath = PathUtil.GetDirectoryName(localpath.ToPosixPath());

                        foreach (var submodule in submodules)
                        {
                            cancelToken.ThrowIfCancellationRequested();
                            var name = submodule;
                            string path = supersuperproject.GetSubmoduleFullPath(submodule);
                            if (Settings.DashboardShowCurrentBranch && !GitModule.IsBareRepository(path))
                                name = name + " " + GetModuleBranch(path);
                            bool bold = false;
                            if (submodule == localpath)
                            {
                                result.CurrentSubmoduleName = threadModule.GetCurrentSubmoduleLocalPath();
                                bold = true;
                            }
                            var smi = new SubmoduleInfo { Text = name, Path = path, Bold = bold };
                            result.SuperSubmodules.Add(smi);
                            GetSubmoduleStatusAsync(smi, cancelToken);
                        }
                    }
                }
                return result;
            }, cancelToken);

            // Second task: Populate toolbar menu on UI thread.  Note further tasks are created by
            // CreateSubmoduleMenuItem to update images with submodule status.
            updateTask.ContinueWith((task) =>
            {
                if (task.Result == null)
                    return;

                RemoveSubmoduleButtons();
                var newItems = new List<ToolStripItem>();

                task.Result.OurSubmodules.ForEach(submodule => newItems.Add(CreateSubmoduleMenuItem(submodule)));
                if (task.Result.OurSubmodules.Count == 0)
                    newItems.Add(new ToolStripMenuItem(_noSubmodulesPresent.Text));

                if (task.Result.Superproject != null)
                {
                    newItems.Add(new ToolStripSeparator());
                    if (task.Result.TopProject != null)
                        newItems.Add(CreateSubmoduleMenuItem(task.Result.TopProject, _topProjectModuleFormat.Text));
                    newItems.Add(CreateSubmoduleMenuItem(task.Result.Superproject, _superprojectModuleFormat.Text));
                    task.Result.SuperSubmodules.ForEach(submodule => newItems.Add(CreateSubmoduleMenuItem(submodule)));
                }

                newItems.Add(new ToolStripSeparator());

                var mi = new ToolStripMenuItem(updateAllSubmodulesToolStripMenuItem.Text);
                mi.Click += UpdateAllSubmodulesToolStripMenuItemClick;
                newItems.Add(mi);

                if (task.Result.CurrentSubmoduleName != null)
                {
                    var usmi = new ToolStripMenuItem(_updateCurrentSubmodule.Text);
                    usmi.Tag = task.Result.CurrentSubmoduleName;
                    usmi.Click += UpdateSubmoduleToolStripMenuItemClick;
                    newItems.Add(usmi);
                }

                // Using AddRange is critical: if you used Add to add menu items one at a
                // time, performance would be extremely slow with many submodules (> 100).
                toolStripButtonLevelUp.DropDownItems.AddRange(newItems.ToArray());

                _previousUpdateTime = DateTime.Now;
            },
                cancelToken,
                TaskContinuationOptions.OnlyOnRanToCompletion,
                TaskScheduler.FromCurrentSynchronizationContext());
        }

        private void toolStripButtonLevelUp_ButtonClick(object sender, EventArgs e)
        {
            if (Module.SuperprojectModule != null)
                SetGitModule(this, new GitModuleEventArgs(Module.SuperprojectModule));
            else
                toolStripButtonLevelUp.ShowDropDown();
        }

        private void openWithDifftoolToolStripMenuItem_DropDownOpening(object sender, EventArgs e)
        {
            bool artificialRevSelected = false;
            bool enableDiffDropDown = true;
            bool showParentItems = false;

            IList<GitRevision> revisions = RevisionGrid.GetSelectedRevisions();

            if (revisions.Count > 0)
            {
                artificialRevSelected = revisions[0].IsArtificial();

                if (revisions.Count == 2)
                {
                    artificialRevSelected = artificialRevSelected || revisions[revisions.Count - 1].IsArtificial();
                    showParentItems = true;
                }
                else
                    enableDiffDropDown = revisions.Count == 1;
            }

            aBToolStripMenuItem.Enabled = enableDiffDropDown;
            bLocalToolStripMenuItem.Enabled = enableDiffDropDown;
            aLocalToolStripMenuItem.Enabled = enableDiffDropDown;
            parentOfALocalToolStripMenuItem.Enabled = enableDiffDropDown;
            parentOfBLocalToolStripMenuItem.Enabled = enableDiffDropDown;

            parentOfALocalToolStripMenuItem.Visible = showParentItems;
            parentOfBLocalToolStripMenuItem.Visible = showParentItems;

            if (!enableDiffDropDown)
                return;
            //enable *<->Local items only when local file exists
            foreach (var item in DiffFiles.SelectedItems)
            {
                string filePath = FormBrowseUtil.GetFullPathFromGitItemStatus(Module, item);
                if (File.Exists(filePath))
                {
                    bLocalToolStripMenuItem.Enabled = !artificialRevSelected;
                    aLocalToolStripMenuItem.Enabled = !artificialRevSelected;
                    parentOfALocalToolStripMenuItem.Enabled = !artificialRevSelected;
                    parentOfBLocalToolStripMenuItem.Enabled = !artificialRevSelected;
                    return;
                }
            }
        }

        private string GetMonoVersion()
        {
            Type type = Type.GetType("Mono.Runtime");
            if (type != null)
            {
                MethodInfo displayName = type.GetMethod("GetDisplayName", BindingFlags.NonPublic | BindingFlags.Static);
                if (displayName != null)
                    return (string)displayName.Invoke(null, null);
            }
            return null;
        }

        private void reportAnIssueToolStripMenuItem_Click(object sender, EventArgs e)
        {
            string issueData = "--- GitExtensions";
            try
            {
                issueData += Settings.ProductVersion;
                issueData += ", Git " + GitCommandHelpers.VersionInUse.Full;
                issueData += ", " + Environment.OSVersion;
                var monoVersion = GetMonoVersion();
                if (monoVersion != null)
                    issueData += ", Mono " + monoVersion;
            }
            catch (Exception) { }

            Process.Start(@"https://github.com/gitextensions/gitextensions/issues/new?body=" + WebUtility.HtmlEncode(issueData));
        }
        private void checkForUpdatesToolStripMenuItem_Click(object sender, EventArgs e)
        {
            var updateForm = new FormUpdates(Module.AppVersion);
            updateForm.SearchForUpdatesAndShow(Owner, true);
        }

        private void toolStripButtonPull_DropDownOpened(object sender, EventArgs e)
        {
            setNextPullActionAsDefaultToolStripMenuItem.Checked = Settings.SetNextPullActionAsDefault;
        }

        private void FormBrowse_Activated(object sender, EventArgs e)
        {
            this.InvokeAsync(OnActivate);
        }

        private void cherryPickSelectedDiffFileToolStripMenuItem_Click(object sender, EventArgs e)
        {
            DiffText.CherryPickAllChanges();
        }

        private void GitTreeKeyDown(object sender, KeyEventArgs e)
        {
            if (e.KeyCode == Keys.Enter || e.KeyCode == Keys.Return)
            {
                if (GitTree.SelectedNode != null)
                {
                    OnItemActivated();
                    e.Handled = true;
                }
            }
        }

        /// <summary>
        /// Adds a tab with console interface to Git over the current working copy. Recreates the terminal on tab activation if user exits the shell.
        /// </summary>
        private void FillTerminalTab()
        {
            if (!EnvUtils.RunningOnWindows() || !Module.EffectiveSettings.Detailed.ShowConEmuTab.ValueOrDefault)
                return; // ConEmu only works on WinNT
            TabPage tabpage;
            string sImageKey = "Resources.IconConsole";
            CommitInfoTabControl.ImageList.Images.Add(sImageKey, Resources.IconConsole);
            CommitInfoTabControl.Controls.Add(tabpage = new TabPage(_consoleTabCaption.Text));
            tabpage.ImageKey = sImageKey; // After adding page

            // Delay-create the terminal window when the tab is first selected
            CommitInfoTabControl.Selecting += (sender, args) =>
            {
                if (args.TabPage != tabpage)
                    return;
                if (terminal == null) // Lazy-create on first opening the tab
                {
                    tabpage.Controls.Clear();
                    tabpage.Controls.Add(
                        terminal = new ConEmuControl()
                        {
                            Dock = DockStyle.Fill,
                            AutoStartInfo = null,
                            IsStatusbarVisible = false
                        }
                    );
                }
                if (terminal.IsConsoleEmulatorOpen) // If user has typed "exit" in there, restart the shell; otherwise just return
                    return;

                // Create the terminal
                var startinfo = new ConEmuStartInfo();
                startinfo.StartupDirectory = Module.WorkingDir;
                startinfo.WhenConsoleProcessExits = WhenConsoleProcessExits.CloseConsoleEmulator;

                // Choose the console: bash from git with fallback to cmd
                string sJustBash = "bash.exe"; // Generic bash, should generally be in the git dir, less configured than the specific git-bash
                string sJustSh = "sh.exe"; // Fallback to SH

                string cmdPath = new[] { sJustBash, sJustSh }.
                    Select(shell =>
                      {
                          string shellPath;
                          if (PathUtil.TryFindShellPath(shell, out shellPath))
                              return shellPath;
                          return null;
                      }).
                      Where(shellPath => shellPath != null).
                      FirstOrDefault();

                if (cmdPath == null)
                {
                    startinfo.ConsoleProcessCommandLine = ConEmuConstants.DefaultConsoleCommandLine;
                }
                else
                {
                    startinfo.ConsoleProcessCommandLine = cmdPath + " --login -i";
                }
                startinfo.ConsoleProcessExtraArgs = " -new_console:P:\"<Solarized Light>\"";

                // Set path to git in this window (actually, effective with CMD only)
                if (!string.IsNullOrEmpty(AppSettings.GitCommandValue))
                {
                    string dirGit = Path.GetDirectoryName(AppSettings.GitCommandValue);
                    if (!string.IsNullOrEmpty(dirGit))
                        startinfo.SetEnv("PATH", dirGit + ";" + "%PATH%");
                }

                terminal.Start(startinfo);
            };
        }

        public void ChangeTerminalActiveFolder(string path)
        {
            if (terminal == null || terminal.RunningSession == null || string.IsNullOrWhiteSpace(path))
                return;

            string posixPath;
            if (PathUtil.TryConvertWindowsPathToPosix(path, out posixPath))
            {
                //Clear terminal line by sending 'backspace' characters
                for (int i = 0; i < 10000; i++)
                {
                    terminal.RunningSession.WriteInputText("\b");
                }
                terminal.RunningSession.WriteInputText(@"cd " + posixPath + Environment.NewLine);
            }
        }

        /// <summary>
        /// Clean up any resources being used.
        /// </summary>
        /// <param name="disposing">true if managed resources should be disposed; otherwise, false.</param>
        protected override void Dispose(bool disposing)
        {
            if (disposing)
            {
#if !__MonoCS__
                if (_commitButton != null)
                    _commitButton.Dispose();
                if (_pushButton != null)
                    _pushButton.Dispose();
                if (_pullButton != null)
                    _pullButton.Dispose();
#endif
                _submodulesStatusCTS.Dispose();
                if (_formBrowseMenus != null)
                    _formBrowseMenus.Dispose();
                if (_filterRevisionsHelper != null)
                    _filterRevisionsHelper.Dispose();
                if (_filterBranchHelper != null)
                    _filterBranchHelper.Dispose();

                if (components != null)
                    components.Dispose();
            }
            base.Dispose(disposing);
        }

        private void menuitemSparseWorkingCopy_Click(object sender, EventArgs e)
        {
            UICommands.StartSparseWorkingCopyDialog(this);
        }

        private void toolStripBranches_DropDown_ResizeDropDownWidth(object sender, EventArgs e)
        {
            ComboBoxHelper.ResizeComboBoxDropDownWidth(toolStripBranchFilterComboBox.ComboBox, AppSettings.BranchDropDownMinWidth, AppSettings.BranchDropDownMaxWidth);
        }

        private void toolStripMenuItemReflog_Click(object sender, EventArgs e)
        {
            var formReflog = new FormReflog(this.UICommands);
            formReflog.ShowDialog();
            if (formReflog.ShouldRefresh)
            {
                RefreshRevisions();
            }
        }

        private void toggleLeftPanel_Click(object sender, EventArgs e)
        {
            MainSplitContainer.Panel1Collapsed = !MainSplitContainer.Panel1Collapsed;
        }

        private void RecoverSplitterContainerLayout()
        {
            var settings = Properties.Settings.Default;
            FileTreeSplitContainer.SplitterDistance = settings.FormBrowse_FileTreeSplitContainer_SplitterDistance;
            DiffSplitContainer.SplitterDistance = settings.FormBrowse_DiffSplitContainer_SplitterDistance;
            MainSplitContainer.SplitterDistance = settings.FormBrowse_MainSplitContainer_SplitterDistance;
            MainSplitContainer.Panel1Collapsed = settings.FormBrowse_LeftPanel_Collapsed;
        }
    }
}<|MERGE_RESOLUTION|>--- conflicted
+++ resolved
@@ -277,10 +277,7 @@
             SystemEvents.SessionEnding += (sender, args) => SaveApplicationSettings();
 
             FillTerminalTab();
-<<<<<<< HEAD
             RecoverSplitterContainerLayout();
-=======
->>>>>>> ccd0f8dc
         }
 
         private new void Translate()
