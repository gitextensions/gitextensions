--- conflicted
+++ resolved
@@ -2879,18 +2879,12 @@
             string issueData = "--- GitExtensions";
             try
             {
-<<<<<<< HEAD
                 issueData += Settings.Default.GitExtensionsVersionString;
-                issueData += ", " + GitCommandHelpers.VersionInUse.Full;
-                issueData += ", " + System.Environment.OSVersion.ToString();
-=======
-                issueData += Settings.GitExtensionsVersionString;
                 issueData += ", Git " + GitCommandHelpers.VersionInUse.Full;
                 issueData += ", " + Environment.OSVersion;
                 var monoVersion = GetMonoVersion();
                 if (monoVersion != null)
                     issueData += ", Mono " + monoVersion;
->>>>>>> e4ebf071
             }
             catch(Exception){}
 
