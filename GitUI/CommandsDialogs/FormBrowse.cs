using System;
using System.Collections.Generic;
using System.Diagnostics;
using System.Drawing;
using System.IO;
using System.Linq;
using System.Text;
using System.Threading;
using System.Threading.Tasks;
using System.Windows.Forms;
using ConEmu.WinForms;
using GitCommands;
using GitCommands.Git;
using GitCommands.Gpg;
using GitCommands.Repository;
using GitCommands.Utils;
using GitUI.CommandsDialogs.BrowseDialog;
using GitUI.CommandsDialogs.BrowseDialog.DashboardControl;
using GitUI.CommandsDialogs.WorktreeDialog;
using GitUI.Hotkey;
using GitUI.Plugin;
using GitUI.Properties;
using GitUI.Script;
using GitUI.UserControls;
using GitUI.UserControls.RevisionGridClasses;
using GitUI.UserControls.ToolStripClasses;
using GitUIPluginInterfaces;
using Microsoft.Win32;
using ResourceManager;
using System.Configuration;
#if !__MonoCS__
using Microsoft.WindowsAPICodePack.Taskbar;
#endif

namespace GitUI.CommandsDialogs
{
    public partial class FormBrowse : GitModuleForm, IBrowseRepo
    {
        #region Translation

        private readonly TranslationString _stashCount =
            new TranslationString("{0} saved {1}");
        private readonly TranslationString _stashPlural =
            new TranslationString("stashes");
        private readonly TranslationString _stashSingular =
            new TranslationString("stash");

        private readonly TranslationString _warningMiddleOfBisect =
            new TranslationString("You are in the middle of a bisect");
        private readonly TranslationString _warningMiddleOfRebase =
            new TranslationString("You are in the middle of a rebase");
        private readonly TranslationString _warningMiddleOfPatchApply =
            new TranslationString("You are in the middle of a patch apply");

        private readonly TranslationString _hintUnresolvedMergeConflicts =
            new TranslationString("There are unresolved merge conflicts!");

        private readonly TranslationString _noBranchTitle =
            new TranslationString("no branch");

        private readonly TranslationString _noSubmodulesPresent =
            new TranslationString("No submodules");
        private readonly TranslationString _topProjectModuleFormat =
            new TranslationString("Top project: {0}");
        private readonly TranslationString _superprojectModuleFormat =
            new TranslationString("Superproject: {0}");

        private readonly TranslationString _indexLockCantDelete =
            new TranslationString("Failed to delete index.lock.");

        private readonly TranslationString _errorCaption =
            new TranslationString("Error");
        private readonly TranslationString _loading =
            new TranslationString("Loading...");

        private readonly TranslationString _noReposHostPluginLoaded =
            new TranslationString("No repository host plugin loaded.");

        private readonly TranslationString _noReposHostFound =
            new TranslationString("Could not find any relevant repository hosts for the currently open repository.");

        private readonly TranslationString _configureWorkingDirMenu =
            new TranslationString("Configure this menu");

        // ReSharper disable InconsistentNaming
        private readonly TranslationString directoryIsNotAValidRepositoryCaption =
            new TranslationString("Open");

        private readonly TranslationString directoryIsNotAValidRepository =
            new TranslationString("The selected item is not a valid git repository.\n\nDo you want to abort and remove it from the recent repositories list?");
        // ReSharper restore InconsistentNaming

        private readonly TranslationString _updateCurrentSubmodule =
            new TranslationString("Update current submodule");

        private readonly TranslationString _pullFetch =
            new TranslationString("Pull - fetch");
        private readonly TranslationString _pullFetchAll =
            new TranslationString("Pull - fetch all");
        private readonly TranslationString _pullMerge =
            new TranslationString("Pull - merge");
        private readonly TranslationString _pullRebase =
            new TranslationString("Pull - rebase");
        private readonly TranslationString _pullOpenDialog =
            new TranslationString("Open pull dialog");

        private readonly TranslationString _buildReportTabCaption =
            new TranslationString("Build Report");
        private readonly TranslationString _consoleTabCaption =
            new TranslationString("Console");

        private readonly TranslationString _commitButtonText =
            new TranslationString("Commit");
        #endregion

        private Dashboard _dashboard;
        private ToolStripItem _rebase;
        private ToolStripItem _bisect;
        private ToolStripItem _warning;

#if !__MonoCS__
        private ThumbnailToolBarButton _commitButton;
        private ThumbnailToolBarButton _pushButton;
        private ThumbnailToolBarButton _pullButton;
        private bool _toolbarButtonsCreated;
#endif
        private readonly ToolStripMenuItem _toolStripGitStatus;
        private readonly GitStatusMonitor _gitStatusMonitor;
        private readonly FilterRevisionsHelper _filterRevisionsHelper;
        private readonly FilterBranchHelper _filterBranchHelper;

        private CancellationTokenSource _submodulesStatusCts = new CancellationTokenSource();
        private BuildReportTabPageExtension _buildReportTabPageExtension;
        private string _diffTabPageTitleBase = "";

        private readonly FormBrowseMenus _formBrowseMenus;
        private ConEmuControl _terminal;
        private readonly SplitterManager _splitterManager = new SplitterManager(new AppSettingsPath("FormBrowse"));
        private readonly IFormBrowseController _controller;
        private readonly ICommitDataManager _commitDataManager;
        private readonly IRepositoryDescriptionProvider _repositoryDescriptionProvider;
        private readonly IAppTitleGenerator _appTitleGenerator;
        private static bool _showRevisionInfoNextToRevisionGrid;

        /// <summary>
        /// For VS designer
        /// </summary>
        private FormBrowse()
        {
            InitializeComponent();
            Translate();
            RecoverSplitterContainerLayout();
        }

        public FormBrowse(GitUICommands aCommands, string filter)
            : base(true, aCommands)
        {
            //Save value for commit info panel, may be changed
            _showRevisionInfoNextToRevisionGrid = AppSettings.ShowRevisionInfoNextToRevisionGrid;
            InitializeComponent();

            // set tab page images
            {
                var imageList = new ImageList();
                CommitInfoTabControl.ImageList = imageList;
                imageList.ColorDepth = ColorDepth.Depth8Bit;
                imageList.Images.Add(Resources.IconCommit);
                imageList.Images.Add(Resources.IconFileTree);
                imageList.Images.Add(Resources.IconDiff);
                imageList.Images.Add(Resources.IconKey);
                CommitInfoTabControl.TabPages[0].ImageIndex = 0;
                CommitInfoTabControl.TabPages[1].ImageIndex = 1;
                CommitInfoTabControl.TabPages[2].ImageIndex = 2;
                CommitInfoTabControl.TabPages[3].ImageIndex = 3;
            }

            if (!AppSettings.ShowGpgInformation.ValueOrDefault)
            {
                CommitInfoTabControl.RemoveIfExists(GpgInfoTabPage);
            }

            if (aCommands != null)
            {
                RevisionGrid.UICommandsSource = this;
                repoObjectsTree.UICommandsSource = this;
            }
            Repositories.LoadRepositoryHistoryAsync();
            Task.Factory.StartNew(PluginLoader.Load)
                .ContinueWith((task) => RegisterPlugins(), TaskScheduler.FromCurrentSynchronizationContext());
            RevisionGrid.GitModuleChanged += SetGitModule;
            RevisionGrid.OnToggleLeftPanelRequested = () => toggleLeftPanel_Click(null, null);
            _filterRevisionsHelper = new FilterRevisionsHelper(toolStripRevisionFilterTextBox, toolStripRevisionFilterDropDownButton, RevisionGrid, toolStripRevisionFilterLabel, ShowFirstParent, form: this);
            _filterBranchHelper = new FilterBranchHelper(toolStripBranchFilterComboBox, toolStripBranchFilterDropDownButton, RevisionGrid);
            repoObjectsTree.FilterBranchHelper = _filterBranchHelper;
            toolStripBranchFilterComboBox.DropDown += toolStripBranches_DropDown_ResizeDropDownWidth;
            revisionDiff.Bind(RevisionGrid, fileTree);

            Translate();

            if (AppSettings.ShowGitStatusInBrowseToolbar)
            {
                _toolStripGitStatus = new ToolStripMenuItem
                {
                    ImageTransparentColor = Color.Magenta,
                    ImageScaling = ToolStripItemImageScaling.SizeToFit,
                    Margin = new Padding(0, 1, 0, 2)
                };
                ICommitIconProvider commitIconProvider = new CommitIconProvider();

                _gitStatusMonitor = new GitStatusMonitor();
                _gitStatusMonitor.Init(this);

                _gitStatusMonitor.GitStatusMonitorStateChanged += (s, e) =>
                {
                    var status = e.State;
                    if (status == GitStatusMonitorState.Stopped)
                    {
                        _toolStripGitStatus.Visible = false;
                        _toolStripGitStatus.Text = String.Empty;
                    }
                    else if(status == GitStatusMonitorState.Running)
                    {
                        _toolStripGitStatus.Visible = true;
                    }
                };

                _gitStatusMonitor.GitWorkingDirectoryStatusChanged += (s, e) => {
                    var status = e.ItemStatuses.ToList();
                    _toolStripGitStatus.Image = commitIconProvider.GetCommitIcon(status);

                    if (status.Count == 0)
                        _toolStripGitStatus.Text = _commitButtonText.Text;
                    else
                        _toolStripGitStatus.Text = string.Format(_commitButtonText + " ({0})", status.Count.ToString());

                    RevisionGrid.UpdateArtificialCommitCount(status);
                    //The diff filelist is not updated, as the selected diff is unset
                    //_revisionDiff.RefreshArtificial();
                };

                _toolStripGitStatus.Click += StatusClick;
                ToolStrip.Items.Insert(ToolStrip.Items.IndexOf(toolStripButton1), _toolStripGitStatus);
                ToolStrip.Items.Remove(toolStripButton1);
            }

            if (!EnvUtils.RunningOnWindows())
            {
                toolStripSeparator6.Visible = false;
                PuTTYToolStripMenuItem.Visible = false;
            }

            RevisionGrid.SelectionChanged += RevisionGridSelectionChanged;
            _filterRevisionsHelper.SetFilter(filter);


            HotkeysEnabled = true;
            Hotkeys = HotkeySettingsManager.LoadHotkeys(HotkeySettingsName);

            GitUICommandsChanged += (a, e) =>
            {
                var oldcommands = e.OldCommands;
                RefreshPullIcon();
                oldcommands.PostRepositoryChanged -= UICommands_PostRepositoryChanged;
                UICommands.PostRepositoryChanged += UICommands_PostRepositoryChanged;
                oldcommands.BrowseRepo = null;
                UICommands.BrowseRepo = this;
            };

            if (aCommands != null)
            {
                RefreshPullIcon();
                UICommands.PostRepositoryChanged += UICommands_PostRepositoryChanged;
                UICommands.BrowseRepo = this;
                _controller = new FormBrowseController(new GitGpgController(() => Module));
                _commitDataManager = new CommitDataManager(() => Module);
            }

            _repositoryDescriptionProvider = new RepositoryDescriptionProvider(new GitDirectoryResolver());
            _appTitleGenerator = new AppTitleGenerator(_repositoryDescriptionProvider);

            FillBuildReport();  // Ensure correct page visibility
            RevisionGrid.ShowBuildServerInfo = true;

            _formBrowseMenus = new FormBrowseMenus(menuStrip1);
            RevisionGrid.MenuCommands.MenuChanged += (sender, e) => _formBrowseMenus.OnMenuCommandsPropertyChanged();
            SystemEvents.SessionEnding += (sender, args) => SaveApplicationSettings();

            FillTerminalTab();
            ManageWorktreeSupport();
            RecoverSplitterContainerLayout();
        }

        private void LayoutRevisionInfo()
        {
            if (_showRevisionInfoNextToRevisionGrid)
            {
                RevisionInfo.Parent = RevisionsSplitContainer.Panel2;
                RevisionsSplitContainer.SplitterDistance = RevisionsSplitContainer.Width - 420;
                RevisionInfo.DisplayAvatarOnRight();
                CommitInfoTabControl.SuspendLayout();
                CommitInfoTabControl.RemoveIfExists(CommitInfoTabPage);
                //Move difftab to left
                CommitInfoTabControl.RemoveIfExists(DiffTabPage);
                CommitInfoTabControl.TabPages.Insert(0, DiffTabPage);
                CommitInfoTabControl.SelectedTab = DiffTabPage;
                CommitInfoTabControl.ResumeLayout(true);
                RevisionsSplitContainer.Panel2Collapsed = false;
            }
            else
            {
                RevisionInfo.DisplayAvatarOnLeft();
                CommitInfoTabControl.SuspendLayout();
                CommitInfoTabControl.InsertIfNotExists(0, CommitInfoTabPage);
                CommitInfoTabControl.ResumeLayout(true);
                RevisionInfo.Parent = CommitInfoTabControl.Controls[0];
                RevisionsSplitContainer.Panel2Collapsed = true;
            }
        }

        private void ManageWorktreeSupport()
        {
            if (!GitCommandHelpers.VersionInUse.SupportWorktree)
            {
                createWorktreeToolStripMenuItem.Enabled = false;
            }
            if (!GitCommandHelpers.VersionInUse.SupportWorktreeList)
            {
                manageWorktreeToolStripMenuItem.Enabled = false;
            }
        }

        public FormBrowse(GitUICommands aCommands, string filter, string selectCommit) : this(aCommands, filter)
        {
            if (!string.IsNullOrEmpty(selectCommit))
            {
                RevisionGrid.SetInitialRevision(GitRevision.CreateForShortSha1(Module, selectCommit));
            }
        }

        private new void Translate()
        {
            base.Translate();
            _diffTabPageTitleBase = DiffTabPage.Text;
        }

        void UICommands_PostRepositoryChanged(object sender, GitUIBaseEventArgs e)
        {
            this.InvokeAsync(RefreshRevisions);
        }

        private void RefreshRevisions()
        {
            if (RevisionGrid.IsDisposed || IsDisposed || Disposing)
            {
                return;
            }

            if (_dashboard == null || !_dashboard.Visible)
            {
                revisionDiff.ForceRefreshRevisions();
                RevisionGrid.ForceRefreshRevisions();
                InternalInitialize(true);
            }
        }

        #region IBrowseRepo
        public void GoToRef(string refName, bool showNoRevisionMsg)
        {
            RevisionGrid.GoToRef(refName, showNoRevisionMsg);
        }

        #endregion

        private void ShowDashboard()
        {
            if (_dashboard == null)
            {
                _dashboard = new Dashboard();
                _dashboard.GitModuleChanged += SetGitModule;
                toolPanel.ContentPanel.Controls.Add(_dashboard);
                _dashboard.Dock = DockStyle.Fill;
                _dashboard.SetSplitterPositions();
            }
            else
                _dashboard.Refresh();
            _dashboard.Visible = true;
            _dashboard.BringToFront();
            _dashboard.ShowRecentRepositories();
        }

        private void HideDashboard()
        {
            if (_dashboard != null && _dashboard.Visible)
            {
                _dashboard.SaveSplitterPositions();
                _dashboard.Visible = false;
            }
        }

        private void BrowseLoad(object sender, EventArgs e)
        {
#if !__MonoCS__
            if (EnvUtils.RunningOnWindows() && TaskbarManager.IsPlatformSupported)
            {
                TaskbarManager.Instance.ApplicationId = "GitExtensions";
            }
#endif
            SetSplitterPositions();
            HideVariableMainMenuItems();

            RevisionGrid.Load();
            _filterBranchHelper.InitToolStripBranchFilter();

            Cursor.Current = Cursors.WaitCursor;
            LayoutRevisionInfo();
            InternalInitialize(false);
            RevisionGrid.Focus();
            RevisionGrid.IndexWatcher.Reset();

            RevisionGrid.IndexWatcher.Changed += _indexWatcher_Changed;

            Cursor.Current = Cursors.Default;

            try
            {
                if (AppSettings.PlaySpecialStartupSound)
                {
                    using (var cowMoo = Resources.cow_moo)
                        new System.Media.SoundPlayer(cowMoo).Play();
                }
            }
            catch
            {
                // This code is just for fun, we do not want the program to crash because of it.
            }
        }

        void _indexWatcher_Changed(object sender, IndexChangedEventArgs e)
        {
            bool indexChanged = e.IsIndexChanged;
            this.InvokeAsync(() =>
            {
                RefreshButton.Image = indexChanged && AppSettings.UseFastChecks && Module.IsValidGitWorkingDir()
                                          ? Resources.arrow_refresh_dirty
                                          : Resources.arrow_refresh;
            });
        }

        private bool _pluginsLoaded;
        private void LoadPluginsInPluginMenu()
        {
            if (_pluginsLoaded)
                return;
            foreach (var plugin in LoadedPlugins.Plugins)
            {
                var item = new ToolStripMenuItem { Text = plugin.Description, Tag = plugin };
                item.Click += ItemClick;
                pluginsToolStripMenuItem.DropDownItems.Insert(pluginsToolStripMenuItem.DropDownItems.Count - 2, item);
            }
            _pluginsLoaded = true;
            UpdatePluginMenu(Module.IsValidGitWorkingDir());
        }

        /// <summary>
        ///   Execute plugin
        /// </summary>
        private void ItemClick(object sender, EventArgs e)
        {
            var menuItem = sender as ToolStripMenuItem;
            if (menuItem == null)
                return;

            var plugin = menuItem.Tag as IGitPlugin;
            if (plugin == null)
                return;

            var eventArgs = new GitUIEventArgs(this, UICommands);

            bool refresh = plugin.Execute(eventArgs);
            if (refresh)
                RefreshToolStripMenuItemClick(null, null);
        }

        private void UpdatePluginMenu(bool validWorkingDir)
        {
            foreach (ToolStripItem item in pluginsToolStripMenuItem.DropDownItems)
            {
                var plugin = item.Tag as IGitPluginForRepository;

                item.Enabled = plugin == null || validWorkingDir;
            }
        }

        private void RegisterPlugins()
        {
            foreach (var plugin in LoadedPlugins.Plugins)
                plugin.Register(UICommands);

            UICommands.RaisePostRegisterPlugin(this);
        }

        private void UnregisterPlugins()
        {
            foreach (var plugin in LoadedPlugins.Plugins)
                plugin.Unregister(UICommands);
        }

        /// <summary>
        /// to avoid showing menu items that should not be there during
        /// the transition from dashboard to repo browser and vice versa
        ///
        /// and reset hotkeys that are shared between mutual exclusive menu items
        /// </summary>
        private void HideVariableMainMenuItems()
        {
            dashboardToolStripMenuItem.Visible = false;
            repositoryToolStripMenuItem.Visible = false;
            commandsToolStripMenuItem.Visible = false;
            refreshToolStripMenuItem.ShortcutKeys = Keys.None;
            refreshDashboardToolStripMenuItem.ShortcutKeys = Keys.None;
            _repositoryHostsToolStripMenuItem.Visible = false;
            _formBrowseMenus.RemoveAdditionalMainMenuItems();
            menuStrip1.Refresh();
        }

        /// <summary>Refreshes the UI.</summary>
        private void InternalInitialize(bool hard)
        {
            Cursor.Current = Cursors.WaitCursor;

            UICommands.RaisePreBrowseInitialize(this);

            // check for updates
            if (AppSettings.LastUpdateCheck.AddDays(7) < DateTime.Now)
            {
                AppSettings.LastUpdateCheck = DateTime.Now;
                var updateForm = new FormUpdates(Module.AppVersion);
                updateForm.SearchForUpdatesAndShow(Owner, false);
            }

            bool bareRepository = Module.IsBareRepository();
            bool validWorkingDir = Module.IsValidGitWorkingDir();
            bool hasWorkingDir = !string.IsNullOrEmpty(Module.WorkingDir);
            branchSelect.Text = validWorkingDir ? Module.GetSelectedBranch() : "";
            if (hasWorkingDir)
                HideDashboard();
            else
                ShowDashboard();
            toolStripButtonLevelUp.Enabled = hasWorkingDir && !bareRepository;
            CommitInfoTabControl.Visible = validWorkingDir;
            fileExplorerToolStripMenuItem.Enabled = validWorkingDir;
            manageRemoteRepositoriesToolStripMenuItem1.Enabled = validWorkingDir;
            branchSelect.Enabled = validWorkingDir;
            toolStripButton1.Enabled = validWorkingDir && !bareRepository;
            if (_toolStripGitStatus != null)
                _toolStripGitStatus.Enabled = validWorkingDir && !Module.IsBareRepository();
            toolStripButtonPull.Enabled = validWorkingDir;
            toolStripButtonPush.Enabled = validWorkingDir;
            dashboardToolStripMenuItem.Visible = !validWorkingDir;
            repositoryToolStripMenuItem.Visible = validWorkingDir;
            commandsToolStripMenuItem.Visible = validWorkingDir;
            toolStripFileExplorer.Enabled = validWorkingDir;
            if (validWorkingDir)
            {
                refreshToolStripMenuItem.ShortcutKeys = Keys.F5;
            }
            else
            {
                refreshDashboardToolStripMenuItem.ShortcutKeys = Keys.F5;
            }
            UpdatePluginMenu(validWorkingDir);
            gitMaintenanceToolStripMenuItem.Enabled = validWorkingDir;
            editgitignoreToolStripMenuItem1.Enabled = validWorkingDir;
            editgitattributesToolStripMenuItem.Enabled = validWorkingDir;
            editmailmapToolStripMenuItem.Enabled = validWorkingDir;
            toolStripSplitStash.Enabled = validWorkingDir && !bareRepository;
            commitcountPerUserToolStripMenuItem.Enabled = validWorkingDir;
            _createPullRequestsToolStripMenuItem.Enabled = validWorkingDir;
            _viewPullRequestsToolStripMenuItem.Enabled = validWorkingDir;
            //Only show "Repository hosts" menu item when there is at least 1 repository host plugin loaded
            _repositoryHostsToolStripMenuItem.Visible = RepoHosts.GitHosters.Count > 0;
            if (RepoHosts.GitHosters.Count == 1)
                _repositoryHostsToolStripMenuItem.Text = RepoHosts.GitHosters[0].Description;
            _filterBranchHelper.InitToolStripBranchFilter();

            if (repositoryToolStripMenuItem.Visible)
            {
                manageSubmodulesToolStripMenuItem.Enabled = !bareRepository;
                updateAllSubmodulesToolStripMenuItem.Enabled = !bareRepository;
                synchronizeAllSubmodulesToolStripMenuItem.Enabled = !bareRepository;
                editgitignoreToolStripMenuItem1.Enabled = !bareRepository;
                editgitattributesToolStripMenuItem.Enabled = !bareRepository;
                editmailmapToolStripMenuItem.Enabled = !bareRepository;
            }

            if (commandsToolStripMenuItem.Visible)
            {
                commitToolStripMenuItem.Enabled = !bareRepository;
                mergeToolStripMenuItem.Enabled = !bareRepository;
                rebaseToolStripMenuItem1.Enabled = !bareRepository;
                pullToolStripMenuItem1.Enabled = !bareRepository;
                cleanupToolStripMenuItem.Enabled = !bareRepository;
                stashToolStripMenuItem.Enabled = !bareRepository;
                checkoutBranchToolStripMenuItem.Enabled = !bareRepository;
                mergeBranchToolStripMenuItem.Enabled = !bareRepository;
                rebaseToolStripMenuItem.Enabled = !bareRepository;
                applyPatchToolStripMenuItem.Enabled = !bareRepository;
                SvnRebaseToolStripMenuItem.Enabled = !bareRepository;
                SvnDcommitToolStripMenuItem.Enabled = !bareRepository;
            }

            stashChangesToolStripMenuItem.Enabled = !bareRepository;
            gitGUIToolStripMenuItem.Enabled = !bareRepository;

            SetShortcutKeyDisplayStringsFromHotkeySettings();

            if (hard && hasWorkingDir)
                ShowRevisions();
            RefreshWorkingDirCombo();
            var branchName = !string.IsNullOrEmpty(branchSelect.Text) ? branchSelect.Text : _noBranchTitle.Text;
            Text = _appTitleGenerator.Generate(Module.WorkingDir, validWorkingDir, branchName);
            UpdateJumplist(validWorkingDir);

            OnActivate();
            // load custom user menu
            LoadUserMenu();

            repoObjectsTree.Reload();
            if (validWorkingDir)
            {
                // add Navigate and View menu
                _formBrowseMenus.ResetMenuCommandSets();
                _formBrowseMenus.AddMenuCommandSet(MainMenuItem.NavigateMenu, RevisionGrid.MenuCommands.GetNavigateMenuCommands());
                _formBrowseMenus.AddMenuCommandSet(MainMenuItem.ViewMenu, RevisionGrid.MenuCommands.GetViewMenuCommands());

                _formBrowseMenus.InsertAdditionalMainMenuItems(repositoryToolStripMenuItem);
            }

            UICommands.RaisePostBrowseInitialize(this);

            Cursor.Current = Cursors.Default;
        }

        private void OnActivate()
        {
            CheckForMergeConflicts();
            UpdateStashCount();
            UpdateSubmodulesList();
        }

        internal Keys GetShortcutKeys(Commands cmd)
        {
            return GetShortcutKeys((int)cmd);
        }

        /// <summary>
        /// Add shortcuts to the menu items
        /// </summary>
        private void SetShortcutKeyDisplayStringsFromHotkeySettings()
        {
            gitBashToolStripMenuItem.ShortcutKeyDisplayString = GetShortcutKeys(Commands.GitBash).ToShortcutKeyDisplayString();
            commitToolStripMenuItem.ShortcutKeyDisplayString = GetShortcutKeys(Commands.Commit).ToShortcutKeyDisplayString();
            stashChangesToolStripMenuItem.ShortcutKeyDisplayString = GetShortcutKeys(Commands.Stash).ToShortcutKeyDisplayString();
            stashPopToolStripMenuItem.ShortcutKeyDisplayString = GetShortcutKeys(Commands.StashPop).ToShortcutKeyDisplayString();
            closeToolStripMenuItem.ShortcutKeyDisplayString = GetShortcutKeys(Commands.CloseRepository).ToShortcutKeyDisplayString();
            gitGUIToolStripMenuItem.ShortcutKeyDisplayString = GetShortcutKeys(Commands.GitGui).ToShortcutKeyDisplayString();
            kGitToolStripMenuItem.ShortcutKeyDisplayString = GetShortcutKeys(Commands.GitGitK).ToShortcutKeyDisplayString();
            checkoutBranchToolStripMenuItem.ShortcutKeyDisplayString = GetShortcutKeys(Commands.CheckoutBranch).ToShortcutKeyDisplayString();
            // TODO: add more
        }

        private void RefreshWorkingDirCombo()
        {
            Repository r = null;
            if (Repositories.RepositoryHistory.Repositories.Count > 0)
                r = Repositories.RepositoryHistory.Repositories[0];

            List<RecentRepoInfo> mostRecentRepos = new List<RecentRepoInfo>();

            if (r == null || !r.Path.Equals(Module.WorkingDir, StringComparison.InvariantCultureIgnoreCase))
                Repositories.AddMostRecentRepository(Module.WorkingDir);

            using (var graphics = CreateGraphics())
            {
                var splitter = new RecentRepoSplitter
                {
                    MeasureFont = _NO_TRANSLATE_Workingdir.Font,
                    Graphics = graphics
                };
                splitter.SplitRecentRepos(Repositories.RepositoryHistory.Repositories, mostRecentRepos, mostRecentRepos);

                RecentRepoInfo ri = mostRecentRepos.Find((e) => e.Repo.Path.Equals(Module.WorkingDir, StringComparison.InvariantCultureIgnoreCase));

                if (ri == null)
                    _NO_TRANSLATE_Workingdir.Text = Module.WorkingDir;
                else
                    _NO_TRANSLATE_Workingdir.Text = ri.Caption;

                if (AppSettings.RecentReposComboMinWidth > 0)
                {
                    _NO_TRANSLATE_Workingdir.AutoSize = false;
                    var captionWidth = graphics.MeasureString(_NO_TRANSLATE_Workingdir.Text, _NO_TRANSLATE_Workingdir.Font).Width;
                    captionWidth = captionWidth + _NO_TRANSLATE_Workingdir.DropDownButtonWidth + 5;
                    _NO_TRANSLATE_Workingdir.Width = Math.Max(AppSettings.RecentReposComboMinWidth, (int)captionWidth);
                }
                else
                    _NO_TRANSLATE_Workingdir.AutoSize = true;
            }
        }


        /// <summary>Updates the UI with the correct userscript(s).</summary>
        private void LoadUserMenu()
        {
            var scripts = ScriptManager.GetScripts().Where(script => script.Enabled
                && script.OnEvent == ScriptEvent.ShowInUserMenuBar).ToList();

            for (int i = ToolStrip.Items.Count - 1; i >= 0; i--)
                if (ToolStrip.Items[i].Tag != null &&
                    ToolStrip.Items[i].Tag as string == "userscript")
                    ToolStrip.Items.RemoveAt(i);

            if (scripts.Count == 0)
                return;

            ToolStripSeparator toolstripseparator = new ToolStripSeparator();
            toolstripseparator.Tag = "userscript";
            ToolStrip.Items.Add(toolstripseparator);

            foreach (ScriptInfo scriptInfo in scripts)
            {
                ToolStripButton tempButton = new ToolStripButton();
                //store scriptname
                tempButton.Text = scriptInfo.Name;
                tempButton.Tag = "userscript";
                //add handler
                tempButton.Click += UserMenu_Click;
                tempButton.Enabled = true;
                tempButton.Visible = true;
                //tempButton.Image = GitUI.Properties.Resources.bug;
                //scriptInfo.Icon = "Cow";
                tempButton.Image = scriptInfo.GetIcon();
                tempButton.DisplayStyle = ToolStripItemDisplayStyle.ImageAndText;
                //add to toolstrip
                ToolStrip.Items.Add(tempButton);
            }
        }

        private void UserMenu_Click(object sender, EventArgs e)
        {
            if (ScriptRunner.RunScript(this, Module, ((ToolStripButton)sender).Text, RevisionGrid))
                RevisionGrid.RefreshRevisions();
        }

        private void UpdateJumplist(bool validWorkingDir)
        {
#if !__MonoCS__
            if (!EnvUtils.RunningOnWindows() || !TaskbarManager.IsPlatformSupported)
                return;

            try
            {
                if (validWorkingDir)
                {
                    string repositoryDescription = _repositoryDescriptionProvider.Get(Module.WorkingDir);
                    string baseFolder = Path.Combine(AppSettings.ApplicationDataPath.Value, "Recent");
                    if (!Directory.Exists(baseFolder))
                    {
                        Directory.CreateDirectory(baseFolder);
                    }

                    //Remove InvalidPathChars
                    StringBuilder sb = new StringBuilder(repositoryDescription);
                    foreach (char c in Path.GetInvalidFileNameChars())
                    {
                        sb.Replace(c, '_');
                    }

                    string path = Path.Combine(baseFolder, string.Format("{0}.{1}", sb, "gitext"));
                    File.WriteAllText(path, Module.WorkingDir);
                    JumpList.AddToRecent(path);

                    var jumpList = JumpList.CreateJumpListForIndividualWindow(TaskbarManager.Instance.ApplicationId, Handle);
                    jumpList.ClearAllUserTasks();

                    //to control which category Recent/Frequent is displayed
                    jumpList.KnownCategoryToDisplay = JumpListKnownCategoryType.Recent;

                    jumpList.Refresh();
                }

                CreateOrUpdateTaskBarButtons(validWorkingDir);
            }
            catch (System.Runtime.InteropServices.COMException ex)
            {
                Trace.WriteLine(ex.Message, "UpdateJumplist");
            }
#endif
        }

#if !__MonoCS__
        private void CreateOrUpdateTaskBarButtons(bool validRepo)
        {
            if (EnvUtils.RunningOnWindows() && TaskbarManager.IsPlatformSupported)
            {
                if (!_toolbarButtonsCreated)
                {
                    _commitButton = new ThumbnailToolBarButton(MakeIcon(toolStripButton1.Image, 48, true), toolStripButton1.Text);
                    _commitButton.Click += ToolStripButton1Click;

                    _pushButton = new ThumbnailToolBarButton(MakeIcon(toolStripButtonPush.Image, 48, true), toolStripButtonPush.Text);
                    _pushButton.Click += PushToolStripMenuItemClick;

                    _pullButton = new ThumbnailToolBarButton(MakeIcon(toolStripButtonPull.Image, 48, true), toolStripButtonPull.Text);
                    _pullButton.Click += PullToolStripMenuItemClick;

                    _toolbarButtonsCreated = true;
                    ThumbnailToolBarButton[] buttons = new[] { _commitButton, _pullButton, _pushButton };

                    //Call this method using reflection.  This is a workaround to *not* reference WPF libraries, becuase of how the WindowsAPICodePack was implimented.
                    TaskbarManager.Instance.ThumbnailToolBars.AddButtons(Handle, buttons);
                }

                _commitButton.Enabled = validRepo;
                _pushButton.Enabled = validRepo;
                _pullButton.Enabled = validRepo;
            }
        }
#endif

        /// <summary>
        /// Converts an image into an icon.  This was taken off of the interwebs.
        /// It's on a billion different sites and forum posts, so I would say its creative commons by now. -tekmaven
        /// </summary>
        /// <param name="img">The image that shall become an icon</param>
        /// <param name="size">The width and height of the icon. Standard
        /// sizes are 16x16, 32x32, 48x48, 64x64.</param>
        /// <param name="keepAspectRatio">Whether the image should be squashed into a
        /// square or whether whitespace should be put around it.</param>
        /// <returns>An icon!!</returns>
        private static Icon MakeIcon(Image img, int size, bool keepAspectRatio)
        {
            Bitmap square = new Bitmap(size, size); // create new bitmap
            Graphics g = Graphics.FromImage(square); // allow drawing to it

            int x, y, w, h; // dimensions for new image

            if (!keepAspectRatio || img.Height == img.Width)
            {
                // just fill the square
                x = y = 0; // set x and y to 0
                w = h = size; // set width and height to size
            }
            else
            {
                // work out the aspect ratio
                float r = img.Width / (float)img.Height;

                // set dimensions accordingly to fit inside size^2 square
                if (r > 1)
                { // w is bigger, so divide h by r
                    w = size;
                    h = (int)(size / r);
                    x = 0; y = (size - h) / 2; // center the image
                }
                else
                { // h is bigger, so multiply w by r
                    w = (int)(size * r);
                    h = size;
                    y = 0; x = (size - w) / 2; // center the image
                }
            }

            // make the image shrink nicely by using HighQualityBicubic mode
            g.InterpolationMode = System.Drawing.Drawing2D.InterpolationMode.HighQualityBicubic;
            g.DrawImage(img, x, y, w, h); // draw image with specified dimensions
            g.Flush(); // make sure all drawing operations complete before we get the icon

            // following line would work directly on any image, but then
            // it wouldn't look as nice.
            return Icon.FromHandle(square.GetHicon());
        }

        /// <summary>Updates the UI with the correct stash count.</summary>
        private void UpdateStashCount()
        {
            if (AppSettings.ShowStashCount)
            {
                AsyncLoader.DoAsync(() => Module.GetStashes().Count,
                    (result) => toolStripSplitStash.Text = string.Format(_stashCount.Text, result,
                        result != 1 ? _stashPlural.Text : _stashSingular.Text));
            }
            else
            {
                toolStripSplitStash.Text = string.Empty;
            }
        }

        private void CheckForMergeConflicts()
        {
            bool validWorkingDir = Module.IsValidGitWorkingDir();

            if (validWorkingDir && Module.InTheMiddleOfBisect())
            {
                if (_bisect == null)
                {
                    _bisect = new WarningToolStripItem { Text = _warningMiddleOfBisect.Text };
                    _bisect.Click += BisectClick;
                    statusStrip.Items.Add(_bisect);
                }
            }
            else
            {
                if (_bisect != null)
                {
                    _bisect.Click -= BisectClick;
                    statusStrip.Items.Remove(_bisect);
                    _bisect = null;
                }
            }

            if (validWorkingDir &&
                (Module.InTheMiddleOfRebase() || Module.InTheMiddleOfPatch()))
            {
                if (_rebase == null)
                {
                    _rebase = new WarningToolStripItem
                    {
                        Text = Module.InTheMiddleOfRebase()
                            ? _warningMiddleOfRebase.Text
                            : _warningMiddleOfPatchApply.Text
                    };
                    _rebase.Click += RebaseClick;
                    statusStrip.Items.Add(_rebase);
                }
            }
            else
            {
                if (_rebase != null)
                {
                    _rebase.Click -= RebaseClick;
                    statusStrip.Items.Remove(_rebase);
                    _rebase = null;
                }
            }

            AsyncLoader.DoAsync(
                () => validWorkingDir && Module.InTheMiddleOfConflictedMerge() &&
                      !Directory.Exists(Module.WorkingDirGitDir + "rebase-apply\\"),
                (result) =>
                {
                    if (result)
                    {
                        if (_warning == null)
                        {
                            _warning = new WarningToolStripItem { Text = _hintUnresolvedMergeConflicts.Text };
                            _warning.Click += WarningClick;
                            statusStrip.Items.Add(_warning);
                        }
                    }
                    else
                    {
                        if (_warning != null)
                        {
                            _warning.Click -= WarningClick;
                            statusStrip.Items.Remove(_warning);
                            _warning = null;
                        }
                    }

                    //Only show status strip when there are status items on it.
                    //There is always a close (x) button, do not count first item.
                    if (statusStrip.Items.Count > 1)
                        statusStrip.Show();
                    else
                        statusStrip.Hide();
                });
        }

        private void RebaseClick(object sender, EventArgs e)
        {
            if (Module.InTheMiddleOfRebase())
                UICommands.StartRebaseDialog(this, null);
            else
                UICommands.StartApplyPatchDialog(this);
        }


        private void ShowRevisions()
        {
            if (RevisionGrid.IndexWatcher.IndexChanged)
            {
                FillFileTree();
                FillDiff();
                FillCommitInfo();
                FillGpgInfo();
                FillBuildReport();
            }
            RevisionGrid.IndexWatcher.Reset();
        }

        private void FillFileTree()
        {
            if (CommitInfoTabControl.SelectedTab != TreeTabPage || _selectedRevisionUpdatedTargets.HasFlag(UpdateTargets.FileTree))
            {
                return;
            }
            _selectedRevisionUpdatedTargets |= UpdateTargets.FileTree;
            fileTree.LoadRevision(RevisionGrid.GetSelectedRevisions().FirstOrDefault());
        }

        private void FillDiff()
        {
            DiffTabPage.Text = _diffTabPageTitleBase;

            if (CommitInfoTabControl.SelectedTab != DiffTabPage)
            {
                return;
            }

            if (_selectedRevisionUpdatedTargets.HasFlag(UpdateTargets.DiffList))
                return;

            _selectedRevisionUpdatedTargets |= UpdateTargets.DiffList;

            DiffTabPage.Text = revisionDiff.GetTabText();
        }

        private void FillCommitInfo()
        {
            if (!_showRevisionInfoNextToRevisionGrid && CommitInfoTabControl.SelectedTab != CommitInfoTabPage)
                return;

            if (_selectedRevisionUpdatedTargets.HasFlag(UpdateTargets.CommitInfo))
                return;

            _selectedRevisionUpdatedTargets |= UpdateTargets.CommitInfo;

            if (RevisionGrid.GetSelectedRevisions().Count == 0)
                return;

            var revision = RevisionGrid.GetSelectedRevisions()[0];

            var children = RevisionGrid.GetRevisionChildren(revision.Guid);
            RevisionInfo.SetRevisionWithChildren(revision, children);
        }

        private async void FillGpgInfo()
        {
            if (!AppSettings.ShowGpgInformation.ValueOrDefault || CommitInfoTabControl.SelectedTab != GpgInfoTabPage)
            {
                return;
            }

            var revisions = RevisionGrid.GetSelectedRevisions();
            var revision = revisions.FirstOrDefault();
            if (revision == null)
            {
                return;
            }
            var info = await _controller.LoadGpgInfoAsync(revision);
            revisionGpgInfo1.DisplayGpgInfo(info);
        }

        private void FillBuildReport()
        {
            if (EnvUtils.IsMonoRuntime())
                return;

            var selectedRevisions = RevisionGrid.GetSelectedRevisions();
            var revision = selectedRevisions.Count == 1 ? selectedRevisions[0] : null;

            if (_buildReportTabPageExtension == null)
                _buildReportTabPageExtension = new BuildReportTabPageExtension(CommitInfoTabControl, _buildReportTabCaption.Text);

            //Note: FillBuildReport will check if tab is visible and revision is OK
            _buildReportTabPageExtension.FillBuildReport(revision);
        }

        [Flags]
        internal enum UpdateTargets
        {
            None = 1,
            DiffList = 2,
            FileTree = 4,
            CommitInfo = 8
        }

        private UpdateTargets _selectedRevisionUpdatedTargets = UpdateTargets.None;
        private void RevisionGridSelectionChanged(object sender, EventArgs e)
        {
            try
            {
                _selectedRevisionUpdatedTargets = UpdateTargets.None;

                FillFileTree();
                FillDiff();
                FillCommitInfo();
                FillGpgInfo();
                FillBuildReport();
            }
            catch (Exception ex)
            {
                Trace.WriteLine(ex.Message);
            }
        }

        private void OpenToolStripMenuItemClick(object sender, EventArgs e)
        {
            GitModule module = FormOpenDirectory.OpenModule(this, Module);
            if (module != null)
                SetGitModule(this, new GitModuleEventArgs(module));
        }

        private void CheckoutToolStripMenuItemClick(object sender, EventArgs e)
        {
            UICommands.StartCheckoutRevisionDialog(this);
        }

        private void CloneToolStripMenuItemClick(object sender, EventArgs e)
        {
            UICommands.StartCloneDialog(this, string.Empty, false, SetGitModule);
        }

        private void CommitToolStripMenuItemClick(object sender, EventArgs e)
        {
            UICommands.StartCommitDialog(this);
        }

        private void InitNewRepositoryToolStripMenuItemClick(object sender, EventArgs e)
        {
            UICommands.StartInitializeDialog(this, SetGitModule);
        }

        private void PushToolStripMenuItemClick(object sender, EventArgs e)
        {
            bool bSilent = (ModifierKeys & Keys.Shift) != 0;
            UICommands.StartPushDialog(this, bSilent);
        }

        private void PullToolStripMenuItemClick(object sender, EventArgs e)
        {
            bool bSilent;
            if (sender == toolStripButtonPull || sender == pullToolStripMenuItem)
            {
                if (Module.LastPullAction == AppSettings.PullAction.None)
                {
                    bSilent = (ModifierKeys & Keys.Shift) != 0;
                }
                else if (Module.LastPullAction == AppSettings.PullAction.FetchAll)
                {
                    fetchAllToolStripMenuItem_Click(sender, e);
                    return;
                }
                else
                {
                    bSilent = (sender == toolStripButtonPull);
                    Module.LastPullActionToFormPullAction();
                }
            }
            else
            {
                bSilent = sender != pullToolStripMenuItem1;

                Module.LastPullActionToFormPullAction();
            }

            UICommands.StartPullDialog(this, bSilent);
        }

        private void RefreshToolStripMenuItemClick(object sender, EventArgs e)
        {
            RefreshRevisions();
        }

        private void RefreshDashboardToolStripMenuItemClick(object sender, EventArgs e)
        {
            _dashboard.Refresh();
        }

        private void AboutToolStripMenuItemClick(object sender, EventArgs e)
        {
            using (var frm = new AboutBox()) frm.ShowDialog(this);
        }

        private void PatchToolStripMenuItemClick(object sender, EventArgs e)
        {
            UICommands.StartViewPatchDialog(this);
        }

        private void ApplyPatchToolStripMenuItemClick(object sender, EventArgs e)
        {
            UICommands.StartApplyPatchDialog(this);
        }

        private void GitBashToolStripMenuItemClick1(object sender, EventArgs e)
        {
            Module.RunBash();
        }

        private void GitGuiToolStripMenuItemClick(object sender, EventArgs e)
        {
            Module.RunGui();
        }

        private void FormatPatchToolStripMenuItemClick(object sender, EventArgs e)
        {
            UICommands.StartFormatPatchDialog(this);
        }

        private void GitcommandLogToolStripMenuItemClick(object sender, EventArgs e)
        {
            FormGitLog.ShowOrActivate(this);
        }

        private void CheckoutBranchToolStripMenuItemClick(object sender, EventArgs e)
        {
            UICommands.StartCheckoutBranch(this);
        }

        private void StashToolStripMenuItemClick(object sender, EventArgs e)
        {
            UICommands.StartStashDialog(this);
        }

        private void ResetToolStripMenuItem_Click(object sender, EventArgs e)
        {
            UICommands.StartResetChangesDialog(this);
            revisionDiff.RefreshArtificial();
        }

        private void RunMergetoolToolStripMenuItemClick(object sender, EventArgs e)
        {
            UICommands.StartResolveConflictsDialog(this);
        }

        private void WarningClick(object sender, EventArgs e)
        {
            UICommands.StartResolveConflictsDialog(this);
        }

        private void WorkingdirClick(object sender, EventArgs e)
        {
            _NO_TRANSLATE_Workingdir.ShowDropDown();
        }

        private void CurrentBranchClick(object sender, EventArgs e)
        {
            branchSelect.ShowDropDown();
        }

        private void DeleteBranchToolStripMenuItemClick(object sender, EventArgs e)
        {
            UICommands.StartDeleteBranchDialog(this, string.Empty);
        }

        private void DeleteTagToolStripMenuItemClick(object sender, EventArgs e)
        {
            UICommands.StartDeleteTagDialog(this, null);
        }

        private void CherryPickToolStripMenuItemClick(object sender, EventArgs e)
        {
            var revisions = RevisionGrid.GetSelectedRevisions(System.DirectoryServices.SortDirection.Descending);

            UICommands.StartCherryPickDialog(this, revisions);
        }

        private void MergeBranchToolStripMenuItemClick(object sender, EventArgs e)
        {
            UICommands.StartMergeBranchDialog(this, null);
        }

        private void ToolStripButton1Click(object sender, EventArgs e)
        {
            CommitToolStripMenuItemClick(sender, e);
        }

        private void SettingsClick(object sender, EventArgs e)
        {
            var translation = AppSettings.Translation;
            UICommands.StartSettingsDialog(this);
            if (translation != AppSettings.Translation)
                Translate();

            Hotkeys = HotkeySettingsManager.LoadHotkeys(HotkeySettingsName);
            RevisionGrid.ReloadHotkeys();
            RevisionGrid.ReloadTranslation();
            fileTree.ReloadHotkeys();
            revisionDiff.ReloadHotkeys();
            if (_showRevisionInfoNextToRevisionGrid != AppSettings.ShowRevisionInfoNextToRevisionGrid)
            {
                _showRevisionInfoNextToRevisionGrid = AppSettings.ShowRevisionInfoNextToRevisionGrid;
                LayoutRevisionInfo();
            }
        }

        private void TagToolStripMenuItemClick(object sender, EventArgs e)
        {
            UICommands.StartCreateTagDialog(this);
        }

        private void RefreshButtonClick(object sender, EventArgs e)
        {
            RefreshToolStripMenuItemClick(sender, e);
        }

        private void CommitcountPerUserToolStripMenuItemClick(object sender, EventArgs e)
        {
            using (var frm = new FormCommitCount(UICommands)) frm.ShowDialog(this);
        }

        private void KGitToolStripMenuItemClick(object sender, EventArgs e)
        {
            Module.RunGitK();
        }

        private void DonateToolStripMenuItemClick(object sender, EventArgs e)
        {
            using (var frm = new FormDonate()) frm.ShowDialog(this);
        }

        private void FormBrowseFormClosing(object sender, FormClosingEventArgs e)
        {
            SaveApplicationSettings();
        }

        private static void SaveApplicationSettings()
        {
            AppSettings.SaveSettings();
        }

        private void EditGitignoreToolStripMenuItem1Click(object sender, EventArgs e)
        {
            UICommands.StartEditGitIgnoreDialog(this, false);
        }

        private void EditGitInfoExcludeToolStripMenuItemClick(object sender, EventArgs e)
        {
            UICommands.StartEditGitIgnoreDialog(this, true);
        }

        private void ArchiveToolStripMenuItemClick(object sender, EventArgs e)
        {
            var revisions = RevisionGrid.GetSelectedRevisions();
            if (revisions.Count > 2)
            {
                MessageBox.Show(this, @"Select only one or two revisions. Abort.", @"Archive revision");
                return;
            }
            GitRevision mainRevision = revisions.First();
            GitRevision diffRevision = null;
            if (revisions.Count == 2)
                diffRevision = revisions.Last();

            UICommands.StartArchiveDialog(this, mainRevision, diffRevision);
        }

        private void EditMailMapToolStripMenuItemClick(object sender, EventArgs e)
        {
            UICommands.StartMailMapDialog(this);
        }

        private void EditLocalGitConfigToolStripMenuItemClick(object sender, EventArgs e)
        {
            var fileName = Path.Combine(Module.ResolveGitInternalPath("config"));
            UICommands.StartFileEditorDialog(fileName, true);
        }

        private void CompressGitDatabaseToolStripMenuItemClick(object sender, EventArgs e)
        {
            FormProcess.ShowModeless(this, "gc");
        }

        private void VerifyGitDatabaseToolStripMenuItemClick(object sender, EventArgs e)
        {
            UICommands.StartVerifyDatabaseDialog(this);
        }

        private void ManageRemoteRepositoriesToolStripMenuItemClick(object sender, EventArgs e)
        {
            UICommands.StartRemotesDialog(this);
        }

        private void RebaseToolStripMenuItemClick(object sender, EventArgs e)
        {
            IList<GitRevision> revisions = RevisionGrid.GetSelectedRevisions();
            if (2 == revisions.Count)
            {
                string to = null;
                string from = null;

                string currentBranch = Module.GetSelectedBranch();
                string currentCheckout = RevisionGrid.CurrentCheckout;

                if (revisions[0].Guid == currentCheckout)
                {
                    from = revisions[1].Guid.Substring(0, 8);
                    to = currentBranch;
                }
                else if (revisions[1].Guid == currentCheckout)
                {
                    from = revisions[0].Guid.Substring(0, 8);
                    to = currentBranch;
                }
                UICommands.StartRebaseDialog(this, from, to, null);
            }
            else
            {
                UICommands.StartRebaseDialog(this, null);
            }
        }

        private void StartAuthenticationAgentToolStripMenuItemClick(object sender, EventArgs e)
        {
            Module.RunExternalCmdDetached(AppSettings.Pageant, "");
        }

        private void GenerateOrImportKeyToolStripMenuItemClick(object sender, EventArgs e)
        {
            Module.RunExternalCmdDetached(AppSettings.Puttygen, "");
        }

        private void CommitInfoTabControl_SelectedIndexChanged(object sender, EventArgs e)
        {
            FillFileTree();
            FillDiff();
            FillCommitInfo();
            FillGpgInfo();
            FillBuildReport();
            FillTerminalTab();
        }

        private void ChangelogToolStripMenuItemClick(object sender, EventArgs e)
        {
            using (var frm = new FormChangeLog()) frm.ShowDialog(this);
        }

        private void ToolStripButtonPushClick(object sender, EventArgs e)
        {
            PushToolStripMenuItemClick(sender, e);
        }

        private void ManageSubmodulesToolStripMenuItemClick(object sender, EventArgs e)
        {
            UICommands.StartSubmodulesDialog(this);
        }

        private void UpdateSubmoduleToolStripMenuItemClick(object sender, EventArgs e)
        {
            var toolStripMenuItem = sender as ToolStripMenuItem;
            if (toolStripMenuItem != null)
            {
                var submodule = toolStripMenuItem.Tag as string;
                FormProcess.ShowDialog(this, Module.SuperprojectModule, GitCommandHelpers.SubmoduleUpdateCmd(submodule));
            }
            UICommands.RepoChangedNotifier.Notify();
        }

        private void UpdateAllSubmodulesToolStripMenuItemClick(object sender, EventArgs e)
        {
            UICommands.StartUpdateSubmodulesDialog(this);
        }

        private void SynchronizeAllSubmodulesToolStripMenuItemClick(object sender, EventArgs e)
        {
            UICommands.StartSyncSubmodulesDialog(this);
        }

        private void ToolStripSplitStashButtonClick(object sender, EventArgs e)
        {
            UICommands.StartStashDialog(this);
        }

        private void StashChangesToolStripMenuItemClick(object sender, EventArgs e)
        {
            UICommands.StashSave(this, AppSettings.IncludeUntrackedFilesInManualStash);
        }

        private void StashPopToolStripMenuItemClick(object sender, EventArgs e)
        {
            UICommands.StashPop(this);
        }

        private void ViewStashToolStripMenuItemClick(object sender, EventArgs e)
        {
            UICommands.StartStashDialog(this);
        }

        private void ExitToolStripMenuItemClick(object sender, EventArgs e)
        {
            Close();
        }

        private void FileToolStripMenuItemDropDownOpening(object sender, EventArgs e)
        {
            if (Repositories.RepositoryHistory.Repositories.Count() == 0)
            {
                recentToolStripMenuItem.Enabled = false;
                return;
            }

            recentToolStripMenuItem.Enabled = true;
            recentToolStripMenuItem.DropDownItems.Clear();

            foreach (var historyItem in Repositories.RepositoryHistory.Repositories)
            {
                if (string.IsNullOrEmpty(historyItem.Path))
                    continue;

                var historyItemMenu = new ToolStripMenuItem(historyItem.Path);
                historyItemMenu.Click += HistoryItemMenuClick;
                historyItemMenu.Width = 225;
                recentToolStripMenuItem.DropDownItems.Add(historyItemMenu);
            }

            // Re-add controls.
            recentToolStripMenuItem.DropDownItems.Add(clearRecentRepositoriesListToolStripMenuItem);
            TranslateItem(clearRecentRepositoriesListMenuItem.Name, clearRecentRepositoriesListMenuItem);
            recentToolStripMenuItem.DropDownItems.Add(clearRecentRepositoriesListMenuItem);
        }

        private void ChangeWorkingDir(string path)
        {
            GitModule module = new GitModule(path);

            if (!module.IsValidGitWorkingDir())
            {
                DialogResult dialogResult = MessageBox.Show(this, directoryIsNotAValidRepository.Text,
                    directoryIsNotAValidRepositoryCaption.Text, MessageBoxButtons.YesNoCancel,
                    MessageBoxIcon.Exclamation, MessageBoxDefaultButton.Button1);
                if (dialogResult == DialogResult.Yes)
                {
                    Repositories.RepositoryHistory.RemoveRecentRepository(path);
                    return;
                }
                else if (dialogResult == DialogResult.Cancel)
                    return;
            }

            SetGitModule(this, new GitModuleEventArgs(module));
        }

        private void HistoryItemMenuClick(object sender, EventArgs e)
        {
            var button = sender as ToolStripMenuItem;

            if (button == null)
                return;

            ChangeWorkingDir(button.Text);
        }

        private void ClearRecentRepositoriesListClick(object sender, EventArgs e)
        {
            Repositories.RepositoryHistory.Repositories.Clear();
            Repositories.SaveSettings();
            // Force clear recent repositories list from dashboard.
            if (_dashboard != null)
            {
                _dashboard.ShowRecentRepositories();
            }
        }

        private void PluginSettingsToolStripMenuItemClick(object sender, EventArgs e)
        {
            UICommands.StartPluginSettingsDialog(this);
        }

        private void RepoSettingsToolStripMenuItemClick(object sender, EventArgs e)
        {
            UICommands.StartRepoSettingsDialog(this);
        }

        private void CloseToolStripMenuItemClick(object sender, EventArgs e)
        {
            SetWorkingDir("");
        }

        public override void CancelButtonClick(object sender, EventArgs e)
        {
            // If a filter is applied, clear it
            if (RevisionGrid.FilterIsApplied(false))
            {
                // Clear filter
                _filterRevisionsHelper.SetFilter(string.Empty);
            }
            // If a branch filter is applied by text or using the menus "Show current branch only"
            else if (RevisionGrid.FilterIsApplied(true) || AppSettings.BranchFilterEnabled)
            {
                // Clear branch filter
                _filterBranchHelper.SetBranchFilter(string.Empty, true);

                // Execute the "Show all branches" menu option
                RevisionGrid.ShowAllBranches_ToolStripMenuItemClick(sender, e);
            }
        }

        private void UserManualToolStripMenuItemClick(object sender, EventArgs e)
        {
            try
            {
                Process.Start("http://git-extensions-documentation.readthedocs.org/en/release-2.51/");
            }
            catch (System.ComponentModel.Win32Exception)
            {
            }
        }

        private void CleanupToolStripMenuItemClick(object sender, EventArgs e)
        {
            UICommands.StartCleanupRepositoryDialog(this);
        }

        private void AddWorkingdirDropDownItem(Repository repo, string caption)
        {
            ToolStripMenuItem toolStripItem = new ToolStripMenuItem(caption);
            _NO_TRANSLATE_Workingdir.DropDownItems.Add(toolStripItem);

            toolStripItem.Click += (hs, he) => ChangeWorkingDir(repo.Path);

            if (repo.Title != null || !repo.Path.Equals(caption))
                toolStripItem.ToolTipText = repo.Path;
        }

        private void WorkingdirDropDownOpening(object sender, EventArgs e)
        {
            _NO_TRANSLATE_Workingdir.DropDownItems.Clear();

            List<RecentRepoInfo> mostRecentRepos = new List<RecentRepoInfo>();
            List<RecentRepoInfo> lessRecentRepos = new List<RecentRepoInfo>();

            using (var graphics = CreateGraphics())
            {
                var splitter = new RecentRepoSplitter
                {
                    MeasureFont = _NO_TRANSLATE_Workingdir.Font,
                    Graphics = graphics
                };
                splitter.SplitRecentRepos(Repositories.RepositoryHistory.Repositories, mostRecentRepos, lessRecentRepos);
            }

            foreach (RecentRepoInfo repo in mostRecentRepos)
                AddWorkingdirDropDownItem(repo.Repo, repo.Caption);

            if (lessRecentRepos.Count > 0)
            {
                if (mostRecentRepos.Count > 0 && (AppSettings.SortMostRecentRepos || AppSettings.SortLessRecentRepos))
                    _NO_TRANSLATE_Workingdir.DropDownItems.Add(new ToolStripSeparator());

                foreach (RecentRepoInfo repo in lessRecentRepos)
                    AddWorkingdirDropDownItem(repo.Repo, repo.Caption);
            }

            _NO_TRANSLATE_Workingdir.DropDownItems.Add(new ToolStripSeparator());

            ToolStripMenuItem toolStripItem = new ToolStripMenuItem(openToolStripMenuItem.Text);
            toolStripItem.ShortcutKeys = openToolStripMenuItem.ShortcutKeys;
            _NO_TRANSLATE_Workingdir.DropDownItems.Add(toolStripItem);
            toolStripItem.Click += (hs, he) => OpenToolStripMenuItemClick(hs, he);

            toolStripItem = new ToolStripMenuItem(_configureWorkingDirMenu.Text);
            _NO_TRANSLATE_Workingdir.DropDownItems.Add(toolStripItem);
            toolStripItem.Click += (hs, he) =>
            {
                using (var frm = new FormRecentReposSettings()) frm.ShowDialog(this);
                RefreshWorkingDirCombo();
            };

            PreventToolStripSplitButtonClosing(sender as ToolStripSplitButton);
        }

        public void SetWorkingDir(string path)
        {
            SetGitModule(this, new GitModuleEventArgs(new GitModule(path)));
        }

        private void SetGitModule(object sender, GitModuleEventArgs e)
        {
            var module = e.GitModule;
            HideVariableMainMenuItems();
            UnregisterPlugins();
            UICommands = new GitUICommands(module);

            if (Module.IsValidGitWorkingDir())
            {
                Repositories.AddMostRecentRepository(Module.WorkingDir);
                AppSettings.RecentWorkingDir = module.WorkingDir;
                ChangeTerminalActiveFolder(Module.WorkingDir);

#if DEBUG
                //Current encodings
                Debug.WriteLine("Encodings for " + module.WorkingDir);
                Debug.WriteLine("Files content encoding: " + module.FilesEncoding.EncodingName);
                Debug.WriteLine("Commit encoding: " + module.CommitEncoding.EncodingName);
                if (module.LogOutputEncoding.CodePage != module.CommitEncoding.CodePage)
                    Debug.WriteLine("Log output encoding: " + module.LogOutputEncoding.EncodingName);
#endif
            }

            HideDashboard();
            UICommands.RepoChangedNotifier.Notify();
            RevisionGrid.IndexWatcher.Reset();
            RegisterPlugins();
        }

        private void TranslateToolStripMenuItemClick(object sender, EventArgs e)
        {
            Process.Start("https://www.transifex.com/git-extensions/git-extensions/translate/");
        }

        private void FileExplorerToolStripMenuItemClick(object sender, EventArgs e)
        {
            try
            {
                Process.Start(Module.WorkingDir);
            }
            catch (Exception ex)
            {
                MessageBox.Show(this, ex.Message);
            }
        }

        private void StatusClick(object sender, EventArgs e)
        {
            // TODO: Replace with a status page?
            CommitToolStripMenuItemClick(sender, e);
        }

        private void CreateBranchToolStripMenuItemClick(object sender, EventArgs e)
        {
            UICommands.StartCreateBranchDialog(this, RevisionGrid.GetSelectedRevisions().FirstOrDefault());
        }

        private void GitBashClick(object sender, EventArgs e)
        {
            GitBashToolStripMenuItemClick1(sender, e);
        }

        private void ToolStripButtonPullClick(object sender, EventArgs e)
        {
            PullToolStripMenuItemClick(sender, e);
        }

        private void editgitattributesToolStripMenuItem_Click(object sender, EventArgs e)
        {
            UICommands.StartEditGitAttributesDialog(this);
        }

        public static void CopyFullPathToClipboard(FileStatusList diffFiles, GitModule module)
        {
            if (!diffFiles.SelectedItems.Any())
                return;

            var fileNames = new StringBuilder();
            foreach (var item in diffFiles.SelectedItems)
            {
                //Only use append line when multiple items are selected.
                //This to make it easier to use the text from clipboard when 1 file is selected.
                if (fileNames.Length > 0)
                    fileNames.AppendLine();

                fileNames.Append(Path.Combine(module.WorkingDir, item.Name).ToNativePath());
            }
            Clipboard.SetText(fileNames.ToString());
        }

        private void deleteIndexlockToolStripMenuItem_Click(object sender, EventArgs e)
        {
            try
            {
                Module.UnlockIndex(true);
            }
            catch (FileDeleteException ex)
            {
                MessageBox.Show(this, $@"{_indexLockCantDelete.Text}: {ex.FileName}{Environment.NewLine}{ex.Message}");
            }
        }

        private void toolStripStatusLabel1_Click(object sender, EventArgs e)
        {
            statusStrip.Hide();
        }

        private void pluginsToolStripMenuItem_DropDownOpening(object sender, EventArgs e)
        {
            LoadPluginsInPluginMenu();
        }

        private void BisectClick(object sender, EventArgs e)
        {
            using (var frm = new FormBisect(RevisionGrid)) frm.ShowDialog(this);
            UICommands.RepoChangedNotifier.Notify();
        }

        private void CurrentBranchDropDownOpening(object sender, EventArgs e)
        {
            branchSelect.DropDownItems.Clear();

            AddCheckoutBranchMenuItem();
            branchSelect.DropDownItems.Add(new ToolStripSeparator());
            AddBranchesMenuItems();

            PreventToolStripSplitButtonClosing(sender as ToolStripSplitButton);
        }

        private void AddCheckoutBranchMenuItem()
        {
            var checkoutBranchItem = new ToolStripMenuItem(checkoutBranchToolStripMenuItem.Text)
            {
                ShortcutKeys = checkoutBranchToolStripMenuItem.ShortcutKeys,
                ShortcutKeyDisplayString = checkoutBranchToolStripMenuItem.ShortcutKeyDisplayString
            };
            branchSelect.DropDownItems.Add(checkoutBranchItem);
            checkoutBranchItem.Click += CheckoutBranchToolStripMenuItemClick;
        }

        private void AddBranchesMenuItems()
        {
            foreach (string branchName in GetBranchNames())
            {
                ToolStripItem toolStripItem = branchSelect.DropDownItems.Add(branchName);
                toolStripItem.Click += BranchSelectToolStripItem_Click;

            }
        }

        private IEnumerable<string> GetBranchNames()
        {
            IList<IGitRef> branches = Module.GetRefs(false);
            IEnumerable<string> branchNames = branches.Select(b => b.Name);
            if (AppSettings.BranchOrderingCriteria == BranchOrdering.Alphabetically)
            {
                branchNames = branchNames.OrderBy(b => b);
            }

            // Make sure there are never more than a 100 branches added to the menu
            // GitExtensions will hang when the drop down is too large...
            branchNames = branchNames.Take(100);

            return branchNames;
        }

        void BranchSelectToolStripItem_Click(object sender, EventArgs e)
        {
            var toolStripItem = (ToolStripItem)sender;
            UICommands.StartCheckoutBranch(this, toolStripItem.Text, false);
        }

        private void _forkCloneMenuItem_Click(object sender, EventArgs e)
        {
            if (RepoHosts.GitHosters.Count > 0)
            {
                UICommands.StartCloneForkFromHoster(this, RepoHosts.GitHosters[0], SetGitModule);
                UICommands.RepoChangedNotifier.Notify();
            }
            else
            {
                MessageBox.Show(this, _noReposHostPluginLoaded.Text, _errorCaption.Text, MessageBoxButtons.OK, MessageBoxIcon.Error);
            }
        }

        private void _viewPullRequestsToolStripMenuItem_Click(object sender, EventArgs e)
        {
            var repoHost = RepoHosts.TryGetGitHosterForModule(Module);
            if (repoHost == null)
            {
                MessageBox.Show(this, _noReposHostFound.Text, _errorCaption.Text, MessageBoxButtons.OK, MessageBoxIcon.Error);
                return;
            }

            UICommands.StartPullRequestsDialog(this, repoHost);
        }

        private void _createPullRequestToolStripMenuItem_Click(object sender, EventArgs e)
        {
            var repoHost = RepoHosts.TryGetGitHosterForModule(Module);
            if (repoHost == null)
            {
                MessageBox.Show(this, _noReposHostFound.Text, _errorCaption.Text, MessageBoxButtons.OK, MessageBoxIcon.Error);
                return;
            }

            UICommands.StartCreatePullRequest(this, repoHost);
        }

        #region Hotkey commands

        public static readonly string HotkeySettingsName = "Browse";

        internal enum Commands
        {
            GitBash,
            GitGui,
            GitGitK,
            FocusRevisionGrid,
            FocusCommitInfo,
            FocusFileTree,
            FocusDiff,
            Commit,
            AddNotes,
            FindFileInSelectedCommit,
            CheckoutBranch,
            QuickFetch,
            QuickPull,
            QuickPush,
            RotateApplicationIcon,
            CloseRepository,
            Stash,
            StashPop
        }

        private void AddNotes()
        {
            Module.EditNotes(RevisionGrid.GetSelectedRevisions().Count > 0 ? RevisionGrid.GetSelectedRevisions()[0].Guid : string.Empty);
            FillCommitInfo();
        }

        private void FindFileInSelectedCommit()
        {
            CommitInfoTabControl.SelectedTab = TreeTabPage;
            EnabledSplitViewLayout(true);

            fileTree.InvokeFindFileDialog();
        }

        private void QuickFetch()
        {
            FormProcess.ShowDialog(this, Module.FetchCmd(string.Empty, string.Empty, string.Empty));
            UICommands.RepoChangedNotifier.Notify();
        }

        protected override bool ExecuteCommand(int cmd)
        {
            switch ((Commands)cmd)
            {
                case Commands.GitBash: Module.RunBash(); break;
                case Commands.GitGui: Module.RunGui(); break;
                case Commands.GitGitK: Module.RunGitK(); break;
                case Commands.FocusRevisionGrid: RevisionGrid.Focus(); break;
                case Commands.FocusCommitInfo: CommitInfoTabControl.SelectedTab = CommitInfoTabPage; break;
                case Commands.FocusFileTree: CommitInfoTabControl.SelectedTab = TreeTabPage; fileTree.Focus(); break;
                case Commands.FocusDiff: CommitInfoTabControl.SelectedTab = DiffTabPage; revisionDiff.Focus(); break;
                case Commands.Commit: CommitToolStripMenuItemClick(null, null); break;
                case Commands.AddNotes: AddNotes(); break;
                case Commands.FindFileInSelectedCommit: FindFileInSelectedCommit(); break;
                case Commands.CheckoutBranch: CheckoutBranchToolStripMenuItemClick(null, null); break;
                case Commands.QuickFetch: QuickFetch(); break;
                case Commands.QuickPull: UICommands.StartPullDialog(this, true); break;
                case Commands.QuickPush: UICommands.StartPushDialog(this, true); break;
                case Commands.RotateApplicationIcon: RotateApplicationIcon(); break;
                case Commands.CloseRepository: CloseToolStripMenuItemClick(null, null); break;
                case Commands.Stash: UICommands.StashSave(this, AppSettings.IncludeUntrackedFilesInManualStash); break;
                case Commands.StashPop: UICommands.StashPop(this); break;
                default: return base.ExecuteCommand(cmd);
            }

            return true;
        }

        internal bool ExecuteCommand(Commands cmd)
        {
            return ExecuteCommand((int)cmd);
        }

        #endregion

        private void toggleSplitViewLayout_Click(object sender, EventArgs e)
        {
<<<<<<< HEAD
            EnabledSplitViewLayout(RightSplitContainer.Panel2.Height == 0 && RightSplitContainer.Height > 0);
=======
            EnabledSplitViewLayout(MainSplitContainer.Panel2Collapsed);
>>>>>>> e6cf41f2
        }

        private void EnabledSplitViewLayout(bool enabled)
        {
<<<<<<< HEAD
            if (enabled)
                RightSplitContainer.SplitterDistance = (RightSplitContainer.Height / 5) * 2;
            else
                RightSplitContainer.SplitterDistance = RightSplitContainer.Height;
=======
            MainSplitContainer.Panel2Collapsed = !enabled;
>>>>>>> e6cf41f2
        }

        public static void OpenContainingFolder(FileStatusList diffFiles, GitModule module)
        {
            if (!diffFiles.SelectedItems.Any())
                return;

            foreach (var item in diffFiles.SelectedItems)
            {
                string filePath = Path.Combine(module.WorkingDir, item.Name.ToNativePath());
                FormBrowseUtil.ShowFileOrParentFolderInFileExplorer(filePath);
            }
        }

        protected void SetSplitterPositions()
        {
            _splitterManager.AddSplitter(RevisionsSplitContainer, "RevisionsSplitContainer");
            _splitterManager.AddSplitter(MainSplitContainer, "MainSplitContainer");
            revisionDiff.InitSplitterManager(_splitterManager);
            fileTree.InitSplitterManager(_splitterManager);
            //hide status in order to restore splitters against the full height (the most common case)
            statusStrip.Hide();
            _splitterManager.RestoreSplitters();
        }

        protected void SaveSplitterPositions()
        {
            _splitterManager.SaveSplitters();
        }

        protected override void OnClosing(System.ComponentModel.CancelEventArgs e)
        {
            base.OnClosing(e);
            SaveSplitterPositions();
            if (_dashboard != null && _dashboard.Visible)
                _dashboard.SaveSplitterPositions();
            try
            {
                var settings = Properties.Settings.Default;
                settings.FormBrowse_MainSplitContainer_SplitterDistance = MainSplitContainer.SplitterDistance;
                settings.FormBrowse_LeftPanel_Collapsed = MainSplitContainer.Panel1Collapsed;
                settings.Save();
            }
            catch (ConfigurationException)
            {
                //TODO: howto restore a corrupted config? Properties.Settings.Default.Reset() doesn't work.
            }
        }

        protected override void OnClosed(EventArgs e)
        {
            SetWorkingDir("");

            base.OnClosed(e);
        }

        private void CommandsToolStripMenuItem_DropDownOpening(object sender, System.EventArgs e)
        {
            //Most options do not make sense for artificial commits or no revision selected at all
            var selectedRevisions = RevisionGrid.GetSelectedRevisions();
            bool enabled = selectedRevisions.Count == 1 && !selectedRevisions[0].IsArtificial();

            this.branchToolStripMenuItem.Enabled =
            this.deleteBranchToolStripMenuItem.Enabled =
            this.mergeBranchToolStripMenuItem.Enabled =
            this.rebaseToolStripMenuItem.Enabled =
            this.stashToolStripMenuItem.Enabled =
              selectedRevisions.Count > 0 && !Module.IsBareRepository();

            this.resetToolStripMenuItem.Enabled =
            this.checkoutBranchToolStripMenuItem.Enabled =
            this.runMergetoolToolStripMenuItem.Enabled =
            this.cherryPickToolStripMenuItem.Enabled =
            this.checkoutToolStripMenuItem.Enabled =
            this.toolStripMenuItemReflog.Enabled = 
            this.bisectToolStripMenuItem.Enabled =
              enabled && !Module.IsBareRepository();

            this.tagToolStripMenuItem.Enabled =
            this.deleteTagToolStripMenuItem.Enabled =
            this.archiveToolStripMenuItem.Enabled =
              enabled;
        }

        private void CloneSvnToolStripMenuItemClick(object sender, EventArgs e)
        {
            UICommands.StartSvnCloneDialog(this, SetGitModule);
        }

        private void SvnRebaseToolStripMenuItem_Click(object sender, EventArgs e)
        {
            UICommands.StartSvnRebaseDialog(this);
        }

        private void SvnDcommitToolStripMenuItem_Click(object sender, EventArgs e)
        {
            UICommands.StartSvnDcommitDialog(this);
        }

        private void SvnFetchToolStripMenuItem_Click(object sender, EventArgs e)
        {
            UICommands.StartSvnFetchDialog(this);
        }

        public override void AddTranslationItems(ITranslation translation)
        {
            base.AddTranslationItems(translation);
            TranslationUtils.AddTranslationItemsFromFields(Name, _filterRevisionsHelper, translation);
            TranslationUtils.AddTranslationItemsFromFields(Name, _filterBranchHelper, translation);
        }

        public override void TranslateItems(ITranslation translation)
        {
            base.TranslateItems(translation);
            TranslationUtils.TranslateItemsFromFields(Name, _filterRevisionsHelper, translation);
            TranslationUtils.TranslateItemsFromFields(Name, _filterBranchHelper, translation);
        }

        private void dontSetAsDefaultToolStripMenuItem_Click(object sender, EventArgs e)
        {
            AppSettings.SetNextPullActionAsDefault = !setNextPullActionAsDefaultToolStripMenuItem.Checked;
            setNextPullActionAsDefaultToolStripMenuItem.Checked = AppSettings.SetNextPullActionAsDefault;
        }

        private void DoPullAction(Action action)
        {
            var actLactPullAction = Module.LastPullAction;
            try
            {
                action();
            }
            finally
            {
                if (!AppSettings.SetNextPullActionAsDefault)
                {
                    Module.LastPullAction = actLactPullAction;
                    Module.LastPullActionToFormPullAction();
                }
                AppSettings.SetNextPullActionAsDefault = false;
                RefreshPullIcon();
            }
        }

        private void mergeToolStripMenuItem_Click(object sender, EventArgs e)
        {
            DoPullAction(() =>
                {
                    Module.LastPullAction = AppSettings.PullAction.Merge;
                    PullToolStripMenuItemClick(sender, e);
                }
            );
        }

        private void rebaseToolStripMenuItem1_Click(object sender, EventArgs e)
        {
            DoPullAction(() =>
            {
                Module.LastPullAction = AppSettings.PullAction.Rebase;
                PullToolStripMenuItemClick(sender, e);
            }
            );
        }

        private void fetchToolStripMenuItem_Click(object sender, EventArgs e)
        {
            DoPullAction(() =>
            {
                Module.LastPullAction = AppSettings.PullAction.Fetch;
                PullToolStripMenuItemClick(sender, e);
            }
            );
        }

        private void pullToolStripMenuItem1_Click(object sender, EventArgs e)
        {
            if (AppSettings.SetNextPullActionAsDefault)
                Module.LastPullAction = AppSettings.PullAction.None;
            PullToolStripMenuItemClick(sender, e);

            //restore AppSettings.FormPullAction value
            if (!AppSettings.SetNextPullActionAsDefault)
                Module.LastPullActionToFormPullAction();

            AppSettings.SetNextPullActionAsDefault = false;
        }

        private void RefreshPullIcon()
        {
            switch (Module.LastPullAction)
            {
                case AppSettings.PullAction.Fetch:
                    toolStripButtonPull.Image = Resources.PullFetch;
                    toolStripButtonPull.ToolTipText = _pullFetch.Text;
                    break;

                case AppSettings.PullAction.FetchAll:
                    toolStripButtonPull.Image = Resources.PullFetchAll;
                    toolStripButtonPull.ToolTipText = _pullFetchAll.Text;
                    break;

                case AppSettings.PullAction.Merge:
                    toolStripButtonPull.Image = Resources.PullMerge;
                    toolStripButtonPull.ToolTipText = _pullMerge.Text;
                    break;

                case AppSettings.PullAction.Rebase:
                    toolStripButtonPull.Image = Resources.PullRebase;
                    toolStripButtonPull.ToolTipText = _pullRebase.Text;
                    break;

                default:
                    toolStripButtonPull.Image = Resources.IconPull;
                    toolStripButtonPull.ToolTipText = _pullOpenDialog.Text;
                    break;
            }
        }

        private void fetchAllToolStripMenuItem_Click(object sender, EventArgs e)
        {
            if (AppSettings.SetNextPullActionAsDefault)
                Module.LastPullAction = AppSettings.PullAction.FetchAll;

            RefreshPullIcon();
            bool pullCompelted;

            UICommands.StartPullDialog(this, true, out pullCompelted, true);

            //restore AppSettings.FormPullAction value
            if (!AppSettings.SetNextPullActionAsDefault)
                Module.LastPullActionToFormPullAction();

            AppSettings.SetNextPullActionAsDefault = false;
        }

        private void _NO_TRANSLATE_Workingdir_MouseUp(object sender, MouseEventArgs e)
        {
            if (e.Button == MouseButtons.Right)
                OpenToolStripMenuItemClick(sender, e);
        }

        private void branchSelect_MouseUp(object sender, MouseEventArgs e)
        {
            if (e.Button == MouseButtons.Right)
                CheckoutBranchToolStripMenuItemClick(sender, e);
        }

        private void RevisionInfo_CommandClick(object sender, CommitInfo.CommandEventArgs e)
        {
            if (e.Command == "gotocommit")
            {
                var revision = GitRevision.CreateForShortSha1(Module, e.Data);
                var found = RevisionGrid.SetSelectedRevision(revision);

                // When 'git log --first-parent' filtration is used, user can click on child commit
                // that is not present in the shown git log. User still wants to see the child commit
                // and to make it possible we add explicit branch filter and refresh.
                if (AppSettings.ShowFirstParent && !found)
                {
                    _filterBranchHelper.SetBranchFilter(revision.Guid, refresh: true);
                    RevisionGrid.SetSelectedRevision(revision);
                }
            }
            else if (e.Command == "gotobranch" || e.Command == "gototag")
            {
                string error = "";
                CommitData commit = _commitDataManager.GetCommitData(e.Data, ref error);
                if (commit != null)
                    RevisionGrid.SetSelectedRevision(new GitRevision(Module, commit.Guid));
            }
            else if (e.Command == "navigatebackward")
            {
                RevisionGrid.NavigateBackward();
            }
            else if (e.Command == "navigateforward")
            {
                RevisionGrid.NavigateForward();
            }
        }

        private void SubmoduleToolStripButtonClick(object sender, EventArgs e)
        {
            var menuSender = sender as ToolStripMenuItem;
            if (menuSender != null)
            {
                SetWorkingDir(menuSender.Tag as string);
            }
        }

        private void PreventToolStripSplitButtonClosing(ToolStripSplitButton control)
        {
            if (control == null || toolStripBranchFilterComboBox.Focused || toolStripRevisionFilterTextBox.Focused)
            {
                return;
            }

            control.Tag = this.FindFocusedControl();
            control.DropDownClosed += ToolStripSplitButtonDropDownClosed;
            toolStripBranchFilterComboBox.Focus();
        }

        private void ToolStripSplitButtonDropDownClosed(object sender, EventArgs e)
        {
            var control = sender as ToolStripSplitButton;

            if (control == null)
            {
                return;
            }

            control.DropDownClosed -= ToolStripSplitButtonDropDownClosed;

            var controlToFocus = control.Tag as Control;

            if (controlToFocus == null)
            {
                return;
            }

            controlToFocus.Focus();
            control.Tag = null;
        }

        private void toolStripButtonLevelUp_DropDownOpening(object sender, EventArgs e)
        {
            LoadSubmodulesIntoDropDownMenu();
            PreventToolStripSplitButtonClosing(sender as ToolStripSplitButton);
        }

        private void RemoveSubmoduleButtons()
        {
            foreach (var item in toolStripButtonLevelUp.DropDownItems)
            {
                var toolStripButton = item as ToolStripMenuItem;
                if (toolStripButton != null)
                    toolStripButton.Click -= SubmoduleToolStripButtonClick;
            }
            toolStripButtonLevelUp.DropDownItems.Clear();
        }

        private string GetModuleBranch(string path)
        {
            string branch = GitModule.GetSelectedBranchFast(path);
            return string.Format("[{0}]", GitModule.IsDetachedHead(branch) ? _noBranchTitle.Text : branch);
        }

        private ToolStripMenuItem CreateSubmoduleMenuItem(SubmoduleInfo info, string textFormat)
        {
            var spmenu = new ToolStripMenuItem(string.Format(textFormat, info.Text));
            spmenu.Click += SubmoduleToolStripButtonClick;
            spmenu.Width = 200;
            spmenu.Tag = info.Path;
            if (info.Bold)
                spmenu.Font = new Font(spmenu.Font, FontStyle.Bold);
            spmenu.Image = GetItemImage(info);
            return spmenu;
        }

        private ToolStripMenuItem CreateSubmoduleMenuItem(SubmoduleInfo info)
        {
            return CreateSubmoduleMenuItem(info, "{0}");
        }

        DateTime _previousUpdateTime;

        private void LoadSubmodulesIntoDropDownMenu()
        {
            TimeSpan elapsed = DateTime.Now - _previousUpdateTime;
            if (elapsed.TotalSeconds > 15)
                UpdateSubmodulesList();
        }

        /// <summary>Holds submodule information that is gathered asynchronously.</summary>
        private class SubmoduleInfo
        {
            public string Text; // User-friendly display text
            public string Path; // Full path to submodule
            public SubmoduleStatus? Status;
            public bool IsDirty;
            public bool Bold;
        }
        /// <summary>Complete set of gathered submodule information.</summary>
        private class SubmoduleInfoResult
        {
            public readonly List<SubmoduleInfo> OurSubmodules = new List<SubmoduleInfo>();
            public readonly List<SubmoduleInfo> SuperSubmodules = new List<SubmoduleInfo>();
            public SubmoduleInfo TopProject, Superproject;
            public string CurrentSubmoduleName;
        }

        private static Image GetItemImage(SubmoduleInfo info)
        {
            if (info.Status == null)
                return Resources.IconFolderSubmodule;
            if (info.Status == SubmoduleStatus.FastForward)
                return info.IsDirty ? Resources.IconSubmoduleRevisionUpDirty : Resources.IconSubmoduleRevisionUp;
            if (info.Status == SubmoduleStatus.Rewind)
                return info.IsDirty ? Resources.IconSubmoduleRevisionDownDirty : Resources.IconSubmoduleRevisionDown;
            if (info.Status == SubmoduleStatus.NewerTime)
                return info.IsDirty ? Resources.IconSubmoduleRevisionSemiUpDirty : Resources.IconSubmoduleRevisionSemiUp;
            if (info.Status == SubmoduleStatus.OlderTime)
                return info.IsDirty ? Resources.IconSubmoduleRevisionSemiDownDirty : Resources.IconSubmoduleRevisionSemiDown;

            return info.IsDirty ? Resources.IconSubmoduleDirty : Resources.Modified;
        }

        private static void GetSubmoduleStatusAsync(SubmoduleInfo info, CancellationToken cancelToken)
        {
            Task.Factory.StartNew(() =>
            {
                var submodule = new GitModule(info.Path);
                var supermodule = submodule.SuperprojectModule;
                var submoduleName = submodule.GetCurrentSubmoduleLocalPath();

                info.Status = null;

                if (string.IsNullOrEmpty(submoduleName) || supermodule == null)
                    return;

                var submoduleStatus = GitCommandHelpers.GetCurrentSubmoduleChanges(supermodule, submoduleName);
                if (submoduleStatus != null && submoduleStatus.Commit != submoduleStatus.OldCommit)
                {
                    submoduleStatus.CheckSubmoduleStatus(submoduleStatus.GetSubmodule(supermodule));
                }
                if (submoduleStatus != null)
                {
                    info.Status = submoduleStatus.Status;
                    info.IsDirty = submoduleStatus.IsDirty;
                    info.Text += submoduleStatus.AddedAndRemovedString();
                }
            }, cancelToken, TaskCreationOptions.AttachedToParent, TaskScheduler.Default);
        }

        private void UpdateSubmodulesList()
        {
            _previousUpdateTime = DateTime.Now;

            // Cancel any previous async activities:
            _submodulesStatusCts?.Cancel();
            _submodulesStatusCts?.Dispose();
            _submodulesStatusCts = new CancellationTokenSource();

            RemoveSubmoduleButtons();
            toolStripButtonLevelUp.DropDownItems.Add(_loading.Text);

            // Start gathering new submodule information asynchronously.  This makes a significant difference in UI
            // responsiveness if there are numerous submodules (e.g. > 100).
            var cancelToken = _submodulesStatusCts.Token;
            string thisModuleDir = Module.WorkingDir;
            // First task: Gather list of submodules on a background thread.
            var updateTask = Task.Factory.StartNew(() =>
            {
                // Don't access Module directly because it's not thread-safe.  Use a thread-local version:
                GitModule threadModule = new GitModule(thisModuleDir);
                SubmoduleInfoResult result = new SubmoduleInfoResult();

                // Add all submodules inside the current repository:
                foreach (var submodule in threadModule.GetSubmodulesLocalPaths().OrderBy(submoduleName => submoduleName))
                {
                    cancelToken.ThrowIfCancellationRequested();
                    var name = submodule;
                    string path = threadModule.GetSubmoduleFullPath(submodule);
                    if (AppSettings.DashboardShowCurrentBranch && !GitModule.IsBareRepository(path))
                        name = name + " " + GetModuleBranch(path);

                    var smi = new SubmoduleInfo { Text = name, Path = path };
                    result.OurSubmodules.Add(smi);
                    GetSubmoduleStatusAsync(smi, cancelToken);
                }

                if (threadModule.SuperprojectModule != null)
                {
                    GitModule supersuperproject = threadModule.FindTopProjectModule();
                    if (threadModule.SuperprojectModule.WorkingDir != supersuperproject.WorkingDir)
                    {
                        var name = Path.GetFileName(Path.GetDirectoryName(supersuperproject.WorkingDir));
                        string path = supersuperproject.WorkingDir;
                        if (AppSettings.DashboardShowCurrentBranch && !GitModule.IsBareRepository(path))
                            name = name + " " + GetModuleBranch(path);

                        result.TopProject = new SubmoduleInfo { Text = name, Path = supersuperproject.WorkingDir };
                        GetSubmoduleStatusAsync(result.TopProject, cancelToken);
                    }

                    {
                        string name;
                        if (threadModule.SuperprojectModule.WorkingDir != supersuperproject.WorkingDir)
                        {
                            var localpath = threadModule.SuperprojectModule.WorkingDir.Substring(supersuperproject.WorkingDir.Length);
                            localpath = PathUtil.GetDirectoryName(localpath.ToPosixPath());
                            name = localpath;
                        }
                        else
                            name = Path.GetFileName(Path.GetDirectoryName(supersuperproject.WorkingDir));
                        string path = threadModule.SuperprojectModule.WorkingDir;
                        if (AppSettings.DashboardShowCurrentBranch && !GitModule.IsBareRepository(path))
                            name = name + " " + GetModuleBranch(path);

                        result.Superproject = new SubmoduleInfo { Text = name, Path = threadModule.SuperprojectModule.WorkingDir };
                        GetSubmoduleStatusAsync(result.Superproject, cancelToken);
                    }

                    var submodules = supersuperproject.GetSubmodulesLocalPaths().OrderBy(submoduleName => submoduleName);
                    if (submodules.Any())
                    {
                        string localpath = threadModule.WorkingDir.Substring(supersuperproject.WorkingDir.Length);
                        localpath = PathUtil.GetDirectoryName(localpath.ToPosixPath());

                        foreach (var submodule in submodules)
                        {
                            cancelToken.ThrowIfCancellationRequested();
                            var name = submodule;
                            string path = supersuperproject.GetSubmoduleFullPath(submodule);
                            if (AppSettings.DashboardShowCurrentBranch && !GitModule.IsBareRepository(path))
                                name = name + " " + GetModuleBranch(path);
                            bool bold = false;
                            if (submodule == localpath)
                            {
                                result.CurrentSubmoduleName = threadModule.GetCurrentSubmoduleLocalPath();
                                bold = true;
                            }
                            var smi = new SubmoduleInfo { Text = name, Path = path, Bold = bold };
                            result.SuperSubmodules.Add(smi);
                            GetSubmoduleStatusAsync(smi, cancelToken);
                        }
                    }
                }
                return result;
            }, cancelToken);

            // Second task: Populate toolbar menu on UI thread.  Note further tasks are created by
            // CreateSubmoduleMenuItem to update images with submodule status.
            updateTask.ContinueWith((task) =>
            {
                if (task.Result == null)
                    return;

                RemoveSubmoduleButtons();
                var newItems = new List<ToolStripItem>();

                task.Result.OurSubmodules.ForEach(submodule => newItems.Add(CreateSubmoduleMenuItem(submodule)));
                if (task.Result.OurSubmodules.Count == 0)
                    newItems.Add(new ToolStripMenuItem(_noSubmodulesPresent.Text));

                if (task.Result.Superproject != null)
                {
                    newItems.Add(new ToolStripSeparator());
                    if (task.Result.TopProject != null)
                        newItems.Add(CreateSubmoduleMenuItem(task.Result.TopProject, _topProjectModuleFormat.Text));
                    newItems.Add(CreateSubmoduleMenuItem(task.Result.Superproject, _superprojectModuleFormat.Text));
                    task.Result.SuperSubmodules.ForEach(submodule => newItems.Add(CreateSubmoduleMenuItem(submodule)));
                }

                newItems.Add(new ToolStripSeparator());

                var mi = new ToolStripMenuItem(updateAllSubmodulesToolStripMenuItem.Text);
                mi.Click += UpdateAllSubmodulesToolStripMenuItemClick;
                newItems.Add(mi);

                if (task.Result.CurrentSubmoduleName != null)
                {
                    var usmi = new ToolStripMenuItem(_updateCurrentSubmodule.Text);
                    usmi.Tag = task.Result.CurrentSubmoduleName;
                    usmi.Click += UpdateSubmoduleToolStripMenuItemClick;
                    newItems.Add(usmi);
                }

                // Using AddRange is critical: if you used Add to add menu items one at a
                // time, performance would be extremely slow with many submodules (> 100).
                toolStripButtonLevelUp.DropDownItems.AddRange(newItems.ToArray());

                _previousUpdateTime = DateTime.Now;
            },
                cancelToken,
                TaskContinuationOptions.OnlyOnRanToCompletion,
                TaskScheduler.FromCurrentSynchronizationContext());
        }

        private void toolStripButtonLevelUp_ButtonClick(object sender, EventArgs e)
        {
            if (Module.SuperprojectModule != null)
                SetGitModule(this, new GitModuleEventArgs(Module.SuperprojectModule));
            else
                toolStripButtonLevelUp.ShowDropDown();
        }

        private void reportAnIssueToolStripMenuItem_Click(object sender, EventArgs e)
        {
            Process.Start(@"https://github.com/gitextensions/gitextensions/issues/new");
        }
        private void checkForUpdatesToolStripMenuItem_Click(object sender, EventArgs e)
        {
            var updateForm = new FormUpdates(Module.AppVersion);
            updateForm.SearchForUpdatesAndShow(Owner, true);
        }

        private void toolStripButtonPull_DropDownOpened(object sender, EventArgs e)
        {
            setNextPullActionAsDefaultToolStripMenuItem.Checked = AppSettings.SetNextPullActionAsDefault;
            PreventToolStripSplitButtonClosing(sender as ToolStripSplitButton);
        }

        private void FormBrowse_Activated(object sender, EventArgs e)
        {
            this.InvokeAsync(OnActivate);
        }

        /// <summary>
        /// Adds a tab with console interface to Git over the current working copy. Recreates the terminal on tab activation if user exits the shell.
        /// </summary>
        private void FillTerminalTab()
        {
            if (!EnvUtils.RunningOnWindows() || !AppSettings.ShowConEmuTab.ValueOrDefault)
            {
                return; // ConEmu only works on WinNT
            }

            if (_terminal != null)
            {
                // if terminal is already created, then give it focus
                _terminal.Focus();
                return;
            }

            var tabpageCaption = _consoleTabCaption.Text;
            var tabpageCreated = CommitInfoTabControl.TabPages.ContainsKey(tabpageCaption);
            TabPage tabpage;
            if (tabpageCreated)
            {
                tabpage = CommitInfoTabControl.TabPages[tabpageCaption];
            }
            else
            {
                const string imageKey = "Resources.IconConsole";
                CommitInfoTabControl.ImageList.Images.Add(imageKey, Resources.IconConsole);
                CommitInfoTabControl.Controls.Add(tabpage = new TabPage(tabpageCaption));
                tabpage.Name = tabpageCaption;
                tabpage.ImageKey = imageKey;
            }

            // Delay-create the terminal window when the tab is first selected
            CommitInfoTabControl.Selecting += (sender, args) =>
            {
                if (args.TabPage != tabpage)
                    return;
                if (_terminal == null) // Lazy-create on first opening the tab
                {
                    tabpage.Controls.Clear();
                    tabpage.Controls.Add(
                        _terminal = new ConEmuControl()
                        {
                            Dock = DockStyle.Fill,
                            AutoStartInfo = null,
                            IsStatusbarVisible = false
                        }
                    );
                }
                if (_terminal.IsConsoleEmulatorOpen) // If user has typed "exit" in there, restart the shell; otherwise just return
                    return;

                // Create the terminal
                var startinfo = new ConEmuStartInfo
                {
                    StartupDirectory = Module.WorkingDir,
                    WhenConsoleProcessExits = WhenConsoleProcessExits.CloseConsoleEmulator
                };

                var startinfoBaseConfiguration = startinfo.BaseConfiguration;
                if (!string.IsNullOrWhiteSpace(AppSettings.ConEmuFontSize.ValueOrDefault))
                {
                    int fontSize;
                    if (int.TryParse(AppSettings.ConEmuFontSize.ValueOrDefault, out fontSize))
                    {
                        var nodeFontSize =
                            startinfoBaseConfiguration.SelectSingleNode("/key/key/key/value[@name='FontSize']");
                        if (nodeFontSize?.Attributes != null)
                            nodeFontSize.Attributes["data"].Value = fontSize.ToString("X8");
                    }
                }
                startinfo.BaseConfiguration = startinfoBaseConfiguration;

                string[] exeList;
                switch (AppSettings.ConEmuTerminal.ValueOrDefault)
                {
                    case "cmd":
                        exeList = new[] { "cmd.exe" };
                        break;
                    case "powershell":
                        exeList = new[] { "powershell.exe" };
                        break;
                    default:
                        // Choose the console: bash from git with fallback to cmd
                        string sJustBash = "bash.exe"; // Generic bash, should generally be in the git dir, less configured than the specific git-bash
                        string sJustSh = "sh.exe"; // Fallback to SH
                        exeList = new[] { sJustBash, sJustSh };
                        break;
                }

                string cmdPath = exeList.
                      Select(shell =>
                      {
                          string shellPath;
                          if (PathUtil.TryFindShellPath(shell, out shellPath))
                              return shellPath;
                          return null;
                      }).
                      FirstOrDefault(shellPath => shellPath != null);

                if (cmdPath == null)
                {
                    startinfo.ConsoleProcessCommandLine = ConEmuConstants.DefaultConsoleCommandLine;
                }
                else
                {
                    cmdPath = cmdPath.Quote();
                    if (AppSettings.ConEmuTerminal.ValueOrDefault == "bash")
                        startinfo.ConsoleProcessCommandLine = cmdPath + " --login -i";
                    else
                        startinfo.ConsoleProcessCommandLine = cmdPath;
                }

                if (AppSettings.ConEmuStyle.ValueOrDefault != "Default")
                {
                    startinfo.ConsoleProcessExtraArgs = " -new_console:P:\"" + AppSettings.ConEmuStyle.ValueOrDefault + "\"";
                }

                // Set path to git in this window (actually, effective with CMD only)
                if (!string.IsNullOrEmpty(AppSettings.GitCommandValue))
                {
                    string dirGit = Path.GetDirectoryName(AppSettings.GitCommandValue);
                    if (!string.IsNullOrEmpty(dirGit))
                        startinfo.SetEnv("PATH", dirGit + ";" + "%PATH%");
                }

                _terminal.Start(startinfo);
            };
        }

        public void ChangeTerminalActiveFolder(string path)
        {
            if (_terminal == null || _terminal.RunningSession == null || string.IsNullOrWhiteSpace(path))
                return;

            if (AppSettings.ConEmuTerminal.ValueOrDefault == "bash")
            {
                string posixPath;
                if (PathUtil.TryConvertWindowsPathToPosix(path, out posixPath))
                {
                    ClearTerminalCommandLineAndRunCommand("cd " + posixPath);
                }
            }
            else if (AppSettings.ConEmuTerminal.ValueOrDefault == "powershell")
            {
                ClearTerminalCommandLineAndRunCommand("cd \"" + path + "\"");
            }
            else
            {
                ClearTerminalCommandLineAndRunCommand("cd /D \"" + path + "\"");
            }
        }

        private void ClearTerminalCommandLineAndRunCommand(string command)
        {
            if (_terminal == null || _terminal.RunningSession == null || string.IsNullOrWhiteSpace(command))
                return;

            //Clear terminal line by sending 'backspace' characters
            for (int i = 0; i < 10000; i++)
            {
                _terminal.RunningSession.WriteInputText("\b");
            }
            _terminal.RunningSession.WriteInputText(command + Environment.NewLine);
        }

        /// <summary>
        /// Clean up any resources being used.
        /// </summary>
        /// <param name="disposing">true if managed resources should be disposed; otherwise, false.</param>
        protected override void Dispose(bool disposing)
        {
            if (disposing)
            {
#if !__MonoCS__
                if (_commitButton != null)
                    _commitButton.Dispose();
                if (_pushButton != null)
                    _pushButton.Dispose();
                if (_pullButton != null)
                    _pullButton.Dispose();
#endif
                if (_submodulesStatusCts != null)
                    _submodulesStatusCts.Dispose();
                if (_formBrowseMenus != null)
                    _formBrowseMenus.Dispose();
                if (_filterRevisionsHelper != null)
                    _filterRevisionsHelper.Dispose();
                if (_filterBranchHelper != null)
                    _filterBranchHelper.Dispose();

                if (components != null)
                    components.Dispose();
                if (_gitStatusMonitor != null)
                    _gitStatusMonitor.Dispose();
            }
            base.Dispose(disposing);
        }

        private void menuitemSparseWorkingCopy_Click(object sender, EventArgs e)
        {
            UICommands.StartSparseWorkingCopyDialog(this);
        }

        private void toolStripBranches_DropDown_ResizeDropDownWidth(object sender, EventArgs e)
        {
            ComboBoxHelper.ResizeComboBoxDropDownWidth(toolStripBranchFilterComboBox.ComboBox, AppSettings.BranchDropDownMinWidth, AppSettings.BranchDropDownMaxWidth);
        }

        private void toolStripMenuItemReflog_Click(object sender, EventArgs e)
        {
            var formReflog = new FormReflog(UICommands);
            formReflog.ShowDialog();
            if (formReflog.ShouldRefresh)
            {
                RefreshRevisions();
            }
        }

        private void toggleLeftPanel_Click(object sender, EventArgs e)
        {
            MainSplitContainer.Panel1Collapsed = !MainSplitContainer.Panel1Collapsed;
        }

        private void RecoverSplitterContainerLayout()
        {
            var settings = Properties.Settings.Default;
            MainSplitContainer.SplitterDistance = settings.FormBrowse_MainSplitContainer_SplitterDistance;
            MainSplitContainer.Panel1Collapsed = settings.FormBrowse_LeftPanel_Collapsed;
        }

        private void manageWorktreeToolStripMenuItem_Click(object sender, EventArgs e)
        {
            var formManageWorktree = new FormManageWorktree(UICommands);
            formManageWorktree.ShowDialog(this);
        }

        private void createWorktreeToolStripMenuItem_Click(object sender, EventArgs e)
        {
            var formCreateWorktree = new FormCreateWorktree(UICommands);
            var dialogResult = formCreateWorktree.ShowDialog(this);
            if (dialogResult == DialogResult.OK && formCreateWorktree.OpenWorktree)
            {
                var newModule = new GitModule(formCreateWorktree.WorktreeDirectory);
                SetGitModule(this, new GitModuleEventArgs(newModule));
            }
        }

        private void toolStripSplitStash_DropDownOpened(object sender, EventArgs e)
        {
            PreventToolStripSplitButtonClosing(sender as ToolStripSplitButton);
        }

        private void toolStripBranchFilterComboBox_Click(object sender, EventArgs e)
        {
            toolStripBranchFilterComboBox.DroppedDown = true;
        }
    }
}<|MERGE_RESOLUTION|>--- conflicted
+++ resolved
@@ -1967,23 +1967,12 @@
 
         private void toggleSplitViewLayout_Click(object sender, EventArgs e)
         {
-<<<<<<< HEAD
-            EnabledSplitViewLayout(RightSplitContainer.Panel2.Height == 0 && RightSplitContainer.Height > 0);
-=======
-            EnabledSplitViewLayout(MainSplitContainer.Panel2Collapsed);
->>>>>>> e6cf41f2
+            EnabledSplitViewLayout(RightSplitContainer.Panel2Collapsed);
         }
 
         private void EnabledSplitViewLayout(bool enabled)
         {
-<<<<<<< HEAD
-            if (enabled)
-                RightSplitContainer.SplitterDistance = (RightSplitContainer.Height / 5) * 2;
-            else
-                RightSplitContainer.SplitterDistance = RightSplitContainer.Height;
-=======
-            MainSplitContainer.Panel2Collapsed = !enabled;
->>>>>>> e6cf41f2
+            RightSplitContainer.Panel2Collapsed = !enabled;
         }
 
         public static void OpenContainingFolder(FileStatusList diffFiles, GitModule module)
