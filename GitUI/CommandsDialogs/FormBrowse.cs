using System;
using System.Collections.Generic;
using System.Diagnostics;
using System.Drawing;
using System.IO;
using System.Linq;
using System.Text;
using System.Threading;
using System.Threading.Tasks;
using System.Windows.Forms;
using ConEmu.WinForms;
using GitCommands;
using GitCommands.Git;
using GitCommands.Repository;
using GitCommands.Utils;
using GitUI.CommandsDialogs.BrowseDialog;
using GitUI.CommandsDialogs.BrowseDialog.DashboardControl;
using GitUI.CommandsDialogs.WorktreeDialog;
using GitUI.Hotkey;
using GitUI.Plugin;
using GitUI.Properties;
using GitUI.Script;
using GitUI.UserControls;
using GitUI.UserControls.RevisionGridClasses;
using GitUIPluginInterfaces;
using Microsoft.Win32;
using ResourceManager;
using Settings = GitCommands.AppSettings;
#if !__MonoCS__
using Microsoft.WindowsAPICodePack.Taskbar;
#endif

namespace GitUI.CommandsDialogs
{
    public partial class FormBrowse : GitModuleForm, IBrowseRepo
    {
        #region Translation

        private readonly TranslationString _stashCount =
            new TranslationString("{0} saved {1}");
        private readonly TranslationString _stashPlural =
            new TranslationString("stashes");
        private readonly TranslationString _stashSingular =
            new TranslationString("stash");

        private readonly TranslationString _warningMiddleOfBisect =
            new TranslationString("You are in the middle of a bisect");
        private readonly TranslationString _warningMiddleOfRebase =
            new TranslationString("You are in the middle of a rebase");
        private readonly TranslationString _warningMiddleOfPatchApply =
            new TranslationString("You are in the middle of a patch apply");

        private readonly TranslationString _hintUnresolvedMergeConflicts =
            new TranslationString("There are unresolved merge conflicts!");

        private readonly TranslationString _noBranchTitle =
            new TranslationString("no branch");

        private readonly TranslationString _noSubmodulesPresent =
            new TranslationString("No submodules");
        private readonly TranslationString _topProjectModuleFormat =
            new TranslationString("Top project: {0}");
        private readonly TranslationString _superprojectModuleFormat =
            new TranslationString("Superproject: {0}");

        private readonly TranslationString _indexLockCantDelete =
            new TranslationString("Failed to delete index.lock.");

        private readonly TranslationString _errorCaption =
            new TranslationString("Error");
        private readonly TranslationString _loading =
            new TranslationString("Loading...");

        private readonly TranslationString _noReposHostPluginLoaded =
            new TranslationString("No repository host plugin loaded.");

        private readonly TranslationString _noReposHostFound =
            new TranslationString("Could not find any relevant repository hosts for the currently open repository.");

        private readonly TranslationString _configureWorkingDirMenu =
            new TranslationString("Configure this menu");

        private readonly TranslationString directoryIsNotAValidRepositoryCaption =
            new TranslationString("Open");

        private readonly TranslationString directoryIsNotAValidRepository =
            new TranslationString("The selected item is not a valid git repository.\n\nDo you want to abort and remove it from the recent repositories list?");

        private readonly TranslationString _updateCurrentSubmodule =
            new TranslationString("Update current submodule");

        private readonly TranslationString _pullFetch =
            new TranslationString("Pull - fetch");
        private readonly TranslationString _pullFetchAll =
            new TranslationString("Pull - fetch all");
        private readonly TranslationString _pullMerge =
            new TranslationString("Pull - merge");
        private readonly TranslationString _pullRebase =
            new TranslationString("Pull - rebase");
        private readonly TranslationString _pullOpenDialog =
            new TranslationString("Open pull dialog");

        private readonly TranslationString _buildReportTabCaption =
            new TranslationString("Build Report");
        private readonly TranslationString _consoleTabCaption =
            new TranslationString("Console");
        #endregion

        private Dashboard _dashboard;
        private ToolStripItem _rebase;
        private ToolStripItem _bisect;
        private ToolStripItem _warning;

#if !__MonoCS__
        private ThumbnailToolBarButton _commitButton;
        private ThumbnailToolBarButton _pushButton;
        private ThumbnailToolBarButton _pullButton;
        private bool _toolbarButtonsCreated;
#endif
        private readonly ToolStripGitStatus _toolStripGitStatus;
        private readonly FilterRevisionsHelper _filterRevisionsHelper;
        private readonly FilterBranchHelper _filterBranchHelper;

        private string _diffTabPageTitleBase = "";

        private readonly FormBrowseMenus _formBrowseMenus;
        ConEmuControl terminal = null;
#pragma warning disable 0414
        private readonly FormBrowseMenuCommands _formBrowseMenuCommands;
#pragma warning restore 0414
        private readonly SplitterManager _splitterManager = new SplitterManager(new AppSettingsPath("FormBrowse"));

        /// <summary>
        /// For VS designer
        /// </summary>
        private FormBrowse()
        {
            InitializeComponent();
            Translate();
        }

        public FormBrowse(GitUICommands aCommands, string filter)
            : base(true, aCommands)
        {
            InitializeComponent();

            toolPanel.SplitterDistance = ToolStrip.PreferredSize.Height;

            // set tab page images
            {
                var imageList = new ImageList();
                CommitInfoTabControl.ImageList = imageList;
                imageList.ColorDepth = ColorDepth.Depth8Bit;
                imageList.Images.Add(global::GitUI.Properties.Resources.IconCommit);
                imageList.Images.Add(global::GitUI.Properties.Resources.IconFileTree);
                imageList.Images.Add(global::GitUI.Properties.Resources.IconDiff);
                CommitInfoTabControl.TabPages[0].ImageIndex = 0;
                CommitInfoTabControl.TabPages[1].ImageIndex = 1;
                CommitInfoTabControl.TabPages[2].ImageIndex = 2;
            }
            RevisionGrid.UICommandsSource = this;
            Repositories.LoadRepositoryHistoryAsync();
            Task.Factory.StartNew(PluginLoader.Load)
                .ContinueWith((task) => RegisterPlugins(), TaskScheduler.FromCurrentSynchronizationContext());
            RevisionGrid.GitModuleChanged += SetGitModule;
            _filterRevisionsHelper = new FilterRevisionsHelper(toolStripRevisionFilterTextBox, toolStripRevisionFilterDropDownButton, RevisionGrid, toolStripRevisionFilterLabel, ShowFirstParent, form: this);
            _filterBranchHelper = new FilterBranchHelper(toolStripBranchFilterComboBox, toolStripBranchFilterDropDownButton, RevisionGrid);
            toolStripBranchFilterComboBox.DropDown += toolStripBranches_DropDown_ResizeDropDownWidth;
            revisionDiff.Bind(RevisionGrid, fileTree);

            Translate();
            LayoutRevisionInfo();

            if (Settings.ShowGitStatusInBrowseToolbar)
            {
                _toolStripGitStatus = new ToolStripGitStatus
                {
                    ImageTransparentColor = Color.Magenta,
                    ImageScaling = ToolStripItemImageScaling.SizeToFit,
                    Margin = new Padding(0, 1, 0, 2)
                };
                if (aCommands != null)
                    _toolStripGitStatus.UICommandsSource = this;
                _toolStripGitStatus.Click += StatusClick;
                ToolStrip.Items.Insert(ToolStrip.Items.IndexOf(toolStripButton1), _toolStripGitStatus);
                ToolStrip.Items.Remove(toolStripButton1);
                _toolStripGitStatus.CommitTranslatedString = toolStripButton1.Text;
            }

            if (!EnvUtils.RunningOnWindows())
            {
                toolStripSeparator6.Visible = false;
                PuTTYToolStripMenuItem.Visible = false;
            }

            RevisionGrid.SelectionChanged += RevisionGridSelectionChanged;
            _filterRevisionsHelper.SetFilter(filter);


            this.HotkeysEnabled = true;
            this.Hotkeys = HotkeySettingsManager.LoadHotkeys(HotkeySettingsName);
            this.toolPanel.SplitterDistance = this.ToolStrip.Height;
            GitUICommandsChanged += (a, e) =>
            {
                var oldcommands = e.OldCommands;
                RefreshPullIcon();
                oldcommands.PostRepositoryChanged -= UICommands_PostRepositoryChanged;
                UICommands.PostRepositoryChanged += UICommands_PostRepositoryChanged;
                oldcommands.BrowseRepo = null;
                UICommands.BrowseRepo = this;
            };
            if (aCommands != null)
            {
                RefreshPullIcon();
                UICommands.PostRepositoryChanged += UICommands_PostRepositoryChanged;
                UICommands.BrowseRepo = this;
            }

            FillBuildReport();  // Ensure correct page visibility
            RevisionGrid.ShowBuildServerInfo = true;

            _formBrowseMenuCommands = new FormBrowseMenuCommands(this);
            _formBrowseMenus = new FormBrowseMenus(menuStrip1);
            RevisionGrid.MenuCommands.MenuChanged += (sender, e) => _formBrowseMenus.OnMenuCommandsPropertyChanged();
            SystemEvents.SessionEnding += (sender, args) => SaveApplicationSettings();

            FillTerminalTab();
            ManageWorktreeSupport();
        }

        private void LayoutRevisionInfo()
        {
            if (AppSettings.ShowRevisionInfoNextToRevisionGrid.ValueOrDefault)
            {
                RevisionInfo.Parent = RevisionsSplitContainer.Panel2;
                RevisionsSplitContainer.SplitterDistance = RevisionsSplitContainer.Width - 420;
                RevisionInfo.DisplayAvatarOnRight();
                CommitInfoTabControl.SuspendLayout();
                CommitInfoTabControl.RemoveIfExists(CommitInfoTabPage);
                CommitInfoTabControl.RemoveIfExists(TreeTabPage);
                CommitInfoTabControl.TabPages.Insert(1, TreeTabPage);
                CommitInfoTabControl.SelectedTab = DiffTabPage;
                CommitInfoTabControl.ResumeLayout(true);
            }
            else
            {
                RevisionsSplitContainer.Panel2Collapsed = true;
            }
        }

        private void ManageWorktreeSupport()
        {
            if (!GitCommandHelpers.VersionInUse.SupportWorktree)
            {
                createWorktreeToolStripMenuItem.Enabled = false;
            }
            if (!GitCommandHelpers.VersionInUse.SupportWorktreeList)
            {
                manageWorktreeToolStripMenuItem.Enabled = false;
            }
        }

        public FormBrowse(GitUICommands aCommands, string filter, string selectCommit) : this(aCommands, filter)
        {
            if (!string.IsNullOrEmpty(selectCommit))
            {
                RevisionGrid.SetInitialRevision(GitRevision.CreateForShortSha1(Module, selectCommit));
            }
        }

        private new void Translate()
        {
            base.Translate();
            _diffTabPageTitleBase = DiffTabPage.Text;
        }

        void UICommands_PostRepositoryChanged(object sender, GitUIBaseEventArgs e)
        {
            this.InvokeAsync(RefreshRevisions);
        }

        private void RefreshRevisions()
        {
            if (RevisionGrid.IsDisposed || IsDisposed || Disposing)
            {
                return;
            }

            if (_dashboard == null || !_dashboard.Visible)
            {
                revisionDiff.ForceRefreshRevisions();
                RevisionGrid.ForceRefreshRevisions();
                InternalInitialize(true);
            }
        }

        #region IBrowseRepo
        public void GoToRef(string refName, bool showNoRevisionMsg)
        {
            RevisionGrid.GoToRef(refName, showNoRevisionMsg);
        }

        #endregion

        private void ShowDashboard()
        {
            if (_dashboard == null)
            {
                _dashboard = new Dashboard();
                _dashboard.GitModuleChanged += SetGitModule;
                toolPanel.Panel2.Controls.Add(_dashboard);
                _dashboard.Dock = DockStyle.Fill;
                _dashboard.SetSplitterPositions();
            }
            else
                _dashboard.Refresh();
            _dashboard.Visible = true;
            _dashboard.BringToFront();
            _dashboard.ShowRecentRepositories();
        }

        private void HideDashboard()
        {
            if (_dashboard != null && _dashboard.Visible)
            {
                _dashboard.SaveSplitterPositions();
                _dashboard.Visible = false;
            }
        }

        private void BrowseLoad(object sender, EventArgs e)
        {
#if !__MonoCS__
            if (EnvUtils.RunningOnWindows() && TaskbarManager.IsPlatformSupported)
            {
                TaskbarManager.Instance.ApplicationId = "GitExtensions";
            }
#endif
            SetSplitterPositions();
            HideVariableMainMenuItems();

            RevisionGrid.Load();
            _filterBranchHelper.InitToolStripBranchFilter();

            Cursor.Current = Cursors.WaitCursor;
            InternalInitialize(false);
            RevisionGrid.Focus();
            RevisionGrid.IndexWatcher.Reset();

            RevisionGrid.IndexWatcher.Changed += _indexWatcher_Changed;

            Cursor.Current = Cursors.Default;


            try
            {
                if (Settings.PlaySpecialStartupSound)
                {
                    using (var cowMoo = Resources.cow_moo)
                        new System.Media.SoundPlayer(cowMoo).Play();
                }
            }
            catch // This code is just for fun, we do not want the program to crash because of it.
            {
            }
        }

        void _indexWatcher_Changed(object sender, IndexChangedEventArgs e)
        {
            bool indexChanged = e.IsIndexChanged;
            this.InvokeAsync(() =>
            {
                RefreshButton.Image = indexChanged && Settings.UseFastChecks && Module.IsValidGitWorkingDir()
                                          ? Resources.arrow_refresh_dirty
                                          : Resources.arrow_refresh;
            });
        }

        private bool _pluginsLoaded;
        private void LoadPluginsInPluginMenu()
        {
            if (_pluginsLoaded)
                return;
            foreach (var plugin in LoadedPlugins.Plugins)
            {
                var item = new ToolStripMenuItem { Text = plugin.Description, Tag = plugin };
                item.Click += ItemClick;
                pluginsToolStripMenuItem.DropDownItems.Insert(pluginsToolStripMenuItem.DropDownItems.Count - 2, item);
            }
            _pluginsLoaded = true;
            UpdatePluginMenu(Module.IsValidGitWorkingDir());
        }

        /// <summary>
        ///   Execute plugin
        /// </summary>
        private void ItemClick(object sender, EventArgs e)
        {
            var menuItem = sender as ToolStripMenuItem;
            if (menuItem == null)
                return;

            var plugin = menuItem.Tag as IGitPlugin;
            if (plugin == null)
                return;

            var eventArgs = new GitUIEventArgs(this, UICommands);

            bool refresh = plugin.Execute(eventArgs);
            if (refresh)
                RefreshToolStripMenuItemClick(null, null);
        }

        private void UpdatePluginMenu(bool validWorkingDir)
        {
            foreach (ToolStripItem item in pluginsToolStripMenuItem.DropDownItems)
            {
                var plugin = item.Tag as IGitPluginForRepository;

                item.Enabled = plugin == null || validWorkingDir;
            }
        }

        private void RegisterPlugins()
        {
            foreach (var plugin in LoadedPlugins.Plugins)
                plugin.Register(UICommands);

            UICommands.RaisePostRegisterPlugin(this);
        }

        private void UnregisterPlugins()
        {
            foreach (var plugin in LoadedPlugins.Plugins)
                plugin.Unregister(UICommands);
        }

        /// <summary>
        /// to avoid showing menu items that should not be there during
        /// the transition from dashboard to repo browser and vice versa
        ///
        /// and reset hotkeys that are shared between mutual exclusive menu items
        /// </summary>
        private void HideVariableMainMenuItems()
        {
            dashboardToolStripMenuItem.Visible = false;
            repositoryToolStripMenuItem.Visible = false;
            commandsToolStripMenuItem.Visible = false;
            refreshToolStripMenuItem.ShortcutKeys = Keys.None;
            refreshDashboardToolStripMenuItem.ShortcutKeys = Keys.None;
            _repositoryHostsToolStripMenuItem.Visible = false;
            _formBrowseMenus.RemoveAdditionalMainMenuItems();
            menuStrip1.Refresh();
        }

        private void InternalInitialize(bool hard)
        {
            Cursor.Current = Cursors.WaitCursor;

            UICommands.RaisePreBrowseInitialize(this);

            // check for updates
            if (Settings.LastUpdateCheck.AddDays(7) < DateTime.Now)
            {
                Settings.LastUpdateCheck = DateTime.Now;
                var updateForm = new FormUpdates(Module.AppVersion);
                updateForm.SearchForUpdatesAndShow(Owner, false);
            }

            bool bareRepository = Module.IsBareRepository();
            bool validWorkingDir = Module.IsValidGitWorkingDir();
            bool hasWorkingDir = !string.IsNullOrEmpty(Module.WorkingDir);
            branchSelect.Text = validWorkingDir ? Module.GetSelectedBranch() : "";
            if (hasWorkingDir)
                HideDashboard();
            else
                ShowDashboard();
            toolStripButtonLevelUp.Enabled = hasWorkingDir && !bareRepository;
            CommitInfoTabControl.Visible = validWorkingDir;
            fileExplorerToolStripMenuItem.Enabled = validWorkingDir;
            manageRemoteRepositoriesToolStripMenuItem1.Enabled = validWorkingDir;
            branchSelect.Enabled = validWorkingDir;
            toolStripButton1.Enabled = validWorkingDir && !bareRepository;
            if (_toolStripGitStatus != null)
                _toolStripGitStatus.Enabled = validWorkingDir;
            toolStripButtonPull.Enabled = validWorkingDir;
            toolStripButtonPush.Enabled = validWorkingDir;
            dashboardToolStripMenuItem.Visible = !validWorkingDir;
            repositoryToolStripMenuItem.Visible = validWorkingDir;
            commandsToolStripMenuItem.Visible = validWorkingDir;
            toolStripFileExplorer.Enabled = validWorkingDir;
            if (validWorkingDir)
            {
                refreshToolStripMenuItem.ShortcutKeys = Keys.F5;
            }
            else
            {
                refreshDashboardToolStripMenuItem.ShortcutKeys = Keys.F5;
            }
            UpdatePluginMenu(validWorkingDir);
            gitMaintenanceToolStripMenuItem.Enabled = validWorkingDir;
            editgitignoreToolStripMenuItem1.Enabled = validWorkingDir;
            editgitattributesToolStripMenuItem.Enabled = validWorkingDir;
            editmailmapToolStripMenuItem.Enabled = validWorkingDir;
            toolStripSplitStash.Enabled = validWorkingDir && !bareRepository;
            commitcountPerUserToolStripMenuItem.Enabled = validWorkingDir;
            _createPullRequestsToolStripMenuItem.Enabled = validWorkingDir;
            _viewPullRequestsToolStripMenuItem.Enabled = validWorkingDir;
            //Only show "Repository hosts" menu item when there is at least 1 repository host plugin loaded
            _repositoryHostsToolStripMenuItem.Visible = RepoHosts.GitHosters.Count > 0;
            if (RepoHosts.GitHosters.Count == 1)
                _repositoryHostsToolStripMenuItem.Text = RepoHosts.GitHosters[0].Description;
            _filterBranchHelper.InitToolStripBranchFilter();

            if (repositoryToolStripMenuItem.Visible)
            {
                manageSubmodulesToolStripMenuItem.Enabled = !bareRepository;
                updateAllSubmodulesToolStripMenuItem.Enabled = !bareRepository;
                synchronizeAllSubmodulesToolStripMenuItem.Enabled = !bareRepository;
                editgitignoreToolStripMenuItem1.Enabled = !bareRepository;
                editgitattributesToolStripMenuItem.Enabled = !bareRepository;
                editmailmapToolStripMenuItem.Enabled = !bareRepository;
            }

            if (commandsToolStripMenuItem.Visible)
            {
                commitToolStripMenuItem.Enabled = !bareRepository;
                mergeToolStripMenuItem.Enabled = !bareRepository;
                rebaseToolStripMenuItem1.Enabled = !bareRepository;
                pullToolStripMenuItem1.Enabled = !bareRepository;
                resetToolStripMenuItem.Enabled = !bareRepository;
                cleanupToolStripMenuItem.Enabled = !bareRepository;
                stashToolStripMenuItem.Enabled = !bareRepository;
                checkoutBranchToolStripMenuItem.Enabled = !bareRepository;
                mergeBranchToolStripMenuItem.Enabled = !bareRepository;
                rebaseToolStripMenuItem.Enabled = !bareRepository;
                runMergetoolToolStripMenuItem.Enabled = !bareRepository;
                cherryPickToolStripMenuItem.Enabled = !bareRepository;
                checkoutToolStripMenuItem.Enabled = !bareRepository;
                bisectToolStripMenuItem.Enabled = !bareRepository;
                applyPatchToolStripMenuItem.Enabled = !bareRepository;
                SvnRebaseToolStripMenuItem.Enabled = !bareRepository;
                SvnDcommitToolStripMenuItem.Enabled = !bareRepository;
            }

            stashChangesToolStripMenuItem.Enabled = !bareRepository;
            gitGUIToolStripMenuItem.Enabled = !bareRepository;

            SetShortcutKeyDisplayStringsFromHotkeySettings();

            if (hard && hasWorkingDir)
                ShowRevisions();
            RefreshWorkingDirCombo();
            Text = GenerateWindowTitle(Module.WorkingDir, validWorkingDir, branchSelect.Text);
            UpdateJumplist(validWorkingDir);

            OnActivate();
            // load custom user menu
            LoadUserMenu();

            if (validWorkingDir)
            {
                // add Navigate and View menu
                _formBrowseMenus.ResetMenuCommandSets();
                //// _formBrowseMenus.AddMenuCommandSet(MainMenuItem.NavigateMenu, _formBrowseMenuCommands.GetNavigateMenuCommands()); // not used at the moment
                _formBrowseMenus.AddMenuCommandSet(MainMenuItem.NavigateMenu, RevisionGrid.MenuCommands.GetNavigateMenuCommands());
                _formBrowseMenus.AddMenuCommandSet(MainMenuItem.ViewMenu, RevisionGrid.MenuCommands.GetViewMenuCommands());

                _formBrowseMenus.InsertAdditionalMainMenuItems(repositoryToolStripMenuItem);
            }

            UICommands.RaisePostBrowseInitialize(this);

            Cursor.Current = Cursors.Default;
        }

        private void OnActivate()
        {
            CheckForMergeConflicts();
            UpdateStashCount();
            UpdateSubmodulesList();
        }

        internal Keys GetShortcutKeys(Commands cmd)
        {
            return GetShortcutKeys((int)cmd);
        }

        /// <summary>
        ///
        /// </summary>
        private void SetShortcutKeyDisplayStringsFromHotkeySettings()
        {
            gitBashToolStripMenuItem.ShortcutKeyDisplayString = GetShortcutKeys(Commands.GitBash).ToShortcutKeyDisplayString();
            commitToolStripMenuItem.ShortcutKeyDisplayString = GetShortcutKeys(Commands.Commit).ToShortcutKeyDisplayString();
            stashChangesToolStripMenuItem.ShortcutKeyDisplayString = GetShortcutKeys(Commands.Stash).ToShortcutKeyDisplayString();
            stashPopToolStripMenuItem.ShortcutKeyDisplayString = GetShortcutKeys(Commands.StashPop).ToShortcutKeyDisplayString();
            // TODO: add more
        }

        private void RefreshWorkingDirCombo()
        {
            Repository r = null;
            if (Repositories.RepositoryHistory.Repositories.Count > 0)
                r = Repositories.RepositoryHistory.Repositories[0];

            List<RecentRepoInfo> mostRecentRepos = new List<RecentRepoInfo>();

            if (r == null || !r.Path.Equals(Module.WorkingDir, StringComparison.InvariantCultureIgnoreCase))
                Repositories.AddMostRecentRepository(Module.WorkingDir);

            using (var graphics = CreateGraphics())
            {
                var splitter = new RecentRepoSplitter
                {
                    MeasureFont = _NO_TRANSLATE_Workingdir.Font,
                    Graphics = graphics
                };
                splitter.SplitRecentRepos(Repositories.RepositoryHistory.Repositories, mostRecentRepos, mostRecentRepos);

                RecentRepoInfo ri = mostRecentRepos.Find((e) => e.Repo.Path.Equals(Module.WorkingDir, StringComparison.InvariantCultureIgnoreCase));

                if (ri == null)
                    _NO_TRANSLATE_Workingdir.Text = Module.WorkingDir;
                else
                    _NO_TRANSLATE_Workingdir.Text = ri.Caption;

                if (Settings.RecentReposComboMinWidth > 0)
                {
                    _NO_TRANSLATE_Workingdir.AutoSize = false;
                    var captionWidth = graphics.MeasureString(_NO_TRANSLATE_Workingdir.Text, _NO_TRANSLATE_Workingdir.Font).Width;
                    captionWidth = captionWidth + _NO_TRANSLATE_Workingdir.DropDownButtonWidth + 5;
                    _NO_TRANSLATE_Workingdir.Width = Math.Max(Settings.RecentReposComboMinWidth, (int)captionWidth);
                }
                else
                    _NO_TRANSLATE_Workingdir.AutoSize = true;
            }
        }

        /// <summary>
        /// Returns a short name for repository.
        /// If the repository contains a description it is returned,
        /// otherwise the last part of path is returned.
        /// </summary>
        /// <param name="repositoryDir">Path to repository.</param>
        /// <returns>Short name for repository</returns>
        private static String GetRepositoryShortName(string repositoryDir)
        {
            DirectoryInfo dirInfo = new DirectoryInfo(repositoryDir);
            if (dirInfo.Exists)
            {
                string desc = ReadRepositoryDescription(repositoryDir);
                if (desc.IsNullOrEmpty())
                {
                    desc = Repositories.RepositoryHistory.Repositories
                        .Where(repo => repo.Path.Equals(repositoryDir, StringComparison.CurrentCultureIgnoreCase)).Select(repo => repo.Title)
                        .FirstOrDefault();
                }
                return desc ?? dirInfo.Name;
            }
            return dirInfo.Name;
        }

        private void LoadUserMenu()
        {
            var scripts = ScriptManager.GetScripts().Where(script => script.Enabled
                && script.OnEvent == ScriptEvent.ShowInUserMenuBar).ToList();

            for (int i = ToolStrip.Items.Count - 1; i >= 0; i--)
                if (ToolStrip.Items[i].Tag != null &&
                    ToolStrip.Items[i].Tag as String == "userscript")
                    ToolStrip.Items.RemoveAt(i);

            if (scripts.Count == 0)
                return;

            ToolStripSeparator toolstripseparator = new ToolStripSeparator();
            toolstripseparator.Tag = "userscript";
            ToolStrip.Items.Add(toolstripseparator);

            foreach (ScriptInfo scriptInfo in scripts)
            {
                ToolStripButton tempButton = new ToolStripButton();
                //store scriptname
                tempButton.Text = scriptInfo.Name;
                tempButton.Tag = "userscript";
                //add handler
                tempButton.Click += UserMenu_Click;
                tempButton.Enabled = true;
                tempButton.Visible = true;
                //tempButton.Image = GitUI.Properties.Resources.bug;
                //scriptInfo.Icon = "Cow";
                tempButton.Image = scriptInfo.GetIcon();
                tempButton.DisplayStyle = ToolStripItemDisplayStyle.ImageAndText;
                //add to toolstrip
                ToolStrip.Items.Add(tempButton);
            }
        }

        private void UserMenu_Click(object sender, EventArgs e)
        {
            if (ScriptRunner.RunScript(this, Module, ((ToolStripButton)sender).Text, this.RevisionGrid))
                RevisionGrid.RefreshRevisions();
        }

        private void UpdateJumplist(bool validWorkingDir)
        {
#if !__MonoCS__
            if (!EnvUtils.RunningOnWindows() || !TaskbarManager.IsPlatformSupported)
                return;

            try
            {
                if (validWorkingDir)
                {
                    string repositoryDescription = GetRepositoryShortName(Module.WorkingDir);
                    string baseFolder = Path.Combine(Settings.ApplicationDataPath.Value, "Recent");
                    if (!Directory.Exists(baseFolder))
                    {
                        Directory.CreateDirectory(baseFolder);
                    }

                    //Remove InvalidPathChars
                    StringBuilder sb = new StringBuilder(repositoryDescription);
                    foreach (char c in Path.GetInvalidFileNameChars())
                    {
                        sb.Replace(c, '_');
                    }

                    string path = Path.Combine(baseFolder, String.Format("{0}.{1}", sb, "gitext"));
                    File.WriteAllText(path, Module.WorkingDir);
                    JumpList.AddToRecent(path);

                    var JList = JumpList.CreateJumpListForIndividualWindow(TaskbarManager.Instance.ApplicationId, Handle);
                    JList.ClearAllUserTasks();

                    //to control which category Recent/Frequent is displayed
                    JList.KnownCategoryToDisplay = JumpListKnownCategoryType.Recent;

                    JList.Refresh();
                }

                CreateOrUpdateTaskBarButtons(validWorkingDir);
            }
            catch (System.Runtime.InteropServices.COMException ex)
            {
                Trace.WriteLine(ex.Message, "UpdateJumplist");
            }
#endif
        }

#if !__MonoCS__
        private void CreateOrUpdateTaskBarButtons(bool validRepo)
        {
            if (EnvUtils.RunningOnWindows() && TaskbarManager.IsPlatformSupported)
            {
                if (!_toolbarButtonsCreated)
                {
                    _commitButton = new ThumbnailToolBarButton(MakeIcon(toolStripButton1.Image, 48, true), toolStripButton1.Text);
                    _commitButton.Click += ToolStripButton1Click;

                    _pushButton = new ThumbnailToolBarButton(MakeIcon(toolStripButtonPush.Image, 48, true), toolStripButtonPush.Text);
                    _pushButton.Click += PushToolStripMenuItemClick;

                    _pullButton = new ThumbnailToolBarButton(MakeIcon(toolStripButtonPull.Image, 48, true), toolStripButtonPull.Text);
                    _pullButton.Click += PullToolStripMenuItemClick;

                    _toolbarButtonsCreated = true;
                    ThumbnailToolBarButton[] buttons = new[] { _commitButton, _pullButton, _pushButton };

                    //Call this method using reflection.  This is a workaround to *not* reference WPF libraries, becuase of how the WindowsAPICodePack was implimented.
                    TaskbarManager.Instance.ThumbnailToolBars.AddButtons(Handle, buttons);
                }

                _commitButton.Enabled = validRepo;
                _pushButton.Enabled = validRepo;
                _pullButton.Enabled = validRepo;
            }
        }
#endif

        /// <summary>
        /// Converts an image into an icon.  This was taken off of the interwebs.
        /// It's on a billion different sites and forum posts, so I would say its creative commons by now. -tekmaven
        /// </summary>
        /// <param name="img">The image that shall become an icon</param>
        /// <param name="size">The width and height of the icon. Standard
        /// sizes are 16x16, 32x32, 48x48, 64x64.</param>
        /// <param name="keepAspectRatio">Whether the image should be squashed into a
        /// square or whether whitespace should be put around it.</param>
        /// <returns>An icon!!</returns>
        private static Icon MakeIcon(Image img, int size, bool keepAspectRatio)
        {
            Bitmap square = new Bitmap(size, size); // create new bitmap
            Graphics g = Graphics.FromImage(square); // allow drawing to it

            int x, y, w, h; // dimensions for new image

            if (!keepAspectRatio || img.Height == img.Width)
            {
                // just fill the square
                x = y = 0; // set x and y to 0
                w = h = size; // set width and height to size
            }
            else
            {
                // work out the aspect ratio
                float r = (float)img.Width / (float)img.Height;

                // set dimensions accordingly to fit inside size^2 square
                if (r > 1)
                { // w is bigger, so divide h by r
                    w = size;
                    h = (int)((float)size / r);
                    x = 0; y = (size - h) / 2; // center the image
                }
                else
                { // h is bigger, so multiply w by r
                    w = (int)((float)size * r);
                    h = size;
                    y = 0; x = (size - w) / 2; // center the image
                }
            }

            // make the image shrink nicely by using HighQualityBicubic mode
            g.InterpolationMode = System.Drawing.Drawing2D.InterpolationMode.HighQualityBicubic;
            g.DrawImage(img, x, y, w, h); // draw image with specified dimensions
            g.Flush(); // make sure all drawing operations complete before we get the icon

            // following line would work directly on any image, but then
            // it wouldn't look as nice.
            return Icon.FromHandle(square.GetHicon());
        }

        private void UpdateStashCount()
        {
            if (Settings.ShowStashCount)
            {
                AsyncLoader.DoAsync(() => Module.GetStashes().Count,
                    (result) => toolStripSplitStash.Text = string.Format(_stashCount.Text, result,
                        result != 1 ? _stashPlural.Text : _stashSingular.Text));
            }
            else
            {
                toolStripSplitStash.Text = string.Empty;
            }
        }

        private void CheckForMergeConflicts()
        {
            bool validWorkingDir = Module.IsValidGitWorkingDir();

            if (validWorkingDir && Module.InTheMiddleOfBisect())
            {

                if (_bisect == null)
                {
                    _bisect = new WarningToolStripItem { Text = _warningMiddleOfBisect.Text };
                    _bisect.Click += BisectClick;
                    statusStrip.Items.Add(_bisect);
                }
            }
            else
            {
                if (_bisect != null)
                {
                    _bisect.Click -= BisectClick;
                    statusStrip.Items.Remove(_bisect);
                    _bisect = null;
                }
            }

            if (validWorkingDir &&
                (Module.InTheMiddleOfRebase() || Module.InTheMiddleOfPatch()))
            {
                if (_rebase == null)
                {
                    _rebase = new WarningToolStripItem
                    {
                        Text = Module.InTheMiddleOfRebase()
                            ? _warningMiddleOfRebase.Text
                            : _warningMiddleOfPatchApply.Text
                    };
                    _rebase.Click += RebaseClick;
                    statusStrip.Items.Add(_rebase);
                }
            }
            else
            {
                if (_rebase != null)
                {
                    _rebase.Click -= RebaseClick;
                    statusStrip.Items.Remove(_rebase);
                    _rebase = null;
                }
            }

            AsyncLoader.DoAsync(
                () => validWorkingDir && Module.InTheMiddleOfConflictedMerge() &&
                      !Directory.Exists(Module.WorkingDirGitDir + "rebase-apply\\"),
                (result) =>
                {
                    if (result)
                    {
                        if (_warning == null)
                        {
                            _warning = new WarningToolStripItem { Text = _hintUnresolvedMergeConflicts.Text };
                            _warning.Click += WarningClick;
                            statusStrip.Items.Add(_warning);
                        }
                    }
                    else
                    {
                        if (_warning != null)
                        {
                            _warning.Click -= WarningClick;
                            statusStrip.Items.Remove(_warning);
                            _warning = null;
                        }
                    }

                    //Only show status strip when there are status items on it.
                    //There is always a close (x) button, do not count first item.
                    if (statusStrip.Items.Count > 1)
                        statusStrip.Show();
                    else
                        statusStrip.Hide();
                });
        }

        /// <summary>
        /// Generates main window title according to given repository.
        /// </summary>
        /// <param name="workingDir">Path to repository.</param>
        /// <param name="isWorkingDirValid">If the given path contains valid repository.</param>
        /// <param name="branchName">Current branch name.</param>
        private string GenerateWindowTitle(string workingDir, bool isWorkingDirValid, string branchName)
        {
            const string defaultTitle = "Git Extensions";
            const string repositoryTitleFormat = "{0} ({1}) - Git Extensions{2}";
            string additionalTitleText = "";
#if DEBUG
            additionalTitleText = " -> DEBUG <-";
#endif
            if (!isWorkingDirValid)
                return defaultTitle + additionalTitleText;
            string repositoryDescription = GetRepositoryShortName(workingDir);
            if (string.IsNullOrEmpty(branchName))
                branchName = _noBranchTitle.Text;
            return string.Format(repositoryTitleFormat, repositoryDescription,
                branchName.Trim('(', ')'), additionalTitleText);
        }

        /// <summary>
        /// Reads repository description's first line from ".git\description" file.
        /// </summary>
        /// <param name="workingDir">Path to repository.</param>
        /// <returns>If the repository has description, returns that description, else returns <c>null</c>.</returns>
        private static string ReadRepositoryDescription(string workingDir)
        {
            const string repositoryDescriptionFileName = "description";
            const string defaultDescription = "Unnamed repository; edit this file 'description' to name the repository.";

            var repositoryPath = GitModule.GetGitDirectory(workingDir);
            var repositoryDescriptionFilePath = Path.Combine(repositoryPath, repositoryDescriptionFileName);
            if (!File.Exists(repositoryDescriptionFilePath))
                return null;
            try
            {
                var repositoryDescription = File.ReadLines(repositoryDescriptionFilePath).FirstOrDefault();
                return string.Equals(repositoryDescription, defaultDescription, StringComparison.CurrentCulture)
                           ? null
                           : repositoryDescription;
            }
            catch (IOException)
            {
                return null;
            }
        }

        private void RebaseClick(object sender, EventArgs e)
        {
            if (Module.InTheMiddleOfRebase())
                UICommands.StartRebaseDialog(this, null);
            else
                UICommands.StartApplyPatchDialog(this);
        }


        private void ShowRevisions()
        {
            if (RevisionGrid.IndexWatcher.IndexChanged)
            {
                FillFileTree();
                FillDiff();
                FillCommitInfo();
                FillBuildReport();
            }
            RevisionGrid.IndexWatcher.Reset();
        }

        private void FillFileTree()
        {
            if (CommitInfoTabControl.SelectedTab != TreeTabPage || _selectedRevisionUpdatedTargets.HasFlag(UpdateTargets.FileTree))
            {
                return;
            }
            _selectedRevisionUpdatedTargets |= UpdateTargets.FileTree;
            fileTree.LoadRevision(RevisionGrid.GetSelectedRevisions().FirstOrDefault());
        }

        private void FillDiff()
        {
            DiffTabPage.Text = _diffTabPageTitleBase;

            if (CommitInfoTabControl.SelectedTab != DiffTabPage)
            {
                return;
            }

            if (_selectedRevisionUpdatedTargets.HasFlag(UpdateTargets.DiffList))
                return;

            _selectedRevisionUpdatedTargets |= UpdateTargets.DiffList;

            DiffTabPage.Text = revisionDiff.GetTabText();
        }

        private void FillCommitInfo()
        {
            if (!AppSettings.ShowRevisionInfoNextToRevisionGrid.ValueOrDefault && CommitInfoTabControl.SelectedTab != CommitInfoTabPage)
                return;

            if (_selectedRevisionUpdatedTargets.HasFlag(UpdateTargets.CommitInfo))
                return;

            _selectedRevisionUpdatedTargets |= UpdateTargets.CommitInfo;

            if (RevisionGrid.GetSelectedRevisions().Count == 0)
                return;

            var revision = RevisionGrid.GetSelectedRevisions()[0];

            var children = RevisionGrid.GetRevisionChildren(revision.Guid);
            RevisionInfo.SetRevisionWithChildren(revision, children);
        }

        private BuildReportTabPageExtension BuildReportTabPageExtension;

        private void FillBuildReport()
        {
            if (EnvUtils.IsMonoRuntime())
                return;

            var selectedRevisions = RevisionGrid.GetSelectedRevisions();
            var revision = selectedRevisions.Count == 1 ? selectedRevisions.Single() : null;

            if (BuildReportTabPageExtension == null)
                BuildReportTabPageExtension = new BuildReportTabPageExtension(CommitInfoTabControl, _buildReportTabCaption.Text);

            BuildReportTabPageExtension.FillBuildReport(revision);
        }

        [Flags]
        internal enum UpdateTargets
        {
            None = 1,
            DiffList = 2,
            FileTree = 4,
            CommitInfo = 8
        }

        private UpdateTargets _selectedRevisionUpdatedTargets = UpdateTargets.None;
        private void RevisionGridSelectionChanged(object sender, EventArgs e)
        {
            try
            {
                _selectedRevisionUpdatedTargets = UpdateTargets.None;

                var revisions = RevisionGrid.GetSelectedRevisions();

                if (revisions.Any() && GitRevision.IsArtificial(revisions[0].Guid))
                {
                    CommitInfoTabControl.RemoveIfExists(CommitInfoTabPage);
                    CommitInfoTabControl.RemoveIfExists(TreeTabPage);
                }
                else
                {
                    if (RevisionInfo.Parent == CommitInfoTabPage)
                    {
                        CommitInfoTabControl.InsertIfNotExists(0, CommitInfoTabPage);
                    }
                    CommitInfoTabControl.InsertIfNotExists(1, TreeTabPage);
                }

                //RevisionGrid.HighlightSelectedBranch();

                FillFileTree();
                FillDiff();
                FillCommitInfo();
                FillBuildReport();
            }
            catch (Exception ex)
            {
                Trace.WriteLine(ex.Message);
            }
        }

        private void OpenToolStripMenuItemClick(object sender, EventArgs e)
        {
            GitModule module = FormOpenDirectory.OpenModule(this, Module);
            if (module != null)
                SetGitModule(this, new GitModuleEventArgs(module));
        }

        private void CheckoutToolStripMenuItemClick(object sender, EventArgs e)
        {
            UICommands.StartCheckoutRevisionDialog(this);
        }

        private void CloneToolStripMenuItemClick(object sender, EventArgs e)
        {
            UICommands.StartCloneDialog(this, string.Empty, false, SetGitModule);
        }

        private void CommitToolStripMenuItemClick(object sender, EventArgs e)
        {
            UICommands.StartCommitDialog(this);
        }

        private void InitNewRepositoryToolStripMenuItemClick(object sender, EventArgs e)
        {
            UICommands.StartInitializeDialog(this, SetGitModule);
        }

        private void PushToolStripMenuItemClick(object sender, EventArgs e)
        {
            bool bSilent = (ModifierKeys & Keys.Shift) != 0;
            UICommands.StartPushDialog(this, bSilent);
        }

        private void PullToolStripMenuItemClick(object sender, EventArgs e)
        {
            bool bSilent;
            if (sender == toolStripButtonPull || sender == pullToolStripMenuItem)
            {
                if (Module.LastPullAction == Settings.PullAction.None)
                {
                    bSilent = (ModifierKeys & Keys.Shift) != 0;
                }
                else if (Module.LastPullAction == Settings.PullAction.FetchAll)
                {
                    fetchAllToolStripMenuItem_Click(sender, e);
                    return;
                }
                else
                {
                    bSilent = (sender == toolStripButtonPull);
                    Module.LastPullActionToFormPullAction();
                }
            }
            else
            {
                bSilent = sender != pullToolStripMenuItem1;

                Module.LastPullActionToFormPullAction();
            }

            UICommands.StartPullDialog(this, bSilent);
        }

        private void RefreshToolStripMenuItemClick(object sender, EventArgs e)
        {
            RefreshRevisions();
        }

        private void RefreshDashboardToolStripMenuItemClick(object sender, EventArgs e)
        {
            _dashboard.Refresh();
        }

        private void AboutToolStripMenuItemClick(object sender, EventArgs e)
        {
            using (var frm = new AboutBox()) frm.ShowDialog(this);
        }

        private void PatchToolStripMenuItemClick(object sender, EventArgs e)
        {
            UICommands.StartViewPatchDialog(this);
        }

        private void ApplyPatchToolStripMenuItemClick(object sender, EventArgs e)
        {
            UICommands.StartApplyPatchDialog(this);
        }

        private void GitBashToolStripMenuItemClick1(object sender, EventArgs e)
        {
            Module.RunBash();
        }

        private void GitGuiToolStripMenuItemClick(object sender, EventArgs e)
        {
            Module.RunGui();
        }

        private void FormatPatchToolStripMenuItemClick(object sender, EventArgs e)
        {
            UICommands.StartFormatPatchDialog(this);
        }

        private void GitcommandLogToolStripMenuItemClick(object sender, EventArgs e)
        {
            FormGitLog.ShowOrActivate(this);
        }

        private void CheckoutBranchToolStripMenuItemClick(object sender, EventArgs e)
        {
            UICommands.StartCheckoutBranch(this);
        }

        private void StashToolStripMenuItemClick(object sender, EventArgs e)
        {
            UICommands.StartStashDialog(this);
        }

        private void ResetToolStripMenuItem_Click(object sender, EventArgs e)
        {
            UICommands.StartResetChangesDialog(this);
        }

        private void RunMergetoolToolStripMenuItemClick(object sender, EventArgs e)
        {
            UICommands.StartResolveConflictsDialog(this);
        }

        private void WarningClick(object sender, EventArgs e)
        {
            UICommands.StartResolveConflictsDialog(this);
        }

        private void WorkingdirClick(object sender, EventArgs e)
        {
            _NO_TRANSLATE_Workingdir.ShowDropDown();
        }

        private void CurrentBranchClick(object sender, EventArgs e)
        {
            branchSelect.ShowDropDown();
        }

        private void DeleteBranchToolStripMenuItemClick(object sender, EventArgs e)
        {
            UICommands.StartDeleteBranchDialog(this, null);
        }

        private void DeleteTagToolStripMenuItemClick(object sender, EventArgs e)
        {
            UICommands.StartDeleteTagDialog(this, null);
        }

        private void CherryPickToolStripMenuItemClick(object sender, EventArgs e)
        {
            var revisions = RevisionGrid.GetSelectedRevisions(System.DirectoryServices.SortDirection.Descending);

            UICommands.StartCherryPickDialog(this, revisions);
        }

        private void MergeBranchToolStripMenuItemClick(object sender, EventArgs e)
        {
            UICommands.StartMergeBranchDialog(this, null);
        }

        private void ToolStripButton1Click(object sender, EventArgs e)
        {
            CommitToolStripMenuItemClick(sender, e);
        }

        private void SettingsClick(object sender, EventArgs e)
        {
            var translation = Settings.Translation;
            UICommands.StartSettingsDialog(this);
            if (translation != Settings.Translation)
                Translate();

            this.Hotkeys = HotkeySettingsManager.LoadHotkeys(HotkeySettingsName);
            RevisionGrid.ReloadHotkeys();
            RevisionGrid.ReloadTranslation();
            fileTree.ReloadHotkeys();
            revisionDiff.ReloadHotkeys();
        }

        private void TagToolStripMenuItemClick(object sender, EventArgs e)
        {
            UICommands.StartCreateTagDialog(this);
        }

        private void RefreshButtonClick(object sender, EventArgs e)
        {
            RefreshToolStripMenuItemClick(sender, e);
        }

        private void CommitcountPerUserToolStripMenuItemClick(object sender, EventArgs e)
        {
            using (var frm = new FormCommitCount(UICommands)) frm.ShowDialog(this);
        }

        private void KGitToolStripMenuItemClick(object sender, EventArgs e)
        {
            Module.RunGitK();
        }

        private void DonateToolStripMenuItemClick(object sender, EventArgs e)
        {
            using (var frm = new FormDonate()) frm.ShowDialog(this);
        }

        private void FormBrowseFormClosing(object sender, FormClosingEventArgs e)
        {
            SaveUserMenuPosition();
            SaveApplicationSettings();
        }

        private static void SaveApplicationSettings()
        {
            AppSettings.SaveSettings();
        }

        private void SaveUserMenuPosition()
        {
            GitCommands.AppSettings.UserMenuLocationX = UserMenuToolStrip.Location.X;
            GitCommands.AppSettings.UserMenuLocationY = UserMenuToolStrip.Location.Y;
        }

        private void EditGitignoreToolStripMenuItem1Click(object sender, EventArgs e)
        {
            UICommands.StartEditGitIgnoreDialog(this, false);
        }

        private void EditGitInfoExcludeToolStripMenuItemClick(object sender, EventArgs e)
        {
            UICommands.StartEditGitIgnoreDialog(this, true);
        }

        private void ArchiveToolStripMenuItemClick(object sender, EventArgs e)
        {
            var revisions = RevisionGrid.GetSelectedRevisions();
            if (revisions.Count > 2)
            {
                MessageBox.Show(this, "Select only one or two revisions. Abort.", "Archive revision");
                return;
            }
            GitRevision mainRevision = revisions.First();
            GitRevision diffRevision = null;
            if (revisions.Count == 2)
                diffRevision = revisions.Last();

            UICommands.StartArchiveDialog(this, mainRevision, diffRevision);
        }

        private void EditMailMapToolStripMenuItemClick(object sender, EventArgs e)
        {
            UICommands.StartMailMapDialog(this);
        }

        private void EditLocalGitConfigToolStripMenuItemClick(object sender, EventArgs e)
        {
            var fileName = Path.Combine(Module.ResolveGitInternalPath("config"));
            UICommands.StartFileEditorDialog(fileName, true);
        }

        private void CompressGitDatabaseToolStripMenuItemClick(object sender, EventArgs e)
        {
            FormProcess.ShowModeless(this, "gc");
        }

        private void VerifyGitDatabaseToolStripMenuItemClick(object sender, EventArgs e)
        {
            UICommands.StartVerifyDatabaseDialog(this);
        }

        private void ManageRemoteRepositoriesToolStripMenuItemClick(object sender, EventArgs e)
        {
            UICommands.StartRemotesDialog(this);
        }

        private void RebaseToolStripMenuItemClick(object sender, EventArgs e)
        {
            IList<GitRevision> revisions = RevisionGrid.GetSelectedRevisions();
            if (2 == revisions.Count)
            {
                string to = null;
                string from = null;

                string currentBranch = Module.GetSelectedBranch();
                string currentCheckout = RevisionGrid.CurrentCheckout;

                if (revisions[0].Guid == currentCheckout)
                {
                    from = revisions[1].Guid.Substring(0, 8);
                    to = currentBranch;
                }
                else if (revisions[1].Guid == currentCheckout)
                {
                    from = revisions[0].Guid.Substring(0, 8);
                    to = currentBranch;
                }
                UICommands.StartRebaseDialog(this, from, to, null);
            }
            else
            {
                UICommands.StartRebaseDialog(this, null);
            }
        }

        private void StartAuthenticationAgentToolStripMenuItemClick(object sender, EventArgs e)
        {
            Module.RunExternalCmdDetached(Settings.Pageant, "");
        }

        private void GenerateOrImportKeyToolStripMenuItemClick(object sender, EventArgs e)
        {
            Module.RunExternalCmdDetached(Settings.Puttygen, "");
        }

        private void TabControl1SelectedIndexChanged(object sender, EventArgs e)
        {
            FillFileTree();
            FillDiff();
            FillCommitInfo();
            FillBuildReport();
            FillTerminalTab();
        }

        private void ChangelogToolStripMenuItemClick(object sender, EventArgs e)
        {
            using (var frm = new FormChangeLog()) frm.ShowDialog(this);
        }

        private void ToolStripButtonPushClick(object sender, EventArgs e)
        {
            PushToolStripMenuItemClick(sender, e);
        }

        private void ManageSubmodulesToolStripMenuItemClick(object sender, EventArgs e)
        {
            UICommands.StartSubmodulesDialog(this);
        }

        private void UpdateSubmoduleToolStripMenuItemClick(object sender, EventArgs e)
        {
            var submodule = (sender as ToolStripMenuItem).Tag as string;
            FormProcess.ShowDialog(this, Module.SuperprojectModule,
                GitCommandHelpers.SubmoduleUpdateCmd(submodule));
            UICommands.RepoChangedNotifier.Notify();
        }

        private void UpdateAllSubmodulesToolStripMenuItemClick(object sender, EventArgs e)
        {
            UICommands.StartUpdateSubmodulesDialog(this);
        }

        private void SynchronizeAllSubmodulesToolStripMenuItemClick(object sender, EventArgs e)
        {
            UICommands.StartSyncSubmodulesDialog(this);
        }

        private void ToolStripSplitStashButtonClick(object sender, EventArgs e)
        {
            UICommands.StartStashDialog(this);
        }

        private void StashChangesToolStripMenuItemClick(object sender, EventArgs e)
        {
            UICommands.StashSave(this, AppSettings.IncludeUntrackedFilesInManualStash);
        }

        private void StashPopToolStripMenuItemClick(object sender, EventArgs e)
        {
            UICommands.StashPop(this);
        }

        private void ViewStashToolStripMenuItemClick(object sender, EventArgs e)
        {
            UICommands.StartStashDialog(this);
        }

        private void ExitToolStripMenuItemClick(object sender, EventArgs e)
        {
            Close();
        }

        private void FileToolStripMenuItemDropDownOpening(object sender, EventArgs e)
        {
            if (Repositories.RepositoryHistory.Repositories.Count() == 0)
            {
                recentToolStripMenuItem.Enabled = false;
                return;
            }

            recentToolStripMenuItem.Enabled = true;
            recentToolStripMenuItem.DropDownItems.Clear();

            foreach (var historyItem in Repositories.RepositoryHistory.Repositories)
            {
                if (string.IsNullOrEmpty(historyItem.Path))
                    continue;

                var historyItemMenu = new ToolStripMenuItem(historyItem.Path);
                historyItemMenu.Click += HistoryItemMenuClick;
                historyItemMenu.Width = 225;
                recentToolStripMenuItem.DropDownItems.Add(historyItemMenu);
            }

            // Re-add controls.
            recentToolStripMenuItem.DropDownItems.Add(this.clearRecentRepositoriesListToolStripMenuItem);
            TranslateItem(clearRecentRepositoriesListMenuItem.Name, clearRecentRepositoriesListMenuItem);
            recentToolStripMenuItem.DropDownItems.Add(clearRecentRepositoriesListMenuItem);
        }

        private void ChangeWorkingDir(string path)
        {
            GitModule module = new GitModule(path);

            if (!module.IsValidGitWorkingDir())
            {
                DialogResult dialogResult = MessageBox.Show(this, directoryIsNotAValidRepository.Text,
                    directoryIsNotAValidRepositoryCaption.Text, MessageBoxButtons.YesNoCancel,
                    MessageBoxIcon.Exclamation, MessageBoxDefaultButton.Button1);
                if (dialogResult == DialogResult.Yes)
                {
                    Repositories.RepositoryHistory.RemoveRecentRepository(path);
                    return;
                }
                else if (dialogResult == DialogResult.Cancel)
                    return;
            }

            SetGitModule(this, new GitModuleEventArgs(module));
        }

        private void HistoryItemMenuClick(object sender, EventArgs e)
        {
            var button = sender as ToolStripMenuItem;

            if (button == null)
                return;

            ChangeWorkingDir(button.Text);
        }

        private void ClearRecentRepositoriesListClick(object sender, EventArgs e)
        {
            Repositories.RepositoryHistory.Repositories.Clear();
            Repositories.SaveSettings();
            // Force clear recent repositories list from dashboard.
            if (this._dashboard != null)
            {
                _dashboard.ShowRecentRepositories();
            }
        }

        private void PluginSettingsToolStripMenuItemClick(object sender, EventArgs e)
        {
            UICommands.StartPluginSettingsDialog(this);
        }

        private void RepoSettingsToolStripMenuItemClick(object sender, EventArgs e)
        {
            UICommands.StartRepoSettingsDialog(this);
        }

        private void CloseToolStripMenuItemClick(object sender, EventArgs e)
        {
            SetWorkingDir("");
        }

        public override void CancelButtonClick(object sender, EventArgs e)
        {
            // If a filter is applied, clear it
            if (RevisionGrid.FilterIsApplied(false))
            {
                // Clear filter
                _filterRevisionsHelper.SetFilter(string.Empty);
            }
            // If a branch filter is applied by text or using the menus "Show current branch only"
            else if (RevisionGrid.FilterIsApplied(true) || AppSettings.BranchFilterEnabled)
            {
                // Clear branch filter
                _filterBranchHelper.SetBranchFilter(string.Empty, true);

                // Execute the "Show all branches" menu option
                RevisionGrid.ShowAllBranches_ToolStripMenuItemClick(sender, e);
            }
        }

        private void UserManualToolStripMenuItemClick(object sender, EventArgs e)
        {
            try
            {
                Process.Start("http://git-extensions-documentation.readthedocs.org/en/release-2.50/");
            }
            catch (System.ComponentModel.Win32Exception)
            {
            }
        }

        private void CleanupToolStripMenuItemClick(object sender, EventArgs e)
        {
            UICommands.StartCleanupRepositoryDialog(this);
        }

        private void AddWorkingdirDropDownItem(Repository repo, string caption)
        {
            ToolStripMenuItem toolStripItem = new ToolStripMenuItem(caption);
            _NO_TRANSLATE_Workingdir.DropDownItems.Add(toolStripItem);

            toolStripItem.Click += (hs, he) => ChangeWorkingDir(repo.Path);

            if (repo.Title != null || !repo.Path.Equals(caption))
                toolStripItem.ToolTipText = repo.Path;
        }

        private void WorkingdirDropDownOpening(object sender, EventArgs e)
        {
            _NO_TRANSLATE_Workingdir.DropDownItems.Clear();

            List<RecentRepoInfo> mostRecentRepos = new List<RecentRepoInfo>();
            List<RecentRepoInfo> lessRecentRepos = new List<RecentRepoInfo>();

            using (var graphics = CreateGraphics())
            {
                var splitter = new RecentRepoSplitter
                {
                    MeasureFont = _NO_TRANSLATE_Workingdir.Font,
                    Graphics = graphics
                };
                splitter.SplitRecentRepos(Repositories.RepositoryHistory.Repositories, mostRecentRepos, lessRecentRepos);
            }

            foreach (RecentRepoInfo repo in mostRecentRepos)
                AddWorkingdirDropDownItem(repo.Repo, repo.Caption);

            if (lessRecentRepos.Count > 0)
            {
                if (mostRecentRepos.Count > 0 && (Settings.SortMostRecentRepos || Settings.SortLessRecentRepos))
                    _NO_TRANSLATE_Workingdir.DropDownItems.Add(new ToolStripSeparator());

                foreach (RecentRepoInfo repo in lessRecentRepos)
                    AddWorkingdirDropDownItem(repo.Repo, repo.Caption);
            }

            _NO_TRANSLATE_Workingdir.DropDownItems.Add(new ToolStripSeparator());

            ToolStripMenuItem toolStripItem = new ToolStripMenuItem(openToolStripMenuItem.Text);
            toolStripItem.ShortcutKeys = openToolStripMenuItem.ShortcutKeys;
            _NO_TRANSLATE_Workingdir.DropDownItems.Add(toolStripItem);
            toolStripItem.Click += (hs, he) => OpenToolStripMenuItemClick(hs, he);

            toolStripItem = new ToolStripMenuItem(_configureWorkingDirMenu.Text);
            _NO_TRANSLATE_Workingdir.DropDownItems.Add(toolStripItem);
            toolStripItem.Click += (hs, he) =>
            {
                using (var frm = new FormRecentReposSettings()) frm.ShowDialog(this);
                RefreshWorkingDirCombo();
            };

            PreventToolStripSplitButtonClosing(sender as ToolStripSplitButton);
        }

        public void SetWorkingDir(string path)
        {
            SetGitModule(this, new GitModuleEventArgs(new GitModule(path)));
        }

        private void SetGitModule(object sender, GitModuleEventArgs e)
        {
            var module = e.GitModule;
            HideVariableMainMenuItems();
            UnregisterPlugins();
            UICommands = new GitUICommands(module);

            if (Module.IsValidGitWorkingDir())
            {
                Repositories.AddMostRecentRepository(Module.WorkingDir);
                Settings.RecentWorkingDir = module.WorkingDir;
                ChangeTerminalActiveFolder(Module.WorkingDir);

#if DEBUG
                //Current encodings
                Debug.WriteLine("Encodings for " + module.WorkingDir);
                Debug.WriteLine("Files content encoding: " + module.FilesEncoding.EncodingName);
                Debug.WriteLine("Commit encoding: " + module.CommitEncoding.EncodingName);
                if (module.LogOutputEncoding.CodePage != module.CommitEncoding.CodePage)
                    Debug.WriteLine("Log output encoding: " + module.LogOutputEncoding.EncodingName);
#endif
            }

            HideDashboard();
            UICommands.RepoChangedNotifier.Notify();
            RevisionGrid.IndexWatcher.Reset();
            RegisterPlugins();
        }

        private void TranslateToolStripMenuItemClick(object sender, EventArgs e)
        {
            Process.Start("https://www.transifex.com/git-extensions/git-extensions/translate/");
        }

        private void FileExplorerToolStripMenuItemClick(object sender, EventArgs e)
        {
            try
            {
                Process.Start(Module.WorkingDir);
            }
            catch (Exception ex)
            {
                MessageBox.Show(this, ex.Message);
            }
        }

        private void StatusClick(object sender, EventArgs e)
        {
            // TODO: Replace with a status page?
            CommitToolStripMenuItemClick(sender, e);
        }

        private void CreateBranchToolStripMenuItemClick(object sender, EventArgs e)
        {
            UICommands.StartCreateBranchDialog(this, RevisionGrid.GetSelectedRevisions().FirstOrDefault());
        }

        private void GitBashClick(object sender, EventArgs e)
        {
            GitBashToolStripMenuItemClick1(sender, e);
        }

        private void ToolStripButtonPullClick(object sender, EventArgs e)
        {
            PullToolStripMenuItemClick(sender, e);
        }

        private void editgitattributesToolStripMenuItem_Click(object sender, EventArgs e)
        {
            UICommands.StartEditGitAttributesDialog(this);
        }

        public static void CopyFullPathToClipboard(FileStatusList diffFiles, GitModule module)
        {
            if (!diffFiles.SelectedItems.Any())
                return;

            var fileNames = new StringBuilder();
            foreach (var item in diffFiles.SelectedItems)
            {
                //Only use append line when multiple items are selected.
                //This to make it easier to use the text from clipboard when 1 file is selected.
                if (fileNames.Length > 0)
                    fileNames.AppendLine();

                fileNames.Append(Path.Combine(module.WorkingDir, item.Name).ToNativePath());
            }
            Clipboard.SetText(fileNames.ToString());
        }

        private void deleteIndexlockToolStripMenuItem_Click(object sender, EventArgs e)
        {
            try
            {
                Module.UnlockIndex(true);
            }
            catch (FileDeleteException ex)
            {
                MessageBox.Show(this, $@"{_indexLockCantDelete.Text}: {ex.FileName}{Environment.NewLine}{ex.Message}");
            }
        }

        private void toolStripStatusLabel1_Click(object sender, EventArgs e)
        {
            statusStrip.Hide();
        }

        private void pluginsToolStripMenuItem_DropDownOpening(object sender, EventArgs e)
        {
            LoadPluginsInPluginMenu();
        }

        private void BisectClick(object sender, EventArgs e)
        {
            using (var frm = new FormBisect(RevisionGrid)) frm.ShowDialog(this);
            UICommands.RepoChangedNotifier.Notify();
        }

        private void CurrentBranchDropDownOpening(object sender, EventArgs e)
        {
            branchSelect.DropDownItems.Clear();

            ToolStripMenuItem item = new ToolStripMenuItem(checkoutBranchToolStripMenuItem.Text);
            item.ShortcutKeys = checkoutBranchToolStripMenuItem.ShortcutKeys;
            item.ShortcutKeyDisplayString = checkoutBranchToolStripMenuItem.ShortcutKeyDisplayString;
            branchSelect.DropDownItems.Add(item);
            item.Click += (hs, he) => CheckoutBranchToolStripMenuItemClick(hs, he);

            branchSelect.DropDownItems.Add(new ToolStripSeparator());

            foreach (var branch in Module.GetRefs(false))
            {
                var toolStripItem = branchSelect.DropDownItems.Add(branch.Name);
                toolStripItem.Click += BranchSelectToolStripItem_Click;

                //Make sure there are never more than 100 branches added to the menu
                //GitExtensions will hang when the drop down is to large...
                if (branchSelect.DropDownItems.Count > 100)
                    break;
            }

            PreventToolStripSplitButtonClosing(sender as ToolStripSplitButton);
        }

        void BranchSelectToolStripItem_Click(object sender, EventArgs e)
        {
            var toolStripItem = (ToolStripItem)sender;
            UICommands.StartCheckoutBranch(this, toolStripItem.Text, false);
        }

        private void _forkCloneMenuItem_Click(object sender, EventArgs e)
        {
            if (RepoHosts.GitHosters.Count > 0)
            {
                UICommands.StartCloneForkFromHoster(this, RepoHosts.GitHosters[0], SetGitModule);
                UICommands.RepoChangedNotifier.Notify();
            }
            else
            {
                MessageBox.Show(this, _noReposHostPluginLoaded.Text, _errorCaption.Text, MessageBoxButtons.OK, MessageBoxIcon.Error);
            }
        }

        private void _viewPullRequestsToolStripMenuItem_Click(object sender, EventArgs e)
        {
            var repoHost = RepoHosts.TryGetGitHosterForModule(Module);
            if (repoHost == null)
            {
                MessageBox.Show(this, _noReposHostFound.Text, _errorCaption.Text, MessageBoxButtons.OK, MessageBoxIcon.Error);
                return;
            }

            UICommands.StartPullRequestsDialog(this, repoHost);
        }

        private void _createPullRequestToolStripMenuItem_Click(object sender, EventArgs e)
        {
            var repoHost = RepoHosts.TryGetGitHosterForModule(Module);
            if (repoHost == null)
            {
                MessageBox.Show(this, _noReposHostFound.Text, _errorCaption.Text, MessageBoxButtons.OK, MessageBoxIcon.Error);
                return;
            }

            UICommands.StartCreatePullRequest(this, repoHost);
        }

        #region Hotkey commands

        public const string HotkeySettingsName = "Browse";

        internal enum Commands
        {
            GitBash,
            GitGui,
            GitGitK,
            FocusRevisionGrid,
            FocusCommitInfo,
            FocusFileTree,
            FocusDiff,
            Commit,
            AddNotes,
            FindFileInSelectedCommit,
            CheckoutBranch,
            QuickFetch,
            QuickPull,
            QuickPush,
            RotateApplicationIcon,
            CloseRepositry,
            Stash,
            StashPop
        }

        private void AddNotes()
        {
            Module.EditNotes(RevisionGrid.GetSelectedRevisions().Count > 0 ? RevisionGrid.GetSelectedRevisions()[0].Guid : string.Empty);
            FillCommitInfo();
        }

        private void FindFileInSelectedCommit()
        {
            CommitInfoTabControl.SelectedTab = TreeTabPage;
            EnabledSplitViewLayout(true);

            fileTree.InvokeFindFileDialog();
        }

        private void QuickFetch()
        {
            FormProcess.ShowDialog(this, Module.FetchCmd(string.Empty, string.Empty, string.Empty));
            UICommands.RepoChangedNotifier.Notify();
        }

        protected override bool ExecuteCommand(int cmd)
        {
            switch ((Commands)cmd)
            {
                case Commands.GitBash: Module.RunBash(); break;
                case Commands.GitGui: Module.RunGui(); break;
                case Commands.GitGitK: Module.RunGitK(); break;
                case Commands.FocusRevisionGrid: RevisionGrid.Focus(); break;
                case Commands.FocusCommitInfo: CommitInfoTabControl.SelectedTab = CommitInfoTabPage; break;
                case Commands.FocusFileTree: CommitInfoTabControl.SelectedTab = TreeTabPage; fileTree.Focus(); break;
                case Commands.FocusDiff: CommitInfoTabControl.SelectedTab = DiffTabPage; revisionDiff.Focus(); break;
                case Commands.Commit: CommitToolStripMenuItemClick(null, null); break;
                case Commands.AddNotes: AddNotes(); break;
                case Commands.FindFileInSelectedCommit: FindFileInSelectedCommit(); break;
                case Commands.CheckoutBranch: CheckoutBranchToolStripMenuItemClick(null, null); break;
                case Commands.QuickFetch: QuickFetch(); break;
                case Commands.QuickPull: UICommands.StartPullDialog(this, true); break;
                case Commands.QuickPush: UICommands.StartPushDialog(this, true); break;
                case Commands.RotateApplicationIcon: RotateApplicationIcon(); break;
                case Commands.CloseRepositry: CloseToolStripMenuItemClick(null, null); break;
                case Commands.Stash: UICommands.StashSave(this, AppSettings.IncludeUntrackedFilesInManualStash); break;
                case Commands.StashPop: UICommands.StashPop(this); break;
                default: return base.ExecuteCommand(cmd);
            }

            return true;
        }

        internal bool ExecuteCommand(Commands cmd)
        {
            return ExecuteCommand((int)cmd);
        }

        #endregion

        private void toggleSplitViewLayout_Click(object sender, EventArgs e)
        {
            EnabledSplitViewLayout(MainSplitContainer.Panel2.Height == 0 && MainSplitContainer.Height > 0);
        }

        private void EnabledSplitViewLayout(bool enabled)
        {
            if (enabled)
                MainSplitContainer.SplitterDistance = (MainSplitContainer.Height / 5) * 2;
            else
                MainSplitContainer.SplitterDistance = MainSplitContainer.Height;
        }


        public static void OpenContainingFolder(FileStatusList diffFiles, GitModule module)
        {
            if (!diffFiles.SelectedItems.Any())
                return;

            foreach (var item in diffFiles.SelectedItems)
            {
                string filePath = FormBrowseUtil.GetFullPathFromGitItemStatus(module, item);
                FormBrowseUtil.ShowFileOrParentFolderInFileExplorer(filePath);
            }
        }

<<<<<<< HEAD
        private void diffShowInFileTreeToolStripMenuItem_Click(object sender, EventArgs e)
        {
            // switch to view (and fills the first level of file tree data model if not already done)
            ExecuteCommand((int)Commands.FocusFileTree);
            fileTree.ExpandToFile(DiffFiles.SelectedItems.First().Name);
        }

        private void DiffContextMenu_Opening(object sender, System.ComponentModel.CancelEventArgs e)
        {
            bool artificialRevSelected;

            IList<GitRevision> selectedRevisions = RevisionGrid.GetSelectedRevisions();

            if (selectedRevisions.Count == 0)
                artificialRevSelected = false;
            else
                artificialRevSelected = selectedRevisions[0].IsArtificial();
            if (selectedRevisions.Count > 1)
                artificialRevSelected = artificialRevSelected || selectedRevisions[selectedRevisions.Count - 1].IsArtificial();

            // disable items that need exactly one selected item
            bool isExactlyOneItemSelected = DiffFiles.SelectedItems.Count() == 1;
            var isCombinedDiff = isExactlyOneItemSelected &&
                DiffFiles.CombinedDiff.Text == DiffFiles.SelectedItemParent;
            var isAnyCombinedDiff = DiffFiles.SelectedItemParents.Any(item => item == DiffFiles.CombinedDiff.Text);
            var enabled = isExactlyOneItemSelected && !isCombinedDiff;
            openWithDifftoolToolStripMenuItem.Enabled = !isAnyCombinedDiff;
            saveAsToolStripMenuItem1.Enabled = enabled;
            cherryPickSelectedDiffFileToolStripMenuItem.Enabled = enabled;
            diffShowInFileTreeToolStripMenuItem.Enabled = isExactlyOneItemSelected;
            fileHistoryDiffToolstripMenuItem.Enabled = isExactlyOneItemSelected;
            blameToolStripMenuItem.Enabled = isExactlyOneItemSelected;
            resetFileToToolStripMenuItem.Enabled = !isCombinedDiff;

            stageFileToolStripMenuItem.Visible =
                selectedRevisions.Count() >= 1 && selectedRevisions[0].Guid == GitRevision.UnstagedGuid ||
                selectedRevisions.Count() >= 2 && selectedRevisions[1].Guid == GitRevision.UnstagedGuid;
            unstageFileToolStripMenuItem.Visible =
                selectedRevisions.Count() >= 1 && selectedRevisions[0].Guid == GitRevision.IndexGuid ||
                selectedRevisions.Count() >= 2 && selectedRevisions[1].Guid == GitRevision.IndexGuid;

            // openContainingFolderToolStripMenuItem.Enabled or not
            {
                openContainingFolderToolStripMenuItem.Enabled = false;

                foreach (var item in DiffFiles.SelectedItems)
                {
                    string filePath = FormBrowseUtil.GetFullPathFromGitItemStatus(Module, item);
                    if (FormBrowseUtil.FileOrParentDirectoryExists(filePath))
                    {
                        openContainingFolderToolStripMenuItem.Enabled = true;
                        break;
                    }
                }
            }
        }

=======
>>>>>>> b019b420
        protected void SetSplitterPositions()
        {
            _splitterManager.AddSplitter(RevisionsSplitContainer, "RevisionsSplitContainer");
            _splitterManager.AddSplitter(MainSplitContainer, "MainSplitContainer");
            revisionDiff.InitSplitterManager(_splitterManager);
            fileTree.InitSplitterManager(_splitterManager);
            //hide status in order to restore splitters against the full height (the most common case)
            statusStrip.Hide();
            _splitterManager.RestoreSplitters();
        }

        protected void SaveSplitterPositions()
        {
            _splitterManager.SaveSplitters();
        }

        protected override void OnClosing(System.ComponentModel.CancelEventArgs e)
        {
            base.OnClosing(e);
            SaveSplitterPositions();
            if (_dashboard != null && _dashboard.Visible)
                _dashboard.SaveSplitterPositions();
        }

        protected override void OnClosed(EventArgs e)
        {
            SetWorkingDir("");

            base.OnClosed(e);
        }

        private void CloneSvnToolStripMenuItemClick(object sender, EventArgs e)
        {
            UICommands.StartSvnCloneDialog(this, SetGitModule);
        }

        private void SvnRebaseToolStripMenuItem_Click(object sender, EventArgs e)
        {
            UICommands.StartSvnRebaseDialog(this);
        }

        private void SvnDcommitToolStripMenuItem_Click(object sender, EventArgs e)
        {
            UICommands.StartSvnDcommitDialog(this);
        }

        private void SvnFetchToolStripMenuItem_Click(object sender, EventArgs e)
        {
            UICommands.StartSvnFetchDialog(this);
        }

        public override void AddTranslationItems(ITranslation translation)
        {
            base.AddTranslationItems(translation);
            TranslationUtils.AddTranslationItemsFromFields(Name, _filterRevisionsHelper, translation);
            TranslationUtils.AddTranslationItemsFromFields(Name, _filterBranchHelper, translation);
        }

        public override void TranslateItems(ITranslation translation)
        {
            base.TranslateItems(translation);
            TranslationUtils.TranslateItemsFromFields(Name, _filterRevisionsHelper, translation);
            TranslationUtils.TranslateItemsFromFields(Name, _filterBranchHelper, translation);
        }

        private void dontSetAsDefaultToolStripMenuItem_Click(object sender, EventArgs e)
        {
            Settings.SetNextPullActionAsDefault = !setNextPullActionAsDefaultToolStripMenuItem.Checked;
            setNextPullActionAsDefaultToolStripMenuItem.Checked = Settings.SetNextPullActionAsDefault;
        }

        private void doPullAction(Action action)
        {
            var actLactPullAction = Module.LastPullAction;
            try
            {
                action();
            }
            finally
            {
                if (!Settings.SetNextPullActionAsDefault)
                {
                    Module.LastPullAction = actLactPullAction;
                    Module.LastPullActionToFormPullAction();
                }
                Settings.SetNextPullActionAsDefault = false;
                RefreshPullIcon();
            }
        }

        private void mergeToolStripMenuItem_Click(object sender, EventArgs e)
        {
            doPullAction(() =>
                {
                    Module.LastPullAction = Settings.PullAction.Merge;
                    PullToolStripMenuItemClick(sender, e);
                }
            );
        }

        private void rebaseToolStripMenuItem1_Click(object sender, EventArgs e)
        {
            doPullAction(() =>
            {
                Module.LastPullAction = Settings.PullAction.Rebase;
                PullToolStripMenuItemClick(sender, e);
            }
            );
        }

        private void fetchToolStripMenuItem_Click(object sender, EventArgs e)
        {
            doPullAction(() =>
            {
                Module.LastPullAction = Settings.PullAction.Fetch;
                PullToolStripMenuItemClick(sender, e);
            }
            );
        }

        private void pullToolStripMenuItem1_Click(object sender, EventArgs e)
        {
            if (Settings.SetNextPullActionAsDefault)
                Module.LastPullAction = Settings.PullAction.None;
            PullToolStripMenuItemClick(sender, e);

            //restore Settings.FormPullAction value
            if (!Settings.SetNextPullActionAsDefault)
                Module.LastPullActionToFormPullAction();

            Settings.SetNextPullActionAsDefault = false;
        }

        private void RefreshPullIcon()
        {
            switch (Module.LastPullAction)
            {
                case Settings.PullAction.Fetch:
                    toolStripButtonPull.Image = Properties.Resources.PullFetch;
                    toolStripButtonPull.ToolTipText = _pullFetch.Text;
                    break;

                case Settings.PullAction.FetchAll:
                    toolStripButtonPull.Image = Properties.Resources.PullFetchAll;
                    toolStripButtonPull.ToolTipText = _pullFetchAll.Text;
                    break;

                case Settings.PullAction.Merge:
                    toolStripButtonPull.Image = Properties.Resources.PullMerge;
                    toolStripButtonPull.ToolTipText = _pullMerge.Text;
                    break;

                case Settings.PullAction.Rebase:
                    toolStripButtonPull.Image = Properties.Resources.PullRebase;
                    toolStripButtonPull.ToolTipText = _pullRebase.Text;
                    break;

                default:
                    toolStripButtonPull.Image = Properties.Resources.IconPull;
                    toolStripButtonPull.ToolTipText = _pullOpenDialog.Text;
                    break;
            }
        }

        private void fetchAllToolStripMenuItem_Click(object sender, EventArgs e)
        {
            if (Settings.SetNextPullActionAsDefault)
                Module.LastPullAction = Settings.PullAction.FetchAll;

            RefreshPullIcon();
            bool pullCompelted;

            UICommands.StartPullDialog(this, true, out pullCompelted, true);

            //restore Settings.FormPullAction value
            if (!Settings.SetNextPullActionAsDefault)
                Module.LastPullActionToFormPullAction();

            Settings.SetNextPullActionAsDefault = false;
        }

        private void _NO_TRANSLATE_Workingdir_MouseUp(object sender, MouseEventArgs e)
        {
            if (e.Button == MouseButtons.Right)
                OpenToolStripMenuItemClick(sender, e);
        }

        private void branchSelect_MouseUp(object sender, MouseEventArgs e)
        {
            if (e.Button == MouseButtons.Right)
                CheckoutBranchToolStripMenuItemClick(sender, e);
        }

        private void RevisionInfo_CommandClick(object sender, CommitInfo.CommandEventArgs e)
        {
            if (e.Command == "gotocommit")
            {
                var revision = GitRevision.CreateForShortSha1(Module, e.Data);
                var found = RevisionGrid.SetSelectedRevision(revision);

                // When 'git log --first-parent' filtration is used, user can click on child commit
                // that is not present in the shown git log. User still wants to see the child commit
                // and to make it possible we add explicit branch filter and refresh.
                if (AppSettings.ShowFirstParent && !found)
                {
                    _filterBranchHelper.SetBranchFilter(revision.Guid, refresh: true);
                    RevisionGrid.SetSelectedRevision(revision);
                }
            }
            else if (e.Command == "gotobranch" || e.Command == "gototag")
            {
                string error = "";
                CommitData commit = CommitData.GetCommitData(Module, e.Data, ref error);
                if (commit != null)
                    RevisionGrid.SetSelectedRevision(new GitRevision(Module, commit.Guid));
            }
            else if (e.Command == "navigatebackward")
            {
                RevisionGrid.NavigateBackward();
            }
            else if (e.Command == "navigateforward")
            {
                RevisionGrid.NavigateForward();
            }
        }

        private void SubmoduleToolStripButtonClick(object sender, EventArgs e)
        {
            var menuSender = sender as ToolStripMenuItem;
            if (menuSender != null)
            {
                SetWorkingDir(menuSender.Tag as string);
            }
        }

        private void PreventToolStripSplitButtonClosing(ToolStripSplitButton control)
        {
            if (control == null || toolStripBranchFilterComboBox.Focused || toolStripRevisionFilterTextBox.Focused)
            {
                return;
            }

            control.Tag = this.FindFocusedControl();
            control.DropDownClosed += ToolStripSplitButtonDropDownClosed;
            toolStripBranchFilterComboBox.Focus();
        }

        private void ToolStripSplitButtonDropDownClosed(object sender, EventArgs e)
        {
            var control = sender as ToolStripSplitButton;

            if (control == null)
            {
                return;
            }

            control.DropDownClosed -= ToolStripSplitButtonDropDownClosed;

            var controlToFocus = control.Tag as Control;

            if (controlToFocus == null)
            {
                return;
            }

            controlToFocus.Focus();
            control.Tag = null;
        }

        private void toolStripButtonLevelUp_DropDownOpening(object sender, EventArgs e)
        {
            LoadSubmodulesIntoDropDownMenu();
            PreventToolStripSplitButtonClosing(sender as ToolStripSplitButton);
        }

        private void RemoveSubmoduleButtons()
        {
            foreach (var item in toolStripButtonLevelUp.DropDownItems)
            {
                var toolStripButton = item as ToolStripMenuItem;
                if (toolStripButton != null)
                    toolStripButton.Click -= SubmoduleToolStripButtonClick;
            }
            toolStripButtonLevelUp.DropDownItems.Clear();
        }

        private string GetModuleBranch(string path)
        {
            string branch = GitModule.GetSelectedBranchFast(path);
            return string.Format("[{0}]", GitModule.IsDetachedHead(branch) ? _noBranchTitle.Text : branch);
        }

        private ToolStripMenuItem CreateSubmoduleMenuItem(SubmoduleInfo info, string textFormat)
        {
            var spmenu = new ToolStripMenuItem(string.Format(textFormat, info.Text));
            spmenu.Click += SubmoduleToolStripButtonClick;
            spmenu.Width = 200;
            spmenu.Tag = info.Path;
            if (info.Bold)
                spmenu.Font = new Font(spmenu.Font, FontStyle.Bold);
            spmenu.Image = GetItemImage(info);
            return spmenu;
        }

        private ToolStripMenuItem CreateSubmoduleMenuItem(SubmoduleInfo info)
        {
            return CreateSubmoduleMenuItem(info, "{0}");
        }

        DateTime _previousUpdateTime;

        private void LoadSubmodulesIntoDropDownMenu()
        {
            TimeSpan elapsed = DateTime.Now - _previousUpdateTime;
            if (elapsed.TotalSeconds > 15)
                UpdateSubmodulesList();
        }

        private CancellationTokenSource _submodulesStatusCTS = new CancellationTokenSource();

        /// <summary>Holds submodule information that is gathered asynchronously.</summary>
        private class SubmoduleInfo
        {
            public string Text; // User-friendly display text
            public string Path; // Full path to submodule
            public SubmoduleStatus? Status;
            public bool IsDirty;
            public bool Bold;
        }
        /// <summary>Complete set of gathered submodule information.</summary>
        private class SubmoduleInfoResult
        {
            public List<SubmoduleInfo> OurSubmodules = new List<SubmoduleInfo>();
            public List<SubmoduleInfo> SuperSubmodules = new List<SubmoduleInfo>();
            public SubmoduleInfo TopProject, Superproject;
            public string CurrentSubmoduleName;
        }

        private static Image GetItemImage(SubmoduleInfo info)
        {
            if (info.Status == null)
                return Resources.IconFolderSubmodule;
            if (info.Status == SubmoduleStatus.FastForward)
                return info.IsDirty ? Resources.IconSubmoduleRevisionUpDirty : Resources.IconSubmoduleRevisionUp;
            if (info.Status == SubmoduleStatus.Rewind)
                return info.IsDirty ? Resources.IconSubmoduleRevisionDownDirty : Resources.IconSubmoduleRevisionDown;
            if (info.Status == SubmoduleStatus.NewerTime)
                return info.IsDirty ? Resources.IconSubmoduleRevisionSemiUpDirty : Resources.IconSubmoduleRevisionSemiUp;
            if (info.Status == SubmoduleStatus.OlderTime)
                return info.IsDirty ? Resources.IconSubmoduleRevisionSemiDownDirty : Resources.IconSubmoduleRevisionSemiDown;

            return info.IsDirty ? Resources.IconSubmoduleDirty : Resources.Modified;
        }

        private static void GetSubmoduleStatusAsync(SubmoduleInfo info, CancellationToken cancelToken)
        {
            Task.Factory.StartNew(() =>
            {
                var submodule = new GitModule(info.Path);
                var supermodule = submodule.SuperprojectModule;
                var submoduleName = submodule.GetCurrentSubmoduleLocalPath();

                info.Status = null;

                if (String.IsNullOrEmpty(submoduleName) || supermodule == null)
                    return;

                var submoduleStatus = GitCommandHelpers.GetCurrentSubmoduleChanges(supermodule, submoduleName);
                if (submoduleStatus != null && submoduleStatus.Commit != submoduleStatus.OldCommit)
                {
                    submoduleStatus.CheckSubmoduleStatus(submoduleStatus.GetSubmodule(supermodule));
                }
                if (submoduleStatus != null)
                {
                    info.Status = submoduleStatus.Status;
                    info.IsDirty = submoduleStatus.IsDirty;
                    info.Text += submoduleStatus.AddedAndRemovedString();
                }
            }, cancelToken, TaskCreationOptions.AttachedToParent, TaskScheduler.Default);
        }

        private void UpdateSubmodulesList()
        {
            _previousUpdateTime = DateTime.Now;

            // Cancel any previous async activities:
            _submodulesStatusCTS.Cancel();
            _submodulesStatusCTS.Dispose();
            _submodulesStatusCTS = new CancellationTokenSource();

            RemoveSubmoduleButtons();
            toolStripButtonLevelUp.DropDownItems.Add(_loading.Text);

            // Start gathering new submodule information asynchronously.  This makes a significant difference in UI
            // responsiveness if there are numerous submodules (e.g. > 100).
            var cancelToken = _submodulesStatusCTS.Token;
            string thisModuleDir = Module.WorkingDir;
            // First task: Gather list of submodules on a background thread.
            var updateTask = Task.Factory.StartNew(() =>
            {
                // Don't access Module directly because it's not thread-safe.  Use a thread-local version:
                GitModule threadModule = new GitModule(thisModuleDir);
                SubmoduleInfoResult result = new SubmoduleInfoResult();

                // Add all submodules inside the current repository:
                foreach (var submodule in threadModule.GetSubmodulesLocalPaths().OrderBy(submoduleName => submoduleName))
                {
                    cancelToken.ThrowIfCancellationRequested();
                    var name = submodule;
                    string path = threadModule.GetSubmoduleFullPath(submodule);
                    if (Settings.DashboardShowCurrentBranch && !GitModule.IsBareRepository(path))
                        name = name + " " + GetModuleBranch(path);

                    var smi = new SubmoduleInfo { Text = name, Path = path };
                    result.OurSubmodules.Add(smi);
                    GetSubmoduleStatusAsync(smi, cancelToken);
                }

                if (threadModule.SuperprojectModule != null)
                {
                    GitModule supersuperproject = threadModule.FindTopProjectModule();
                    if (threadModule.SuperprojectModule.WorkingDir != supersuperproject.WorkingDir)
                    {
                        var name = Path.GetFileName(Path.GetDirectoryName(supersuperproject.WorkingDir));
                        string path = supersuperproject.WorkingDir;
                        if (Settings.DashboardShowCurrentBranch && !GitModule.IsBareRepository(path))
                            name = name + " " + GetModuleBranch(path);

                        result.TopProject = new SubmoduleInfo { Text = name, Path = supersuperproject.WorkingDir };
                        GetSubmoduleStatusAsync(result.TopProject, cancelToken);
                    }

                    {
                        string name;
                        GitModule parentModule = threadModule.SuperprojectModule;
                        string localpath = "";
                        if (threadModule.SuperprojectModule.WorkingDir != supersuperproject.WorkingDir)
                        {
                            parentModule = supersuperproject;
                            localpath = threadModule.SuperprojectModule.WorkingDir.Substring(supersuperproject.WorkingDir.Length);
                            localpath = PathUtil.GetDirectoryName(localpath.ToPosixPath());
                            name = localpath;
                        }
                        else
                            name = Path.GetFileName(Path.GetDirectoryName(supersuperproject.WorkingDir));
                        string path = threadModule.SuperprojectModule.WorkingDir;
                        if (Settings.DashboardShowCurrentBranch && !GitModule.IsBareRepository(path))
                            name = name + " " + GetModuleBranch(path);

                        result.Superproject = new SubmoduleInfo { Text = name, Path = threadModule.SuperprojectModule.WorkingDir };
                        GetSubmoduleStatusAsync(result.Superproject, cancelToken);
                    }

                    var submodules = supersuperproject.GetSubmodulesLocalPaths().OrderBy(submoduleName => submoduleName);
                    if (submodules.Any())
                    {
                        string localpath = threadModule.WorkingDir.Substring(supersuperproject.WorkingDir.Length);
                        localpath = PathUtil.GetDirectoryName(localpath.ToPosixPath());

                        foreach (var submodule in submodules)
                        {
                            cancelToken.ThrowIfCancellationRequested();
                            var name = submodule;
                            string path = supersuperproject.GetSubmoduleFullPath(submodule);
                            if (Settings.DashboardShowCurrentBranch && !GitModule.IsBareRepository(path))
                                name = name + " " + GetModuleBranch(path);
                            bool bold = false;
                            if (submodule == localpath)
                            {
                                result.CurrentSubmoduleName = threadModule.GetCurrentSubmoduleLocalPath();
                                bold = true;
                            }
                            var smi = new SubmoduleInfo { Text = name, Path = path, Bold = bold };
                            result.SuperSubmodules.Add(smi);
                            GetSubmoduleStatusAsync(smi, cancelToken);
                        }
                    }
                }
                return result;
            }, cancelToken);

            // Second task: Populate toolbar menu on UI thread.  Note further tasks are created by
            // CreateSubmoduleMenuItem to update images with submodule status.
            updateTask.ContinueWith((task) =>
            {
                if (task.Result == null)
                    return;

                RemoveSubmoduleButtons();
                var newItems = new List<ToolStripItem>();

                task.Result.OurSubmodules.ForEach(submodule => newItems.Add(CreateSubmoduleMenuItem(submodule)));
                if (task.Result.OurSubmodules.Count == 0)
                    newItems.Add(new ToolStripMenuItem(_noSubmodulesPresent.Text));

                if (task.Result.Superproject != null)
                {
                    newItems.Add(new ToolStripSeparator());
                    if (task.Result.TopProject != null)
                        newItems.Add(CreateSubmoduleMenuItem(task.Result.TopProject, _topProjectModuleFormat.Text));
                    newItems.Add(CreateSubmoduleMenuItem(task.Result.Superproject, _superprojectModuleFormat.Text));
                    task.Result.SuperSubmodules.ForEach(submodule => newItems.Add(CreateSubmoduleMenuItem(submodule)));
                }

                newItems.Add(new ToolStripSeparator());

                var mi = new ToolStripMenuItem(updateAllSubmodulesToolStripMenuItem.Text);
                mi.Click += UpdateAllSubmodulesToolStripMenuItemClick;
                newItems.Add(mi);

                if (task.Result.CurrentSubmoduleName != null)
                {
                    var usmi = new ToolStripMenuItem(_updateCurrentSubmodule.Text);
                    usmi.Tag = task.Result.CurrentSubmoduleName;
                    usmi.Click += UpdateSubmoduleToolStripMenuItemClick;
                    newItems.Add(usmi);
                }

                // Using AddRange is critical: if you used Add to add menu items one at a
                // time, performance would be extremely slow with many submodules (> 100).
                toolStripButtonLevelUp.DropDownItems.AddRange(newItems.ToArray());

                _previousUpdateTime = DateTime.Now;
            },
                cancelToken,
                TaskContinuationOptions.OnlyOnRanToCompletion,
                TaskScheduler.FromCurrentSynchronizationContext());
        }

        private void toolStripButtonLevelUp_ButtonClick(object sender, EventArgs e)
        {
            if (Module.SuperprojectModule != null)
                SetGitModule(this, new GitModuleEventArgs(Module.SuperprojectModule));
            else
                toolStripButtonLevelUp.ShowDropDown();
        }

        private void reportAnIssueToolStripMenuItem_Click(object sender, EventArgs e)
        {
            Process.Start(@"https://github.com/gitextensions/gitextensions/issues/new");
        }

        private void checkForUpdatesToolStripMenuItem_Click(object sender, EventArgs e)
        {
            var updateForm = new FormUpdates(Module.AppVersion);
            updateForm.SearchForUpdatesAndShow(Owner, true);
        }

        private void toolStripButtonPull_DropDownOpened(object sender, EventArgs e)
        {
            setNextPullActionAsDefaultToolStripMenuItem.Checked = Settings.SetNextPullActionAsDefault;
            PreventToolStripSplitButtonClosing(sender as ToolStripSplitButton);
        }

        private void FormBrowse_Activated(object sender, EventArgs e)
        {
            this.InvokeAsync(OnActivate);
        }

<<<<<<< HEAD
        private void StageFileToolStripMenuItemClick(object sender, EventArgs e)
        {
            var files = new List<GitItemStatus>();
            foreach (var item in DiffFiles.SelectedItems)
            {
                files.Add(item);
            }
            bool err;
            Module.StageFiles(files, out err);
            RefreshRevisions();
        }

        private void UnstageFileToolStripMenuItemClick(object sender, EventArgs e)
        {
            var files = new List<GitItemStatus>();
            foreach (var item in DiffFiles.SelectedItems)
            {
                if (item.IsStaged)
                {
                    if (!item.IsNew)
                    {
                        Module.UnstageFileToRemove(item.Name);

                        if (item.IsRenamed)
                            Module.UnstageFileToRemove(item.OldName);
                    }
                    else
                    {
                        files.Add(item);
                    }
                }
            }

            Module.UnstageFiles(files);
            RefreshRevisions();
        }

        private void cherryPickSelectedDiffFileToolStripMenuItem_Click(object sender, EventArgs e)
        {
            DiffText.CherryPickAllChanges();
        }

=======
>>>>>>> b019b420
        /// <summary>
        /// Adds a tab with console interface to Git over the current working copy. Recreates the terminal on tab activation if user exits the shell.
        /// </summary>
        private void FillTerminalTab()
        {
            if (!EnvUtils.RunningOnWindows() || !AppSettings.ShowConEmuTab.ValueOrDefault)
            {
                return; // ConEmu only works on WinNT
            }

            if (terminal != null)
            {
                // if terminal is already created, then give it focus
                terminal.Focus();
                return;
            }

            var tabpageCaption = _consoleTabCaption.Text;
            var tabpageCreated = CommitInfoTabControl.TabPages.ContainsKey(tabpageCaption);
            TabPage tabpage;
            if (tabpageCreated)
            {
                tabpage = CommitInfoTabControl.TabPages[tabpageCaption];
            }
            else
            {
                const string imageKey = "Resources.IconConsole";
                CommitInfoTabControl.ImageList.Images.Add(imageKey, Resources.IconConsole);
                CommitInfoTabControl.Controls.Add(tabpage = new TabPage(tabpageCaption));
                tabpage.Name = tabpageCaption;
                tabpage.ImageKey = imageKey;
            }

            // Delay-create the terminal window when the tab is first selected
            CommitInfoTabControl.Selecting += (sender, args) =>
            {
                if (args.TabPage != tabpage)
                    return;
                if (terminal == null) // Lazy-create on first opening the tab
                {
                    tabpage.Controls.Clear();
                    tabpage.Controls.Add(
                        terminal = new ConEmuControl()
                        {
                            Dock = DockStyle.Fill,
                            AutoStartInfo = null,
                            IsStatusbarVisible = false
                        }
                    );
                }
                if (terminal.IsConsoleEmulatorOpen) // If user has typed "exit" in there, restart the shell; otherwise just return
                    return;

                // Create the terminal
                var startinfo = new ConEmuStartInfo
                {
                    StartupDirectory = Module.WorkingDir,
                    WhenConsoleProcessExits = WhenConsoleProcessExits.CloseConsoleEmulator
                };

                var startinfoBaseConfiguration = startinfo.BaseConfiguration;
                if (!string.IsNullOrWhiteSpace(AppSettings.ConEmuFontSize.ValueOrDefault))
                {
                    int fontSize;
                    if (int.TryParse(AppSettings.ConEmuFontSize.ValueOrDefault, out fontSize))
                    {
                        var nodeFontSize =
                            startinfoBaseConfiguration.SelectSingleNode("/key/key/key/value[@name='FontSize']");
                        if (nodeFontSize != null)
                            nodeFontSize.Attributes["data"].Value = fontSize.ToString("X8");
                    }
                }
                startinfo.BaseConfiguration = startinfoBaseConfiguration;

                string[] exeList;
                switch (AppSettings.ConEmuTerminal.ValueOrDefault)
                {
                    case "cmd":
                        exeList = new[] { "cmd.exe" };
                        break;
                    case "powershell":
                        exeList = new[] { "powershell.exe" };
                        break;
                    default:
                        // Choose the console: bash from git with fallback to cmd
                        string sJustBash = "bash.exe"; // Generic bash, should generally be in the git dir, less configured than the specific git-bash
                        string sJustSh = "sh.exe"; // Fallback to SH
                        exeList = new[] { sJustBash, sJustSh };
                        break;
                }

                string cmdPath = exeList.
                      Select(shell =>
                      {
                          string shellPath;
                          if (PathUtil.TryFindShellPath(shell, out shellPath))
                              return shellPath;
                          return null;
                      }).
                      FirstOrDefault(shellPath => shellPath != null);

                if (cmdPath == null)
                {
                    startinfo.ConsoleProcessCommandLine = ConEmuConstants.DefaultConsoleCommandLine;
                }
                else
                {
                    cmdPath = cmdPath.Quote();
                    if (AppSettings.ConEmuTerminal.ValueOrDefault == "bash")
                        startinfo.ConsoleProcessCommandLine = cmdPath + " --login -i";
                    else
                        startinfo.ConsoleProcessCommandLine = cmdPath;
                }

                if (AppSettings.ConEmuStyle.ValueOrDefault != "Default")
                {
                    startinfo.ConsoleProcessExtraArgs = " -new_console:P:\"" + AppSettings.ConEmuStyle.ValueOrDefault + "\"";
                }

                // Set path to git in this window (actually, effective with CMD only)
                if (!string.IsNullOrEmpty(AppSettings.GitCommandValue))
                {
                    string dirGit = Path.GetDirectoryName(AppSettings.GitCommandValue);
                    if (!string.IsNullOrEmpty(dirGit))
                        startinfo.SetEnv("PATH", dirGit + ";" + "%PATH%");
                }

                terminal.Start(startinfo);
            };
        }

        public void ChangeTerminalActiveFolder(string path)
        {
            if (terminal == null || terminal.RunningSession == null || string.IsNullOrWhiteSpace(path))
                return;

            if (AppSettings.ConEmuTerminal.ValueOrDefault == "bash")
            {
                string posixPath;
                if (PathUtil.TryConvertWindowsPathToPosix(path, out posixPath))
                {
                    ClearTerminalCommandLineAndRunCommand("cd " + posixPath);
                }
            }
            else if (AppSettings.ConEmuTerminal.ValueOrDefault == "powershell")
            {
                ClearTerminalCommandLineAndRunCommand("cd \"" + path + "\"");
            }
            else
            {
                ClearTerminalCommandLineAndRunCommand("cd /D \"" + path + "\"");
            }
        }

        private void ClearTerminalCommandLineAndRunCommand(string command)
        {
            if (terminal == null || terminal.RunningSession == null || string.IsNullOrWhiteSpace(command))
                return;

            //Clear terminal line by sending 'backspace' characters
            for (int i = 0; i < 10000; i++)
            {
                terminal.RunningSession.WriteInputText("\b");
            }
            terminal.RunningSession.WriteInputText(command + Environment.NewLine);
        }

        /// <summary>
        /// Clean up any resources being used.
        /// </summary>
        /// <param name="disposing">true if managed resources should be disposed; otherwise, false.</param>
        protected override void Dispose(bool disposing)
        {
            if (disposing)
            {
#if !__MonoCS__
                if (_commitButton != null)
                    _commitButton.Dispose();
                if (_pushButton != null)
                    _pushButton.Dispose();
                if (_pullButton != null)
                    _pullButton.Dispose();
#endif
                _submodulesStatusCTS.Dispose();
                if (_formBrowseMenus != null)
                    _formBrowseMenus.Dispose();
                if (_filterRevisionsHelper != null)
                    _filterRevisionsHelper.Dispose();
                if (_filterBranchHelper != null)
                    _filterBranchHelper.Dispose();

                if (components != null)
                    components.Dispose();
            }
            base.Dispose(disposing);
        }

        private void menuitemSparseWorkingCopy_Click(object sender, EventArgs e)
        {
            UICommands.StartSparseWorkingCopyDialog(this);
        }

        private void toolStripBranches_DropDown_ResizeDropDownWidth(object sender, EventArgs e)
        {
            ComboBoxHelper.ResizeComboBoxDropDownWidth(toolStripBranchFilterComboBox.ComboBox, AppSettings.BranchDropDownMinWidth, AppSettings.BranchDropDownMaxWidth);
        }

        private void toolStripMenuItemReflog_Click(object sender, EventArgs e)
        {
            var formReflog = new FormReflog(this.UICommands);
            formReflog.ShowDialog();
            if (formReflog.ShouldRefresh)
            {
                RefreshRevisions();
            }
        }

        private void manageWorktreeToolStripMenuItem_Click(object sender, EventArgs e)
        {

            var formManageWorktree = new FormManageWorktree(UICommands);
            formManageWorktree.ShowDialog(this);
        }

        private void createWorktreeToolStripMenuItem_Click(object sender, EventArgs e)
        {
            var formCreateWorktree = new FormCreateWorktree(UICommands);
            var dialogResult = formCreateWorktree.ShowDialog(this);
            if (dialogResult == DialogResult.OK && formCreateWorktree.OpenWorktree)
            {
                var newModule = new GitModule(formCreateWorktree.WorktreeDirectory);
                SetGitModule(this, new GitModuleEventArgs(newModule));
            }
        }

        private void toolStripSplitStash_DropDownOpened(object sender, EventArgs e)
        {
            PreventToolStripSplitButtonClosing(sender as ToolStripSplitButton);
        }

        private void toolStripBranchFilterComboBox_Click(object sender, EventArgs e)
        {
            toolStripBranchFilterComboBox.DroppedDown = true;
        }
    }
}<|MERGE_RESOLUTION|>--- conflicted
+++ resolved
@@ -1967,66 +1967,6 @@
             }
         }
 
-<<<<<<< HEAD
-        private void diffShowInFileTreeToolStripMenuItem_Click(object sender, EventArgs e)
-        {
-            // switch to view (and fills the first level of file tree data model if not already done)
-            ExecuteCommand((int)Commands.FocusFileTree);
-            fileTree.ExpandToFile(DiffFiles.SelectedItems.First().Name);
-        }
-
-        private void DiffContextMenu_Opening(object sender, System.ComponentModel.CancelEventArgs e)
-        {
-            bool artificialRevSelected;
-
-            IList<GitRevision> selectedRevisions = RevisionGrid.GetSelectedRevisions();
-
-            if (selectedRevisions.Count == 0)
-                artificialRevSelected = false;
-            else
-                artificialRevSelected = selectedRevisions[0].IsArtificial();
-            if (selectedRevisions.Count > 1)
-                artificialRevSelected = artificialRevSelected || selectedRevisions[selectedRevisions.Count - 1].IsArtificial();
-
-            // disable items that need exactly one selected item
-            bool isExactlyOneItemSelected = DiffFiles.SelectedItems.Count() == 1;
-            var isCombinedDiff = isExactlyOneItemSelected &&
-                DiffFiles.CombinedDiff.Text == DiffFiles.SelectedItemParent;
-            var isAnyCombinedDiff = DiffFiles.SelectedItemParents.Any(item => item == DiffFiles.CombinedDiff.Text);
-            var enabled = isExactlyOneItemSelected && !isCombinedDiff;
-            openWithDifftoolToolStripMenuItem.Enabled = !isAnyCombinedDiff;
-            saveAsToolStripMenuItem1.Enabled = enabled;
-            cherryPickSelectedDiffFileToolStripMenuItem.Enabled = enabled;
-            diffShowInFileTreeToolStripMenuItem.Enabled = isExactlyOneItemSelected;
-            fileHistoryDiffToolstripMenuItem.Enabled = isExactlyOneItemSelected;
-            blameToolStripMenuItem.Enabled = isExactlyOneItemSelected;
-            resetFileToToolStripMenuItem.Enabled = !isCombinedDiff;
-
-            stageFileToolStripMenuItem.Visible =
-                selectedRevisions.Count() >= 1 && selectedRevisions[0].Guid == GitRevision.UnstagedGuid ||
-                selectedRevisions.Count() >= 2 && selectedRevisions[1].Guid == GitRevision.UnstagedGuid;
-            unstageFileToolStripMenuItem.Visible =
-                selectedRevisions.Count() >= 1 && selectedRevisions[0].Guid == GitRevision.IndexGuid ||
-                selectedRevisions.Count() >= 2 && selectedRevisions[1].Guid == GitRevision.IndexGuid;
-
-            // openContainingFolderToolStripMenuItem.Enabled or not
-            {
-                openContainingFolderToolStripMenuItem.Enabled = false;
-
-                foreach (var item in DiffFiles.SelectedItems)
-                {
-                    string filePath = FormBrowseUtil.GetFullPathFromGitItemStatus(Module, item);
-                    if (FormBrowseUtil.FileOrParentDirectoryExists(filePath))
-                    {
-                        openContainingFolderToolStripMenuItem.Enabled = true;
-                        break;
-                    }
-                }
-            }
-        }
-
-=======
->>>>>>> b019b420
         protected void SetSplitterPositions()
         {
             _splitterManager.AddSplitter(RevisionsSplitContainer, "RevisionsSplitContainer");
@@ -2586,51 +2526,6 @@
             this.InvokeAsync(OnActivate);
         }
 
-<<<<<<< HEAD
-        private void StageFileToolStripMenuItemClick(object sender, EventArgs e)
-        {
-            var files = new List<GitItemStatus>();
-            foreach (var item in DiffFiles.SelectedItems)
-            {
-                files.Add(item);
-            }
-            bool err;
-            Module.StageFiles(files, out err);
-            RefreshRevisions();
-        }
-
-        private void UnstageFileToolStripMenuItemClick(object sender, EventArgs e)
-        {
-            var files = new List<GitItemStatus>();
-            foreach (var item in DiffFiles.SelectedItems)
-            {
-                if (item.IsStaged)
-                {
-                    if (!item.IsNew)
-                    {
-                        Module.UnstageFileToRemove(item.Name);
-
-                        if (item.IsRenamed)
-                            Module.UnstageFileToRemove(item.OldName);
-                    }
-                    else
-                    {
-                        files.Add(item);
-                    }
-                }
-            }
-
-            Module.UnstageFiles(files);
-            RefreshRevisions();
-        }
-
-        private void cherryPickSelectedDiffFileToolStripMenuItem_Click(object sender, EventArgs e)
-        {
-            DiffText.CherryPickAllChanges();
-        }
-
-=======
->>>>>>> b019b420
         /// <summary>
         /// Adds a tab with console interface to Git over the current working copy. Recreates the terminal on tab activation if user exits the shell.
         /// </summary>
