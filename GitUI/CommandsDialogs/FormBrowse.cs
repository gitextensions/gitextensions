--- conflicted
+++ resolved
@@ -3323,14 +3323,11 @@
             this.InvokeAsync(OnActivate);
         }
 
-<<<<<<< HEAD
         private void cherryPickSelectedDiffFileToolStripMenuItem_Click(object sender, EventArgs e)
         {
             DiffText.CherryPickAllChanges();
         }
 
-=======
->>>>>>> 1a3a42e1
         private void GitTreeKeyDown(object sender, KeyEventArgs e)
         {
             if (e.KeyCode == Keys.Enter || e.KeyCode == Keys.Return)
