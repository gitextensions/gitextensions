--- conflicted
+++ resolved
@@ -189,17 +189,12 @@
                 CommitInfoTabControl.TabPages[1].ImageIndex = 1;
                 CommitInfoTabControl.TabPages[2].ImageIndex = 2;
             }
-<<<<<<< HEAD
-
+            this.DiffFiles.FilterVisible = true;
             if (aCommands != null)
             {
                 RevisionGrid.UICommandsSource = this;
                 repoObjectsTree.UICommandsSource = this;
             }
-=======
-            this.DiffFiles.FilterVisible = true;
-            RevisionGrid.UICommandsSource = this;
->>>>>>> f8997670
             Repositories.LoadRepositoryHistoryAsync();
             Task.Factory.StartNew(PluginLoader.Load)
                 .ContinueWith((task) => RegisterPlugins(), TaskScheduler.FromCurrentSynchronizationContext());
