using System;
using System.Collections.Generic;
using System.Collections.Specialized;
using System.Diagnostics;
using System.Drawing;
using System.IO;
using System.Linq;
using System.Net;
using System.Reflection;
using System.Text;
using System.Threading;
using System.Threading.Tasks;
using System.Windows.Forms;
using GitCommands;
using GitCommands.Repository;
using GitUI.CommandsDialogs.BrowseDialog;
using GitUI.CommandsDialogs.BrowseDialog.DashboardControl;
using GitUI.Hotkey;
using GitUI.Plugin;
using GitUI.Properties;
using GitUI.Script;
using GitUIPluginInterfaces;
using ResourceManager.Translation;
using Settings = GitCommands.Settings;
#if !__MonoCS__
using Microsoft.WindowsAPICodePack.Taskbar;
#endif

namespace GitUI.CommandsDialogs
{
    public partial class FormBrowse : GitModuleForm
    {
        #region Translation

        private readonly TranslationString _stashCount =
            new TranslationString("{0} saved {1}");
        private readonly TranslationString _stashPlural =
            new TranslationString("stashes");
        private readonly TranslationString _stashSingular =
            new TranslationString("stash");

        private readonly TranslationString _warningMiddleOfBisect =
            new TranslationString("Your are in the middle of a bisect");
        private readonly TranslationString _warningMiddleOfRebase =
            new TranslationString("You are in the middle of a rebase");
        private readonly TranslationString _warningMiddleOfPatchApply =
            new TranslationString("You are in the middle of a patch apply");

        private readonly TranslationString _hintUnresolvedMergeConflicts =
            new TranslationString("There are unresolved merge conflicts!");

        private readonly TranslationString _noBranchTitle =
            new TranslationString("no branch");

        private readonly TranslationString _noSubmodulesPresent =
            new TranslationString("No submodules");

        private readonly TranslationString _saveFileFilterCurrentFormat =
            new TranslationString("Current format");
        private readonly TranslationString _saveFileFilterAllFiles =
            new TranslationString("All files");

        private readonly TranslationString _indexLockDeleted =
            new TranslationString("index.lock deleted.");
        private readonly TranslationString _indexLockNotFound =
            new TranslationString("index.lock not found at:");

        private readonly TranslationString _errorCaption =
            new TranslationString("Error");

        private readonly TranslationString _noReposHostPluginLoaded =
            new TranslationString("No repository host plugin loaded.");

        private readonly TranslationString _noReposHostFound =
            new TranslationString("Could not find any relevant repository hosts for the currently open repository.");

        private readonly TranslationString _noRevisionFoundError =
            new TranslationString("No revision found.");

        private readonly TranslationString _configureWorkingDirMenu =
            new TranslationString("Configure this menu");

        private readonly TranslationString _alwaysShowCheckoutDlgStr =
            new TranslationString("Always show checkout dialog");

        private readonly TranslationString directoryIsNotAValidRepositoryCaption =
            new TranslationString("Open");

        private readonly TranslationString directoryIsNotAValidRepository =
            new TranslationString("The selected item is not a valid git repository.\n\nDo you want to abort and remove it from the recent repositories list?");

        private readonly TranslationString _updateCurrentSubmodule =
            new TranslationString("Update current submodule");

        #endregion

        private Dashboard _dashboard;
        private ToolStripItem _rebase;
        private ToolStripItem _bisect;
        private ToolStripItem _warning;

#if !__MonoCS__
        private ThumbnailToolBarButton _commitButton;
        private ThumbnailToolBarButton _pushButton;
        private ThumbnailToolBarButton _pullButton;
        private bool _toolbarButtonsCreated;
#endif
        private bool _dontUpdateOnIndexChange;
        private readonly ToolStripGitStatus _toolStripGitStatus;
        private readonly FilterRevisionsHelper _filterRevisionsHelper;
        private readonly FilterBranchHelper _filterBranchHelper;

        private const string DiffTabPageTitleBase = "Diff";

        /// <summary>
        /// For VS designer
        /// </summary>
        private FormBrowse()
        {
            InitializeComponent();
            Translate();
        }

        public FormBrowse(GitUICommands aCommands, string filter)
            : base(true, aCommands)
        {
            InitializeComponent();

            // set tab page images
            {
                var imageList = new ImageList();
                CommitInfoTabControl.ImageList = imageList;
                imageList.ColorDepth = ColorDepth.Depth8Bit;
                imageList.Images.Add(global::GitUI.Properties.Resources.IconCommit);
                imageList.Images.Add(global::GitUI.Properties.Resources.IconFileTree);
                imageList.Images.Add(global::GitUI.Properties.Resources.IconDiff);
                CommitInfoTabControl.TabPages[0].ImageIndex = 0;
                CommitInfoTabControl.TabPages[1].ImageIndex = 1;
                CommitInfoTabControl.TabPages[2].ImageIndex = 2;
            }

            RevisionGrid.UICommandsSource = this;
            Repositories.LoadRepositoryHistoryAsync();
            Task.Factory.StartNew(PluginLoader.Load)
                .ContinueWith((task) => RegisterPlugins(), TaskScheduler.FromCurrentSynchronizationContext());
            RevisionGrid.GitModuleChanged += SetGitModule;
            _filterRevisionsHelper = new FilterRevisionsHelper(toolStripTextBoxFilter, toolStripDropDownButton1, RevisionGrid, toolStripLabel2, this);
            _filterBranchHelper = new FilterBranchHelper(toolStripBranches, toolStripDropDownButton2, RevisionGrid);
            Translate();

            if (Settings.ShowGitStatusInBrowseToolbar)
            {
                _toolStripGitStatus = new ToolStripGitStatus
                                 {
                                     ImageTransparentColor = Color.Magenta
                                 };
                if (aCommands != null)
                    _toolStripGitStatus.UICommandsSource = this;
                _toolStripGitStatus.Click += StatusClick;
                ToolStrip.Items.Insert(ToolStrip.Items.IndexOf(toolStripButton1), _toolStripGitStatus);
                ToolStrip.Items.Remove(toolStripButton1);
                _toolStripGitStatus.CommitTranslatedString = toolStripButton1.Text;
            }
            RevisionGrid.SelectionChanged += RevisionGridSelectionChanged;
            DiffText.ExtraDiffArgumentsChanged += DiffTextExtraDiffArgumentsChanged;
            _filterRevisionsHelper.SetFilter(filter);
            DiffText.SetFileLoader(getNextPatchFile);

            GitTree.ImageList = new ImageList();
            GitTree.ImageList.Images.Add(Properties.Resources.New); //File
            GitTree.ImageList.Images.Add(Properties.Resources.Folder); //Folder
            GitTree.ImageList.Images.Add(Properties.Resources.IconFolderSubmodule); //Submodule

            GitTree.MouseDown += GitTree_MouseDown;
            GitTree.MouseMove += GitTree_MouseMove;

            this.HotkeysEnabled = true;
            this.Hotkeys = HotkeySettingsManager.LoadHotkeys(HotkeySettingsName);
            this.toolPanel.SplitterDistance = this.ToolStrip.Height;
            this._dontUpdateOnIndexChange = false;
            GitUICommandsChanged += (a, oldcommands) =>
            {
                RefreshPullIcon();
                oldcommands.PostRepositoryChanged -= UICommands_PostRepositoryChanged;
                UICommands.PostRepositoryChanged += UICommands_PostRepositoryChanged;
            };
            if (aCommands != null)
            {
                RefreshPullIcon();
                UICommands.PostRepositoryChanged += UICommands_PostRepositoryChanged;
            }
<<<<<<< HEAD
            dontSetAsDefaultToolStripMenuItem.Checked = Settings.DonSetAsLastPullAction;

            FillBuildReport();  // Ensure correct page visibility
=======
            
>>>>>>> 09857d8d
        }

        void UICommands_PostRepositoryChanged(object sender, GitUIBaseEventArgs e)
        {
            this.InvokeAsync(RefreshRevisions);
        }

        private void RefreshRevisions()
        {
            if (_dashboard == null || !_dashboard.Visible)
            {
                RevisionGrid.ForceRefreshRevisions();
                InternalInitialize(false);
            }
        }

        private void ShowDashboard()
        {
            if (_dashboard == null)
            {
                _dashboard = new Dashboard();
                _dashboard.GitModuleChanged += SetGitModule;
                toolPanel.Panel2.Controls.Add(_dashboard);
                _dashboard.Dock = DockStyle.Fill;
            }
            else
                _dashboard.Refresh();
            _dashboard.Visible = true;
            _dashboard.BringToFront();
            _dashboard.ShowRecentRepositories();
        }

        private void HideDashboard()
        {
            if (_dashboard != null && _dashboard.Visible)
                _dashboard.Visible = false;
        }

        private void GitTree_AfterSelect(object sender, TreeViewEventArgs e)
        {
            var item = e.Node.Tag as GitItem;
            if (item == null)
                return;

            if (item.IsBlob)
                FileText.ViewGitItem(item.FileName, item.Guid);
            else if (item.IsCommit)
                FileText.ViewText(item.FileName,
                    GitCommandHelpers.GetSubmoduleText(Module, item.FileName, item.Guid));
            else
                FileText.ViewText("", "");
        }

        private void BrowseLoad(object sender, EventArgs e)
        {
#if !__MonoCS__
            if (Settings.RunningOnWindows() && TaskbarManager.IsPlatformSupported)
            {
                TaskbarManager.Instance.ApplicationId = "GitExtensions";
            }
#endif
            HideVariableMainMenuItems();

            RevisionGrid.Load();
            _filterBranchHelper.InitToolStripBranchFilter();

            Cursor.Current = Cursors.WaitCursor;
            InternalInitialize(false);
            RevisionGrid.Focus();
            RevisionGrid.IndexWatcher.Reset();

            RevisionGrid.IndexWatcher.Changed += _indexWatcher_Changed;

            Cursor.Current = Cursors.Default;


            try
            {
                if (Settings.PlaySpecialStartupSound)
                {
                    using (var cow_moo = Properties.Resources.cow_moo)
                        new System.Media.SoundPlayer(cow_moo).Play();
                }
            }
            catch // This code is just for fun, we do not want the program to crash because of it.
            {
            }
        }

        void _indexWatcher_Changed(bool indexChanged)
        {
            this.InvokeAsync(() =>
            {
                RefreshButton.Image = indexChanged && Settings.UseFastChecks && Module.IsValidGitWorkingDir()
                                          ? GitUI.Properties.Resources.arrow_refresh_dirty
                                          : GitUI.Properties.Resources.arrow_refresh;
            });
        }

        private bool pluginsLoaded;
        private void LoadPluginsInPluginMenu()
        {
            if (pluginsLoaded)
                return;
            foreach (var plugin in LoadedPlugins.Plugins)
            {
                var item = new ToolStripMenuItem { Text = plugin.Description, Tag = plugin };
                item.Click += ItemClick;
                pluginsToolStripMenuItem.DropDownItems.Insert(pluginsToolStripMenuItem.DropDownItems.Count - 2, item);
            }
            pluginsLoaded = true;
            UpdatePluginMenu(Module.IsValidGitWorkingDir());
        }

        /// <summary>
        ///   Execute plugin
        /// </summary>
        private void ItemClick(object sender, EventArgs e)
        {
            var menuItem = sender as ToolStripMenuItem;
            if (menuItem == null)
                return;

            var plugin = menuItem.Tag as IGitPlugin;
            if (plugin == null)
                return;

            var eventArgs = new GitUIEventArgs(this, UICommands);

            bool refresh = plugin.Execute(eventArgs);
            if (refresh)
                RefreshToolStripMenuItemClick(null, null);
        }

        private void UpdatePluginMenu(bool validWorkingDir)
        {
            foreach (ToolStripItem item in pluginsToolStripMenuItem.DropDownItems)
            {
                var plugin = item.Tag as IGitPluginForRepository;

                item.Enabled = plugin == null || validWorkingDir;
            }
        }

        private void RegisterPlugins()
        {
            foreach (var plugin in LoadedPlugins.Plugins)
                plugin.Register(UICommands);

            UICommands.RaisePostRegisterPlugin(this);
        }

        private void UnregisterPlugins()
        {
            foreach (var plugin in LoadedPlugins.Plugins)
                plugin.Unregister(UICommands);
        }

        /// <summary>
        /// to avoid showing menu items that should not be there during
        /// the transition from dashboard to repo browser and vice versa
        /// 
        /// and reset hotkeys that are shared between mutual exclusive menu items
        /// </summary>
        private void HideVariableMainMenuItems()
        {
            dashboardToolStripMenuItem.Visible = false;
            repositoryToolStripMenuItem.Visible = false;
            commandsToolStripMenuItem.Visible = false;
            refreshToolStripMenuItem.ShortcutKeys = Keys.None;
            refreshDashboardToolStripMenuItem.ShortcutKeys = Keys.None;
            _repositoryHostsToolStripMenuItem.Visible = false;
            menuStrip1.Refresh();
        }

        private void InternalInitialize(bool hard)
        {
            Cursor.Current = Cursors.WaitCursor;

            UICommands.RaisePreBrowseInitialize(this);

            // check for updates
            if (Settings.LastUpdateCheck.AddDays(7) < DateTime.Now)
            {
                Settings.LastUpdateCheck = DateTime.Now;
                using (var updateForm = new FormUpdates(Module.GitVersion) { AutoClose = true })
                    updateForm.ShowDialog(Owner);
            }

            bool validWorkingDir = Module.IsValidGitWorkingDir();
            bool hasWorkingDir = !string.IsNullOrEmpty(Module.WorkingDir);
            branchSelect.Text = validWorkingDir ? Module.GetSelectedBranch() : "";
            if (hasWorkingDir)
                HideDashboard();
            else
                ShowDashboard();
            toolStripButtonLevelUp.Enabled = hasWorkingDir;
            CommitInfoTabControl.Visible = validWorkingDir;
            fileExplorerToolStripMenuItem.Enabled = validWorkingDir;
            manageRemoteRepositoriesToolStripMenuItem1.Enabled = validWorkingDir;
            branchSelect.Enabled = validWorkingDir;
            toolStripButton1.Enabled = validWorkingDir;
            if (_toolStripGitStatus != null)
                _toolStripGitStatus.Enabled = validWorkingDir;
            toolStripButtonPull.Enabled = validWorkingDir;
            toolStripButtonPush.Enabled = validWorkingDir;
            dashboardToolStripMenuItem.Visible = !validWorkingDir;
            repositoryToolStripMenuItem.Visible = validWorkingDir;
            commandsToolStripMenuItem.Visible = validWorkingDir;
            if (validWorkingDir)
            {
                refreshToolStripMenuItem.ShortcutKeys = Keys.F5;
            }
            else
            {
                refreshDashboardToolStripMenuItem.ShortcutKeys = Keys.F5;
            }
            UpdatePluginMenu(validWorkingDir);
            gitMaintenanceToolStripMenuItem.Enabled = validWorkingDir;
            editgitignoreToolStripMenuItem1.Enabled = validWorkingDir;
            editgitattributesToolStripMenuItem.Enabled = validWorkingDir;
            editmailmapToolStripMenuItem.Enabled = validWorkingDir;
            toolStripSplitStash.Enabled = validWorkingDir;
            commitcountPerUserToolStripMenuItem.Enabled = validWorkingDir;
            _createPullRequestsToolStripMenuItem.Enabled = validWorkingDir;
            _viewPullRequestsToolStripMenuItem.Enabled = validWorkingDir;
            //Only show "Repository hosts" menu item when there is at least 1 repository host plugin loaded
            _repositoryHostsToolStripMenuItem.Visible = RepoHosts.GitHosters.Count > 0;
            if (RepoHosts.GitHosters.Count == 1)
                _repositoryHostsToolStripMenuItem.Text = RepoHosts.GitHosters[0].Description;
            _filterBranchHelper.InitToolStripBranchFilter();
            if (hard && hasWorkingDir)
                ShowRevisions();
            RefreshWorkingDirCombo();
            Text = GenerateWindowTitle(Module.WorkingDir, validWorkingDir, branchSelect.Text);
            DiffText.Font = Settings.DiffFont;
            UpdateJumplist(validWorkingDir);

            CheckForMergeConflicts();
            UpdateStashCount();
            UpdateSubmodulesList();
            // load custom user menu
            LoadUserMenu();

            UICommands.RaisePostBrowseInitialize(this);

            Cursor.Current = Cursors.Default;
        }

        private void RefreshWorkingDirCombo()
        {
            if (Settings.RecentReposComboMinWidth > 0)
            {
                _NO_TRANSLATE_Workingdir.AutoSize = false;
                _NO_TRANSLATE_Workingdir.Width = Settings.RecentReposComboMinWidth;
            }
            else
                _NO_TRANSLATE_Workingdir.AutoSize = true;

            Repository r = null;
            if (Repositories.RepositoryHistory.Repositories.Count > 0)
                r = Repositories.RepositoryHistory.Repositories[0];

            List<RecentRepoInfo> mostRecentRepos = new List<RecentRepoInfo>();

            if (r == null || !r.Path.Equals(Module.WorkingDir, StringComparison.InvariantCultureIgnoreCase))
                Repositories.AddMostRecentRepository(Module.WorkingDir);

            using (var graphics = CreateGraphics())
            {
                var splitter = new RecentRepoSplitter
                {
                    measureFont = _NO_TRANSLATE_Workingdir.Font,
                    graphics = graphics
                };
                splitter.SplitRecentRepos(Repositories.RepositoryHistory.Repositories, mostRecentRepos, mostRecentRepos);
            }

            RecentRepoInfo ri = mostRecentRepos.Find((e) => e.Repo.Path.Equals(Module.WorkingDir, StringComparison.InvariantCultureIgnoreCase));

            if (ri == null)
                _NO_TRANSLATE_Workingdir.Text = Module.WorkingDir;
            else
                _NO_TRANSLATE_Workingdir.Text = ri.Caption;
        }

        /// <summary>
        /// Returns a short name for repository.
        /// If the repository contains a description it is returned,
        /// otherwise the last part of path is returned.
        /// </summary>
        /// <param name="repositoryDir">Path to repository.</param>
        /// <returns>Short name for repository</returns>
        private static String GetRepositoryShortName(string repositoryDir)
        {
            DirectoryInfo dirInfo = new DirectoryInfo(repositoryDir);
            if (dirInfo.Exists)
            {
                string desc = ReadRepositoryDescription(repositoryDir);
                if (desc.IsNullOrEmpty())
                {
                    desc = Repositories.RepositoryHistory.Repositories
                        .Where(repo => repo.Path.Equals(repositoryDir, StringComparison.CurrentCultureIgnoreCase)).Select(repo => repo.Title)
                        .FirstOrDefault();
                }
                return desc ?? dirInfo.Name;
            }
            return dirInfo.Name;
        }

        private void LoadUserMenu()
        {
            var scripts = ScriptManager.GetScripts().Where(script => script.Enabled
                && script.OnEvent == ScriptEvent.ShowInUserMenuBar).ToList();

            for (int i = ToolStrip.Items.Count - 1; i >= 0; i--)
                if (ToolStrip.Items[i].Tag != null &&
                    ToolStrip.Items[i].Tag as String == "userscript")
                    ToolStrip.Items.RemoveAt(i);

            if (scripts.Count == 0)
                return;

            ToolStripSeparator toolstripseparator = new ToolStripSeparator();
            toolstripseparator.Tag = "userscript";
            ToolStrip.Items.Add(toolstripseparator);

            foreach (ScriptInfo scriptInfo in scripts)
            {
                ToolStripButton tempButton = new ToolStripButton();
                //store scriptname
                tempButton.Text = scriptInfo.Name;
                tempButton.Tag = "userscript";
                //add handler
                tempButton.Click += UserMenu_Click;
                tempButton.Enabled = true;
                tempButton.Visible = true;
                //tempButton.Image = GitUI.Properties.Resources.bug;
                //scriptInfo.Icon = "Cow";
                tempButton.Image = scriptInfo.GetIcon();
                tempButton.DisplayStyle = ToolStripItemDisplayStyle.ImageAndText;
                //add to toolstrip
                ToolStrip.Items.Add(tempButton);
            }
        }

        private void UserMenu_Click(object sender, EventArgs e)
        {
            ScriptRunner.RunScript(Module, ((ToolStripButton)sender).Text, null);
            RevisionGrid.RefreshRevisions();
        }

        private void UpdateJumplist(bool validWorkingDir)
        {
#if !__MonoCS__
            if (Settings.RunningOnWindows() && TaskbarManager.IsPlatformSupported)
            {
                if (validWorkingDir)
                {
                    string repositoryDescription = GetRepositoryShortName(Module.WorkingDir);
                    string baseFolder = Path.Combine(Settings.ApplicationDataPath.Value, "Recent");
                    if (!Directory.Exists(baseFolder))
                    {
                        Directory.CreateDirectory(baseFolder);
                    }

                    //Remove InvalidPathChars
                    StringBuilder sb = new StringBuilder(repositoryDescription);
                    foreach (char c in Path.GetInvalidFileNameChars())
                    {
                        sb.Replace(c, '_');
                    }

                    string path = Path.Combine(baseFolder, String.Format("{0}.{1}", sb, "gitext"));
                    File.WriteAllText(path, Module.WorkingDir);
                    JumpList.AddToRecent(path);

                    var JList = JumpList.CreateJumpListForIndividualWindow(TaskbarManager.Instance.ApplicationId, Handle);
                    JList.ClearAllUserTasks();

                    //to control which category Recent/Frequent is displayed
                    JList.KnownCategoryToDisplay = JumpListKnownCategoryType.Recent;

                    JList.Refresh();
                }

                CreateOrUpdateTaskBarButtons(validWorkingDir);
            }
#endif
        }

        private void CreateOrUpdateTaskBarButtons(bool validRepo)
        {
#if !__MonoCS__
            if (Settings.RunningOnWindows() && TaskbarManager.IsPlatformSupported)
            {
                if (!_toolbarButtonsCreated)
                {
                    _commitButton = new ThumbnailToolBarButton(MakeIcon(toolStripButton1.Image, 48, true), toolStripButton1.Text);
                    _commitButton.Click += ToolStripButton1Click;

                    _pushButton = new ThumbnailToolBarButton(MakeIcon(toolStripButtonPush.Image, 48, true), toolStripButtonPush.Text);
                    _pushButton.Click += PushToolStripMenuItemClick;

                    _pullButton = new ThumbnailToolBarButton(MakeIcon(toolStripButtonPull.Image, 48, true), toolStripButtonPull.Text);
                    _pullButton.Click += PullToolStripMenuItemClick;

                    _toolbarButtonsCreated = true;
                    ThumbnailToolBarButton[] buttons = new[] { _commitButton, _pullButton, _pushButton };

                    //Call this method using reflection.  This is a workaround to *not* reference WPF libraries, becuase of how the WindowsAPICodePack was implimented.
                    TaskbarManager.Instance.ThumbnailToolBars.AddButtons(Handle, buttons);
                }

                _commitButton.Enabled = validRepo;
                _pushButton.Enabled = validRepo;
                _pullButton.Enabled = validRepo;
            }
#endif
        }

        /// <summary>
        /// Converts an image into an icon.  This was taken off of the interwebs.
        /// It's on a billion different sites and forum posts, so I would say its creative commons by now. -tekmaven
        /// </summary>
        /// <param name="img">The image that shall become an icon</param>
        /// <param name="size">The width and height of the icon. Standard
        /// sizes are 16x16, 32x32, 48x48, 64x64.</param>
        /// <param name="keepAspectRatio">Whether the image should be squashed into a
        /// square or whether whitespace should be put around it.</param>
        /// <returns>An icon!!</returns>
        private static Icon MakeIcon(Image img, int size, bool keepAspectRatio)
        {
            Bitmap square = new Bitmap(size, size); // create new bitmap
            Graphics g = Graphics.FromImage(square); // allow drawing to it

            int x, y, w, h; // dimensions for new image

            if (!keepAspectRatio || img.Height == img.Width)
            {
                // just fill the square
                x = y = 0; // set x and y to 0
                w = h = size; // set width and height to size
            }
            else
            {
                // work out the aspect ratio
                float r = (float)img.Width / (float)img.Height;

                // set dimensions accordingly to fit inside size^2 square
                if (r > 1)
                { // w is bigger, so divide h by r
                    w = size;
                    h = (int)((float)size / r);
                    x = 0; y = (size - h) / 2; // center the image
                }
                else
                { // h is bigger, so multiply w by r
                    w = (int)((float)size * r);
                    h = size;
                    y = 0; x = (size - w) / 2; // center the image
                }
            }

            // make the image shrink nicely by using HighQualityBicubic mode
            g.InterpolationMode = System.Drawing.Drawing2D.InterpolationMode.HighQualityBicubic;
            g.DrawImage(img, x, y, w, h); // draw image with specified dimensions
            g.Flush(); // make sure all drawing operations complete before we get the icon

            // following line would work directly on any image, but then
            // it wouldn't look as nice.
            return Icon.FromHandle(square.GetHicon());
        }

        private void UpdateStashCount()
        {
            if (Settings.ShowStashCount)
            {
                AsyncLoader.DoAsync(() => Module.GetStashes().Count,
                    (result) => toolStripSplitStash.Text = string.Format(_stashCount.Text, result,
                        result != 1 ? _stashPlural.Text : _stashSingular.Text));
            }
            else
            {
                toolStripSplitStash.Text = string.Empty;
            }
        }

        private void CheckForMergeConflicts()
        {
            bool validWorkingDir = Module.IsValidGitWorkingDir();

            if (validWorkingDir && Module.InTheMiddleOfBisect())
            {

                if (_bisect == null)
                {
                    _bisect = new WarningToolStripItem { Text = _warningMiddleOfBisect.Text };
                    _bisect.Click += BisectClick;
                    statusStrip.Items.Add(_bisect);
                }
            }
            else
            {
                if (_bisect != null)
                {
                    _bisect.Click -= BisectClick;
                    statusStrip.Items.Remove(_bisect);
                    _bisect = null;
                }
            }

            if (validWorkingDir &&
                (Module.InTheMiddleOfRebase() || Module.InTheMiddleOfPatch()))
            {
                if (_rebase == null)
                {
                    _rebase = new WarningToolStripItem
                                  {
                                      Text = Module.InTheMiddleOfRebase()
                                                 ? _warningMiddleOfRebase.Text
                                                 : _warningMiddleOfPatchApply.Text
                                  };
                    _rebase.Click += RebaseClick;
                    statusStrip.Items.Add(_rebase);
                }
            }
            else
            {
                if (_rebase != null)
                {
                    _rebase.Click -= RebaseClick;
                    statusStrip.Items.Remove(_rebase);
                    _rebase = null;
                }
            }

            if (validWorkingDir && Module.InTheMiddleOfConflictedMerge() &&
                !Directory.Exists(Module.GetGitDirectory() + "rebase-apply\\"))
            {
                if (_warning == null)
                {
                    _warning = new WarningToolStripItem { Text = _hintUnresolvedMergeConflicts.Text };
                    _warning.Click += WarningClick;
                    statusStrip.Items.Add(_warning);
                }
            }
            else
            {
                if (_warning != null)
                {
                    _warning.Click -= WarningClick;
                    statusStrip.Items.Remove(_warning);
                    _warning = null;
                }
            }

            //Only show status strip when there are status items on it.
            //There is always a close (x) button, do not count first item.
            if (statusStrip.Items.Count > 1)
                statusStrip.Show();
            else
                statusStrip.Hide();
        }

        /// <summary>
        /// Generates main window title according to given repository.
        /// </summary>
        /// <param name="workingDir">Path to repository.</param>
        /// <param name="isWorkingDirValid">If the given path contains valid repository.</param>
        /// <param name="branchName">Current branch name.</param>
        private string GenerateWindowTitle(string workingDir, bool isWorkingDirValid, string branchName)
        {
#if DEBUG
            const string defaultTitle = "Git Extensions -> DEBUG <-";
            const string repositoryTitleFormat = "{0} ({1}) - Git Extensions -> DEBUG <-";
#else
            const string defaultTitle = "Git Extensions";
            const string repositoryTitleFormat = "{0} ({1}) - Git Extensions";
#endif
            if (!isWorkingDirValid)
                return defaultTitle;
            string repositoryDescription = GetRepositoryShortName(workingDir);
            if (string.IsNullOrEmpty(branchName))
                branchName = _noBranchTitle.Text;
            return string.Format(repositoryTitleFormat, repositoryDescription, branchName.Trim('(', ')'));
        }

        /// <summary>
        /// Reads repository description's first line from ".git\description" file.
        /// </summary>
        /// <param name="workingDir">Path to repository.</param>
        /// <returns>If the repository has description, returns that description, else returns <c>null</c>.</returns>
        private static string ReadRepositoryDescription(string workingDir)
        {
            const string repositoryDescriptionFileName = "description";
            const string defaultDescription = "Unnamed repository; edit this file 'description' to name the repository.";

            var repositoryPath = GitModule.GetGitDirectory(workingDir);
            var repositoryDescriptionFilePath = Path.Combine(repositoryPath, repositoryDescriptionFileName);
            if (!File.Exists(repositoryDescriptionFilePath))
                return null;
            try
            {
                var repositoryDescription = File.ReadLines(repositoryDescriptionFilePath).FirstOrDefault();
                return string.Equals(repositoryDescription, defaultDescription, StringComparison.CurrentCulture)
                           ? null
                           : repositoryDescription;
            }
            catch (IOException)
            {
                return null;
            }
        }

        private void RebaseClick(object sender, EventArgs e)
        {
            if (Module.InTheMiddleOfRebase())
                UICommands.StartRebaseDialog(this, null);
            else
                UICommands.StartApplyPatchDialog(this);
        }


        private void ShowRevisions()
        {
            if (RevisionGrid.IndexWatcher.IndexChanged)
            {
                RevisionGrid.RefreshRevisions();
                FillFileTree();
                FillDiff();
                FillCommitInfo();
                FillBuildReport();
            }
            RevisionGrid.IndexWatcher.Reset();
        }

        //store strings to not keep references to nodes
        private readonly Stack<string> lastSelectedNodes = new Stack<string>();

        private void FillFileTree()
        {
            if (CommitInfoTabControl.SelectedTab != TreeTabPage)
                return;

            if (selectedRevisionUpdatedTargets.HasFlag(UpdateTargets.FileTree))
                return;

            selectedRevisionUpdatedTargets |= UpdateTargets.FileTree;

            try
            {
                GitTree.SuspendLayout();
                // Save state only when there is selected node
                if (GitTree.SelectedNode != null)
                {
                    TreeNode node = GitTree.SelectedNode;
                    FileText.SaveCurrentScrollPos();
                    lastSelectedNodes.Clear();
                    while (node != null)
                    {
                        lastSelectedNodes.Push(node.Text);
                        node = node.Parent;
                    }
                }

                // Refresh tree
                GitTree.Nodes.Clear();
                //restore selected file and scroll position when new selection is done
                if (RevisionGrid.GetSelectedRevisions().Count > 0)
                {
                    LoadInTree(RevisionGrid.GetSelectedRevisions()[0].SubItems, GitTree.Nodes);
                    //GitTree.Sort();
                    TreeNode lastMatchedNode = null;
                    // Load state
                    var currenNodes = GitTree.Nodes;
                    TreeNode matchedNode = null;
                    while (lastSelectedNodes.Count > 0 && currenNodes != null)
                    {
                        var next = lastSelectedNodes.Pop();
                        foreach (TreeNode node in currenNodes)
                        {
                            if (node.Text != next && next.Length != 40)
                                continue;

                            node.Expand();
                            matchedNode = node;
                            break;
                        }
                        if (matchedNode == null)
                            currenNodes = null;
                        else
                        {
                            lastMatchedNode = matchedNode;
                            currenNodes = matchedNode.Nodes;
                        }
                    }
                    //if there is no exact match, don't restore scroll position
                    if (lastMatchedNode != matchedNode)
                        FileText.ResetCurrentScrollPos();
                    GitTree.SelectedNode = lastMatchedNode;
                }
                if (GitTree.SelectedNode == null)
                {
                    FileText.ViewText("", "");
                }
            }
            finally
            {
                GitTree.ResumeLayout();
            }
        }

        private void FillDiff()
        {
            DiffTabPage.Text = string.Format("{0}", DiffTabPageTitleBase);

            if (CommitInfoTabControl.SelectedTab != DiffTabPage)
            {
                return;
            }

            if (selectedRevisionUpdatedTargets.HasFlag(UpdateTargets.DiffList))
                return;

            selectedRevisionUpdatedTargets |= UpdateTargets.DiffList;

            var revisions = RevisionGrid.GetSelectedRevisions();

            DiffText.SaveCurrentScrollPos();

            DiffFiles.SetDiffs(revisions);

            switch (revisions.Count)
            {
                case 0:
                    DiffTabPage.Text = string.Format("{0} (no selection)", DiffTabPageTitleBase);
                    break;

                case 1: // diff "parent" --> "selected revision"
                    var revision = revisions[0];
                    if (revision != null && revision.ParentGuids != null && revision.ParentGuids.Length != 0)
                        DiffTabPage.Text = string.Format("{0} (A: parent --> B: selection)", DiffTabPageTitleBase);
                    break;

                case 2: // diff "first clicked revision" --> "second clicked revision"
                    bool artificialRevSelected = revisions[0].IsArtificial() || revisions[1].IsArtificial();
                    if (!artificialRevSelected)
                        DiffTabPage.Text = string.Format("{0} (A: first --> B: second)", DiffTabPageTitleBase);
                    break;

                default: // more than 2 revisions selected => no diff
                    DiffTabPage.Text = string.Format("{0} (not supported)", DiffTabPageTitleBase);
                    break;
            }
        }

        private void FillCommitInfo()
        {
            if (CommitInfoTabControl.SelectedTab != CommitInfoTabPage)
                return;

            if (selectedRevisionUpdatedTargets.HasFlag(UpdateTargets.CommitInfo))
                return;

            selectedRevisionUpdatedTargets |= UpdateTargets.CommitInfo;

            if (RevisionGrid.GetSelectedRevisions().Count == 0)
                return;

            var revision = RevisionGrid.GetSelectedRevisions()[0];
            var children = RevisionGrid.GetRevisionChildren(revision.Guid);
            RevisionInfo.SetRevisionWithChildren(revision, children);
        }

        private BuildReportTabPageExtension BuildReportTabPageExtension;
        
        private void FillBuildReport()
        {
            if(Settings.IsMonoRuntime())
                return;

            var selectedRevisions = RevisionGrid.GetSelectedRevisions();
            var revision = selectedRevisions.Count == 1 ? selectedRevisions.Single() : null;

            if (BuildReportTabPageExtension == null)
                BuildReportTabPageExtension = new BuildReportTabPageExtension(CommitInfoTabControl);

            BuildReportTabPageExtension.FillBuildReport(revision);
        }

        public void fileHistoryItem_Click(object sender, EventArgs e)
        {
            var item = GitTree.SelectedNode.Tag as GitItem;

            if (item == null)
                return;

            IList<GitRevision> revisions = RevisionGrid.GetSelectedRevisions();

            if (revisions.Count == 0 || GitRevision.IsArtificial(revisions[0].Guid))
                UICommands.StartFileHistoryDialog(this, item.FileName);
            else
                UICommands.StartFileHistoryDialog(this, item.FileName, revisions[0], false, false);
        }

        private void blameMenuItem_Click(object sender, EventArgs e)
        {
            var item = GitTree.SelectedNode.Tag as GitItem;

            if (item == null)
                return;

            IList<GitRevision> revisions = RevisionGrid.GetSelectedRevisions();

            if (revisions.Count == 0 || GitRevision.IsArtificial(revisions[0].Guid))
                UICommands.StartFileHistoryDialog(this, item.FileName, null, false, true);
            else
                UICommands.StartFileHistoryDialog(this, item.FileName, revisions[0], true, true);
        }

        public void FindFileOnClick(object sender, EventArgs e)
        {
            string selectedItem;
            using (var searchWindow = new SearchWindow<string>(FindFileMatches)
            {
                Owner = this
            })
            {
                searchWindow.ShowDialog(this);
                selectedItem = searchWindow.SelectedItem;
            }
            if (string.IsNullOrEmpty(selectedItem))
            {
                return;
            }

            string[] items = selectedItem.Split(new[] { '/' });
            TreeNodeCollection nodes = GitTree.Nodes;

            for (int i = 0; i < items.Length - 1; i++)
            {
                TreeNode selectedNode = Find(nodes, items[i]);

                if (selectedNode == null)
                {
                    return; //Item does not exist in the tree
                }

                selectedNode.Expand();
                nodes = selectedNode.Nodes;
            }

            var lastItem = Find(nodes, items[items.Length - 1]);
            if (lastItem != null)
            {
                GitTree.SelectedNode = lastItem;
            }
        }

        private static TreeNode Find(TreeNodeCollection nodes, string label)
        {
            for (int i = 0; i < nodes.Count; i++)
            {
                if (nodes[i].Text == label)
                {
                    return nodes[i];
                }
            }
            return null;
        }

        private IList<string> FindFileMatches(string name)
        {
            var candidates = Module.GetFullTree(RevisionGrid.GetSelectedRevisions()[0].TreeGuid);

            string nameAsLower = name.ToLower();

            return candidates.Where(fileName => fileName.ToLower().Contains(nameAsLower)).ToList();
        }

        private string SaveSelectedItemToTempFile()
        {
            var gitItem = GitTree.SelectedNode.Tag as GitItem;
            if (gitItem == null || !gitItem.IsBlob)
                return null;

            var fileName = gitItem.FileName;
            if (fileName.Contains("\\") && fileName.LastIndexOf("\\") < fileName.Length)
                fileName = fileName.Substring(fileName.LastIndexOf('\\') + 1);
            if (fileName.Contains("/") && fileName.LastIndexOf("/") < fileName.Length)
                fileName = fileName.Substring(fileName.LastIndexOf('/') + 1);

            fileName = (Path.GetTempPath() + fileName).Replace(Settings.PathSeparatorWrong, Settings.PathSeparator);
            Module.SaveBlobAs(fileName, gitItem.Guid);
            return fileName;
        }

        public void OpenWithOnClick(object sender, EventArgs e)
        {
            var fileName = SaveSelectedItemToTempFile();
            if (fileName != null)
                OsShellUtil.OpenAs(fileName);
        }

        public void OpenOnClick(object sender, EventArgs e)
        {
            try
            {
                var fileName = SaveSelectedItemToTempFile();
                if (fileName != null)
                    Process.Start(fileName);
            }
            catch (Exception ex)
            {
                MessageBox.Show(this, ex.Message);
            }
        }

        private void FileTreeContextMenu_Opening(object sender, System.ComponentModel.CancelEventArgs e)
        {
            var gitItem = (GitTree.SelectedNode != null) ? GitTree.SelectedNode.Tag as GitItem : null;
            var enableItems = gitItem != null && gitItem.IsBlob;

            saveAsToolStripMenuItem.Enabled = enableItems;
            openFileToolStripMenuItem.Enabled = enableItems;
            openFileWithToolStripMenuItem.Enabled = enableItems;
            openWithToolStripMenuItem.Enabled = enableItems;
            copyFilenameToClipboardToolStripMenuItem.Enabled = enableItems;
            editCheckedOutFileToolStripMenuItem.Enabled = enableItems;
        }

        protected void LoadInTree(IEnumerable<IGitItem> items, TreeNodeCollection node)
        {
            var sortedItems = items.OrderBy(gi => gi, new GitFileTreeComparer());

            foreach (var item in sortedItems)
            {
                var subNode = node.Add(item.Name);
                subNode.Tag = item;

                var gitItem = item as GitItem;

                if (gitItem == null)
                    subNode.Nodes.Add(new TreeNode());
                else
                {
                    if (gitItem.IsTree)
                    {
                        subNode.ImageIndex = 1;
                        subNode.SelectedImageIndex = 1;
                        subNode.Nodes.Add(new TreeNode());
                    }
                    else
                        if (gitItem.IsCommit)
                        {
                            subNode.ImageIndex = 2;
                            subNode.SelectedImageIndex = 2;
                            subNode.Text = item.Name + " (Submodule)";
                        }
                }
            }
        }

        [Flags]
        internal enum UpdateTargets
        {
            None = 1,
            DiffList = 2,
            FileTree = 4,
            CommitInfo = 8
        }

        private UpdateTargets selectedRevisionUpdatedTargets = UpdateTargets.None;
        private void RevisionGridSelectionChanged(object sender, EventArgs e)
        {
            try
            {
                selectedRevisionUpdatedTargets = UpdateTargets.None;

                var revisions = RevisionGrid.GetSelectedRevisions();

                if (revisions.Any() && GitRevision.IsArtificial(revisions[0].Guid))
                {
                    CommitInfoTabControl.RemoveIfExists(CommitInfoTabPage);
                    CommitInfoTabControl.RemoveIfExists(TreeTabPage);
                }
                else
                {
                    CommitInfoTabControl.InsertIfNotExists(0, CommitInfoTabPage);
                    CommitInfoTabControl.InsertIfNotExists(1, TreeTabPage);
                }

                //RevisionGrid.HighlightSelectedBranch();

                FillFileTree();
                FillDiff();
                FillCommitInfo();
                FillBuildReport();
            }
            catch (Exception ex)
            {
                Trace.WriteLine(ex.Message);
            }
        }

        private void OpenToolStripMenuItemClick(object sender, EventArgs e)
        {
            GitModule module = FormOpenDirectory.OpenModule(this);
            if (module != null)
                SetGitModule(module);
        }

        private void CheckoutToolStripMenuItemClick(object sender, EventArgs e)
        {
            UICommands.StartCheckoutRevisionDialog(this);
        }

        private void GitTreeDoubleClick(object sender, EventArgs e)
        {
            if (GitTree.SelectedNode == null || !(GitTree.SelectedNode.Tag is IGitItem))
                return;

            var item = GitTree.SelectedNode.Tag as GitItem;
            if (item == null)
                return;

            if (item.IsBlob)
            {
                UICommands.StartFileHistoryDialog(this, item.FileName, null);                
            }
            else if (item.IsCommit)
            {
                Process process = new Process();
                process.StartInfo.FileName = Application.ExecutablePath;
                process.StartInfo.Arguments = "browse";
                process.StartInfo.WorkingDirectory = Path.Combine(Module.WorkingDir, item.Name + Settings.PathSeparator.ToString());
                process.Start();
            }
        }

        private void CloneToolStripMenuItemClick(object sender, EventArgs e)
        {
            UICommands.StartCloneDialog(this, string.Empty, false, SetGitModule);
        }

        private void CommitToolStripMenuItemClick(object sender, EventArgs e)
        {
            UICommands.StartCommitDialog(this);
        }

        private void InitNewRepositoryToolStripMenuItemClick(object sender, EventArgs e)
        {
            UICommands.StartInitializeDialog(this, SetGitModule);
        }

        private void PushToolStripMenuItemClick(object sender, EventArgs e)
        {
            bool bSilent = (ModifierKeys & Keys.Shift) != 0;
            UICommands.StartPushDialog(this, bSilent);
        }

        private void PullToolStripMenuItemClick(object sender, EventArgs e)
        {
            bool bSilent;
            if (sender == toolStripButtonPull || sender == pullToolStripMenuItem)
            {
                if (Module.LastPullAction == Settings.PullAction.None)
                {
                    bSilent = (ModifierKeys & Keys.Shift) != 0;
                }
                else if (Module.LastPullAction == Settings.PullAction.FetchAll)
                {
                    fetchAllToolStripMenuItem_Click(sender, e);
                    return;
                }
                else
                { 
                    bSilent = (sender == toolStripButtonPull);
                    Module.LastPullActionToFormPullAction();
                }
            }
            else
            {
                bSilent = sender != pullToolStripMenuItem1;
                RefreshPullIcon();
                Module.LastPullActionToFormPullAction();
            }

            UICommands.StartPullDialog(this, bSilent);
        }

        private void RefreshToolStripMenuItemClick(object sender, EventArgs e)
        {
            RefreshRevisions();
        }

        private void RefreshDashboardToolStripMenuItemClick(object sender, EventArgs e)
        {
            _dashboard.Refresh();
        }

        private void AboutToolStripMenuItemClick(object sender, EventArgs e)
        {
            using (var frm = new AboutBox()) frm.ShowDialog(this);
        }

        private void PatchToolStripMenuItemClick(object sender, EventArgs e)
        {
            UICommands.StartViewPatchDialog(this);
        }

        private void ApplyPatchToolStripMenuItemClick(object sender, EventArgs e)
        {
            UICommands.StartApplyPatchDialog(this);
        }

        private void GitBashToolStripMenuItemClick1(object sender, EventArgs e)
        {
            Module.RunBash();
        }

        private void GitGuiToolStripMenuItemClick(object sender, EventArgs e)
        {
            Module.RunGui();
        }

        private void FormatPatchToolStripMenuItemClick(object sender, EventArgs e)
        {
            UICommands.StartFormatPatchDialog(this);
        }

        private void GitcommandLogToolStripMenuItemClick(object sender, EventArgs e)
        {
            FormGitLog.ShowOrActivate(this);
        }

        private void CheckoutBranchToolStripMenuItemClick(object sender, EventArgs e)
        {
            UICommands.StartCheckoutBranch(this);
        }

        private void StashToolStripMenuItemClick(object sender, EventArgs e)
        {
            UICommands.StartStashDialog(this);
        }

        private void ResetToolStripMenuItem_Click(object sender, EventArgs e)
        {
            UICommands.StartResetChangesDialog(this);
        }

        private void RunMergetoolToolStripMenuItemClick(object sender, EventArgs e)
        {
            UICommands.StartResolveConflictsDialog(this);
        }

        private void WarningClick(object sender, EventArgs e)
        {
            UICommands.StartResolveConflictsDialog(this);
        }

        private void WorkingdirClick(object sender, EventArgs e)
        {
            _NO_TRANSLATE_Workingdir.ShowDropDown();
        }

        private void CurrentBranchClick(object sender, EventArgs e)
        {
            branchSelect.ShowDropDown();
        }

        private void DeleteBranchToolStripMenuItemClick(object sender, EventArgs e)
        {
            UICommands.StartDeleteBranchDialog(this, null);
        }

        private void DeleteTagToolStripMenuItemClick(object sender, EventArgs e)
        {
            UICommands.StartDeleteTagDialog(this, null);
        }

        private void CherryPickToolStripMenuItemClick(object sender, EventArgs e)
        {
            var revisions = RevisionGrid.GetSelectedRevisions();
            if (revisions.Count != 1)
            {
                MessageBox.Show("Select exactly one revision.");
                return;
            }

            UICommands.StartCherryPickDialog(this, revisions.First());
        }

        private void MergeBranchToolStripMenuItemClick(object sender, EventArgs e)
        {
            UICommands.StartMergeBranchDialog(this, null);
        }

        private void ToolStripButton1Click(object sender, EventArgs e)
        {
            CommitToolStripMenuItemClick(sender, e);
        }

        private void SettingsClick(object sender, EventArgs e)
        {
            SettingsToolStripMenuItem2Click(sender, e);
        }

        private void TagToolStripMenuItemClick(object sender, EventArgs e)
        {
            UICommands.StartCreateTagDialog(this);
        }

        private void RefreshButtonClick(object sender, EventArgs e)
        {
            RefreshToolStripMenuItemClick(sender, e);
        }

        private void CommitcountPerUserToolStripMenuItemClick(object sender, EventArgs e)
        {
            using (var frm = new FormCommitCount(UICommands)) frm.ShowDialog(this);
        }

        private void KGitToolStripMenuItemClick(object sender, EventArgs e)
        {
            Module.RunGitK();
        }

        private void DonateToolStripMenuItemClick(object sender, EventArgs e)
        {
            using (var frm = new FormDonate()) frm.ShowDialog(this);
        }

        private void FormBrowseFormClosing(object sender, FormClosingEventArgs e)
        {
            SaveUserMenuPosition();
        }

        private void SaveUserMenuPosition()
        {
            GitCommands.Settings.UserMenuLocationX = UserMenuToolStrip.Location.X;
            GitCommands.Settings.UserMenuLocationY = UserMenuToolStrip.Location.Y;
        }

        private void EditGitignoreToolStripMenuItem1Click(object sender, EventArgs e)
        {
            UICommands.StartEditGitIgnoreDialog(this);
        }

        private void SettingsToolStripMenuItem2Click(object sender, EventArgs e)
        {
            var translation = Settings.Translation;
            UICommands.StartSettingsDialog(this);
            if (translation != Settings.Translation)
                Translate();

            this.Hotkeys = HotkeySettingsManager.LoadHotkeys(HotkeySettingsName);
            RevisionGrid.ReloadHotkeys();
            RevisionGrid.ReloadTranslation();
        }

        private void ArchiveToolStripMenuItemClick(object sender, EventArgs e)
        {
            var revisions = RevisionGrid.GetSelectedRevisions();
            if (revisions.Count != 1)
            {
                MessageBox.Show("Select exactly one revision.");
                return;
            }

            UICommands.StartArchiveDialog(this, revisions.First());
        }

        private void EditMailMapToolStripMenuItemClick(object sender, EventArgs e)
        {
            UICommands.StartMailMapDialog(this);
        }

        private void CompressGitDatabaseToolStripMenuItemClick(object sender, EventArgs e)
        {
            FormProcess.ShowModeless(this, "gc");
        }

        private void VerifyGitDatabaseToolStripMenuItemClick(object sender, EventArgs e)
        {
            UICommands.StartVerifyDatabaseDialog(this);
        }

        private void ManageRemoteRepositoriesToolStripMenuItemClick(object sender, EventArgs e)
        {
            UICommands.StartRemotesDialog(this);
        }

        private void RebaseToolStripMenuItemClick(object sender, EventArgs e)
        {
            IList<GitRevision> revisions = RevisionGrid.GetSelectedRevisions();
            if (2 == revisions.Count)
            {
                string to = null;
                string from = null;

                string currentBranch = Module.GetSelectedBranch();
                string currentCheckout = RevisionGrid.CurrentCheckout;

                if (revisions[0].Guid == currentCheckout)
                {
                    from = revisions[1].Guid.Substring(0, 8);
                    to = currentBranch;
                }
                else if (revisions[1].Guid == currentCheckout)
                {
                    from = revisions[0].Guid.Substring(0, 8);
                    to = currentBranch;
                }
                UICommands.StartRebaseDialog(this, from, to, null);
            }
            else
            {
                UICommands.StartRebaseDialog(this, null);
            }
        }

        private void StartAuthenticationAgentToolStripMenuItemClick(object sender, EventArgs e)
        {
            Module.StartExternalCommand(Settings.Pageant, "");
        }

        private void GenerateOrImportKeyToolStripMenuItemClick(object sender, EventArgs e)
        {
            Module.StartExternalCommand(Settings.Puttygen, "");
        }

        private void TabControl1SelectedIndexChanged(object sender, EventArgs e)
        {
            FillFileTree();
            FillDiff();
            FillCommitInfo();
            FillBuildReport();
        }

        private void DiffFilesSelectedIndexChanged(object sender, EventArgs e)
        {
            if (!_dontUpdateOnIndexChange)
                ShowSelectedFileDiff();
        }

        private void ShowSelectedFileDiff()
        {
            if (DiffFiles.SelectedItem == null)
            {
                DiffText.ViewPatch("");
                return;
            }

            IList<GitRevision> items = RevisionGrid.GetSelectedRevisions();
            if (items.Count() == 1)
                items.Add(new GitRevision(Module, DiffFiles.SelectedItemParent));
            DiffText.ViewPatch(items, DiffFiles.SelectedItem, String.Empty);
        }

        private void ChangelogToolStripMenuItemClick(object sender, EventArgs e)
        {
            using (var frm = new FormChangeLog()) frm.ShowDialog(this);
        }

        private void DiffFilesDoubleClick(object sender, EventArgs e)
        {
            if (DiffFiles.SelectedItem == null)
                return;

            UICommands.StartFileHistoryDialog(this, (DiffFiles.SelectedItem).Name);
        }

        private void ToolStripButtonPushClick(object sender, EventArgs e)
        {
            PushToolStripMenuItemClick(sender, e);
        }

        private void ManageSubmodulesToolStripMenuItemClick(object sender, EventArgs e)
        {
            UICommands.StartSubmodulesDialog(this);
        }
        
        private void UpdateSubmoduleToolStripMenuItemClick(object sender, EventArgs e)
        {
            var submodule = (sender as ToolStripMenuItem).Tag as string;
            FormProcess.ShowDialog(this, Module.SuperprojectModule,
                GitCommandHelpers.SubmoduleUpdateCmd(submodule));
            UICommands.RepoChangedNotifier.Notify();
        }

        private void UpdateAllSubmodulesToolStripMenuItemClick(object sender, EventArgs e)
        {
            UICommands.StartUpdateSubmodulesDialog(this);
        }

        private void SynchronizeAllSubmodulesToolStripMenuItemClick(object sender, EventArgs e)
        {
            UICommands.StartSyncSubmodulesDialog(this);
        }

        private void ToolStripSplitStashButtonClick(object sender, EventArgs e)
        {
            UICommands.StartStashDialog(this);
        }

        private void StashChangesToolStripMenuItemClick(object sender, EventArgs e)
        {
            var arguments = GitCommandHelpers.StashSaveCmd(Settings.IncludeUntrackedFilesInManualStash);
            FormProcess.ShowDialog(this, arguments);
            UICommands.RepoChangedNotifier.Notify();
        }

        private void StashPopToolStripMenuItemClick(object sender, EventArgs e)
        {
            FormProcess.ShowDialog(this, "stash pop");
            UICommands.RepoChangedNotifier.Notify();
            MergeConflictHandler.HandleMergeConflicts(UICommands, this, false);
        }

        private void ViewStashToolStripMenuItemClick(object sender, EventArgs e)
        {
            UICommands.StartStashDialog(this);
        }

        private void ExitToolStripMenuItemClick(object sender, EventArgs e)
        {
            Close();
        }

        private void FileToolStripMenuItemDropDownOpening(object sender, EventArgs e)
        {
            recentToolStripMenuItem.DropDownItems.Clear();

            foreach (var historyItem in Repositories.RepositoryHistory.Repositories)
            {
                if (string.IsNullOrEmpty(historyItem.Path))
                    continue;

                var historyItemMenu = new ToolStripMenuItem(historyItem.Path);
                historyItemMenu.Click += HistoryItemMenuClick;
                historyItemMenu.Width = 225;
                recentToolStripMenuItem.DropDownItems.Add(historyItemMenu);
            }
        }

        private void ChangeWorkingDir(string path)
        {
            GitModule module = new GitModule(path);

            if (!module.IsValidGitWorkingDir())
            {
                DialogResult dialogResult = MessageBox.Show(this, directoryIsNotAValidRepository.Text,
                    directoryIsNotAValidRepositoryCaption.Text, MessageBoxButtons.YesNoCancel,
                    MessageBoxIcon.Exclamation, MessageBoxDefaultButton.Button1);
                if (dialogResult == DialogResult.Yes)
                {
                    Repositories.RepositoryHistory.RemoveRecentRepository(path);
                    return;
                }
                else if (dialogResult == DialogResult.Cancel)
                    return;
            }

            SetGitModule(module);
        }

        private void HistoryItemMenuClick(object sender, EventArgs e)
        {
            var button = sender as ToolStripMenuItem;

            if (button == null)
                return;

            ChangeWorkingDir(button.Text);
        }

        private void PluginSettingsToolStripMenuItemClick(object sender, EventArgs e)
        {
            UICommands.StartPluginSettingsDialog(this);
        }

        private void RepoSettingsToolStripMenuItemClick(object sender, EventArgs e)
        {
            UICommands.StartRepoSettingsDialog(this);
        }

        private void CloseToolStripMenuItemClick(object sender, EventArgs e)
        {
            SetWorkingDir("");
        }

        public override void CancelButtonClick(object sender, EventArgs e)
        {
            if (string.IsNullOrEmpty(Module.WorkingDir))
            {
                Close();
                return;
            }
            CloseToolStripMenuItemClick(sender, e);
        }

        private void GitTreeMouseDown(object sender, MouseEventArgs e)
        {
            if (e.Button == MouseButtons.Right)
                GitTree.SelectedNode = GitTree.GetNodeAt(e.X, e.Y);
        }

        private void UserManualToolStripMenuItemClick(object sender, EventArgs e)
        {
            try
            {
                Process.Start(Path.Combine(Settings.GetInstallDir(), "GitExtensionsUserManual.pdf"));
            }
            catch (Exception ex)
            {
                MessageBox.Show(this, ex.Message);
            }
        }

        private void DiffTextExtraDiffArgumentsChanged(object sender, EventArgs e)
        {
            ShowSelectedFileDiff();
        }

        private void CleanupToolStripMenuItemClick(object sender, EventArgs e)
        {
            UICommands.StartCleanupRepositoryDialog(this);
        }

        private void openWithDifftoolToolStripMenuItem_Click(object sender, EventArgs e)
        {
            if (DiffFiles.SelectedItem == null)
                return;

            var selectedItem = DiffFiles.SelectedItem;
            GitUIExtensions.DiffWithRevisionKind diffKind;

            if (sender == aLocalToolStripMenuItem)
                diffKind = GitUIExtensions.DiffWithRevisionKind.DiffALocal;
            else if (sender == bLocalToolStripMenuItem)
                diffKind = GitUIExtensions.DiffWithRevisionKind.DiffBLocal;
            else if (sender == parentOfALocalToolStripMenuItem)
                diffKind = GitUIExtensions.DiffWithRevisionKind.DiffAParentLocal;
            else if (sender == parentOfBLocalToolStripMenuItem)
                diffKind = GitUIExtensions.DiffWithRevisionKind.DiffBParentLocal;
            else
            {
                Debug.Assert(sender == aBToolStripMenuItem, "Not implemented DiffWithRevisionKind: " + sender);
                diffKind = GitUIExtensions.DiffWithRevisionKind.DiffAB;
            }

            RevisionGrid.OpenWithDifftool(selectedItem.Name, selectedItem.OldName, diffKind);
        }

        private void AddWorkingdirDropDownItem(Repository repo, string caption)
        {
            ToolStripMenuItem toolStripItem = new ToolStripMenuItem(caption);
            _NO_TRANSLATE_Workingdir.DropDownItems.Add(toolStripItem);

            toolStripItem.Click += (hs, he) => ChangeWorkingDir(repo.Path);

            if (repo.Title != null || !repo.Path.Equals(caption))
                toolStripItem.ToolTipText = repo.Path;
        }

        private void WorkingdirDropDownOpening(object sender, EventArgs e)
        {
            _NO_TRANSLATE_Workingdir.DropDownItems.Clear();

            List<RecentRepoInfo> mostRecentRepos = new List<RecentRepoInfo>();
            List<RecentRepoInfo> lessRecentRepos = new List<RecentRepoInfo>();

            using (var graphics = CreateGraphics())
            {
                var splitter = new RecentRepoSplitter
                {
                    measureFont = _NO_TRANSLATE_Workingdir.Font,
                    graphics = graphics
                };
                splitter.SplitRecentRepos(Repositories.RepositoryHistory.Repositories, mostRecentRepos, lessRecentRepos);
            }

            foreach (RecentRepoInfo repo in mostRecentRepos)
                AddWorkingdirDropDownItem(repo.Repo, repo.Caption);

            if (lessRecentRepos.Count > 0)
            {
                if (mostRecentRepos.Count > 0 && (Settings.SortMostRecentRepos || Settings.SortLessRecentRepos))
                    _NO_TRANSLATE_Workingdir.DropDownItems.Add(new ToolStripSeparator());

                foreach (RecentRepoInfo repo in lessRecentRepos)
                    AddWorkingdirDropDownItem(repo.Repo, repo.Caption);
            }

            _NO_TRANSLATE_Workingdir.DropDownItems.Add(new ToolStripSeparator());

            ToolStripMenuItem toolStripItem = new ToolStripMenuItem(openToolStripMenuItem.Text);
            toolStripItem.ShortcutKeys = openToolStripMenuItem.ShortcutKeys;
            _NO_TRANSLATE_Workingdir.DropDownItems.Add(toolStripItem);
            toolStripItem.Click += (hs, he) => OpenToolStripMenuItemClick(hs, he);

            toolStripItem = new ToolStripMenuItem(_configureWorkingDirMenu.Text);
            _NO_TRANSLATE_Workingdir.DropDownItems.Add(toolStripItem);
            toolStripItem.Click += (hs, he) =>
            {
                using (var frm = new FormRecentReposSettings()) frm.ShowDialog(this);
                RefreshWorkingDirCombo();
            };

        }

        private void SetWorkingDir(string path)
        {
            SetGitModule(new GitModule(path));
        }

        private void SetGitModule(GitModule module)
        {
            HideVariableMainMenuItems();
            UnregisterPlugins();
            UICommands = new GitUICommands(module);

            if (Module.IsValidGitWorkingDir())
            {
                Repositories.AddMostRecentRepository(Module.WorkingDir);
                Settings.RecentWorkingDir = module.WorkingDir;
#if DEBUG
                //Current encodings
                Debug.WriteLine("Encodings for " + module.WorkingDir);
                Debug.WriteLine("Files content encoding: " + module.FilesEncoding.EncodingName);
                Debug.WriteLine("Commit encoding: " + module.CommitEncoding.EncodingName);
                if (module.LogOutputEncoding.CodePage != module.CommitEncoding.CodePage)
                    Debug.WriteLine("Log output encoding: " + module.LogOutputEncoding.EncodingName);
#endif
            }

            HideDashboard();
            UICommands.RepoChangedNotifier.Notify();
            RevisionGrid.IndexWatcher.Reset();
            RegisterPlugins();
        }

        private void TranslateToolStripMenuItemClick(object sender, EventArgs e)
        {
            Process.Start(Path.Combine(Path.GetDirectoryName(Application.ExecutablePath), "TranslationApp.exe"));
        }

        private void FileExplorerToolStripMenuItemClick(object sender, EventArgs e)
        {
            try
            {
                Process.Start(Module.WorkingDir);
            }
            catch (Exception ex)
            {
                MessageBox.Show(this, ex.Message);
            }
        }

        private void StatusClick(object sender, EventArgs e)
        {
            // TODO: Replace with a status page?
            CommitToolStripMenuItemClick(sender, e);
        }

        public void SaveAsOnClick(object sender, EventArgs e)
        {
            var item = GitTree.SelectedNode.Tag as GitItem;

            if (item == null)
                return;
            if (!item.IsBlob)
                return;

            var fullName = Path.Combine(Module.WorkingDir, item.FileName);
            using (var fileDialog =
                new SaveFileDialog
                    {
                        InitialDirectory = Path.GetDirectoryName(fullName),
                        FileName = Path.GetFileName(fullName),
                        DefaultExt = GitCommandHelpers.GetFileExtension(fullName),
                        AddExtension = true
                    })
            {
                fileDialog.Filter =
                    _saveFileFilterCurrentFormat.Text + " (*." +
                    GitCommandHelpers.GetFileExtension(fileDialog.FileName) + ")|*." +
                    GitCommandHelpers.GetFileExtension(fileDialog.FileName) +
                    "|" + _saveFileFilterAllFiles.Text + " (*.*)|*.*";

                if (fileDialog.ShowDialog(this) == DialogResult.OK)
                {
                    Module.SaveBlobAs(fileDialog.FileName, item.Guid);
                }
            }
        }

        private void ResetToThisRevisionOnClick(object sender, EventArgs e)
        {
            IList<GitRevision> revisions = RevisionGrid.GetSelectedRevisions();

            if (!revisions.Any() || revisions.Count != 1)
            {
                MessageBox.Show("Exactly one revision must be selected. Abort.");
                return;
                ////throw new ApplicationException("Exactly one revision must be selected"); // todo: unified exception handling?
            }

            if (MessageBox.Show("Really reset selected file / directory?", "Reset", MessageBoxButtons.OKCancel)
                == System.Windows.Forms.DialogResult.OK)
            {
                var item = GitTree.SelectedNode.Tag as GitItem;
                var files = new List<string> { item.FileName };
                Module.CheckoutFiles(files, revisions.First().Guid, false);
            }
        }

        private void GitTreeBeforeExpand(object sender, TreeViewCancelEventArgs e)
        {
            if (e.Node.IsExpanded)
                return;

            var item = (IGitItem)e.Node.Tag;

            e.Node.Nodes.Clear();
            LoadInTree(item.SubItems, e.Node.Nodes);
        }

        private void CreateBranchToolStripMenuItemClick(object sender, EventArgs e)
        {
            UICommands.StartCreateBranchDialog(this, RevisionGrid.GetSelectedRevisions().FirstOrDefault());
        }

        private void RevisionGridDoubleClick(object sender, EventArgs e)
        {
            UICommands.StartCompareRevisionsDialog(this);
        }

        private void GitBashClick(object sender, EventArgs e)
        {
            GitBashToolStripMenuItemClick1(sender, e);
        }

        private void ToolStripButtonPullClick(object sender, EventArgs e)
        {
            PullToolStripMenuItemClick(sender, e);
        }

        private void editgitattributesToolStripMenuItem_Click(object sender, EventArgs e)
        {
            UICommands.StartEditGitAttributesDialog(this);
        }

        private void copyFilenameToClipboardToolStripMenuItem_Click(object sender, EventArgs e)
        {
            var gitItem = GitTree.SelectedNode.Tag as GitItem;
            if (gitItem == null)
                return;

            var fileName = Path.Combine(Module.WorkingDir, (gitItem).FileName);
            Clipboard.SetText(fileName.Replace('/', '\\'));
        }

        private void copyFilenameToClipboardToolStripMenuItem1_Click(object sender, EventArgs e)
        {
            if (!DiffFiles.SelectedItems.Any())
                return;

            var fileNames = new StringBuilder();
            foreach (var item in DiffFiles.SelectedItems)
            {
                //Only use append line when multiple items are selected.
                //This to make it easier to use the text from clipboard when 1 file is selected.
                if (fileNames.Length > 0)
                    fileNames.AppendLine();

                fileNames.Append((Path.Combine(Module.WorkingDir, item.Name)).Replace(Settings.PathSeparatorWrong, Settings.PathSeparator));
            }
            Clipboard.SetText(fileNames.ToString());
        }

        private void deleteIndexlockToolStripMenuItem_Click(object sender, EventArgs e)
        {
            string fileName = Path.Combine(Module.WorkingDirGitDir(), "index.lock");

            if (File.Exists(fileName))
            {
                File.Delete(fileName);
                MessageBox.Show(this, _indexLockDeleted.Text);
            }
            else
                MessageBox.Show(this, _indexLockNotFound.Text + " " + fileName);
        }

        private void saveAsToolStripMenuItem1_Click(object sender, EventArgs e)
        {
            IList<GitRevision> revisions = RevisionGrid.GetSelectedRevisions();

            if (revisions.Count == 0)
                return;

            if (DiffFiles.SelectedItem == null)
                return;

            GitItemStatus item = DiffFiles.SelectedItem;

            var fullName = Path.Combine(Module.WorkingDir, item.Name);
            using (var fileDialog =
                new SaveFileDialog
                {
                    InitialDirectory = Path.GetDirectoryName(fullName),
                    FileName = Path.GetFileName(fullName),
                    DefaultExt = GitCommandHelpers.GetFileExtension(fullName),
                    AddExtension = true
                })
            {
                fileDialog.Filter =
                    _saveFileFilterCurrentFormat.Text + " (*." +
                    fileDialog.DefaultExt + ")|*." +
                    fileDialog.DefaultExt +
                    "|" + _saveFileFilterAllFiles.Text + " (*.*)|*.*";

                if (fileDialog.ShowDialog(this) == DialogResult.OK)
                {
                    Module.SaveBlobAs(fileDialog.FileName, string.Format("{0}:\"{1}\"", revisions[0].Guid, item.Name));
                }
            }
        }

        private void toolStripStatusLabel1_Click(object sender, EventArgs e)
        {
            statusStrip.Hide();
        }

        private void openWithToolStripMenuItem_Click(object sender, EventArgs e)
        {
            var item = GitTree.SelectedNode.Tag;

            var gitItem = item as GitItem;
            if (gitItem == null || !(gitItem).IsBlob)
                return;

            var fileName = Path.Combine(Module.WorkingDir, (gitItem).FileName);
            OsShellUtil.OpenAs(fileName.Replace(Settings.PathSeparatorWrong, Settings.PathSeparator));
        }

        private void pluginsToolStripMenuItem_DropDownOpening(object sender, EventArgs e)
        {
            LoadPluginsInPluginMenu();
        }

        private void BisectClick(object sender, EventArgs e)
        {
            using (var frm = new FormBisect(RevisionGrid)) frm.ShowDialog(this);
            UICommands.RepoChangedNotifier.Notify();
        }

        private void fileHistoryDiffToolstripMenuItem_Click(object sender, EventArgs e)
        {
            GitItemStatus item = DiffFiles.SelectedItem;

            if (item.IsTracked)
            {
                IList<GitRevision> revisions = RevisionGrid.GetSelectedRevisions();

                if (revisions.Count == 0 || GitRevision.IsArtificial(revisions[0].Guid))
                    UICommands.StartFileHistoryDialog(this, item.Name);
                else
                    UICommands.StartFileHistoryDialog(this, item.Name, revisions[0], false);
            }
        }

        private void blameToolStripMenuItem_Click(object sender, EventArgs e)
        {
            GitItemStatus item = DiffFiles.SelectedItem;

            if (item.IsTracked)
            {
                IList<GitRevision> revisions = RevisionGrid.GetSelectedRevisions();

                if (revisions.Count == 0 || GitRevision.IsArtificial(revisions[0].Guid))
                    UICommands.StartFileHistoryDialog(this, item.Name, null, false, true);
                else
                    UICommands.StartFileHistoryDialog(this, item.Name, revisions[0], true, true);
            }
        }

        private void CurrentBranchDropDownOpening(object sender, EventArgs e)
        {
            branchSelect.DropDownItems.Clear();
            foreach (var branch in Module.GetRefs(false))
            {
                var toolStripItem = branchSelect.DropDownItems.Add(branch.Name);
                toolStripItem.Click += BranchSelectToolStripItem_Click;
            }

            branchSelect.DropDownItems.Add(new ToolStripSeparator());

            ToolStripMenuItem item = new ToolStripMenuItem(checkoutBranchToolStripMenuItem.Text);
            item.ShortcutKeys = checkoutBranchToolStripMenuItem.ShortcutKeys;
            item.ShortcutKeyDisplayString = checkoutBranchToolStripMenuItem.ShortcutKeyDisplayString;
            branchSelect.DropDownItems.Add(item);
            item.Click += (hs, he) => CheckoutBranchToolStripMenuItemClick(hs, he);
        }

        void BranchSelectToolStripItem_Click(object sender, EventArgs e)
        {
            var toolStripItem = (ToolStripItem)sender;
            UICommands.StartCheckoutBranch(this, toolStripItem.Text, false);
        }

        private void _forkCloneMenuItem_Click(object sender, EventArgs e)
        {
            if (RepoHosts.GitHosters.Count > 0)
            {
                UICommands.StartCloneForkFromHoster(this, RepoHosts.GitHosters[0], SetGitModule);
                UICommands.RepoChangedNotifier.Notify();
            }
            else
            {
                MessageBox.Show(this, _noReposHostPluginLoaded.Text, _errorCaption.Text, MessageBoxButtons.OK, MessageBoxIcon.Error);
            }
        }

        private void _viewPullRequestsToolStripMenuItem_Click(object sender, EventArgs e)
        {
            var repoHost = RepoHosts.TryGetGitHosterForModule(Module);
            if (repoHost == null)
            {
                MessageBox.Show(this, _noReposHostFound.Text, _errorCaption.Text, MessageBoxButtons.OK, MessageBoxIcon.Error);
                return;
            }

            UICommands.StartPullRequestsDialog(this, repoHost);
        }

        private void _createPullRequestToolStripMenuItem_Click(object sender, EventArgs e)
        {
            var repoHost = RepoHosts.TryGetGitHosterForModule(Module);
            if (repoHost == null)
            {
                MessageBox.Show(this, _noReposHostFound.Text, _errorCaption.Text, MessageBoxButtons.OK, MessageBoxIcon.Error);
                return;
            }

            UICommands.StartCreatePullRequest(this, repoHost);
        }

        #region Hotkey commands

        public const string HotkeySettingsName = "Browse";

        internal enum Commands
        {
            GitBash,
            GitGui,
            GitGitK,
            FocusRevisionGrid,
            FocusCommitInfo,
            FocusFileTree,
            FocusDiff,
            Commit,
            AddNotes,
            FindFileInSelectedCommit,
            SelectCurrentRevision,
            CheckoutBranch,
            QuickFetch,
            QuickPull,
            QuickPush,
            RotateApplicationIcon,
        }

        private void AddNotes()
        {
            Module.EditNotes(RevisionGrid.GetSelectedRevisions().Count > 0 ? RevisionGrid.GetSelectedRevisions()[0].Guid : string.Empty);
            FillCommitInfo();
        }

        private void FindFileInSelectedCommit()
        {
            CommitInfoTabControl.SelectedTab = TreeTabPage;
            EnabledSplitViewLayout(true);
            GitTree.Focus();
            FindFileOnClick(null, null);
        }

        private void QuickFetch()
        {
            FormProcess.ShowDialog(this, Module.FetchCmd(string.Empty, string.Empty, string.Empty));
            UICommands.RepoChangedNotifier.Notify();
        }


        protected override bool ExecuteCommand(int cmd)
        {
            switch ((Commands)cmd)
            {
                case Commands.GitBash: Module.RunBash(); break;
                case Commands.GitGui: Module.RunGui(); break;
                case Commands.GitGitK: Module.RunGitK(); break;
                case Commands.FocusRevisionGrid: RevisionGrid.Focus(); break;
                case Commands.FocusCommitInfo: CommitInfoTabControl.SelectedTab = CommitInfoTabPage; break;
                case Commands.FocusFileTree: CommitInfoTabControl.SelectedTab = TreeTabPage; GitTree.Focus(); break;
                case Commands.FocusDiff: CommitInfoTabControl.SelectedTab = DiffTabPage; DiffFiles.Focus(); break;
                case Commands.Commit: CommitToolStripMenuItemClick(null, null); break;
                case Commands.AddNotes: AddNotes(); break;
                case Commands.FindFileInSelectedCommit: FindFileInSelectedCommit(); break;
                case Commands.SelectCurrentRevision: RevisionGrid.SetSelectedRevision(new GitRevision(Module, RevisionGrid.CurrentCheckout)); break;
                case Commands.CheckoutBranch: CheckoutBranchToolStripMenuItemClick(null, null); break;
                case Commands.QuickFetch: QuickFetch(); break;
                case Commands.QuickPull:
                    UICommands.StartPullDialog(this, true);
                    break;
                case Commands.QuickPush:
                    UICommands.StartPushDialog(this, true);                   
                    break;
                case Commands.RotateApplicationIcon: RotateApplicationIcon(); break;
                default: return base.ExecuteCommand(cmd);
            }

            return true;
        }

        #endregion

        private void goToToolStripMenuItem_Click(object sender, EventArgs e)
        {
            using (FormGoToCommit formGoToCommit = new FormGoToCommit(UICommands))
            {
                if (formGoToCommit.ShowDialog(this) == DialogResult.OK)
                {
                    string revisionGuid = formGoToCommit.GetRevision();
                    if (!string.IsNullOrEmpty(revisionGuid))
                    {
                        RevisionGrid.SetSelectedRevision(new GitRevision(Module, revisionGuid));
                    }
                    else
                    {
                        MessageBox.Show(this, _noRevisionFoundError.Text);
                    }
                }
            }
        }

        private void toggleSplitViewLayout_Click(object sender, EventArgs e)
        {
            EnabledSplitViewLayout(MainSplitContainer.Panel2.Height == 0 && MainSplitContainer.Height > 0);
        }

        private void EnabledSplitViewLayout(bool enabled)
        {
            if (enabled)
                MainSplitContainer.SplitterDistance = (MainSplitContainer.Height / 5) * 2;
            else
                MainSplitContainer.SplitterDistance = MainSplitContainer.Height;
        }

        private void editCheckedOutFileToolStripMenuItem_Click(object sender, EventArgs e)
        {
            var item = GitTree.SelectedNode.Tag;

            var gitItem = item as GitItem;
            if (gitItem == null || !gitItem.IsBlob)
                return;

            var fileName = Path.Combine(Module.WorkingDir, (gitItem).FileName);
            UICommands.StartFileEditorDialog(fileName);
        }

        #region Git file tree drag-drop
        private Rectangle gitTreeDragBoxFromMouseDown;

        private void GitTree_MouseDown(object sender, MouseEventArgs e)
        {
            //DRAG
            if (e.Button == MouseButtons.Left)
            {
                // Remember the point where the mouse down occurred.
                // The DragSize indicates the size that the mouse can move
                // before a drag event should be started.
                Size dragSize = SystemInformation.DragSize;

                // Create a rectangle using the DragSize, with the mouse position being
                // at the center of the rectangle.
                gitTreeDragBoxFromMouseDown = new Rectangle(new Point(e.X - (dragSize.Width / 2),
                                                                e.Y - (dragSize.Height / 2)),
                                                                dragSize);
            }
        }

        void GitTree_MouseMove(object sender, MouseEventArgs e)
        {
            TreeView gitTree = (TreeView)sender;

            //DRAG
            // If the mouse moves outside the rectangle, start the drag.
            if (gitTreeDragBoxFromMouseDown != Rectangle.Empty &&
                !gitTreeDragBoxFromMouseDown.Contains(e.X, e.Y))
            {
                StringCollection fileList = new StringCollection();

                //foreach (GitItemStatus item in SelectedItems)
                if (gitTree.SelectedNode != null)
                {
                    GitItem item = gitTree.SelectedNode.Tag as GitItem;
                    if (item != null)
                    {
                        string fileName = Path.Combine(Module.WorkingDir, item.FileName);

                        fileList.Add(fileName.Replace('/', '\\'));
                    }

                    DataObject obj = new DataObject();
                    obj.SetFileDropList(fileList);

                    // Proceed with the drag and drop, passing in the list item.
                    DoDragDrop(obj, DragDropEffects.Copy);
                    gitTreeDragBoxFromMouseDown = Rectangle.Empty;
                }
            }
        }
        #endregion

        private int getNextIdx(int curIdx, int maxIdx, bool searchBackward)
        {
            if (searchBackward)
            {
                if (curIdx == 0)
                {
                    curIdx = maxIdx;
                }
                else
                {
                    curIdx--;
                }
            }
            else
            {
                if (curIdx == maxIdx)
                {
                    curIdx = 0;
                }
                else
                {
                    curIdx++;
                }
            }
            return curIdx;
        }

        private Tuple<int, string> getNextPatchFile(bool searchBackward)
        {
            var revisions = RevisionGrid.GetSelectedRevisions();
            if (revisions.Count == 0)
                return null;
            int idx = DiffFiles.SelectedIndex;
            if (idx == -1)
                return new Tuple<int, string>(idx, null);

            idx = getNextIdx(idx, DiffFiles.GitItemStatuses.Count() - 1, searchBackward);
            _dontUpdateOnIndexChange = true;
            DiffFiles.SelectedIndex = idx;
            _dontUpdateOnIndexChange = false;
            return new Tuple<int, string>(idx, DiffText.GetSelectedPatch(RevisionGrid, DiffFiles.SelectedItem));
        }

        private void openContainingFolderToolStripMenuItem_Click(object sender, EventArgs e)
        {
            if (!DiffFiles.SelectedItems.Any())
                return;

            foreach (var item in DiffFiles.SelectedItems)
            {
                var fileNames = new StringBuilder();
                fileNames.Append((Path.Combine(Module.WorkingDir, item.Name)).Replace(Settings.PathSeparatorWrong, Settings.PathSeparator));

                string filePath = fileNames.ToString();
                if (File.Exists(filePath))
                {
                    OsShellUtil.SelectPathInFileExplorer(filePath);
                }
            }
        }

        private void fileTreeOpenContainingFolderToolStripMenuItem_Click(object sender, EventArgs e)
        {
            var gitItem = GitTree.SelectedNode.Tag as GitItem;
            if (gitItem == null)
            {
                return;
            }

            var filePath = Path.Combine(Module.WorkingDir, gitItem.FileName);
            // needed?
            ////    var fileNames = new StringBuilder();
            ////    fileNames.Append((Module.WorkingDir + item.Name).Replace(Settings.PathSeparatorWrong, Settings.PathSeparator));
            if (File.Exists(filePath))
            {
                OsShellUtil.SelectPathInFileExplorer(filePath);
            }
            else if (Directory.Exists(filePath))
            {
                OsShellUtil.OpenWithFileExplorer(filePath);
            }
        }

        private void DiffContextMenu_Opening(object sender, System.ComponentModel.CancelEventArgs e)
        {
            bool artificialRevSelected;

            IList<GitRevision> revisions = RevisionGrid.GetSelectedRevisions();

            if (revisions.Count == 0)
                artificialRevSelected = false;
            else
                artificialRevSelected = revisions[0].IsArtificial();
            if (revisions.Count > 1)
                artificialRevSelected = artificialRevSelected || revisions[revisions.Count - 1].IsArtificial();

            foreach (var item in DiffFiles.SelectedItems)
            {
                var fileNames = new StringBuilder();
                fileNames.Append((Path.Combine(Module.WorkingDir, item.Name)).Replace(Settings.PathSeparatorWrong, Settings.PathSeparator));

                if (File.Exists(fileNames.ToString()))
                {
                    openContainingFolderToolStripMenuItem.Enabled = true;
                    return;
                }
            }

            openContainingFolderToolStripMenuItem.Enabled = false;
        }

        protected override void OnClosing(System.ComponentModel.CancelEventArgs e)
        {
            base.OnClosing(e);
            if (_dashboard != null)
                _dashboard.SaveSplitterPositions();
        }

        protected override void OnClosed(EventArgs e)
        {
            SetWorkingDir("");

            base.OnClosed(e);
        }

        private void CloneSvnToolStripMenuItemClick(object sender, EventArgs e)
        {
            UICommands.StartSvnCloneDialog(this, SetGitModule);
        }

        private void SvnRebaseToolStripMenuItem_Click(object sender, EventArgs e)
        {
            UICommands.StartSvnRebaseDialog(this);
        }

        private void SvnDcommitToolStripMenuItem_Click(object sender, EventArgs e)
        {
            UICommands.StartSvnDcommitDialog(this);
        }

        private void SvnFetchToolStripMenuItem_Click(object sender, EventArgs e)
        {
            UICommands.StartSvnFetchDialog(this);
        }

        private void expandAllStripMenuItem_Click(object sender, EventArgs e)
        {
            GitTree.ExpandAll();
        }

        private void collapseAllToolStripMenuItem_Click(object sender, EventArgs e)
        {
            GitTree.CollapseAll();
        }

        private void DiffFiles_DataSourceChanged(object sender, EventArgs e)
        {
            if (DiffFiles.GitItemStatuses == null || !DiffFiles.GitItemStatuses.Any())
                DiffText.ViewPatch(String.Empty);
        }

        public override void AddTranslationItems(Translation translation)
        {
            base.AddTranslationItems(translation);
            TranslationUtl.AddTranslationItemsFromFields(Name, _filterRevisionsHelper, translation);
            TranslationUtl.AddTranslationItemsFromFields(Name, _filterBranchHelper, translation);
        }

        public override void TranslateItems(Translation translation)
        {
            base.TranslateItems(translation);
            TranslationUtl.TranslateItemsFromFields(Name, _filterRevisionsHelper, translation);
            TranslationUtl.TranslateItemsFromFields(Name, _filterBranchHelper, translation);
        }

        private void findInDiffToolStripMenuItem_Click(object sender, EventArgs e)
        {

            var candidates = DiffFiles.GitItemStatuses;

            Func<string, IList<GitItemStatus>> FindDiffFilesMatches = (string name) =>
            {

                string nameAsLower = name.ToLower();

                return candidates.Where(item =>
                    {
                        return item.Name != null && item.Name.ToLower().Contains(nameAsLower)
                            || item.OldName != null && item.OldName.ToLower().Contains(nameAsLower);
                    }
                    ).ToList();
            };

            GitItemStatus selectedItem;
            using (var searchWindow = new SearchWindow<GitItemStatus>(FindDiffFilesMatches)
            {
                Owner = this
            })
            {
                searchWindow.ShowDialog(this);
                selectedItem = searchWindow.SelectedItem;
            }
            if (selectedItem != null)
            {
                DiffFiles.SelectedItem = selectedItem;
            }
        }

        private void dontSetAsDefaultToolStripMenuItem_Click(object sender, EventArgs e)
        {
            Settings.DonSetAsLastPullAction = !dontSetAsDefaultToolStripMenuItem.Checked;
            dontSetAsDefaultToolStripMenuItem.Checked = Settings.DonSetAsLastPullAction;
        }

        private void mergeToolStripMenuItem_Click(object sender, EventArgs e)
        {
            Module.LastPullAction = Settings.PullAction.Merge;
            PullToolStripMenuItemClick(sender, e);
        }

        private void rebaseToolStripMenuItem1_Click(object sender, EventArgs e)
        {
            Module.LastPullAction = Settings.PullAction.Rebase;
            PullToolStripMenuItemClick(sender, e);
        }

        private void fetchToolStripMenuItem_Click(object sender, EventArgs e)
        {
            Module.LastPullAction = Settings.PullAction.Fetch;
            PullToolStripMenuItemClick(sender, e);
        }

        private void pullToolStripMenuItem1_Click(object sender, EventArgs e)
        {
            if (!Settings.DonSetAsLastPullAction)
                Module.LastPullAction = Settings.PullAction.None;
            PullToolStripMenuItemClick(sender, e);

            //restore Settings.FormPullAction value
            if (Settings.DonSetAsLastPullAction)
                Module.LastPullActionToFormPullAction();
        }

        private void RefreshPullIcon()
        {
            switch (Module.LastPullAction)
            {
                case Settings.PullAction.Fetch:
                    toolStripButtonPull.Image = Properties.Resources.PullFetch;
                    toolStripButtonPull.ToolTipText = "Pull - fetch";
                    break;

                case Settings.PullAction.FetchAll:
                    toolStripButtonPull.Image = Properties.Resources.PullFetchAll;
                    toolStripButtonPull.ToolTipText = "Pull - fetch all";
                    break;

                case Settings.PullAction.Merge:
                    toolStripButtonPull.Image = Properties.Resources.PullMerge;
                    toolStripButtonPull.ToolTipText = "Pull - merge";
                    break;

                case Settings.PullAction.Rebase:
                    toolStripButtonPull.Image = Properties.Resources.PullRebase;
                    toolStripButtonPull.ToolTipText = "Pull - rebase";
                    break;

                default:
                    toolStripButtonPull.Image = Properties.Resources.Icon_4;
                    toolStripButtonPull.ToolTipText = "Open pull dialog";
                    break;
            }
        }

        private void fetchAllToolStripMenuItem_Click(object sender, EventArgs e)
        {
            if (!Settings.DonSetAsLastPullAction)
                Module.LastPullAction = Settings.PullAction.FetchAll;

            RefreshPullIcon();
            bool pullCompelted;

            UICommands.StartPullDialog(this, true, out pullCompelted, true);

            //restore Settings.FormPullAction value
            if (Settings.DonSetAsLastPullAction)
                Module.LastPullActionToFormPullAction();
        }

        private void resetFileToAToolStripMenuItem_Click(object sender, EventArgs e)
        {
            IList<GitRevision> revisions = RevisionGrid.GetSelectedRevisions();

            if (!revisions.Any() || revisions.Count < 1 || revisions.Count > 2 || !DiffFiles.SelectedItems.Any())
            {
                return;
            }

            var files = DiffFiles.SelectedItems.Select(item => item.Name);

            if (revisions.Count == 1)
            {
                if (!revisions[0].HasParent())
                {
                    MessageBox.Show("Revision must have a parent. Abort.");
                    ////throw new ApplicationException("Revision must have a parent."); // todo: unified exception handling?
                }

                Module.CheckoutFiles(files, revisions[0].Guid + "^", false);
            }
            else
            {
                Module.CheckoutFiles(files, revisions[1].Guid, false);
            }
        }

        private void resetFileToRemoteToolStripMenuItem_Click(object sender, EventArgs e)
        {
            IList<GitRevision> revisions = RevisionGrid.GetSelectedRevisions();

            if (!revisions.Any() || !DiffFiles.SelectedItems.Any())
            {
                return;
            }

            var files = DiffFiles.SelectedItems.Select(item => item.Name);

            Module.CheckoutFiles(files, revisions[0].Guid, false);
        }

        private void _NO_TRANSLATE_Workingdir_MouseUp(object sender, MouseEventArgs e)
        {
            if (e.Button == MouseButtons.Right)
                OpenToolStripMenuItemClick(sender, e);
        }

        private void branchSelect_MouseUp(object sender, MouseEventArgs e)
        {
            if (e.Button == MouseButtons.Right)
                CheckoutBranchToolStripMenuItemClick(sender, e);
        }

        private void RevisionInfo_CommandClick(object sender, CommitInfo.CommandEventArgs e)
        {
            if (e.Command == "gotocommit")
            {
                RevisionGrid.SetSelectedRevision(new GitRevision(Module, e.Data));
            }
            else if (e.Command == "gotobranch" || e.Command == "gototag")
            {
                string error = "";
                CommitData commit = CommitData.GetCommitData(Module, e.Data, ref error);
                if (commit != null)
                    RevisionGrid.SetSelectedRevision(new GitRevision(Module, commit.Guid));
            }
        }

        private void SubmoduleToolStripButtonClick(object sender, EventArgs e)
        {
            var button = sender as ToolStripMenuItem;

            if (button == null)
                return;

            if (button.Tag is GitModule)
                SetGitModule(button.Tag as GitModule);
            else
                SetWorkingDir(button.Tag as string);
        }

        private void toolStripButtonLevelUp_DropDownOpening(object sender, EventArgs e)
        {
            LoadSubmodulesIntoDropDownMenu();
        }

        private void RemoveSubmoduleButtons()
        {
            _submodulesStatusImagesCTS.Cancel();
            foreach (var item in toolStripButtonLevelUp.DropDownItems)
            {
                var toolStripButton = item as ToolStripMenuItem;
                if (toolStripButton != null)
                    toolStripButton.Click -= SubmoduleToolStripButtonClick;
            }
            toolStripButtonLevelUp.DropDownItems.Clear();
        }

        private string GetModuleBranch(string path)
        {
            string branch = GitModule.GetSelectedBranchFast(path);
            if (branch == GitModule.DetachedBranch)
                return "[no branch]";
            return "[" + branch + "]";
        }

        private ToolStripMenuItem AddSubmoduleToMenu(string name, object module)
        {
            var spmenu = new ToolStripMenuItem(name);
            spmenu.Click += SubmoduleToolStripButtonClick;
            spmenu.Width = 200;
            spmenu.Tag = module;
            toolStripButtonLevelUp.DropDownItems.Add(spmenu);
            return spmenu;
        }

        DateTime _previousUpdateTime;

        private void LoadSubmodulesIntoDropDownMenu()
        {
            TimeSpan elapsed = DateTime.Now - _previousUpdateTime;
            if (elapsed.TotalSeconds > 15)
                UpdateSubmodulesList();
        }

        private CancellationTokenSource _submodulesStatusImagesCTS = new CancellationTokenSource();
            
        private static Image GetItemImage(GitSubmoduleStatus gitSubmoduleStatus)
        {
            if (gitSubmoduleStatus == null)
                return Resources.IconFolderSubmodule;
            if (gitSubmoduleStatus.Status == SubmoduleStatus.FastForward || gitSubmoduleStatus.Status == SubmoduleStatus.NewerTime)
                return gitSubmoduleStatus.IsDirty ? Resources.IconSubmoduleRevisionUpDirty : Resources.IconSubmoduleRevisionUp;
            if (gitSubmoduleStatus.Status == SubmoduleStatus.Rewind || gitSubmoduleStatus.Status == SubmoduleStatus.OlderTime)
                return gitSubmoduleStatus.IsDirty ? Resources.IconSubmoduleRevisionDownDirty : Resources.IconSubmoduleRevisionDown;
            return !gitSubmoduleStatus.IsDirty ? Resources.Modified : Resources.IconSubmoduleDirty;
        }

        private Task GetSubmoduleStatusImageAsync(ToolStripMenuItem mi, GitModule module, string submodulePath)
        {
            var token = _submodulesStatusImagesCTS.Token;
            return Task.Factory.StartNew(() =>
            {
                var submoduleStatus = GitCommandHelpers.GetCurrentSubmoduleChanges(module, submodulePath);
                if (submoduleStatus != null && submoduleStatus.Commit != submoduleStatus.OldCommit)
                {
                    var submodule = submoduleStatus.GetSubmodule(module);
                    submoduleStatus.CheckSubmoduleStatus(submodule);
                }
                return submoduleStatus;
            }, token)
            .ContinueWith((task) => mi.Image = GetItemImage(task.Result),
                CancellationToken.None,
                TaskContinuationOptions.OnlyOnRanToCompletion,
                TaskScheduler.FromCurrentSynchronizationContext());
        }

        private void UpdateSubmodulesList()
        {
            RemoveSubmoduleButtons();
            _previousUpdateTime = DateTime.Now;
            _submodulesStatusImagesCTS = new CancellationTokenSource();

            foreach (var submodule in Module.GetSubmodulesLocalPathes().OrderBy(submoduleName => submoduleName))
            {
                var name = submodule;
                string path = Module.GetSubmoduleFullPath(submodule);
                if (Settings.DashboardShowCurrentBranch && !GitModule.IsBareRepository(path))
                    name = name + " " + GetModuleBranch(path);

                var smi = AddSubmoduleToMenu(name, path);
                var submoduleName = submodule;
                GetSubmoduleStatusImageAsync(smi, Module, submoduleName);
            }

            bool containSubmodules = toolStripButtonLevelUp.DropDownItems.Count != 0;
            if (!containSubmodules)
                toolStripButtonLevelUp.DropDownItems.Add(_noSubmodulesPresent.Text);

            string currentSubmoduleName = null;
            if (Module.SuperprojectModule != null)
            {
                var superprojectSeparator = new ToolStripSeparator();
                toolStripButtonLevelUp.DropDownItems.Add(superprojectSeparator);

                GitModule supersuperproject = Module.FindTopProjectModule();
                if (Module.SuperprojectModule.WorkingDir != supersuperproject.WorkingDir)
                {
                    var name = "Top project: " + Path.GetFileName(Path.GetDirectoryName(supersuperproject.WorkingDir));
                    string path = supersuperproject.WorkingDir;
                    if (Settings.DashboardShowCurrentBranch && !GitModule.IsBareRepository(path))
                        name = name + " " + GetModuleBranch(path);

                    var smi = AddSubmoduleToMenu(name, supersuperproject);
                    var submoduleName = Path.GetFileName(Path.GetDirectoryName(supersuperproject.WorkingDir));
                    GetSubmoduleStatusImageAsync(smi, supersuperproject, submoduleName);
                }

                {
                    var name = "Superproject: ";
                    string localpath = "";
                    if (Module.SuperprojectModule.WorkingDir != supersuperproject.WorkingDir)
                    {
                        localpath = Module.SuperprojectModule.WorkingDir.Substring(supersuperproject.WorkingDir.Length);
                        localpath = localpath.Replace(Settings.PathSeparator, Settings.PathSeparatorWrong).TrimEnd(
                                Settings.PathSeparatorWrong);
                        name = name + localpath;
                    }
                    else
                        name = name + Path.GetFileName(Path.GetDirectoryName(supersuperproject.WorkingDir));
                    string path = Module.SuperprojectModule.WorkingDir;
                    if (Settings.DashboardShowCurrentBranch && !GitModule.IsBareRepository(path))
                        name = name + " " + GetModuleBranch(path);

                    var smi = AddSubmoduleToMenu(name, Module.SuperprojectModule);
                    GetSubmoduleStatusImageAsync(smi, Module.SuperprojectModule, localpath);
                }

                var submodules = supersuperproject.GetSubmodulesLocalPathes().OrderBy(submoduleName => submoduleName);
                if (submodules.Any())
                {
                    string localpath = Module.WorkingDir.Substring(supersuperproject.WorkingDir.Length);
                    localpath = localpath.Replace(Settings.PathSeparator, Settings.PathSeparatorWrong).TrimEnd(
                            Settings.PathSeparatorWrong);

                    foreach (var submodule in submodules)
                    {
                        var name = submodule;
                        string path = supersuperproject.GetSubmoduleFullPath(submodule);
                        if (Settings.DashboardShowCurrentBranch && !GitModule.IsBareRepository(path))
                            name = name + " " + GetModuleBranch(path);
                        //var module = supersuperproject.GetSubmodule(submodule);
                        //var status = GitCommandHelpers.GetSubmoduleChanges(module.SuperprojectModule,
                        //    module.GetCurrentSubmoduleLocalPath());
                        //if (status != null && status.IsDirty)
                        //    name = name + "-dirty";
                        var submenu = AddSubmoduleToMenu(name, path);
                        if (submodule == localpath)
                        {
                            currentSubmoduleName = Module.GetCurrentSubmoduleLocalPath();
                            submenu.Font = new Font(submenu.Font, FontStyle.Bold);
                        }
                        var submoduleName = submodule;
                        GetSubmoduleStatusImageAsync(submenu, Module, submoduleName);
                    }
                }
            }

            var separator = new ToolStripSeparator();
            toolStripButtonLevelUp.DropDownItems.Add(separator);

            var mi = new ToolStripMenuItem(updateAllSubmodulesToolStripMenuItem.Text);
            mi.Click += UpdateAllSubmodulesToolStripMenuItemClick;
            toolStripButtonLevelUp.DropDownItems.Add(mi);

            if (currentSubmoduleName != null)
            {
                var usmi = new ToolStripMenuItem(_updateCurrentSubmodule.Text);
                usmi.Tag = currentSubmoduleName;
                usmi.Click += UpdateSubmoduleToolStripMenuItemClick;
                toolStripButtonLevelUp.DropDownItems.Add(usmi);
            }
        }

        private void toolStripButtonLevelUp_ButtonClick(object sender, EventArgs e)
        {
            if (Module.SuperprojectModule != null)
                SetGitModule(Module.SuperprojectModule);
            else
                toolStripButtonLevelUp.ShowDropDown();
        }

        private void openWithDifftoolToolStripMenuItem_DropDownOpening(object sender, EventArgs e)
        {
            bool artificialRevSelected = false;
            bool enableDiffDropDown = true;
            bool showParentItems = false;

            IList<GitRevision> revisions = RevisionGrid.GetSelectedRevisions();

            if (revisions.Count > 0)
            {
                artificialRevSelected = revisions[0].IsArtificial();

                if (revisions.Count == 2)
                {
                    artificialRevSelected = artificialRevSelected || revisions[revisions.Count - 1].IsArtificial();
                    showParentItems = true;
                }
                else
                    enableDiffDropDown = revisions.Count == 1;
            }

            aBToolStripMenuItem.Enabled = enableDiffDropDown;
            bLocalToolStripMenuItem.Enabled = enableDiffDropDown;
            aLocalToolStripMenuItem.Enabled = enableDiffDropDown;
            parentOfALocalToolStripMenuItem.Enabled = enableDiffDropDown;
            parentOfBLocalToolStripMenuItem.Enabled = enableDiffDropDown;

            parentOfALocalToolStripMenuItem.Visible = showParentItems;
            parentOfBLocalToolStripMenuItem.Visible = showParentItems;

            if (!enableDiffDropDown)
                return;
            //enable *<->Local items only when local file exists
            foreach (var item in DiffFiles.SelectedItems)
            {
                var fileNames = new StringBuilder();
                fileNames.Append((Path.Combine(Module.WorkingDir, item.Name)).Replace(Settings.PathSeparatorWrong, Settings.PathSeparator));

                if (File.Exists(fileNames.ToString()))
                {
                    bLocalToolStripMenuItem.Enabled = !artificialRevSelected;
                    aLocalToolStripMenuItem.Enabled = !artificialRevSelected;
                    parentOfALocalToolStripMenuItem.Enabled = !artificialRevSelected;
                    parentOfBLocalToolStripMenuItem.Enabled = !artificialRevSelected;
                    return;
                }
            }
        }

        private string GetMonoVersion()
        {
            Type type = Type.GetType("Mono.Runtime");
            if (type != null)
            {
                MethodInfo displayName = type.GetMethod("GetDisplayName", BindingFlags.NonPublic | BindingFlags.Static);
                if (displayName != null)
                    return (string)displayName.Invoke(null, null);
            }
            return null;
        }

        private void reportAnIssueToolStripMenuItem_Click(object sender, EventArgs e)
        {
            string issueData = "--- GitExtensions";
            try
            {
                issueData += Settings.GitExtensionsVersionString;
                issueData += ", Git " + GitCommandHelpers.VersionInUse.Full;
                issueData += ", " + Environment.OSVersion;
                var monoVersion = GetMonoVersion();
                if (monoVersion != null)
                    issueData += ", Mono " + monoVersion;
            }
            catch(Exception){}

            Process.Start(@"https://github.com/gitextensions/gitextensions/issues/new?body=" + WebUtility.HtmlEncode(issueData));            
        }
        private void checkForUpdatesToolStripMenuItem_Click(object sender, EventArgs e)
        {
            using (var updateForm = new FormUpdates(Module.GitVersion))
                updateForm.ShowDialog(Owner);
        }

        private void toolStripButtonPull_DropDownOpened(object sender, EventArgs e)
        {
            dontSetAsDefaultToolStripMenuItem.Checked = Settings.DonSetAsLastPullAction;
        }
    }
}<|MERGE_RESOLUTION|>--- conflicted
+++ resolved
@@ -189,13 +189,8 @@
                 RefreshPullIcon();
                 UICommands.PostRepositoryChanged += UICommands_PostRepositoryChanged;
             }
-<<<<<<< HEAD
-            dontSetAsDefaultToolStripMenuItem.Checked = Settings.DonSetAsLastPullAction;
 
             FillBuildReport();  // Ensure correct page visibility
-=======
-            
->>>>>>> 09857d8d
         }
 
         void UICommands_PostRepositoryChanged(object sender, GitUIBaseEventArgs e)
