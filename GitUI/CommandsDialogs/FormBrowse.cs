--- conflicted
+++ resolved
@@ -189,13 +189,8 @@
                 RefreshPullIcon();
                 UICommands.PostRepositoryChanged += UICommands_PostRepositoryChanged;
             }
-<<<<<<< HEAD
-            dontSetAsDefaultToolStripMenuItem.Checked = Settings.DonSetAsLastPullAction;
 
             FillBuildReport();  // Ensure correct page visibility
-=======
-            
->>>>>>> c9761d70
         }
 
         void UICommands_PostRepositoryChanged(object sender, GitUIBaseEventArgs e)
