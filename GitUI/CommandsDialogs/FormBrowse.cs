using System;
using System.Collections.Generic;
using System.Diagnostics;
using System.Drawing;
using System.IO;
using System.Linq;
using System.Text;
using System.Threading;
using System.Threading.Tasks;
using System.Windows.Forms;
using ConEmu.WinForms;
using GitCommands;
using GitCommands.Git;
using GitCommands.Repository;
using GitCommands.Utils;
using GitUI.CommandsDialogs.BrowseDialog;
using GitUI.CommandsDialogs.BrowseDialog.DashboardControl;
using GitUI.CommandsDialogs.WorktreeDialog;
using GitUI.Hotkey;
using GitUI.Plugin;
using GitUI.Properties;
using GitUI.Script;
using GitUI.UserControls;
using GitUI.UserControls.RevisionGridClasses;
using GitUIPluginInterfaces;
using Microsoft.Win32;
using ResourceManager;
<<<<<<< HEAD
using SaveFileDialog = System.Windows.Forms.SaveFileDialog;
using Settings = GitCommands.AppSettings;
using System.Configuration;
=======
>>>>>>> 11c8c59e
#if !__MonoCS__
using Microsoft.WindowsAPICodePack.Taskbar;
#endif

namespace GitUI.CommandsDialogs
{
    public partial class FormBrowse : GitModuleForm, IBrowseRepo
    {
        #region Translation

        private readonly TranslationString _stashCount =
            new TranslationString("{0} saved {1}");
        private readonly TranslationString _stashPlural =
            new TranslationString("stashes");
        private readonly TranslationString _stashSingular =
            new TranslationString("stash");

        private readonly TranslationString _warningMiddleOfBisect =
            new TranslationString("You are in the middle of a bisect");
        private readonly TranslationString _warningMiddleOfRebase =
            new TranslationString("You are in the middle of a rebase");
        private readonly TranslationString _warningMiddleOfPatchApply =
            new TranslationString("You are in the middle of a patch apply");

        private readonly TranslationString _hintUnresolvedMergeConflicts =
            new TranslationString("There are unresolved merge conflicts!");

        private readonly TranslationString _noBranchTitle =
            new TranslationString("no branch");

        private readonly TranslationString _noSubmodulesPresent =
            new TranslationString("No submodules");
        private readonly TranslationString _topProjectModuleFormat =
            new TranslationString("Top project: {0}");
        private readonly TranslationString _superprojectModuleFormat =
            new TranslationString("Superproject: {0}");

        private readonly TranslationString _indexLockCantDelete =
            new TranslationString("Failed to delete index.lock.");

        private readonly TranslationString _errorCaption =
            new TranslationString("Error");
        private readonly TranslationString _loading =
            new TranslationString("Loading...");

        private readonly TranslationString _noReposHostPluginLoaded =
            new TranslationString("No repository host plugin loaded.");

        private readonly TranslationString _noReposHostFound =
            new TranslationString("Could not find any relevant repository hosts for the currently open repository.");

        private readonly TranslationString _configureWorkingDirMenu =
            new TranslationString("Configure this menu");

        // ReSharper disable InconsistentNaming
        private readonly TranslationString directoryIsNotAValidRepositoryCaption =
            new TranslationString("Open");

        private readonly TranslationString directoryIsNotAValidRepository =
            new TranslationString("The selected item is not a valid git repository.\n\nDo you want to abort and remove it from the recent repositories list?");
        // ReSharper restore InconsistentNaming

        private readonly TranslationString _updateCurrentSubmodule =
            new TranslationString("Update current submodule");

        private readonly TranslationString _pullFetch =
            new TranslationString("Pull - fetch");
        private readonly TranslationString _pullFetchAll =
            new TranslationString("Pull - fetch all");
        private readonly TranslationString _pullMerge =
            new TranslationString("Pull - merge");
        private readonly TranslationString _pullRebase =
            new TranslationString("Pull - rebase");
        private readonly TranslationString _pullOpenDialog =
            new TranslationString("Open pull dialog");

        private readonly TranslationString _buildReportTabCaption =
            new TranslationString("Build Report");
        private readonly TranslationString _consoleTabCaption =
            new TranslationString("Console");
        #endregion

        private Dashboard _dashboard;
        private ToolStripItem _rebase;
        private ToolStripItem _bisect;
        private ToolStripItem _warning;

#if !__MonoCS__
        private ThumbnailToolBarButton _commitButton;
        private ThumbnailToolBarButton _pushButton;
        private ThumbnailToolBarButton _pullButton;
        private bool _toolbarButtonsCreated;
#endif
        private readonly ToolStripGitStatus _toolStripGitStatus;
        private readonly FilterRevisionsHelper _filterRevisionsHelper;
        private readonly FilterBranchHelper _filterBranchHelper;

        private CancellationTokenSource _submodulesStatusCts = new CancellationTokenSource();
        private BuildReportTabPageExtension _buildReportTabPageExtension;
        private string _diffTabPageTitleBase = "";

        private readonly FormBrowseMenus _formBrowseMenus;
        private ConEmuControl _terminal;
        private readonly SplitterManager _splitterManager = new SplitterManager(new AppSettingsPath("FormBrowse"));
        private static bool _showRevisionInfoNextToRevisionGrid;

        /// <summary>
        /// For VS designer
        /// </summary>
        private FormBrowse()
        {
            InitializeComponent();
            Translate();
            RecoverSplitterContainerLayout();
        }

        public FormBrowse(GitUICommands aCommands, string filter)
            : base(true, aCommands)
        {
            //Save value for commit info panel, may be changed
            _showRevisionInfoNextToRevisionGrid = AppSettings.ShowRevisionInfoNextToRevisionGrid;
            InitializeComponent();

            // set tab page images
            {
                var imageList = new ImageList();
                CommitInfoTabControl.ImageList = imageList;
                imageList.ColorDepth = ColorDepth.Depth8Bit;
                imageList.Images.Add(Resources.IconCommit);
                imageList.Images.Add(Resources.IconFileTree);
                imageList.Images.Add(Resources.IconDiff);
                CommitInfoTabControl.TabPages[0].ImageIndex = 0;
                CommitInfoTabControl.TabPages[1].ImageIndex = 1;
                CommitInfoTabControl.TabPages[2].ImageIndex = 2;
            }
<<<<<<< HEAD
            DiffFiles.FilterVisible = true;
            DiffFiles.DescribeRevision = DescribeRevision;
            if (aCommands != null)
            {
                RevisionGrid.UICommandsSource = this;
                repoObjectsTree.UICommandsSource = this;
            }
=======
            RevisionGrid.UICommandsSource = this;
>>>>>>> 11c8c59e
            Repositories.LoadRepositoryHistoryAsync();
            Task.Factory.StartNew(PluginLoader.Load)
                .ContinueWith((task) => RegisterPlugins(), TaskScheduler.FromCurrentSynchronizationContext());
            RevisionGrid.GitModuleChanged += SetGitModule;
            RevisionGrid.OnToggleLeftPanelRequested = () => toggleLeftPanel_Click(null, null);
            _filterRevisionsHelper = new FilterRevisionsHelper(toolStripRevisionFilterTextBox, toolStripRevisionFilterDropDownButton, RevisionGrid, toolStripRevisionFilterLabel, ShowFirstParent, form: this);
            _filterBranchHelper = new FilterBranchHelper(toolStripBranchFilterComboBox, toolStripBranchFilterDropDownButton, RevisionGrid);
            repoObjectsTree.FilterBranchHelper = _filterBranchHelper;
            toolStripBranchFilterComboBox.DropDown += toolStripBranches_DropDown_ResizeDropDownWidth;
            revisionDiff.Bind(RevisionGrid, fileTree);

            Translate();
            LayoutRevisionInfo();

            if (AppSettings.ShowGitStatusInBrowseToolbar)
            {
                _toolStripGitStatus = new ToolStripGitStatus
                {
                    ImageTransparentColor = Color.Magenta,
                    ImageScaling = ToolStripItemImageScaling.SizeToFit,
                    Margin = new Padding(0, 1, 0, 2)
                };
                if (aCommands != null)
                    _toolStripGitStatus.UICommandsSource = this;
                _toolStripGitStatus.Click += StatusClick;
                ToolStrip.Items.Insert(ToolStrip.Items.IndexOf(toolStripButton1), _toolStripGitStatus);
                ToolStrip.Items.Remove(toolStripButton1);
                _toolStripGitStatus.CommitTranslatedString = toolStripButton1.Text;
            }

            if (!EnvUtils.RunningOnWindows())
            {
                toolStripSeparator6.Visible = false;
                PuTTYToolStripMenuItem.Visible = false;
            }

            RevisionGrid.SelectionChanged += RevisionGridSelectionChanged;
            _filterRevisionsHelper.SetFilter(filter);


<<<<<<< HEAD
            this.HotkeysEnabled = true;
            this.Hotkeys = HotkeySettingsManager.LoadHotkeys(HotkeySettingsName);
            this.toolPanel.SplitterDistance = this.ToolStrip.Height;

=======
            HotkeysEnabled = true;
            Hotkeys = HotkeySettingsManager.LoadHotkeys(HotkeySettingsName);
>>>>>>> 11c8c59e
            GitUICommandsChanged += (a, e) =>
            {
                var oldcommands = e.OldCommands;
                RefreshPullIcon();
                oldcommands.PostRepositoryChanged -= UICommands_PostRepositoryChanged;
                UICommands.PostRepositoryChanged += UICommands_PostRepositoryChanged;
                oldcommands.BrowseRepo = null;
                UICommands.BrowseRepo = this;
            };

            if (aCommands != null)
            {
                RefreshPullIcon();
                UICommands.PostRepositoryChanged += UICommands_PostRepositoryChanged;
                UICommands.BrowseRepo = this;
            }

            FillBuildReport();  // Ensure correct page visibility
            RevisionGrid.ShowBuildServerInfo = true;

            _formBrowseMenus = new FormBrowseMenus(menuStrip1);
            RevisionGrid.MenuCommands.MenuChanged += (sender, e) => _formBrowseMenus.OnMenuCommandsPropertyChanged();
            SystemEvents.SessionEnding += (sender, args) => SaveApplicationSettings();

            FillTerminalTab();
            ManageWorktreeSupport();
            RecoverSplitterContainerLayout();
        }

        private void LayoutRevisionInfo()
        {
            if (_showRevisionInfoNextToRevisionGrid)
            {
                RevisionInfo.Parent = RevisionsSplitContainer.Panel2;
                RevisionsSplitContainer.SplitterDistance = RevisionsSplitContainer.Width - 420;
                RevisionInfo.DisplayAvatarOnRight();
                CommitInfoTabControl.SuspendLayout();
                CommitInfoTabControl.RemoveIfExists(CommitInfoTabPage);
                CommitInfoTabControl.RemoveIfExists(TreeTabPage);
                CommitInfoTabControl.TabPages.Insert(0, TreeTabPage);
                CommitInfoTabControl.SelectedTab = DiffTabPage;
                CommitInfoTabControl.ResumeLayout(true);
                RevisionsSplitContainer.Panel2Collapsed = false;
            }
            else
            {
                RevisionInfo.DisplayAvatarOnLeft();
                CommitInfoTabControl.SuspendLayout();
                CommitInfoTabControl.InsertIfNotExists(0, CommitInfoTabPage);
                CommitInfoTabControl.ResumeLayout(true);
                RevisionInfo.Parent = CommitInfoTabControl.Controls[0];
                RevisionsSplitContainer.Panel2Collapsed = true;
            }
        }

        private void ManageWorktreeSupport()
        {
            if (!GitCommandHelpers.VersionInUse.SupportWorktree)
            {
                createWorktreeToolStripMenuItem.Enabled = false;
            }
            if (!GitCommandHelpers.VersionInUse.SupportWorktreeList)
            {
                manageWorktreeToolStripMenuItem.Enabled = false;
            }
        }

        public FormBrowse(GitUICommands aCommands, string filter, string selectCommit) : this(aCommands, filter)
        {
            if (!string.IsNullOrEmpty(selectCommit))
            {
                RevisionGrid.SetInitialRevision(GitRevision.CreateForShortSha1(Module, selectCommit));
            }
        }

        private new void Translate()
        {
            base.Translate();
            _diffTabPageTitleBase = DiffTabPage.Text;
        }

        void UICommands_PostRepositoryChanged(object sender, GitUIBaseEventArgs e)
        {
            this.InvokeAsync(RefreshRevisions);
        }

        private void RefreshRevisions()
        {
            if (RevisionGrid.IsDisposed || IsDisposed || Disposing)
            {
                return;
            }

            if (_dashboard == null || !_dashboard.Visible)
            {
                revisionDiff.ForceRefreshRevisions();
                RevisionGrid.ForceRefreshRevisions();
                InternalInitialize(true);
            }
        }

        #region IBrowseRepo
        public void GoToRef(string refName, bool showNoRevisionMsg)
        {
            RevisionGrid.GoToRef(refName, showNoRevisionMsg);
        }

        #endregion

        private void ShowDashboard()
        {
            if (_dashboard == null)
            {
                _dashboard = new Dashboard();
                _dashboard.GitModuleChanged += SetGitModule;
                toolPanel.ContentPanel.Controls.Add(_dashboard);
                _dashboard.Dock = DockStyle.Fill;
                _dashboard.SetSplitterPositions();
            }
            else
                _dashboard.Refresh();
            _dashboard.Visible = true;
            _dashboard.BringToFront();
            _dashboard.ShowRecentRepositories();
        }

        private void HideDashboard()
        {
            if (_dashboard != null && _dashboard.Visible)
            {
                _dashboard.SaveSplitterPositions();
                _dashboard.Visible = false;
            }
        }

        private void BrowseLoad(object sender, EventArgs e)
        {
#if !__MonoCS__
            if (EnvUtils.RunningOnWindows() && TaskbarManager.IsPlatformSupported)
            {
                TaskbarManager.Instance.ApplicationId = "GitExtensions";
            }
#endif
            SetSplitterPositions();
            HideVariableMainMenuItems();

            RevisionGrid.Load();
            _filterBranchHelper.InitToolStripBranchFilter();

            Cursor.Current = Cursors.WaitCursor;
            InternalInitialize(false);
            RevisionGrid.Focus();
            RevisionGrid.IndexWatcher.Reset();

            RevisionGrid.IndexWatcher.Changed += _indexWatcher_Changed;

            Cursor.Current = Cursors.Default;

            try
            {
                if (AppSettings.PlaySpecialStartupSound)
                {
                    using (var cowMoo = Resources.cow_moo)
                        new System.Media.SoundPlayer(cowMoo).Play();
                }
            }
            catch 
            {
                // This code is just for fun, we do not want the program to crash because of it.
            }
        }

        void _indexWatcher_Changed(object sender, IndexChangedEventArgs e)
        {
            bool indexChanged = e.IsIndexChanged;
            this.InvokeAsync(() =>
            {
                RefreshButton.Image = indexChanged && AppSettings.UseFastChecks && Module.IsValidGitWorkingDir()
                                          ? Resources.arrow_refresh_dirty
                                          : Resources.arrow_refresh;
            });
        }

        private bool _pluginsLoaded;
        private void LoadPluginsInPluginMenu()
        {
            if (_pluginsLoaded)
                return;
            foreach (var plugin in LoadedPlugins.Plugins)
            {
                var item = new ToolStripMenuItem { Text = plugin.Description, Tag = plugin };
                item.Click += ItemClick;
                pluginsToolStripMenuItem.DropDownItems.Insert(pluginsToolStripMenuItem.DropDownItems.Count - 2, item);
            }
            _pluginsLoaded = true;
            UpdatePluginMenu(Module.IsValidGitWorkingDir());
        }

        /// <summary>
        ///   Execute plugin
        /// </summary>
        private void ItemClick(object sender, EventArgs e)
        {
            var menuItem = sender as ToolStripMenuItem;
            if (menuItem == null)
                return;

            var plugin = menuItem.Tag as IGitPlugin;
            if (plugin == null)
                return;

            var eventArgs = new GitUIEventArgs(this, UICommands);

            bool refresh = plugin.Execute(eventArgs);
            if (refresh)
                RefreshToolStripMenuItemClick(null, null);
        }

        private void UpdatePluginMenu(bool validWorkingDir)
        {
            foreach (ToolStripItem item in pluginsToolStripMenuItem.DropDownItems)
            {
                var plugin = item.Tag as IGitPluginForRepository;

                item.Enabled = plugin == null || validWorkingDir;
            }
        }

        private void RegisterPlugins()
        {
            foreach (var plugin in LoadedPlugins.Plugins)
                plugin.Register(UICommands);

            UICommands.RaisePostRegisterPlugin(this);
        }

        private void UnregisterPlugins()
        {
            foreach (var plugin in LoadedPlugins.Plugins)
                plugin.Unregister(UICommands);
        }

        /// <summary>
        /// to avoid showing menu items that should not be there during
        /// the transition from dashboard to repo browser and vice versa
        ///
        /// and reset hotkeys that are shared between mutual exclusive menu items
        /// </summary>
        private void HideVariableMainMenuItems()
        {
            dashboardToolStripMenuItem.Visible = false;
            repositoryToolStripMenuItem.Visible = false;
            commandsToolStripMenuItem.Visible = false;
            refreshToolStripMenuItem.ShortcutKeys = Keys.None;
            refreshDashboardToolStripMenuItem.ShortcutKeys = Keys.None;
            _repositoryHostsToolStripMenuItem.Visible = false;
            _formBrowseMenus.RemoveAdditionalMainMenuItems();
            menuStrip1.Refresh();
        }

        /// <summary>Refreshes the UI.</summary>
        private void InternalInitialize(bool hard)
        {
            Cursor.Current = Cursors.WaitCursor;

            UICommands.RaisePreBrowseInitialize(this);

            // check for updates
            if (AppSettings.LastUpdateCheck.AddDays(7) < DateTime.Now)
            {
                AppSettings.LastUpdateCheck = DateTime.Now;
                var updateForm = new FormUpdates(Module.AppVersion);
                updateForm.SearchForUpdatesAndShow(Owner, false);
            }

            bool bareRepository = Module.IsBareRepository();
            bool validWorkingDir = Module.IsValidGitWorkingDir();
            bool hasWorkingDir = !string.IsNullOrEmpty(Module.WorkingDir);
            branchSelect.Text = validWorkingDir ? Module.GetSelectedBranch() : "";
            if (hasWorkingDir)
                HideDashboard();
            else
                ShowDashboard();
            toolStripButtonLevelUp.Enabled = hasWorkingDir && !bareRepository;
            CommitInfoTabControl.Visible = validWorkingDir;
            fileExplorerToolStripMenuItem.Enabled = validWorkingDir;
            manageRemoteRepositoriesToolStripMenuItem1.Enabled = validWorkingDir;
            branchSelect.Enabled = validWorkingDir;
            toolStripButton1.Enabled = validWorkingDir && !bareRepository;
            if (_toolStripGitStatus != null)
                _toolStripGitStatus.Enabled = validWorkingDir;
            toolStripButtonPull.Enabled = validWorkingDir;
            toolStripButtonPush.Enabled = validWorkingDir;
            dashboardToolStripMenuItem.Visible = !validWorkingDir;
            repositoryToolStripMenuItem.Visible = validWorkingDir;
            commandsToolStripMenuItem.Visible = validWorkingDir;
            toolStripFileExplorer.Enabled = validWorkingDir;
            if (validWorkingDir)
            {
                refreshToolStripMenuItem.ShortcutKeys = Keys.F5;
            }
            else
            {
                refreshDashboardToolStripMenuItem.ShortcutKeys = Keys.F5;
            }
            UpdatePluginMenu(validWorkingDir);
            gitMaintenanceToolStripMenuItem.Enabled = validWorkingDir;
            editgitignoreToolStripMenuItem1.Enabled = validWorkingDir;
            editgitattributesToolStripMenuItem.Enabled = validWorkingDir;
            editmailmapToolStripMenuItem.Enabled = validWorkingDir;
            toolStripSplitStash.Enabled = validWorkingDir && !bareRepository;
            commitcountPerUserToolStripMenuItem.Enabled = validWorkingDir;
            _createPullRequestsToolStripMenuItem.Enabled = validWorkingDir;
            _viewPullRequestsToolStripMenuItem.Enabled = validWorkingDir;
            //Only show "Repository hosts" menu item when there is at least 1 repository host plugin loaded
            _repositoryHostsToolStripMenuItem.Visible = RepoHosts.GitHosters.Count > 0;
            if (RepoHosts.GitHosters.Count == 1)
                _repositoryHostsToolStripMenuItem.Text = RepoHosts.GitHosters[0].Description;
            _filterBranchHelper.InitToolStripBranchFilter();

            if (repositoryToolStripMenuItem.Visible)
            {
                manageSubmodulesToolStripMenuItem.Enabled = !bareRepository;
                updateAllSubmodulesToolStripMenuItem.Enabled = !bareRepository;
                synchronizeAllSubmodulesToolStripMenuItem.Enabled = !bareRepository;
                editgitignoreToolStripMenuItem1.Enabled = !bareRepository;
                editgitattributesToolStripMenuItem.Enabled = !bareRepository;
                editmailmapToolStripMenuItem.Enabled = !bareRepository;
            }

            if (commandsToolStripMenuItem.Visible)
            {
                commitToolStripMenuItem.Enabled = !bareRepository;
                mergeToolStripMenuItem.Enabled = !bareRepository;
                rebaseToolStripMenuItem1.Enabled = !bareRepository;
                pullToolStripMenuItem1.Enabled = !bareRepository;
                cleanupToolStripMenuItem.Enabled = !bareRepository;
                stashToolStripMenuItem.Enabled = !bareRepository;
                checkoutBranchToolStripMenuItem.Enabled = !bareRepository;
                mergeBranchToolStripMenuItem.Enabled = !bareRepository;
                rebaseToolStripMenuItem.Enabled = !bareRepository;
                applyPatchToolStripMenuItem.Enabled = !bareRepository;
                SvnRebaseToolStripMenuItem.Enabled = !bareRepository;
                SvnDcommitToolStripMenuItem.Enabled = !bareRepository;
            }

            stashChangesToolStripMenuItem.Enabled = !bareRepository;
            gitGUIToolStripMenuItem.Enabled = !bareRepository;

            SetShortcutKeyDisplayStringsFromHotkeySettings();

            if (hard && hasWorkingDir)
                ShowRevisions();
            RefreshWorkingDirCombo();
            Text = GenerateWindowTitle(Module.WorkingDir, validWorkingDir, branchSelect.Text);
            UpdateJumplist(validWorkingDir);

            OnActivate();
            // load custom user menu
            LoadUserMenu();

            repoObjectsTree.Reload();
            if (validWorkingDir)
            {
                // add Navigate and View menu
                _formBrowseMenus.ResetMenuCommandSets();
                _formBrowseMenus.AddMenuCommandSet(MainMenuItem.NavigateMenu, RevisionGrid.MenuCommands.GetNavigateMenuCommands());
                _formBrowseMenus.AddMenuCommandSet(MainMenuItem.ViewMenu, RevisionGrid.MenuCommands.GetViewMenuCommands());

                _formBrowseMenus.InsertAdditionalMainMenuItems(repositoryToolStripMenuItem);
            }

            UICommands.RaisePostBrowseInitialize(this);

            Cursor.Current = Cursors.Default;
        }

        private void OnActivate()
        {
            CheckForMergeConflicts();
            UpdateStashCount();
            UpdateSubmodulesList();
        }

        internal Keys GetShortcutKeys(Commands cmd)
        {
            return GetShortcutKeys((int)cmd);
        }

        /// <summary>
        ///
        /// </summary>
        private void SetShortcutKeyDisplayStringsFromHotkeySettings()
        {
            gitBashToolStripMenuItem.ShortcutKeyDisplayString = GetShortcutKeys(Commands.GitBash).ToShortcutKeyDisplayString();
            commitToolStripMenuItem.ShortcutKeyDisplayString = GetShortcutKeys(Commands.Commit).ToShortcutKeyDisplayString();
            stashChangesToolStripMenuItem.ShortcutKeyDisplayString = GetShortcutKeys(Commands.Stash).ToShortcutKeyDisplayString();
            stashPopToolStripMenuItem.ShortcutKeyDisplayString = GetShortcutKeys(Commands.StashPop).ToShortcutKeyDisplayString();
            // TODO: add more
        }

        private void RefreshWorkingDirCombo()
        {
            Repository r = null;
            if (Repositories.RepositoryHistory.Repositories.Count > 0)
                r = Repositories.RepositoryHistory.Repositories[0];

            List<RecentRepoInfo> mostRecentRepos = new List<RecentRepoInfo>();

            if (r == null || !r.Path.Equals(Module.WorkingDir, StringComparison.InvariantCultureIgnoreCase))
                Repositories.AddMostRecentRepository(Module.WorkingDir);

            using (var graphics = CreateGraphics())
            {
                var splitter = new RecentRepoSplitter
                {
                    MeasureFont = _NO_TRANSLATE_Workingdir.Font,
                    Graphics = graphics
                };
                splitter.SplitRecentRepos(Repositories.RepositoryHistory.Repositories, mostRecentRepos, mostRecentRepos);

                RecentRepoInfo ri = mostRecentRepos.Find((e) => e.Repo.Path.Equals(Module.WorkingDir, StringComparison.InvariantCultureIgnoreCase));

                if (ri == null)
                    _NO_TRANSLATE_Workingdir.Text = Module.WorkingDir;
                else
                    _NO_TRANSLATE_Workingdir.Text = ri.Caption;

                if (AppSettings.RecentReposComboMinWidth > 0)
                {
                    _NO_TRANSLATE_Workingdir.AutoSize = false;
                    var captionWidth = graphics.MeasureString(_NO_TRANSLATE_Workingdir.Text, _NO_TRANSLATE_Workingdir.Font).Width;
                    captionWidth = captionWidth + _NO_TRANSLATE_Workingdir.DropDownButtonWidth + 5;
                    _NO_TRANSLATE_Workingdir.Width = Math.Max(AppSettings.RecentReposComboMinWidth, (int)captionWidth);
                }
                else
                    _NO_TRANSLATE_Workingdir.AutoSize = true;
            }
        }

        /// <summary>
        /// Returns a short name for repository.
        /// If the repository contains a description it is returned,
        /// otherwise the last part of path is returned.
        /// </summary>
        /// <param name="repositoryDir">Path to repository.</param>
        /// <returns>Short name for repository</returns>
        private static string GetRepositoryShortName(string repositoryDir)
        {
            DirectoryInfo dirInfo = new DirectoryInfo(repositoryDir);
            if (dirInfo.Exists)
            {
                string desc = ReadRepositoryDescription(repositoryDir);
                if (desc.IsNullOrEmpty())
                {
                    desc = Repositories.RepositoryHistory.Repositories
                        .Where(repo => repo.Path.Equals(repositoryDir, StringComparison.CurrentCultureIgnoreCase)).Select(repo => repo.Title)
                        .FirstOrDefault();
                }
                return desc ?? dirInfo.Name;
            }
            return dirInfo.Name;
        }

        /// <summary>Updates the UI with the correct userscript(s).</summary>
        private void LoadUserMenu()
        {
            var scripts = ScriptManager.GetScripts().Where(script => script.Enabled
                && script.OnEvent == ScriptEvent.ShowInUserMenuBar).ToList();

            for (int i = ToolStrip.Items.Count - 1; i >= 0; i--)
                if (ToolStrip.Items[i].Tag != null &&
                    ToolStrip.Items[i].Tag as string == "userscript")
                    ToolStrip.Items.RemoveAt(i);

            if (scripts.Count == 0)
                return;

            ToolStripSeparator toolstripseparator = new ToolStripSeparator();
            toolstripseparator.Tag = "userscript";
            ToolStrip.Items.Add(toolstripseparator);

            foreach (ScriptInfo scriptInfo in scripts)
            {
                ToolStripButton tempButton = new ToolStripButton();
                //store scriptname
                tempButton.Text = scriptInfo.Name;
                tempButton.Tag = "userscript";
                //add handler
                tempButton.Click += UserMenu_Click;
                tempButton.Enabled = true;
                tempButton.Visible = true;
                //tempButton.Image = GitUI.Properties.Resources.bug;
                //scriptInfo.Icon = "Cow";
                tempButton.Image = scriptInfo.GetIcon();
                tempButton.DisplayStyle = ToolStripItemDisplayStyle.ImageAndText;
                //add to toolstrip
                ToolStrip.Items.Add(tempButton);
            }
        }

        private void UserMenu_Click(object sender, EventArgs e)
        {
            if (ScriptRunner.RunScript(this, Module, ((ToolStripButton)sender).Text, RevisionGrid))
                RevisionGrid.RefreshRevisions();
        }

        private void UpdateJumplist(bool validWorkingDir)
        {
#if !__MonoCS__
            if (!EnvUtils.RunningOnWindows() || !TaskbarManager.IsPlatformSupported)
                return;

            try
            {
                if (validWorkingDir)
                {
                    string repositoryDescription = GetRepositoryShortName(Module.WorkingDir);
                    string baseFolder = Path.Combine(AppSettings.ApplicationDataPath.Value, "Recent");
                    if (!Directory.Exists(baseFolder))
                    {
                        Directory.CreateDirectory(baseFolder);
                    }

                    //Remove InvalidPathChars
                    StringBuilder sb = new StringBuilder(repositoryDescription);
                    foreach (char c in Path.GetInvalidFileNameChars())
                    {
                        sb.Replace(c, '_');
                    }

                    string path = Path.Combine(baseFolder, string.Format("{0}.{1}", sb, "gitext"));
                    File.WriteAllText(path, Module.WorkingDir);
                    JumpList.AddToRecent(path);

                    var jumpList = JumpList.CreateJumpListForIndividualWindow(TaskbarManager.Instance.ApplicationId, Handle);
                    jumpList.ClearAllUserTasks();

                    //to control which category Recent/Frequent is displayed
                    jumpList.KnownCategoryToDisplay = JumpListKnownCategoryType.Recent;

                    jumpList.Refresh();
                }

                CreateOrUpdateTaskBarButtons(validWorkingDir);
            }
            catch (System.Runtime.InteropServices.COMException ex)
            {
                Trace.WriteLine(ex.Message, "UpdateJumplist");
            }
#endif
        }

#if !__MonoCS__
        private void CreateOrUpdateTaskBarButtons(bool validRepo)
        {
            if (EnvUtils.RunningOnWindows() && TaskbarManager.IsPlatformSupported)
            {
                if (!_toolbarButtonsCreated)
                {
                    _commitButton = new ThumbnailToolBarButton(MakeIcon(toolStripButton1.Image, 48, true), toolStripButton1.Text);
                    _commitButton.Click += ToolStripButton1Click;

                    _pushButton = new ThumbnailToolBarButton(MakeIcon(toolStripButtonPush.Image, 48, true), toolStripButtonPush.Text);
                    _pushButton.Click += PushToolStripMenuItemClick;

                    _pullButton = new ThumbnailToolBarButton(MakeIcon(toolStripButtonPull.Image, 48, true), toolStripButtonPull.Text);
                    _pullButton.Click += PullToolStripMenuItemClick;

                    _toolbarButtonsCreated = true;
                    ThumbnailToolBarButton[] buttons = new[] { _commitButton, _pullButton, _pushButton };

                    //Call this method using reflection.  This is a workaround to *not* reference WPF libraries, becuase of how the WindowsAPICodePack was implimented.
                    TaskbarManager.Instance.ThumbnailToolBars.AddButtons(Handle, buttons);
                }

                _commitButton.Enabled = validRepo;
                _pushButton.Enabled = validRepo;
                _pullButton.Enabled = validRepo;
            }
        }
#endif

        /// <summary>
        /// Converts an image into an icon.  This was taken off of the interwebs.
        /// It's on a billion different sites and forum posts, so I would say its creative commons by now. -tekmaven
        /// </summary>
        /// <param name="img">The image that shall become an icon</param>
        /// <param name="size">The width and height of the icon. Standard
        /// sizes are 16x16, 32x32, 48x48, 64x64.</param>
        /// <param name="keepAspectRatio">Whether the image should be squashed into a
        /// square or whether whitespace should be put around it.</param>
        /// <returns>An icon!!</returns>
        private static Icon MakeIcon(Image img, int size, bool keepAspectRatio)
        {
            Bitmap square = new Bitmap(size, size); // create new bitmap
            Graphics g = Graphics.FromImage(square); // allow drawing to it

            int x, y, w, h; // dimensions for new image

            if (!keepAspectRatio || img.Height == img.Width)
            {
                // just fill the square
                x = y = 0; // set x and y to 0
                w = h = size; // set width and height to size
            }
            else
            {
                // work out the aspect ratio
                float r = img.Width / (float)img.Height;

                // set dimensions accordingly to fit inside size^2 square
                if (r > 1)
                { // w is bigger, so divide h by r
                    w = size;
                    h = (int)(size / r);
                    x = 0; y = (size - h) / 2; // center the image
                }
                else
                { // h is bigger, so multiply w by r
                    w = (int)(size * r);
                    h = size;
                    y = 0; x = (size - w) / 2; // center the image
                }
            }

            // make the image shrink nicely by using HighQualityBicubic mode
            g.InterpolationMode = System.Drawing.Drawing2D.InterpolationMode.HighQualityBicubic;
            g.DrawImage(img, x, y, w, h); // draw image with specified dimensions
            g.Flush(); // make sure all drawing operations complete before we get the icon

            // following line would work directly on any image, but then
            // it wouldn't look as nice.
            return Icon.FromHandle(square.GetHicon());
        }

        /// <summary>Updates the UI with the correct stash count.</summary>
        private void UpdateStashCount()
        {
            if (AppSettings.ShowStashCount)
            {
                AsyncLoader.DoAsync(() => Module.GetStashes().Count,
                    (result) => toolStripSplitStash.Text = string.Format(_stashCount.Text, result,
                        result != 1 ? _stashPlural.Text : _stashSingular.Text));
            }
            else
            {
                toolStripSplitStash.Text = string.Empty;
            }
        }

        private void CheckForMergeConflicts()
        {
            bool validWorkingDir = Module.IsValidGitWorkingDir();

            if (validWorkingDir && Module.InTheMiddleOfBisect())
            {
                if (_bisect == null)
                {
                    _bisect = new WarningToolStripItem { Text = _warningMiddleOfBisect.Text };
                    _bisect.Click += BisectClick;
                    statusStrip.Items.Add(_bisect);
                }
            }
            else
            {
                if (_bisect != null)
                {
                    _bisect.Click -= BisectClick;
                    statusStrip.Items.Remove(_bisect);
                    _bisect = null;
                }
            }

            if (validWorkingDir &&
                (Module.InTheMiddleOfRebase() || Module.InTheMiddleOfPatch()))
            {
                if (_rebase == null)
                {
                    _rebase = new WarningToolStripItem
                    {
                        Text = Module.InTheMiddleOfRebase()
                            ? _warningMiddleOfRebase.Text
                            : _warningMiddleOfPatchApply.Text
                    };
                    _rebase.Click += RebaseClick;
                    statusStrip.Items.Add(_rebase);
                }
            }
            else
            {
                if (_rebase != null)
                {
                    _rebase.Click -= RebaseClick;
                    statusStrip.Items.Remove(_rebase);
                    _rebase = null;
                }
            }

            AsyncLoader.DoAsync(
                () => validWorkingDir && Module.InTheMiddleOfConflictedMerge() &&
                      !Directory.Exists(Module.WorkingDirGitDir + "rebase-apply\\"),
                (result) =>
                {
                    if (result)
                    {
                        if (_warning == null)
                        {
                            _warning = new WarningToolStripItem { Text = _hintUnresolvedMergeConflicts.Text };
                            _warning.Click += WarningClick;
                            statusStrip.Items.Add(_warning);
                        }
                    }
                    else
                    {
                        if (_warning != null)
                        {
                            _warning.Click -= WarningClick;
                            statusStrip.Items.Remove(_warning);
                            _warning = null;
                        }
                    }

                    //Only show status strip when there are status items on it.
                    //There is always a close (x) button, do not count first item.
                    if (statusStrip.Items.Count > 1)
                        statusStrip.Show();
                    else
                        statusStrip.Hide();
                });
        }

        /// <summary>
        /// Generates main window title according to given repository.
        /// </summary>
        /// <param name="workingDir">Path to repository.</param>
        /// <param name="isWorkingDirValid">If the given path contains valid repository.</param>
        /// <param name="branchName">Current branch name.</param>
        private string GenerateWindowTitle(string workingDir, bool isWorkingDirValid, string branchName)
        {
            const string defaultTitle = "Git Extensions";
            const string repositoryTitleFormat = "{0} ({1}) - Git Extensions{2}";
            string additionalTitleText = "";
#if DEBUG
            additionalTitleText = " -> DEBUG <-";
#endif
            if (!isWorkingDirValid)
                return defaultTitle + additionalTitleText;
            string repositoryDescription = GetRepositoryShortName(workingDir);
            if (string.IsNullOrEmpty(branchName))
                branchName = _noBranchTitle.Text;
            return string.Format(repositoryTitleFormat, repositoryDescription,
                branchName.Trim('(', ')'), additionalTitleText);
        }

        /// <summary>
        /// Reads repository description's first line from ".git\description" file.
        /// </summary>
        /// <param name="workingDir">Path to repository.</param>
        /// <returns>If the repository has description, returns that description, else returns <c>null</c>.</returns>
        private static string ReadRepositoryDescription(string workingDir)
        {
            const string repositoryDescriptionFileName = "description";
            const string defaultDescription = "Unnamed repository; edit this file 'description' to name the repository.";

            var repositoryPath = GitModule.GetGitDirectory(workingDir);
            var repositoryDescriptionFilePath = Path.Combine(repositoryPath, repositoryDescriptionFileName);
            if (!File.Exists(repositoryDescriptionFilePath))
                return null;
            try
            {
                var repositoryDescription = File.ReadLines(repositoryDescriptionFilePath).FirstOrDefault();
                return string.Equals(repositoryDescription, defaultDescription, StringComparison.CurrentCulture)
                           ? null
                           : repositoryDescription;
            }
            catch (IOException)
            {
                return null;
            }
        }

        private void RebaseClick(object sender, EventArgs e)
        {
            if (Module.InTheMiddleOfRebase())
                UICommands.StartRebaseDialog(this, null);
            else
                UICommands.StartApplyPatchDialog(this);
        }


        private void ShowRevisions()
        {
            if (RevisionGrid.IndexWatcher.IndexChanged)
            {
                FillFileTree();
                FillDiff();
                FillCommitInfo();
                FillBuildReport();
            }
            RevisionGrid.IndexWatcher.Reset();
        }

        private void FillFileTree()
        {
            if (CommitInfoTabControl.SelectedTab != TreeTabPage || _selectedRevisionUpdatedTargets.HasFlag(UpdateTargets.FileTree))
            {
                return;
            }
            _selectedRevisionUpdatedTargets |= UpdateTargets.FileTree;
            fileTree.LoadRevision(RevisionGrid.GetSelectedRevisions().FirstOrDefault());
        }

        private void FillDiff()
        {
            DiffTabPage.Text = _diffTabPageTitleBase;

            if (CommitInfoTabControl.SelectedTab != DiffTabPage)
            {
                return;
            }

            if (_selectedRevisionUpdatedTargets.HasFlag(UpdateTargets.DiffList))
                return;

            _selectedRevisionUpdatedTargets |= UpdateTargets.DiffList;

            DiffTabPage.Text = revisionDiff.GetTabText();
        }

        private void FillCommitInfo()
        {
            if (!_showRevisionInfoNextToRevisionGrid && CommitInfoTabControl.SelectedTab != CommitInfoTabPage)
                return;

            if (_selectedRevisionUpdatedTargets.HasFlag(UpdateTargets.CommitInfo))
                return;

            _selectedRevisionUpdatedTargets |= UpdateTargets.CommitInfo;

            if (RevisionGrid.GetSelectedRevisions().Count == 0)
                return;

            var revision = RevisionGrid.GetSelectedRevisions()[0];

            var children = RevisionGrid.GetRevisionChildren(revision.Guid);
            RevisionInfo.SetRevisionWithChildren(revision, children);
        }

        private void FillBuildReport()
        {
            if (EnvUtils.IsMonoRuntime())
                return;

            var selectedRevisions = RevisionGrid.GetSelectedRevisions();
            var revision = selectedRevisions.Count == 1 ? selectedRevisions[0] : null;

            if (_buildReportTabPageExtension == null)
                _buildReportTabPageExtension = new BuildReportTabPageExtension(CommitInfoTabControl, _buildReportTabCaption.Text);

            _buildReportTabPageExtension.FillBuildReport(revision);
        }

        [Flags]
        internal enum UpdateTargets
        {
            None = 1,
            DiffList = 2,
            FileTree = 4,
            CommitInfo = 8
        }

        private UpdateTargets _selectedRevisionUpdatedTargets = UpdateTargets.None;
        private void RevisionGridSelectionChanged(object sender, EventArgs e)
        {
            if (_showRevisionInfoNextToRevisionGrid != AppSettings.ShowRevisionInfoNextToRevisionGrid)
            {
                _showRevisionInfoNextToRevisionGrid = AppSettings.ShowRevisionInfoNextToRevisionGrid;
                LayoutRevisionInfo();
            }
            try
            {
                _selectedRevisionUpdatedTargets = UpdateTargets.None;

                var revisions = RevisionGrid.GetSelectedRevisions();

                CommitInfoTabControl.SelectedIndexChanged -= CommitInfoTabControl_SelectedIndexChanged;
                if (revisions.Any() && GitRevision.IsArtificial(revisions[0].Guid))
                {
                    //Artificial commits cannot show tree (ls-tree) and has no commit info 
                    CommitInfoTabControl.RemoveIfExists(CommitInfoTabPage);
                    CommitInfoTabControl.RemoveIfExists(TreeTabPage);
                    if (_showRevisionInfoNextToRevisionGrid)
                    {
                        RevisionsSplitContainer.Panel2Collapsed = true;

                    }
                }
                else
                {
                    int i = 0;
                    if (!_showRevisionInfoNextToRevisionGrid)
                    {
                        CommitInfoTabControl.InsertIfNotExists(i, CommitInfoTabPage);
                        i++;
                    }
                    CommitInfoTabControl.InsertIfNotExists(i, TreeTabPage);
                    if (_showRevisionInfoNextToRevisionGrid)
                    {
                        RevisionsSplitContainer.Panel2Collapsed = false;
                    }
                }
                CommitInfoTabControl.SelectedIndexChanged += CommitInfoTabControl_SelectedIndexChanged;

                //RevisionGrid.HighlightSelectedBranch();

                FillFileTree();
                FillDiff();
                FillCommitInfo();
                FillBuildReport();
            }
            catch (Exception ex)
            {
                Trace.WriteLine(ex.Message);
            }
        }

        private void OpenToolStripMenuItemClick(object sender, EventArgs e)
        {
            GitModule module = FormOpenDirectory.OpenModule(this, Module);
            if (module != null)
                SetGitModule(this, new GitModuleEventArgs(module));
        }

        private void CheckoutToolStripMenuItemClick(object sender, EventArgs e)
        {
            UICommands.StartCheckoutRevisionDialog(this);
        }

        private void CloneToolStripMenuItemClick(object sender, EventArgs e)
        {
            UICommands.StartCloneDialog(this, string.Empty, false, SetGitModule);
        }

        private void CommitToolStripMenuItemClick(object sender, EventArgs e)
        {
            UICommands.StartCommitDialog(this);
        }

        private void InitNewRepositoryToolStripMenuItemClick(object sender, EventArgs e)
        {
            UICommands.StartInitializeDialog(this, SetGitModule);
        }

        private void PushToolStripMenuItemClick(object sender, EventArgs e)
        {
            bool bSilent = (ModifierKeys & Keys.Shift) != 0;
            UICommands.StartPushDialog(this, bSilent);
        }

        private void PullToolStripMenuItemClick(object sender, EventArgs e)
        {
            bool bSilent;
            if (sender == toolStripButtonPull || sender == pullToolStripMenuItem)
            {
                if (Module.LastPullAction == AppSettings.PullAction.None)
                {
                    bSilent = (ModifierKeys & Keys.Shift) != 0;
                }
                else if (Module.LastPullAction == AppSettings.PullAction.FetchAll)
                {
                    fetchAllToolStripMenuItem_Click(sender, e);
                    return;
                }
                else
                {
                    bSilent = (sender == toolStripButtonPull);
                    Module.LastPullActionToFormPullAction();
                }
            }
            else
            {
                bSilent = sender != pullToolStripMenuItem1;

                Module.LastPullActionToFormPullAction();
            }

            UICommands.StartPullDialog(this, bSilent);
        }

        private void RefreshToolStripMenuItemClick(object sender, EventArgs e)
        {
            RefreshRevisions();
        }

        private void RefreshDashboardToolStripMenuItemClick(object sender, EventArgs e)
        {
            _dashboard.Refresh();
        }

        private void AboutToolStripMenuItemClick(object sender, EventArgs e)
        {
            using (var frm = new AboutBox()) frm.ShowDialog(this);
        }

        private void PatchToolStripMenuItemClick(object sender, EventArgs e)
        {
            UICommands.StartViewPatchDialog(this);
        }

        private void ApplyPatchToolStripMenuItemClick(object sender, EventArgs e)
        {
            UICommands.StartApplyPatchDialog(this);
        }

        private void GitBashToolStripMenuItemClick1(object sender, EventArgs e)
        {
            Module.RunBash();
        }

        private void GitGuiToolStripMenuItemClick(object sender, EventArgs e)
        {
            Module.RunGui();
        }

        private void FormatPatchToolStripMenuItemClick(object sender, EventArgs e)
        {
            UICommands.StartFormatPatchDialog(this);
        }

        private void GitcommandLogToolStripMenuItemClick(object sender, EventArgs e)
        {
            FormGitLog.ShowOrActivate(this);
        }

        private void CheckoutBranchToolStripMenuItemClick(object sender, EventArgs e)
        {
            UICommands.StartCheckoutBranch(this);
        }

        private void StashToolStripMenuItemClick(object sender, EventArgs e)
        {
            UICommands.StartStashDialog(this);
        }

        private void ResetToolStripMenuItem_Click(object sender, EventArgs e)
        {
            UICommands.StartResetChangesDialog(this);
            revisionDiff.RefreshArtificial();
        }

        private void RunMergetoolToolStripMenuItemClick(object sender, EventArgs e)
        {
            UICommands.StartResolveConflictsDialog(this);
        }

        private void WarningClick(object sender, EventArgs e)
        {
            UICommands.StartResolveConflictsDialog(this);
        }

        private void WorkingdirClick(object sender, EventArgs e)
        {
            _NO_TRANSLATE_Workingdir.ShowDropDown();
        }

        private void CurrentBranchClick(object sender, EventArgs e)
        {
            branchSelect.ShowDropDown();
        }

        private void DeleteBranchToolStripMenuItemClick(object sender, EventArgs e)
        {
            UICommands.StartDeleteBranchDialog(this, string.Empty);
        }

        private void DeleteTagToolStripMenuItemClick(object sender, EventArgs e)
        {
            UICommands.StartDeleteTagDialog(this, null);
        }

        private void CherryPickToolStripMenuItemClick(object sender, EventArgs e)
        {
            var revisions = RevisionGrid.GetSelectedRevisions(System.DirectoryServices.SortDirection.Descending);

            UICommands.StartCherryPickDialog(this, revisions);
        }

        private void MergeBranchToolStripMenuItemClick(object sender, EventArgs e)
        {
            UICommands.StartMergeBranchDialog(this, null);
        }

        private void ToolStripButton1Click(object sender, EventArgs e)
        {
            CommitToolStripMenuItemClick(sender, e);
        }

        private void SettingsClick(object sender, EventArgs e)
        {
            var translation = AppSettings.Translation;
            UICommands.StartSettingsDialog(this);
            if (translation != AppSettings.Translation)
                Translate();

            Hotkeys = HotkeySettingsManager.LoadHotkeys(HotkeySettingsName);
            RevisionGrid.ReloadHotkeys();
            RevisionGrid.ReloadTranslation();
            fileTree.ReloadHotkeys();
            revisionDiff.ReloadHotkeys();
        }

        private void TagToolStripMenuItemClick(object sender, EventArgs e)
        {
            UICommands.StartCreateTagDialog(this);
        }

        private void RefreshButtonClick(object sender, EventArgs e)
        {
            RefreshToolStripMenuItemClick(sender, e);
        }

        private void CommitcountPerUserToolStripMenuItemClick(object sender, EventArgs e)
        {
            using (var frm = new FormCommitCount(UICommands)) frm.ShowDialog(this);
        }

        private void KGitToolStripMenuItemClick(object sender, EventArgs e)
        {
            Module.RunGitK();
        }

        private void DonateToolStripMenuItemClick(object sender, EventArgs e)
        {
            using (var frm = new FormDonate()) frm.ShowDialog(this);
        }

        private void FormBrowseFormClosing(object sender, FormClosingEventArgs e)
        {
            SaveApplicationSettings();
        }

        private static void SaveApplicationSettings()
        {
            AppSettings.SaveSettings();
        }

        private void EditGitignoreToolStripMenuItem1Click(object sender, EventArgs e)
        {
            UICommands.StartEditGitIgnoreDialog(this, false);
        }

        private void EditGitInfoExcludeToolStripMenuItemClick(object sender, EventArgs e)
        {
            UICommands.StartEditGitIgnoreDialog(this, true);
        }

        private void ArchiveToolStripMenuItemClick(object sender, EventArgs e)
        {
            var revisions = RevisionGrid.GetSelectedRevisions();
            if (revisions.Count > 2)
            {
                MessageBox.Show(this, @"Select only one or two revisions. Abort.", @"Archive revision");
                return;
            }
            GitRevision mainRevision = revisions.First();
            GitRevision diffRevision = null;
            if (revisions.Count == 2)
                diffRevision = revisions.Last();

            UICommands.StartArchiveDialog(this, mainRevision, diffRevision);
        }

        private void EditMailMapToolStripMenuItemClick(object sender, EventArgs e)
        {
            UICommands.StartMailMapDialog(this);
        }

        private void EditLocalGitConfigToolStripMenuItemClick(object sender, EventArgs e)
        {
            var fileName = Path.Combine(Module.ResolveGitInternalPath("config"));
            UICommands.StartFileEditorDialog(fileName, true);
        }

        private void CompressGitDatabaseToolStripMenuItemClick(object sender, EventArgs e)
        {
            FormProcess.ShowModeless(this, "gc");
        }

        private void VerifyGitDatabaseToolStripMenuItemClick(object sender, EventArgs e)
        {
            UICommands.StartVerifyDatabaseDialog(this);
        }

        private void ManageRemoteRepositoriesToolStripMenuItemClick(object sender, EventArgs e)
        {
            UICommands.StartRemotesDialog(this);
        }

        private void RebaseToolStripMenuItemClick(object sender, EventArgs e)
        {
            IList<GitRevision> revisions = RevisionGrid.GetSelectedRevisions();
            if (2 == revisions.Count)
            {
                string to = null;
                string from = null;

                string currentBranch = Module.GetSelectedBranch();
                string currentCheckout = RevisionGrid.CurrentCheckout;

                if (revisions[0].Guid == currentCheckout)
                {
                    from = revisions[1].Guid.Substring(0, 8);
                    to = currentBranch;
                }
                else if (revisions[1].Guid == currentCheckout)
                {
                    from = revisions[0].Guid.Substring(0, 8);
                    to = currentBranch;
                }
                UICommands.StartRebaseDialog(this, from, to, null);
            }
            else
            {
                UICommands.StartRebaseDialog(this, null);
            }
        }

        private void StartAuthenticationAgentToolStripMenuItemClick(object sender, EventArgs e)
        {
            Module.RunExternalCmdDetached(AppSettings.Pageant, "");
        }

        private void GenerateOrImportKeyToolStripMenuItemClick(object sender, EventArgs e)
        {
            Module.RunExternalCmdDetached(AppSettings.Puttygen, "");
        }

        private void CommitInfoTabControl_SelectedIndexChanged(object sender, EventArgs e)
        {
            FillFileTree();
            FillDiff();
            FillCommitInfo();
            FillBuildReport();
            FillTerminalTab();
        }

        private void ChangelogToolStripMenuItemClick(object sender, EventArgs e)
        {
            using (var frm = new FormChangeLog()) frm.ShowDialog(this);
        }

        private void ToolStripButtonPushClick(object sender, EventArgs e)
        {
            PushToolStripMenuItemClick(sender, e);
        }

        private void ManageSubmodulesToolStripMenuItemClick(object sender, EventArgs e)
        {
            UICommands.StartSubmodulesDialog(this);
        }

        private void UpdateSubmoduleToolStripMenuItemClick(object sender, EventArgs e)
        {
            var toolStripMenuItem = sender as ToolStripMenuItem;
            if (toolStripMenuItem != null)
            {
                var submodule = toolStripMenuItem.Tag as string;
                FormProcess.ShowDialog(this, Module.SuperprojectModule, GitCommandHelpers.SubmoduleUpdateCmd(submodule));
            }
            UICommands.RepoChangedNotifier.Notify();
        }

        private void UpdateAllSubmodulesToolStripMenuItemClick(object sender, EventArgs e)
        {
            UICommands.StartUpdateSubmodulesDialog(this);
        }

        private void SynchronizeAllSubmodulesToolStripMenuItemClick(object sender, EventArgs e)
        {
            UICommands.StartSyncSubmodulesDialog(this);
        }

        private void ToolStripSplitStashButtonClick(object sender, EventArgs e)
        {
            UICommands.StartStashDialog(this);
        }

        private void StashChangesToolStripMenuItemClick(object sender, EventArgs e)
        {
            UICommands.StashSave(this, AppSettings.IncludeUntrackedFilesInManualStash);
        }

        private void StashPopToolStripMenuItemClick(object sender, EventArgs e)
        {
            UICommands.StashPop(this);
        }

        private void ViewStashToolStripMenuItemClick(object sender, EventArgs e)
        {
            UICommands.StartStashDialog(this);
        }

        private void ExitToolStripMenuItemClick(object sender, EventArgs e)
        {
            Close();
        }

        private void FileToolStripMenuItemDropDownOpening(object sender, EventArgs e)
        {
            if (Repositories.RepositoryHistory.Repositories.Count() == 0)
            {
                recentToolStripMenuItem.Enabled = false;
                return;
            }

            recentToolStripMenuItem.Enabled = true;
            recentToolStripMenuItem.DropDownItems.Clear();

            foreach (var historyItem in Repositories.RepositoryHistory.Repositories)
            {
                if (string.IsNullOrEmpty(historyItem.Path))
                    continue;

                var historyItemMenu = new ToolStripMenuItem(historyItem.Path);
                historyItemMenu.Click += HistoryItemMenuClick;
                historyItemMenu.Width = 225;
                recentToolStripMenuItem.DropDownItems.Add(historyItemMenu);
            }

            // Re-add controls.
            recentToolStripMenuItem.DropDownItems.Add(clearRecentRepositoriesListToolStripMenuItem);
            TranslateItem(clearRecentRepositoriesListMenuItem.Name, clearRecentRepositoriesListMenuItem);
            recentToolStripMenuItem.DropDownItems.Add(clearRecentRepositoriesListMenuItem);
        }

        private void ChangeWorkingDir(string path)
        {
            GitModule module = new GitModule(path);

            if (!module.IsValidGitWorkingDir())
            {
                DialogResult dialogResult = MessageBox.Show(this, directoryIsNotAValidRepository.Text,
                    directoryIsNotAValidRepositoryCaption.Text, MessageBoxButtons.YesNoCancel,
                    MessageBoxIcon.Exclamation, MessageBoxDefaultButton.Button1);
                if (dialogResult == DialogResult.Yes)
                {
                    Repositories.RepositoryHistory.RemoveRecentRepository(path);
                    return;
                }
                else if (dialogResult == DialogResult.Cancel)
                    return;
            }

            SetGitModule(this, new GitModuleEventArgs(module));
        }

        private void HistoryItemMenuClick(object sender, EventArgs e)
        {
            var button = sender as ToolStripMenuItem;

            if (button == null)
                return;

            ChangeWorkingDir(button.Text);
        }

        private void ClearRecentRepositoriesListClick(object sender, EventArgs e)
        {
            Repositories.RepositoryHistory.Repositories.Clear();
            Repositories.SaveSettings();
            // Force clear recent repositories list from dashboard.
            if (_dashboard != null)
            {
                _dashboard.ShowRecentRepositories();
            }
        }

        private void PluginSettingsToolStripMenuItemClick(object sender, EventArgs e)
        {
            UICommands.StartPluginSettingsDialog(this);
        }

        private void RepoSettingsToolStripMenuItemClick(object sender, EventArgs e)
        {
            UICommands.StartRepoSettingsDialog(this);
        }

        private void CloseToolStripMenuItemClick(object sender, EventArgs e)
        {
            SetWorkingDir("");
        }

        public override void CancelButtonClick(object sender, EventArgs e)
        {
            // If a filter is applied, clear it
            if (RevisionGrid.FilterIsApplied(false))
            {
                // Clear filter
                _filterRevisionsHelper.SetFilter(string.Empty);
            }
            // If a branch filter is applied by text or using the menus "Show current branch only"
            else if (RevisionGrid.FilterIsApplied(true) || AppSettings.BranchFilterEnabled)
            {
                // Clear branch filter
                _filterBranchHelper.SetBranchFilter(string.Empty, true);

                // Execute the "Show all branches" menu option
                RevisionGrid.ShowAllBranches_ToolStripMenuItemClick(sender, e);
            }
        }

        private void UserManualToolStripMenuItemClick(object sender, EventArgs e)
        {
            try
            {
                Process.Start("http://git-extensions-documentation.readthedocs.org/en/release-2.50/");
            }
            catch (System.ComponentModel.Win32Exception)
            {
            }
        }

        private void CleanupToolStripMenuItemClick(object sender, EventArgs e)
        {
            UICommands.StartCleanupRepositoryDialog(this);
        }

        private void AddWorkingdirDropDownItem(Repository repo, string caption)
        {
            ToolStripMenuItem toolStripItem = new ToolStripMenuItem(caption);
            _NO_TRANSLATE_Workingdir.DropDownItems.Add(toolStripItem);

            toolStripItem.Click += (hs, he) => ChangeWorkingDir(repo.Path);

            if (repo.Title != null || !repo.Path.Equals(caption))
                toolStripItem.ToolTipText = repo.Path;
        }

        private void WorkingdirDropDownOpening(object sender, EventArgs e)
        {
            _NO_TRANSLATE_Workingdir.DropDownItems.Clear();

            List<RecentRepoInfo> mostRecentRepos = new List<RecentRepoInfo>();
            List<RecentRepoInfo> lessRecentRepos = new List<RecentRepoInfo>();

            using (var graphics = CreateGraphics())
            {
                var splitter = new RecentRepoSplitter
                {
                    MeasureFont = _NO_TRANSLATE_Workingdir.Font,
                    Graphics = graphics
                };
                splitter.SplitRecentRepos(Repositories.RepositoryHistory.Repositories, mostRecentRepos, lessRecentRepos);
            }

            foreach (RecentRepoInfo repo in mostRecentRepos)
                AddWorkingdirDropDownItem(repo.Repo, repo.Caption);

            if (lessRecentRepos.Count > 0)
            {
                if (mostRecentRepos.Count > 0 && (AppSettings.SortMostRecentRepos || AppSettings.SortLessRecentRepos))
                    _NO_TRANSLATE_Workingdir.DropDownItems.Add(new ToolStripSeparator());

                foreach (RecentRepoInfo repo in lessRecentRepos)
                    AddWorkingdirDropDownItem(repo.Repo, repo.Caption);
            }

            _NO_TRANSLATE_Workingdir.DropDownItems.Add(new ToolStripSeparator());

            ToolStripMenuItem toolStripItem = new ToolStripMenuItem(openToolStripMenuItem.Text);
            toolStripItem.ShortcutKeys = openToolStripMenuItem.ShortcutKeys;
            _NO_TRANSLATE_Workingdir.DropDownItems.Add(toolStripItem);
            toolStripItem.Click += (hs, he) => OpenToolStripMenuItemClick(hs, he);

            toolStripItem = new ToolStripMenuItem(_configureWorkingDirMenu.Text);
            _NO_TRANSLATE_Workingdir.DropDownItems.Add(toolStripItem);
            toolStripItem.Click += (hs, he) =>
            {
                using (var frm = new FormRecentReposSettings()) frm.ShowDialog(this);
                RefreshWorkingDirCombo();
            };

            PreventToolStripSplitButtonClosing(sender as ToolStripSplitButton);
        }

        public void SetWorkingDir(string path)
        {
            SetGitModule(this, new GitModuleEventArgs(new GitModule(path)));
        }

        private void SetGitModule(object sender, GitModuleEventArgs e)
        {
            var module = e.GitModule;
            HideVariableMainMenuItems();
            UnregisterPlugins();
            UICommands = new GitUICommands(module);

            if (Module.IsValidGitWorkingDir())
            {
                Repositories.AddMostRecentRepository(Module.WorkingDir);
                AppSettings.RecentWorkingDir = module.WorkingDir;
                ChangeTerminalActiveFolder(Module.WorkingDir);

#if DEBUG
                //Current encodings
                Debug.WriteLine("Encodings for " + module.WorkingDir);
                Debug.WriteLine("Files content encoding: " + module.FilesEncoding.EncodingName);
                Debug.WriteLine("Commit encoding: " + module.CommitEncoding.EncodingName);
                if (module.LogOutputEncoding.CodePage != module.CommitEncoding.CodePage)
                    Debug.WriteLine("Log output encoding: " + module.LogOutputEncoding.EncodingName);
#endif
            }

            HideDashboard();
            UICommands.RepoChangedNotifier.Notify();
            RevisionGrid.IndexWatcher.Reset();
            RegisterPlugins();
        }

        private void TranslateToolStripMenuItemClick(object sender, EventArgs e)
        {
            Process.Start("https://www.transifex.com/git-extensions/git-extensions/translate/");
        }

        private void FileExplorerToolStripMenuItemClick(object sender, EventArgs e)
        {
            try
            {
                Process.Start(Module.WorkingDir);
            }
            catch (Exception ex)
            {
                MessageBox.Show(this, ex.Message);
            }
        }

        private void StatusClick(object sender, EventArgs e)
        {
            // TODO: Replace with a status page?
            CommitToolStripMenuItemClick(sender, e);
        }

        private void CreateBranchToolStripMenuItemClick(object sender, EventArgs e)
        {
            UICommands.StartCreateBranchDialog(this, RevisionGrid.GetSelectedRevisions().FirstOrDefault());
        }

        private void GitBashClick(object sender, EventArgs e)
        {
            GitBashToolStripMenuItemClick1(sender, e);
        }

        private void ToolStripButtonPullClick(object sender, EventArgs e)
        {
            PullToolStripMenuItemClick(sender, e);
        }

        private void editgitattributesToolStripMenuItem_Click(object sender, EventArgs e)
        {
            UICommands.StartEditGitAttributesDialog(this);
        }

        public static void CopyFullPathToClipboard(FileStatusList diffFiles, GitModule module)
        {
            if (!diffFiles.SelectedItems.Any())
                return;

            var fileNames = new StringBuilder();
            foreach (var item in diffFiles.SelectedItems)
            {
                //Only use append line when multiple items are selected.
                //This to make it easier to use the text from clipboard when 1 file is selected.
                if (fileNames.Length > 0)
                    fileNames.AppendLine();

                fileNames.Append(Path.Combine(module.WorkingDir, item.Name).ToNativePath());
            }
            Clipboard.SetText(fileNames.ToString());
        }

        private void deleteIndexlockToolStripMenuItem_Click(object sender, EventArgs e)
        {
            try
            {
                Module.UnlockIndex(true);
            }
            catch (FileDeleteException ex)
            {
                MessageBox.Show(this, $@"{_indexLockCantDelete.Text}: {ex.FileName}{Environment.NewLine}{ex.Message}");
            }
        }

        private void toolStripStatusLabel1_Click(object sender, EventArgs e)
        {
            statusStrip.Hide();
        }

        private void pluginsToolStripMenuItem_DropDownOpening(object sender, EventArgs e)
        {
            LoadPluginsInPluginMenu();
        }

        private void BisectClick(object sender, EventArgs e)
        {
            using (var frm = new FormBisect(RevisionGrid)) frm.ShowDialog(this);
            UICommands.RepoChangedNotifier.Notify();
        }

        private void CurrentBranchDropDownOpening(object sender, EventArgs e)
        {
            branchSelect.DropDownItems.Clear();

            AddCheckoutBranchMenuItem();
            branchSelect.DropDownItems.Add(new ToolStripSeparator());
            AddBranchesMenuItems();

            PreventToolStripSplitButtonClosing(sender as ToolStripSplitButton);
        }

        private void AddCheckoutBranchMenuItem()
        {
            var checkoutBranchItem = new ToolStripMenuItem(checkoutBranchToolStripMenuItem.Text)
            {
                ShortcutKeys = checkoutBranchToolStripMenuItem.ShortcutKeys,
                ShortcutKeyDisplayString = checkoutBranchToolStripMenuItem.ShortcutKeyDisplayString
            };
            branchSelect.DropDownItems.Add(checkoutBranchItem);
            checkoutBranchItem.Click += CheckoutBranchToolStripMenuItemClick;
        }

        private void AddBranchesMenuItems()
        {
            foreach (string branchName in GetBranchNames())
            {
                ToolStripItem toolStripItem = branchSelect.DropDownItems.Add(branchName);
                toolStripItem.Click += BranchSelectToolStripItem_Click;

            }
        }

        private IEnumerable<string> GetBranchNames()
        {
            IList<IGitRef> branches = Module.GetRefs(false);
            IEnumerable<string> branchNames = branches.Select(b => b.Name);
            if (AppSettings.BranchOrderingCriteria == BranchOrdering.Alphabetically)
            {
                branchNames = branchNames.OrderBy(b => b);
            }

            // Make sure there are never more than a 100 branches added to the menu
            // GitExtensions will hang when the drop down is too large...
            branchNames = branchNames.Take(100);

            return branchNames;
        }

        void BranchSelectToolStripItem_Click(object sender, EventArgs e)
        {
            var toolStripItem = (ToolStripItem)sender;
            UICommands.StartCheckoutBranch(this, toolStripItem.Text, false);
        }

        private void _forkCloneMenuItem_Click(object sender, EventArgs e)
        {
            if (RepoHosts.GitHosters.Count > 0)
            {
                UICommands.StartCloneForkFromHoster(this, RepoHosts.GitHosters[0], SetGitModule);
                UICommands.RepoChangedNotifier.Notify();
            }
            else
            {
                MessageBox.Show(this, _noReposHostPluginLoaded.Text, _errorCaption.Text, MessageBoxButtons.OK, MessageBoxIcon.Error);
            }
        }

        private void _viewPullRequestsToolStripMenuItem_Click(object sender, EventArgs e)
        {
            var repoHost = RepoHosts.TryGetGitHosterForModule(Module);
            if (repoHost == null)
            {
                MessageBox.Show(this, _noReposHostFound.Text, _errorCaption.Text, MessageBoxButtons.OK, MessageBoxIcon.Error);
                return;
            }

            UICommands.StartPullRequestsDialog(this, repoHost);
        }

        private void _createPullRequestToolStripMenuItem_Click(object sender, EventArgs e)
        {
            var repoHost = RepoHosts.TryGetGitHosterForModule(Module);
            if (repoHost == null)
            {
                MessageBox.Show(this, _noReposHostFound.Text, _errorCaption.Text, MessageBoxButtons.OK, MessageBoxIcon.Error);
                return;
            }

            UICommands.StartCreatePullRequest(this, repoHost);
        }

        #region Hotkey commands

        public static readonly string HotkeySettingsName = "Browse";

        internal enum Commands
        {
            GitBash,
            GitGui,
            GitGitK,
            FocusRevisionGrid,
            FocusCommitInfo,
            FocusFileTree,
            FocusDiff,
            Commit,
            AddNotes,
            FindFileInSelectedCommit,
            CheckoutBranch,
            QuickFetch,
            QuickPull,
            QuickPush,
            RotateApplicationIcon,
            CloseRepositry,
            Stash,
            StashPop
        }

        private void AddNotes()
        {
            Module.EditNotes(RevisionGrid.GetSelectedRevisions().Count > 0 ? RevisionGrid.GetSelectedRevisions()[0].Guid : string.Empty);
            FillCommitInfo();
        }

        private void FindFileInSelectedCommit()
        {
            CommitInfoTabControl.SelectedTab = TreeTabPage;
            EnabledSplitViewLayout(true);

            fileTree.InvokeFindFileDialog();
        }

        private void QuickFetch()
        {
            FormProcess.ShowDialog(this, Module.FetchCmd(string.Empty, string.Empty, string.Empty));
            UICommands.RepoChangedNotifier.Notify();
        }

        protected override bool ExecuteCommand(int cmd)
        {
            switch ((Commands)cmd)
            {
                case Commands.GitBash: Module.RunBash(); break;
                case Commands.GitGui: Module.RunGui(); break;
                case Commands.GitGitK: Module.RunGitK(); break;
                case Commands.FocusRevisionGrid: RevisionGrid.Focus(); break;
                case Commands.FocusCommitInfo: CommitInfoTabControl.SelectedTab = CommitInfoTabPage; break;
                case Commands.FocusFileTree: CommitInfoTabControl.SelectedTab = TreeTabPage; fileTree.Focus(); break;
                case Commands.FocusDiff: CommitInfoTabControl.SelectedTab = DiffTabPage; revisionDiff.Focus(); break;
                case Commands.Commit: CommitToolStripMenuItemClick(null, null); break;
                case Commands.AddNotes: AddNotes(); break;
                case Commands.FindFileInSelectedCommit: FindFileInSelectedCommit(); break;
                case Commands.CheckoutBranch: CheckoutBranchToolStripMenuItemClick(null, null); break;
                case Commands.QuickFetch: QuickFetch(); break;
                case Commands.QuickPull: UICommands.StartPullDialog(this, true); break;
                case Commands.QuickPush: UICommands.StartPushDialog(this, true); break;
                case Commands.RotateApplicationIcon: RotateApplicationIcon(); break;
                case Commands.CloseRepositry: CloseToolStripMenuItemClick(null, null); break;
                case Commands.Stash: UICommands.StashSave(this, AppSettings.IncludeUntrackedFilesInManualStash); break;
                case Commands.StashPop: UICommands.StashPop(this); break;
                default: return base.ExecuteCommand(cmd);
            }

            return true;
        }

        internal bool ExecuteCommand(Commands cmd)
        {
            return ExecuteCommand((int)cmd);
        }

        #endregion

        private void toggleSplitViewLayout_Click(object sender, EventArgs e)
        {
            EnabledSplitViewLayout(RightSplitContainer.Panel2.Height == 0 && RightSplitContainer.Height > 0);
        }

        private void EnabledSplitViewLayout(bool enabled)
        {
            if (enabled)
                RightSplitContainer.SplitterDistance = (RightSplitContainer.Height / 5) * 2;
            else
                RightSplitContainer.SplitterDistance = RightSplitContainer.Height;
        }


        public static void OpenContainingFolder(FileStatusList diffFiles, GitModule module)
        {
            if (!diffFiles.SelectedItems.Any())
                return;

            foreach (var item in diffFiles.SelectedItems)
            {
                string filePath = FormBrowseUtil.GetFullPathFromGitItemStatus(module, item);
                FormBrowseUtil.ShowFileOrParentFolderInFileExplorer(filePath);
            }
        }

        protected void SetSplitterPositions()
        {
            _splitterManager.AddSplitter(RevisionsSplitContainer, "RevisionsSplitContainer");
            _splitterManager.AddSplitter(MainSplitContainer, "MainSplitContainer");
            revisionDiff.InitSplitterManager(_splitterManager);
            fileTree.InitSplitterManager(_splitterManager);
            //hide status in order to restore splitters against the full height (the most common case)
            statusStrip.Hide();
            _splitterManager.RestoreSplitters();
        }

        protected void SaveSplitterPositions()
        {
            _splitterManager.SaveSplitters();
        }

        protected override void OnClosing(System.ComponentModel.CancelEventArgs e)
        {
            base.OnClosing(e);
            SaveSplitterPositions();
            if (_dashboard != null && _dashboard.Visible)
                _dashboard.SaveSplitterPositions();
            try
            {
                var settings = Properties.Settings.Default;
                settings.FormBrowse_DiffSplitContainer_SplitterDistance = DiffSplitContainer.SplitterDistance;
                settings.FormBrowse_MainSplitContainer_SplitterDistance = MainSplitContainer.SplitterDistance;
                settings.FormBrowse_LeftPanel_Collapsed = MainSplitContainer.Panel1Collapsed;
                settings.Save();
            }
            catch (ConfigurationException)
            {
                //TODO: howto restore a corrupted config? Properties.Settings.Default.Reset() doesn't work.
            }
        }

        protected override void OnClosed(EventArgs e)
        {
            SetWorkingDir("");

            base.OnClosed(e);
        }

        private void CommandsToolStripMenuItem_DropDownOpening(object sender, System.EventArgs e)
        {
            //Most options do not make sense for artificial commits or no revision selected at all
            var selectedRevisions = RevisionGrid.GetSelectedRevisions();
            bool enabled = selectedRevisions.Count == 1 && !selectedRevisions[0].IsArtificial();

            this.resetToolStripMenuItem.Enabled =
            this.checkoutBranchToolStripMenuItem.Enabled =
            this.runMergetoolToolStripMenuItem.Enabled =
            this.tagToolStripMenuItem.Enabled =
            this.cherryPickToolStripMenuItem.Enabled =
            this.archiveToolStripMenuItem.Enabled =
            this.checkoutToolStripMenuItem.Enabled =
            this.bisectToolStripMenuItem.Enabled =
              enabled;
        }

        private void CloneSvnToolStripMenuItemClick(object sender, EventArgs e)
        {
            UICommands.StartSvnCloneDialog(this, SetGitModule);
        }

        private void SvnRebaseToolStripMenuItem_Click(object sender, EventArgs e)
        {
            UICommands.StartSvnRebaseDialog(this);
        }

        private void SvnDcommitToolStripMenuItem_Click(object sender, EventArgs e)
        {
            UICommands.StartSvnDcommitDialog(this);
        }

        private void SvnFetchToolStripMenuItem_Click(object sender, EventArgs e)
        {
            UICommands.StartSvnFetchDialog(this);
        }

        public override void AddTranslationItems(ITranslation translation)
        {
            base.AddTranslationItems(translation);
            TranslationUtils.AddTranslationItemsFromFields(Name, _filterRevisionsHelper, translation);
            TranslationUtils.AddTranslationItemsFromFields(Name, _filterBranchHelper, translation);
        }

        public override void TranslateItems(ITranslation translation)
        {
            base.TranslateItems(translation);
            TranslationUtils.TranslateItemsFromFields(Name, _filterRevisionsHelper, translation);
            TranslationUtils.TranslateItemsFromFields(Name, _filterBranchHelper, translation);
        }

        private void dontSetAsDefaultToolStripMenuItem_Click(object sender, EventArgs e)
        {
            AppSettings.SetNextPullActionAsDefault = !setNextPullActionAsDefaultToolStripMenuItem.Checked;
            setNextPullActionAsDefaultToolStripMenuItem.Checked = AppSettings.SetNextPullActionAsDefault;
        }

        private void DoPullAction(Action action)
        {
            var actLactPullAction = Module.LastPullAction;
            try
            {
                action();
            }
            finally
            {
                if (!AppSettings.SetNextPullActionAsDefault)
                {
                    Module.LastPullAction = actLactPullAction;
                    Module.LastPullActionToFormPullAction();
                }
                AppSettings.SetNextPullActionAsDefault = false;
                RefreshPullIcon();
            }
        }

        private void mergeToolStripMenuItem_Click(object sender, EventArgs e)
        {
            DoPullAction(() =>
                {
                    Module.LastPullAction = AppSettings.PullAction.Merge;
                    PullToolStripMenuItemClick(sender, e);
                }
            );
        }

        private void rebaseToolStripMenuItem1_Click(object sender, EventArgs e)
        {
            DoPullAction(() =>
            {
                Module.LastPullAction = AppSettings.PullAction.Rebase;
                PullToolStripMenuItemClick(sender, e);
            }
            );
        }

        private void fetchToolStripMenuItem_Click(object sender, EventArgs e)
        {
            DoPullAction(() =>
            {
                Module.LastPullAction = AppSettings.PullAction.Fetch;
                PullToolStripMenuItemClick(sender, e);
            }
            );
        }

        private void pullToolStripMenuItem1_Click(object sender, EventArgs e)
        {
            if (AppSettings.SetNextPullActionAsDefault)
                Module.LastPullAction = AppSettings.PullAction.None;
            PullToolStripMenuItemClick(sender, e);

            //restore AppSettings.FormPullAction value
            if (!AppSettings.SetNextPullActionAsDefault)
                Module.LastPullActionToFormPullAction();

            AppSettings.SetNextPullActionAsDefault = false;
        }

        private void RefreshPullIcon()
        {
            switch (Module.LastPullAction)
            {
                case AppSettings.PullAction.Fetch:
                    toolStripButtonPull.Image = Resources.PullFetch;
                    toolStripButtonPull.ToolTipText = _pullFetch.Text;
                    break;

                case AppSettings.PullAction.FetchAll:
                    toolStripButtonPull.Image = Resources.PullFetchAll;
                    toolStripButtonPull.ToolTipText = _pullFetchAll.Text;
                    break;

                case AppSettings.PullAction.Merge:
                    toolStripButtonPull.Image = Resources.PullMerge;
                    toolStripButtonPull.ToolTipText = _pullMerge.Text;
                    break;

                case AppSettings.PullAction.Rebase:
                    toolStripButtonPull.Image = Resources.PullRebase;
                    toolStripButtonPull.ToolTipText = _pullRebase.Text;
                    break;

                default:
                    toolStripButtonPull.Image = Resources.IconPull;
                    toolStripButtonPull.ToolTipText = _pullOpenDialog.Text;
                    break;
            }
        }

        private void fetchAllToolStripMenuItem_Click(object sender, EventArgs e)
        {
            if (AppSettings.SetNextPullActionAsDefault)
                Module.LastPullAction = AppSettings.PullAction.FetchAll;

            RefreshPullIcon();
            bool pullCompelted;

            UICommands.StartPullDialog(this, true, out pullCompelted, true);

            //restore AppSettings.FormPullAction value
            if (!AppSettings.SetNextPullActionAsDefault)
                Module.LastPullActionToFormPullAction();

            AppSettings.SetNextPullActionAsDefault = false;
        }

        private void _NO_TRANSLATE_Workingdir_MouseUp(object sender, MouseEventArgs e)
        {
            if (e.Button == MouseButtons.Right)
                OpenToolStripMenuItemClick(sender, e);
        }

        private void branchSelect_MouseUp(object sender, MouseEventArgs e)
        {
            if (e.Button == MouseButtons.Right)
                CheckoutBranchToolStripMenuItemClick(sender, e);
        }

        private void RevisionInfo_CommandClick(object sender, CommitInfo.CommandEventArgs e)
        {
            if (e.Command == "gotocommit")
            {
                var revision = GitRevision.CreateForShortSha1(Module, e.Data);
                var found = RevisionGrid.SetSelectedRevision(revision);

                // When 'git log --first-parent' filtration is used, user can click on child commit
                // that is not present in the shown git log. User still wants to see the child commit
                // and to make it possible we add explicit branch filter and refresh.
                if (AppSettings.ShowFirstParent && !found)
                {
                    _filterBranchHelper.SetBranchFilter(revision.Guid, refresh: true);
                    RevisionGrid.SetSelectedRevision(revision);
                }
            }
            else if (e.Command == "gotobranch" || e.Command == "gototag")
            {
                string error = "";
                CommitData commit = CommitData.GetCommitData(Module, e.Data, ref error);
                if (commit != null)
                    RevisionGrid.SetSelectedRevision(new GitRevision(Module, commit.Guid));
            }
            else if (e.Command == "navigatebackward")
            {
                RevisionGrid.NavigateBackward();
            }
            else if (e.Command == "navigateforward")
            {
                RevisionGrid.NavigateForward();
            }
        }

        private void SubmoduleToolStripButtonClick(object sender, EventArgs e)
        {
            var menuSender = sender as ToolStripMenuItem;
            if (menuSender != null)
            {
                SetWorkingDir(menuSender.Tag as string);
            }
        }

        private void PreventToolStripSplitButtonClosing(ToolStripSplitButton control)
        {
            if (control == null || toolStripBranchFilterComboBox.Focused || toolStripRevisionFilterTextBox.Focused)
            {
                return;
            }

            control.Tag = this.FindFocusedControl();
            control.DropDownClosed += ToolStripSplitButtonDropDownClosed;
            toolStripBranchFilterComboBox.Focus();
        }

        private void ToolStripSplitButtonDropDownClosed(object sender, EventArgs e)
        {
            var control = sender as ToolStripSplitButton;

            if (control == null)
            {
                return;
            }

            control.DropDownClosed -= ToolStripSplitButtonDropDownClosed;

            var controlToFocus = control.Tag as Control;

            if (controlToFocus == null)
            {
                return;
            }

            controlToFocus.Focus();
            control.Tag = null;
        }

        private void toolStripButtonLevelUp_DropDownOpening(object sender, EventArgs e)
        {
            LoadSubmodulesIntoDropDownMenu();
            PreventToolStripSplitButtonClosing(sender as ToolStripSplitButton);
        }

        private void RemoveSubmoduleButtons()
        {
            foreach (var item in toolStripButtonLevelUp.DropDownItems)
            {
                var toolStripButton = item as ToolStripMenuItem;
                if (toolStripButton != null)
                    toolStripButton.Click -= SubmoduleToolStripButtonClick;
            }
            toolStripButtonLevelUp.DropDownItems.Clear();
        }

        private string GetModuleBranch(string path)
        {
            string branch = GitModule.GetSelectedBranchFast(path);
            return string.Format("[{0}]", GitModule.IsDetachedHead(branch) ? _noBranchTitle.Text : branch);
        }

        private ToolStripMenuItem CreateSubmoduleMenuItem(SubmoduleInfo info, string textFormat)
        {
            var spmenu = new ToolStripMenuItem(string.Format(textFormat, info.Text));
            spmenu.Click += SubmoduleToolStripButtonClick;
            spmenu.Width = 200;
            spmenu.Tag = info.Path;
            if (info.Bold)
                spmenu.Font = new Font(spmenu.Font, FontStyle.Bold);
            spmenu.Image = GetItemImage(info);
            return spmenu;
        }

        private ToolStripMenuItem CreateSubmoduleMenuItem(SubmoduleInfo info)
        {
            return CreateSubmoduleMenuItem(info, "{0}");
        }

        DateTime _previousUpdateTime;

        private void LoadSubmodulesIntoDropDownMenu()
        {
            TimeSpan elapsed = DateTime.Now - _previousUpdateTime;
            if (elapsed.TotalSeconds > 15)
                UpdateSubmodulesList();
        }

        /// <summary>Holds submodule information that is gathered asynchronously.</summary>
        private class SubmoduleInfo
        {
            public string Text; // User-friendly display text
            public string Path; // Full path to submodule
            public SubmoduleStatus? Status;
            public bool IsDirty;
            public bool Bold;
        }
        /// <summary>Complete set of gathered submodule information.</summary>
        private class SubmoduleInfoResult
        {
            public readonly List<SubmoduleInfo> OurSubmodules = new List<SubmoduleInfo>();
            public readonly List<SubmoduleInfo> SuperSubmodules = new List<SubmoduleInfo>();
            public SubmoduleInfo TopProject, Superproject;
            public string CurrentSubmoduleName;
        }

        private static Image GetItemImage(SubmoduleInfo info)
        {
            if (info.Status == null)
                return Resources.IconFolderSubmodule;
            if (info.Status == SubmoduleStatus.FastForward)
                return info.IsDirty ? Resources.IconSubmoduleRevisionUpDirty : Resources.IconSubmoduleRevisionUp;
            if (info.Status == SubmoduleStatus.Rewind)
                return info.IsDirty ? Resources.IconSubmoduleRevisionDownDirty : Resources.IconSubmoduleRevisionDown;
            if (info.Status == SubmoduleStatus.NewerTime)
                return info.IsDirty ? Resources.IconSubmoduleRevisionSemiUpDirty : Resources.IconSubmoduleRevisionSemiUp;
            if (info.Status == SubmoduleStatus.OlderTime)
                return info.IsDirty ? Resources.IconSubmoduleRevisionSemiDownDirty : Resources.IconSubmoduleRevisionSemiDown;

            return info.IsDirty ? Resources.IconSubmoduleDirty : Resources.Modified;
        }

        private static void GetSubmoduleStatusAsync(SubmoduleInfo info, CancellationToken cancelToken)
        {
            Task.Factory.StartNew(() =>
            {
                var submodule = new GitModule(info.Path);
                var supermodule = submodule.SuperprojectModule;
                var submoduleName = submodule.GetCurrentSubmoduleLocalPath();

                info.Status = null;

                if (string.IsNullOrEmpty(submoduleName) || supermodule == null)
                    return;

                var submoduleStatus = GitCommandHelpers.GetCurrentSubmoduleChanges(supermodule, submoduleName);
                if (submoduleStatus != null && submoduleStatus.Commit != submoduleStatus.OldCommit)
                {
                    submoduleStatus.CheckSubmoduleStatus(submoduleStatus.GetSubmodule(supermodule));
                }
                if (submoduleStatus != null)
                {
                    info.Status = submoduleStatus.Status;
                    info.IsDirty = submoduleStatus.IsDirty;
                    info.Text += submoduleStatus.AddedAndRemovedString();
                }
            }, cancelToken, TaskCreationOptions.AttachedToParent, TaskScheduler.Default);
        }

        private void UpdateSubmodulesList()
        {
            _previousUpdateTime = DateTime.Now;

            // Cancel any previous async activities:
            _submodulesStatusCts.Cancel();
            _submodulesStatusCts.Dispose();
            _submodulesStatusCts = new CancellationTokenSource();

            RemoveSubmoduleButtons();
            toolStripButtonLevelUp.DropDownItems.Add(_loading.Text);

            // Start gathering new submodule information asynchronously.  This makes a significant difference in UI
            // responsiveness if there are numerous submodules (e.g. > 100).
            var cancelToken = _submodulesStatusCts.Token;
            string thisModuleDir = Module.WorkingDir;
            // First task: Gather list of submodules on a background thread.
            var updateTask = Task.Factory.StartNew(() =>
            {
                // Don't access Module directly because it's not thread-safe.  Use a thread-local version:
                GitModule threadModule = new GitModule(thisModuleDir);
                SubmoduleInfoResult result = new SubmoduleInfoResult();

                // Add all submodules inside the current repository:
                foreach (var submodule in threadModule.GetSubmodulesLocalPaths().OrderBy(submoduleName => submoduleName))
                {
                    cancelToken.ThrowIfCancellationRequested();
                    var name = submodule;
                    string path = threadModule.GetSubmoduleFullPath(submodule);
                    if (AppSettings.DashboardShowCurrentBranch && !GitModule.IsBareRepository(path))
                        name = name + " " + GetModuleBranch(path);

                    var smi = new SubmoduleInfo { Text = name, Path = path };
                    result.OurSubmodules.Add(smi);
                    GetSubmoduleStatusAsync(smi, cancelToken);
                }

                if (threadModule.SuperprojectModule != null)
                {
                    GitModule supersuperproject = threadModule.FindTopProjectModule();
                    if (threadModule.SuperprojectModule.WorkingDir != supersuperproject.WorkingDir)
                    {
                        var name = Path.GetFileName(Path.GetDirectoryName(supersuperproject.WorkingDir));
                        string path = supersuperproject.WorkingDir;
                        if (AppSettings.DashboardShowCurrentBranch && !GitModule.IsBareRepository(path))
                            name = name + " " + GetModuleBranch(path);

                        result.TopProject = new SubmoduleInfo { Text = name, Path = supersuperproject.WorkingDir };
                        GetSubmoduleStatusAsync(result.TopProject, cancelToken);
                    }

                    {
                        string name;
                        if (threadModule.SuperprojectModule.WorkingDir != supersuperproject.WorkingDir)
                        {
                            var localpath = threadModule.SuperprojectModule.WorkingDir.Substring(supersuperproject.WorkingDir.Length);
                            localpath = PathUtil.GetDirectoryName(localpath.ToPosixPath());
                            name = localpath;
                        }
                        else
                            name = Path.GetFileName(Path.GetDirectoryName(supersuperproject.WorkingDir));
                        string path = threadModule.SuperprojectModule.WorkingDir;
                        if (AppSettings.DashboardShowCurrentBranch && !GitModule.IsBareRepository(path))
                            name = name + " " + GetModuleBranch(path);

                        result.Superproject = new SubmoduleInfo { Text = name, Path = threadModule.SuperprojectModule.WorkingDir };
                        GetSubmoduleStatusAsync(result.Superproject, cancelToken);
                    }

                    var submodules = supersuperproject.GetSubmodulesLocalPaths().OrderBy(submoduleName => submoduleName);
                    if (submodules.Any())
                    {
                        string localpath = threadModule.WorkingDir.Substring(supersuperproject.WorkingDir.Length);
                        localpath = PathUtil.GetDirectoryName(localpath.ToPosixPath());

                        foreach (var submodule in submodules)
                        {
                            cancelToken.ThrowIfCancellationRequested();
                            var name = submodule;
                            string path = supersuperproject.GetSubmoduleFullPath(submodule);
                            if (AppSettings.DashboardShowCurrentBranch && !GitModule.IsBareRepository(path))
                                name = name + " " + GetModuleBranch(path);
                            bool bold = false;
                            if (submodule == localpath)
                            {
                                result.CurrentSubmoduleName = threadModule.GetCurrentSubmoduleLocalPath();
                                bold = true;
                            }
                            var smi = new SubmoduleInfo { Text = name, Path = path, Bold = bold };
                            result.SuperSubmodules.Add(smi);
                            GetSubmoduleStatusAsync(smi, cancelToken);
                        }
                    }
                }
                return result;
            }, cancelToken);

            // Second task: Populate toolbar menu on UI thread.  Note further tasks are created by
            // CreateSubmoduleMenuItem to update images with submodule status.
            updateTask.ContinueWith((task) =>
            {
                if (task.Result == null)
                    return;

                RemoveSubmoduleButtons();
                var newItems = new List<ToolStripItem>();

                task.Result.OurSubmodules.ForEach(submodule => newItems.Add(CreateSubmoduleMenuItem(submodule)));
                if (task.Result.OurSubmodules.Count == 0)
                    newItems.Add(new ToolStripMenuItem(_noSubmodulesPresent.Text));

                if (task.Result.Superproject != null)
                {
                    newItems.Add(new ToolStripSeparator());
                    if (task.Result.TopProject != null)
                        newItems.Add(CreateSubmoduleMenuItem(task.Result.TopProject, _topProjectModuleFormat.Text));
                    newItems.Add(CreateSubmoduleMenuItem(task.Result.Superproject, _superprojectModuleFormat.Text));
                    task.Result.SuperSubmodules.ForEach(submodule => newItems.Add(CreateSubmoduleMenuItem(submodule)));
                }

                newItems.Add(new ToolStripSeparator());

                var mi = new ToolStripMenuItem(updateAllSubmodulesToolStripMenuItem.Text);
                mi.Click += UpdateAllSubmodulesToolStripMenuItemClick;
                newItems.Add(mi);

                if (task.Result.CurrentSubmoduleName != null)
                {
                    var usmi = new ToolStripMenuItem(_updateCurrentSubmodule.Text);
                    usmi.Tag = task.Result.CurrentSubmoduleName;
                    usmi.Click += UpdateSubmoduleToolStripMenuItemClick;
                    newItems.Add(usmi);
                }

                // Using AddRange is critical: if you used Add to add menu items one at a
                // time, performance would be extremely slow with many submodules (> 100).
                toolStripButtonLevelUp.DropDownItems.AddRange(newItems.ToArray());

                _previousUpdateTime = DateTime.Now;
            },
                cancelToken,
                TaskContinuationOptions.OnlyOnRanToCompletion,
                TaskScheduler.FromCurrentSynchronizationContext());
        }

        private void toolStripButtonLevelUp_ButtonClick(object sender, EventArgs e)
        {
            if (Module.SuperprojectModule != null)
                SetGitModule(this, new GitModuleEventArgs(Module.SuperprojectModule));
            else
                toolStripButtonLevelUp.ShowDropDown();
        }

        private void reportAnIssueToolStripMenuItem_Click(object sender, EventArgs e)
        {
            Process.Start(@"https://github.com/gitextensions/gitextensions/issues/new");
        }
        private void checkForUpdatesToolStripMenuItem_Click(object sender, EventArgs e)
        {
            var updateForm = new FormUpdates(Module.AppVersion);
            updateForm.SearchForUpdatesAndShow(Owner, true);
        }

        private void toolStripButtonPull_DropDownOpened(object sender, EventArgs e)
        {
            setNextPullActionAsDefaultToolStripMenuItem.Checked = AppSettings.SetNextPullActionAsDefault;
            PreventToolStripSplitButtonClosing(sender as ToolStripSplitButton);
        }

        private void FormBrowse_Activated(object sender, EventArgs e)
        {
            this.InvokeAsync(OnActivate);
        }

        /// <summary>
        /// Adds a tab with console interface to Git over the current working copy. Recreates the terminal on tab activation if user exits the shell.
        /// </summary>
        private void FillTerminalTab()
        {
            if (!EnvUtils.RunningOnWindows() || !AppSettings.ShowConEmuTab.ValueOrDefault)
            {
                return; // ConEmu only works on WinNT
            }

            if (_terminal != null)
            {
                // if terminal is already created, then give it focus
                _terminal.Focus();
                return;
            }

            var tabpageCaption = _consoleTabCaption.Text;
            var tabpageCreated = CommitInfoTabControl.TabPages.ContainsKey(tabpageCaption);
            TabPage tabpage;
            if (tabpageCreated)
            {
                tabpage = CommitInfoTabControl.TabPages[tabpageCaption];
            }
            else
            {
                const string imageKey = "Resources.IconConsole";
                CommitInfoTabControl.ImageList.Images.Add(imageKey, Resources.IconConsole);
                CommitInfoTabControl.Controls.Add(tabpage = new TabPage(tabpageCaption));
                tabpage.Name = tabpageCaption;
                tabpage.ImageKey = imageKey;
            }

            // Delay-create the terminal window when the tab is first selected
            CommitInfoTabControl.Selecting += (sender, args) =>
            {
                if (args.TabPage != tabpage)
                    return;
                if (_terminal == null) // Lazy-create on first opening the tab
                {
                    tabpage.Controls.Clear();
                    tabpage.Controls.Add(
                        _terminal = new ConEmuControl()
                        {
                            Dock = DockStyle.Fill,
                            AutoStartInfo = null,
                            IsStatusbarVisible = false
                        }
                    );
                }
                if (_terminal.IsConsoleEmulatorOpen) // If user has typed "exit" in there, restart the shell; otherwise just return
                    return;

                // Create the terminal
                var startinfo = new ConEmuStartInfo
                {
                    StartupDirectory = Module.WorkingDir,
                    WhenConsoleProcessExits = WhenConsoleProcessExits.CloseConsoleEmulator
                };

                var startinfoBaseConfiguration = startinfo.BaseConfiguration;
                if (!string.IsNullOrWhiteSpace(AppSettings.ConEmuFontSize.ValueOrDefault))
                {
                    int fontSize;
                    if (int.TryParse(AppSettings.ConEmuFontSize.ValueOrDefault, out fontSize))
                    {
                        var nodeFontSize =
                            startinfoBaseConfiguration.SelectSingleNode("/key/key/key/value[@name='FontSize']");
                        if (nodeFontSize?.Attributes != null)
                            nodeFontSize.Attributes["data"].Value = fontSize.ToString("X8");
                    }
                }
                startinfo.BaseConfiguration = startinfoBaseConfiguration;

                string[] exeList;
                switch (AppSettings.ConEmuTerminal.ValueOrDefault)
                {
                    case "cmd":
                        exeList = new[] { "cmd.exe" };
                        break;
                    case "powershell":
                        exeList = new[] { "powershell.exe" };
                        break;
                    default:
                        // Choose the console: bash from git with fallback to cmd
                        string sJustBash = "bash.exe"; // Generic bash, should generally be in the git dir, less configured than the specific git-bash
                        string sJustSh = "sh.exe"; // Fallback to SH
                        exeList = new[] { sJustBash, sJustSh };
                        break;
                }

                string cmdPath = exeList.
                      Select(shell =>
                      {
                          string shellPath;
                          if (PathUtil.TryFindShellPath(shell, out shellPath))
                              return shellPath;
                          return null;
                      }).
                      FirstOrDefault(shellPath => shellPath != null);

                if (cmdPath == null)
                {
                    startinfo.ConsoleProcessCommandLine = ConEmuConstants.DefaultConsoleCommandLine;
                }
                else
                {
                    cmdPath = cmdPath.Quote();
                    if (AppSettings.ConEmuTerminal.ValueOrDefault == "bash")
                        startinfo.ConsoleProcessCommandLine = cmdPath + " --login -i";
                    else
                        startinfo.ConsoleProcessCommandLine = cmdPath;
                }

                if (AppSettings.ConEmuStyle.ValueOrDefault != "Default")
                {
                    startinfo.ConsoleProcessExtraArgs = " -new_console:P:\"" + AppSettings.ConEmuStyle.ValueOrDefault + "\"";
                }

                // Set path to git in this window (actually, effective with CMD only)
                if (!string.IsNullOrEmpty(AppSettings.GitCommandValue))
                {
                    string dirGit = Path.GetDirectoryName(AppSettings.GitCommandValue);
                    if (!string.IsNullOrEmpty(dirGit))
                        startinfo.SetEnv("PATH", dirGit + ";" + "%PATH%");
                }

                _terminal.Start(startinfo);
            };
        }

        public void ChangeTerminalActiveFolder(string path)
        {
            if (_terminal == null || _terminal.RunningSession == null || string.IsNullOrWhiteSpace(path))
                return;

            if (AppSettings.ConEmuTerminal.ValueOrDefault == "bash")
            {
                string posixPath;
                if (PathUtil.TryConvertWindowsPathToPosix(path, out posixPath))
                {
                    ClearTerminalCommandLineAndRunCommand("cd " + posixPath);
                }
            }
            else if (AppSettings.ConEmuTerminal.ValueOrDefault == "powershell")
            {
                ClearTerminalCommandLineAndRunCommand("cd \"" + path + "\"");
            }
            else
            {
                ClearTerminalCommandLineAndRunCommand("cd /D \"" + path + "\"");
            }
        }

        private void ClearTerminalCommandLineAndRunCommand(string command)
        {
            if (_terminal == null || _terminal.RunningSession == null || string.IsNullOrWhiteSpace(command))
                return;

            //Clear terminal line by sending 'backspace' characters
            for (int i = 0; i < 10000; i++)
            {
                _terminal.RunningSession.WriteInputText("\b");
            }
            _terminal.RunningSession.WriteInputText(command + Environment.NewLine);
        }

        /// <summary>
        /// Clean up any resources being used.
        /// </summary>
        /// <param name="disposing">true if managed resources should be disposed; otherwise, false.</param>
        protected override void Dispose(bool disposing)
        {
            if (disposing)
            {
#if !__MonoCS__
                if (_commitButton != null)
                    _commitButton.Dispose();
                if (_pushButton != null)
                    _pushButton.Dispose();
                if (_pullButton != null)
                    _pullButton.Dispose();
#endif
                _submodulesStatusCts.Dispose();
                if (_formBrowseMenus != null)
                    _formBrowseMenus.Dispose();
                if (_filterRevisionsHelper != null)
                    _filterRevisionsHelper.Dispose();
                if (_filterBranchHelper != null)
                    _filterBranchHelper.Dispose();

                if (components != null)
                    components.Dispose();
            }
            base.Dispose(disposing);
        }

        private void menuitemSparseWorkingCopy_Click(object sender, EventArgs e)
        {
            UICommands.StartSparseWorkingCopyDialog(this);
        }

        private void toolStripBranches_DropDown_ResizeDropDownWidth(object sender, EventArgs e)
        {
            ComboBoxHelper.ResizeComboBoxDropDownWidth(toolStripBranchFilterComboBox.ComboBox, AppSettings.BranchDropDownMinWidth, AppSettings.BranchDropDownMaxWidth);
        }

        private void toolStripMenuItemReflog_Click(object sender, EventArgs e)
        {
            var formReflog = new FormReflog(UICommands);
            formReflog.ShowDialog();
            if (formReflog.ShouldRefresh)
            {
                RefreshRevisions();
            }
        }

        private void toggleLeftPanel_Click(object sender, EventArgs e)
        {
            MainSplitContainer.Panel1Collapsed = !MainSplitContainer.Panel1Collapsed;
        }

        private void RecoverSplitterContainerLayout()
        {
            var settings = Properties.Settings.Default;
            DiffSplitContainer.SplitterDistance = settings.FormBrowse_DiffSplitContainer_SplitterDistance;
            MainSplitContainer.SplitterDistance = settings.FormBrowse_MainSplitContainer_SplitterDistance;
            MainSplitContainer.Panel1Collapsed = settings.FormBrowse_LeftPanel_Collapsed;
        }

        private void manageWorktreeToolStripMenuItem_Click(object sender, EventArgs e)
        {
            var formManageWorktree = new FormManageWorktree(UICommands);
            formManageWorktree.ShowDialog(this);
        }

        private void createWorktreeToolStripMenuItem_Click(object sender, EventArgs e)
        {
            var formCreateWorktree = new FormCreateWorktree(UICommands);
            var dialogResult = formCreateWorktree.ShowDialog(this);
            if (dialogResult == DialogResult.OK && formCreateWorktree.OpenWorktree)
            {
                var newModule = new GitModule(formCreateWorktree.WorktreeDirectory);
                SetGitModule(this, new GitModuleEventArgs(newModule));
            }
        }

        private void toolStripSplitStash_DropDownOpened(object sender, EventArgs e)
        {
            PreventToolStripSplitButtonClosing(sender as ToolStripSplitButton);
        }

        private void toolStripBranchFilterComboBox_Click(object sender, EventArgs e)
        {
            toolStripBranchFilterComboBox.DroppedDown = true;
        }
    }
}<|MERGE_RESOLUTION|>--- conflicted
+++ resolved
@@ -25,12 +25,7 @@
 using GitUIPluginInterfaces;
 using Microsoft.Win32;
 using ResourceManager;
-<<<<<<< HEAD
-using SaveFileDialog = System.Windows.Forms.SaveFileDialog;
-using Settings = GitCommands.AppSettings;
 using System.Configuration;
-=======
->>>>>>> 11c8c59e
 #if !__MonoCS__
 using Microsoft.WindowsAPICodePack.Taskbar;
 #endif
@@ -166,17 +161,11 @@
                 CommitInfoTabControl.TabPages[1].ImageIndex = 1;
                 CommitInfoTabControl.TabPages[2].ImageIndex = 2;
             }
-<<<<<<< HEAD
-            DiffFiles.FilterVisible = true;
-            DiffFiles.DescribeRevision = DescribeRevision;
             if (aCommands != null)
             {
                 RevisionGrid.UICommandsSource = this;
                 repoObjectsTree.UICommandsSource = this;
             }
-=======
-            RevisionGrid.UICommandsSource = this;
->>>>>>> 11c8c59e
             Repositories.LoadRepositoryHistoryAsync();
             Task.Factory.StartNew(PluginLoader.Load)
                 .ContinueWith((task) => RegisterPlugins(), TaskScheduler.FromCurrentSynchronizationContext());
@@ -217,15 +206,9 @@
             _filterRevisionsHelper.SetFilter(filter);
 
 
-<<<<<<< HEAD
-            this.HotkeysEnabled = true;
-            this.Hotkeys = HotkeySettingsManager.LoadHotkeys(HotkeySettingsName);
-            this.toolPanel.SplitterDistance = this.ToolStrip.Height;
-
-=======
             HotkeysEnabled = true;
             Hotkeys = HotkeySettingsManager.LoadHotkeys(HotkeySettingsName);
->>>>>>> 11c8c59e
+
             GitUICommandsChanged += (a, e) =>
             {
                 var oldcommands = e.OldCommands;
@@ -2058,7 +2041,6 @@
             try
             {
                 var settings = Properties.Settings.Default;
-                settings.FormBrowse_DiffSplitContainer_SplitterDistance = DiffSplitContainer.SplitterDistance;
                 settings.FormBrowse_MainSplitContainer_SplitterDistance = MainSplitContainer.SplitterDistance;
                 settings.FormBrowse_LeftPanel_Collapsed = MainSplitContainer.Panel1Collapsed;
                 settings.Save();
@@ -2840,7 +2822,6 @@
         private void RecoverSplitterContainerLayout()
         {
             var settings = Properties.Settings.Default;
-            DiffSplitContainer.SplitterDistance = settings.FormBrowse_DiffSplitContainer_SplitterDistance;
             MainSplitContainer.SplitterDistance = settings.FormBrowse_MainSplitContainer_SplitterDistance;
             MainSplitContainer.Panel1Collapsed = settings.FormBrowse_LeftPanel_Collapsed;
         }
