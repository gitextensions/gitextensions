--- conflicted
+++ resolved
@@ -196,18 +196,13 @@
                 CommitInfoTabControl.TabPages[1].ImageIndex = 1;
                 CommitInfoTabControl.TabPages[2].ImageIndex = 2;
             }
-<<<<<<< HEAD
-            this.DiffFiles.FilterVisible = true;
+            DiffFiles.FilterVisible = true;
+            DiffFiles.DescribeRevision = DescribeRevision;
             if (aCommands != null)
             {
                 RevisionGrid.UICommandsSource = this;
                 repoObjectsTree.UICommandsSource = this;
             }
-=======
-            DiffFiles.FilterVisible = true;
-            DiffFiles.DescribeRevision = DescribeRevision;
-            RevisionGrid.UICommandsSource = this;
->>>>>>> 893a472d
             Repositories.LoadRepositoryHistoryAsync();
             Task.Factory.StartNew(PluginLoader.Load)
                 .ContinueWith((task) => RegisterPlugins(), TaskScheduler.FromCurrentSynchronizationContext());
