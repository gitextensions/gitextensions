--- conflicted
+++ resolved
@@ -2149,133 +2149,6 @@
             Settings.SetNextPullActionAsDefault = false;
         }
 
-<<<<<<< HEAD
-        private void resetFileToToolStripMenuItem_DropDownOpening(object sender, EventArgs e)
-        {
-            IList<GitRevision> revisions = RevisionGrid.GetSelectedRevisions();
-            int selectedRevsCount = revisions.Count;
-
-            if (selectedRevsCount == 1)
-            {
-                resetFileToSelectedToolStripMenuItem.Visible = true;
-                TranslateItem(resetFileToSelectedToolStripMenuItem.Name, resetFileToSelectedToolStripMenuItem);
-                resetFileToSelectedToolStripMenuItem.Text += " (" + RevisionGrid.DescribeRevision(revisions[0]).ShortenTo(50) + ")";
-
-                if (revisions[0].HasParent())
-                {
-                    resetFileToParentToolStripMenuItem.Visible = true;
-                    TranslateItem(resetFileToParentToolStripMenuItem.Name, resetFileToParentToolStripMenuItem);
-                    GitRevision parentRev = RevisionGrid.GetRevision(revisions[0].ParentGuids[0]);
-                    if (parentRev != null)
-                    {
-                        resetFileToParentToolStripMenuItem.Text += " (" + RevisionGrid.DescribeRevision(parentRev).ShortenTo(50) + ")";
-                    }
-                }
-                else
-                {
-                    resetFileToParentToolStripMenuItem.Visible = false;
-                }
-            }
-            else
-            {
-                resetFileToSelectedToolStripMenuItem.Visible = false;
-                resetFileToParentToolStripMenuItem.Visible = false;
-            }
-
-            if (selectedRevsCount == 2)
-            {
-                resetFileToFirstToolStripMenuItem.Visible = true;
-                TranslateItem(resetFileToFirstToolStripMenuItem.Name, resetFileToFirstToolStripMenuItem);
-                resetFileToFirstToolStripMenuItem.Text += " (" + RevisionGrid.DescribeRevision(revisions[1]).ShortenTo(50) + ")";
-
-                resetFileToSecondToolStripMenuItem.Visible = true;
-                TranslateItem(resetFileToSecondToolStripMenuItem.Name, resetFileToSecondToolStripMenuItem);
-                resetFileToSecondToolStripMenuItem.Text += " (" + RevisionGrid.DescribeRevision(revisions[0]).ShortenTo(50) + ")";
-            }
-            else
-            {
-                resetFileToFirstToolStripMenuItem.Visible = false;
-                resetFileToSecondToolStripMenuItem.Visible = false;
-            }
-        }
-
-        private void ResetSelectedItemsTo(string revision, bool actsAsChild)
-        {
-            var selectedItems = DiffFiles.SelectedItems;
-            IEnumerable<GitItemStatus> itemsToCheckout;
-            if (actsAsChild)
-            {
-                var deletedItems = selectedItems.Where(item => item.IsDeleted);
-                Module.RemoveFiles(deletedItems.Select(item => item.Name), false);
-                itemsToCheckout = selectedItems.Where(item => !item.IsDeleted);
-            }
-            else //acts as parent
-            {
-                //if file is new to the parent, it has to be removed
-                var addedItems = selectedItems.Where(item => item.IsNew);
-                Module.RemoveFiles(addedItems.Select(item => item.Name), false);
-                itemsToCheckout = selectedItems.Where(item => !item.IsNew);
-            }
-
-            Module.CheckoutFiles(itemsToCheckout.Select(item => item.Name), revision, false);
-            RefreshRevisions();
-        }
-
-        private void resetFileToFirstToolStripMenuItem_Click(object sender, EventArgs e)
-        {
-            IList<GitRevision> revisions = RevisionGrid.GetSelectedRevisions();
-
-            if (revisions.Count != 2 || !DiffFiles.SelectedItems.Any())
-            {
-                return;
-            }
-
-            ResetSelectedItemsTo(revisions[1].Guid, false);
-        }
-
-        private void resetFileToSecondToolStripMenuItem_Click(object sender, EventArgs e)
-        {
-            IList<GitRevision> revisions = RevisionGrid.GetSelectedRevisions();
-
-            if (revisions.Count != 2 || !DiffFiles.SelectedItems.Any())
-            {
-                return;
-            }
-
-            ResetSelectedItemsTo(revisions[0].Guid, true);
-        }
-
-        private void resetFileToParentToolStripMenuItem_Click(object sender, EventArgs e)
-        {
-            IList<GitRevision> revisions = RevisionGrid.GetSelectedRevisions();
-
-            if (revisions.Count != 1 || !DiffFiles.SelectedItems.Any())
-            {
-                return;
-            }
-
-            if (!revisions[0].HasParent())
-            {
-                throw new ApplicationException("This menu should be disabled for revisions that don't have a parent.");
-            }
-
-            ResetSelectedItemsTo(revisions[0].ParentGuids[0], false);
-        }
-
-        private void resetFileToSelectedToolStripMenuItem_Click(object sender, EventArgs e)
-        {
-            IList<GitRevision> revisions = RevisionGrid.GetSelectedRevisions();
-
-            if (revisions.Count != 1 || !DiffFiles.SelectedItems.Any())
-            {
-                return;
-            }
-
-            ResetSelectedItemsTo(revisions[0].Guid, true);
-        }
-
-=======
->>>>>>> b019b420
         private void _NO_TRANSLATE_Workingdir_MouseUp(object sender, MouseEventArgs e)
         {
             if (e.Button == MouseButtons.Right)
