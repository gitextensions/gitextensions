--- conflicted
+++ resolved
@@ -217,12 +217,8 @@
             this.Hotkeys = HotkeySettingsManager.LoadHotkeys(HotkeySettingsName);
             this.toolPanel.SplitterDistance = this.ToolStrip.Height;
             this._dontUpdateOnIndexChange = false;
-<<<<<<< HEAD
-
-            GitUICommandsChanged += (a, oldcommands) =>
-=======
+
             GitUICommandsChanged += (a, e) =>
->>>>>>> fa25db81
             {
                 var oldcommands = e.OldCommands;
                 RefreshPullIcon();
