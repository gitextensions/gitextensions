using System;
using System.Collections.Generic;
using System.Diagnostics;
using System.Drawing;
using System.IO;
using System.Linq;
using System.Text;
using System.Threading;
using System.Threading.Tasks;
using System.Windows.Forms;
using ConEmu.WinForms;
using GitCommands;
using GitCommands.Git;
using GitCommands.Repository;
using GitCommands.Utils;
using GitUI.CommandsDialogs.BrowseDialog;
using GitUI.CommandsDialogs.BrowseDialog.DashboardControl;
using GitUI.CommandsDialogs.WorktreeDialog;
using GitUI.Hotkey;
using GitUI.Plugin;
using GitUI.Properties;
using GitUI.Script;
using GitUI.UserControls;
using GitUI.UserControls.RevisionGridClasses;
using GitUIPluginInterfaces;
using Microsoft.Win32;
using ResourceManager;
using Settings = GitCommands.AppSettings;
#if !__MonoCS__
using Microsoft.WindowsAPICodePack.Taskbar;
#endif

namespace GitUI.CommandsDialogs
{
    public partial class FormBrowse : GitModuleForm, IBrowseRepo
    {
        #region Translation

        private readonly TranslationString _stashCount =
            new TranslationString("{0} saved {1}");
        private readonly TranslationString _stashPlural =
            new TranslationString("stashes");
        private readonly TranslationString _stashSingular =
            new TranslationString("stash");

        private readonly TranslationString _warningMiddleOfBisect =
            new TranslationString("You are in the middle of a bisect");
        private readonly TranslationString _warningMiddleOfRebase =
            new TranslationString("You are in the middle of a rebase");
        private readonly TranslationString _warningMiddleOfPatchApply =
            new TranslationString("You are in the middle of a patch apply");

        private readonly TranslationString _hintUnresolvedMergeConflicts =
            new TranslationString("There are unresolved merge conflicts!");

        private readonly TranslationString _noBranchTitle =
            new TranslationString("no branch");

        private readonly TranslationString _noSubmodulesPresent =
            new TranslationString("No submodules");
        private readonly TranslationString _topProjectModuleFormat =
            new TranslationString("Top project: {0}");
        private readonly TranslationString _superprojectModuleFormat =
            new TranslationString("Superproject: {0}");

        private readonly TranslationString _indexLockCantDelete =
            new TranslationString("Failed to delete index.lock.");

        private readonly TranslationString _errorCaption =
            new TranslationString("Error");
        private readonly TranslationString _loading =
            new TranslationString("Loading...");

        private readonly TranslationString _noReposHostPluginLoaded =
            new TranslationString("No repository host plugin loaded.");

        private readonly TranslationString _noReposHostFound =
            new TranslationString("Could not find any relevant repository hosts for the currently open repository.");

        private readonly TranslationString _configureWorkingDirMenu =
            new TranslationString("Configure this menu");

        private readonly TranslationString directoryIsNotAValidRepositoryCaption =
            new TranslationString("Open");

        private readonly TranslationString directoryIsNotAValidRepository =
            new TranslationString("The selected item is not a valid git repository.\n\nDo you want to abort and remove it from the recent repositories list?");

        private readonly TranslationString _updateCurrentSubmodule =
            new TranslationString("Update current submodule");

        private readonly TranslationString _pullFetch =
            new TranslationString("Pull - fetch");
        private readonly TranslationString _pullFetchAll =
            new TranslationString("Pull - fetch all");
        private readonly TranslationString _pullMerge =
            new TranslationString("Pull - merge");
        private readonly TranslationString _pullRebase =
            new TranslationString("Pull - rebase");
        private readonly TranslationString _pullOpenDialog =
            new TranslationString("Open pull dialog");

        private readonly TranslationString _buildReportTabCaption =
            new TranslationString("Build Report");
        private readonly TranslationString _consoleTabCaption =
            new TranslationString("Console");
        #endregion

        private Dashboard _dashboard;
        private ToolStripItem _rebase;
        private ToolStripItem _bisect;
        private ToolStripItem _warning;

#if !__MonoCS__
        private ThumbnailToolBarButton _commitButton;
        private ThumbnailToolBarButton _pushButton;
        private ThumbnailToolBarButton _pullButton;
        private bool _toolbarButtonsCreated;
#endif
        private readonly ToolStripGitStatus _toolStripGitStatus;
        private readonly FilterRevisionsHelper _filterRevisionsHelper;
        private readonly FilterBranchHelper _filterBranchHelper;

        private string _diffTabPageTitleBase = "";

        private readonly FormBrowseMenus _formBrowseMenus;
        ConEmuControl terminal = null;
#pragma warning disable 0414
        private readonly FormBrowseMenuCommands _formBrowseMenuCommands;
#pragma warning restore 0414
        private readonly SplitterManager _splitterManager = new SplitterManager(new AppSettingsPath("FormBrowse"));

        /// <summary>
        /// For VS designer
        /// </summary>
        private FormBrowse()
        {
            InitializeComponent();
            Translate();
        }

        public FormBrowse(GitUICommands aCommands, string filter)
            : base(true, aCommands)
        {
            InitializeComponent();

            toolPanel.SplitterDistance = ToolStrip.PreferredSize.Height;

            // set tab page images
            {
                var imageList = new ImageList();
                CommitInfoTabControl.ImageList = imageList;
                imageList.ColorDepth = ColorDepth.Depth8Bit;
                imageList.Images.Add(global::GitUI.Properties.Resources.IconCommit);
                imageList.Images.Add(global::GitUI.Properties.Resources.IconFileTree);
                imageList.Images.Add(global::GitUI.Properties.Resources.IconDiff);
                CommitInfoTabControl.TabPages[0].ImageIndex = 0;
                CommitInfoTabControl.TabPages[1].ImageIndex = 1;
                CommitInfoTabControl.TabPages[2].ImageIndex = 2;
            }
            RevisionGrid.UICommandsSource = this;
            Repositories.LoadRepositoryHistoryAsync();
            Task.Factory.StartNew(PluginLoader.Load)
                .ContinueWith((task) => RegisterPlugins(), TaskScheduler.FromCurrentSynchronizationContext());
            RevisionGrid.GitModuleChanged += SetGitModule;
            _filterRevisionsHelper = new FilterRevisionsHelper(toolStripRevisionFilterTextBox, toolStripRevisionFilterDropDownButton, RevisionGrid, toolStripRevisionFilterLabel, ShowFirstParent, form: this);
            _filterBranchHelper = new FilterBranchHelper(toolStripBranchFilterComboBox, toolStripBranchFilterDropDownButton, RevisionGrid);
            toolStripBranchFilterComboBox.DropDown += toolStripBranches_DropDown_ResizeDropDownWidth;
            revisionDiff.Bind(RevisionGrid, fileTree);

            Translate();
            LayoutRevisionInfo();

            if (Settings.ShowGitStatusInBrowseToolbar)
            {
                _toolStripGitStatus = new ToolStripGitStatus
                {
                    ImageTransparentColor = Color.Magenta,
                    ImageScaling = ToolStripItemImageScaling.SizeToFit,
                    Margin = new Padding(0, 1, 0, 2)
                };
                if (aCommands != null)
                    _toolStripGitStatus.UICommandsSource = this;
                _toolStripGitStatus.Click += StatusClick;
                ToolStrip.Items.Insert(ToolStrip.Items.IndexOf(toolStripButton1), _toolStripGitStatus);
                ToolStrip.Items.Remove(toolStripButton1);
                _toolStripGitStatus.CommitTranslatedString = toolStripButton1.Text;
            }

            if (!EnvUtils.RunningOnWindows())
            {
                toolStripSeparator6.Visible = false;
                PuTTYToolStripMenuItem.Visible = false;
            }

            RevisionGrid.SelectionChanged += RevisionGridSelectionChanged;
            _filterRevisionsHelper.SetFilter(filter);


            this.HotkeysEnabled = true;
            this.Hotkeys = HotkeySettingsManager.LoadHotkeys(HotkeySettingsName);
            this.toolPanel.SplitterDistance = this.ToolStrip.Height;
            GitUICommandsChanged += (a, e) =>
            {
                var oldcommands = e.OldCommands;
                RefreshPullIcon();
                oldcommands.PostRepositoryChanged -= UICommands_PostRepositoryChanged;
                UICommands.PostRepositoryChanged += UICommands_PostRepositoryChanged;
                oldcommands.BrowseRepo = null;
                UICommands.BrowseRepo = this;
            };
            if (aCommands != null)
            {
                RefreshPullIcon();
                UICommands.PostRepositoryChanged += UICommands_PostRepositoryChanged;
                UICommands.BrowseRepo = this;
            }

            FillBuildReport();  // Ensure correct page visibility
            RevisionGrid.ShowBuildServerInfo = true;

            _formBrowseMenuCommands = new FormBrowseMenuCommands(this);
            _formBrowseMenus = new FormBrowseMenus(menuStrip1);
            RevisionGrid.MenuCommands.MenuChanged += (sender, e) => _formBrowseMenus.OnMenuCommandsPropertyChanged();
            SystemEvents.SessionEnding += (sender, args) => SaveApplicationSettings();

            FillTerminalTab();
            ManageWorktreeSupport();
        }

        private void LayoutRevisionInfo()
        {
            if (AppSettings.ShowRevisionInfoNextToRevisionGrid.ValueOrDefault)
            {
                RevisionInfo.Parent = RevisionsSplitContainer.Panel2;
                RevisionsSplitContainer.SplitterDistance = RevisionsSplitContainer.Width - 420;
                RevisionInfo.DisplayAvatarOnRight();
                CommitInfoTabControl.SuspendLayout();
                CommitInfoTabControl.RemoveIfExists(CommitInfoTabPage);
                CommitInfoTabControl.RemoveIfExists(TreeTabPage);
                CommitInfoTabControl.TabPages.Insert(1, TreeTabPage);
                CommitInfoTabControl.SelectedTab = DiffTabPage;
                CommitInfoTabControl.ResumeLayout(true);
            }
            else
            {
                RevisionsSplitContainer.Panel2Collapsed = true;
            }
        }

        private void ManageWorktreeSupport()
        {
            if (!GitCommandHelpers.VersionInUse.SupportWorktree)
            {
                createWorktreeToolStripMenuItem.Enabled = false;
            }
            if (!GitCommandHelpers.VersionInUse.SupportWorktreeList)
            {
                manageWorktreeToolStripMenuItem.Enabled = false;
            }
        }

        public FormBrowse(GitUICommands aCommands, string filter, string selectCommit) : this(aCommands, filter)
        {
            if (!string.IsNullOrEmpty(selectCommit))
            {
                RevisionGrid.SetInitialRevision(GitRevision.CreateForShortSha1(Module, selectCommit));
            }
        }

        private new void Translate()
        {
            base.Translate();
            _diffTabPageTitleBase = DiffTabPage.Text;
        }

        void UICommands_PostRepositoryChanged(object sender, GitUIBaseEventArgs e)
        {
            this.InvokeAsync(RefreshRevisions);
        }

        private void RefreshRevisions()
        {
            if (RevisionGrid.IsDisposed || IsDisposed || Disposing)
            {
                return;
            }

            if (_dashboard == null || !_dashboard.Visible)
            {
                revisionDiff.ForceRefreshRevisions();
                RevisionGrid.ForceRefreshRevisions();
                InternalInitialize(true);
            }
        }

        #region IBrowseRepo
        public void GoToRef(string refName, bool showNoRevisionMsg)
        {
            RevisionGrid.GoToRef(refName, showNoRevisionMsg);
        }

        #endregion

        private void ShowDashboard()
        {
            if (_dashboard == null)
            {
                _dashboard = new Dashboard();
                _dashboard.GitModuleChanged += SetGitModule;
                toolPanel.Panel2.Controls.Add(_dashboard);
                _dashboard.Dock = DockStyle.Fill;
                _dashboard.SetSplitterPositions();
            }
            else
                _dashboard.Refresh();
            _dashboard.Visible = true;
            _dashboard.BringToFront();
            _dashboard.ShowRecentRepositories();
        }

        private void HideDashboard()
        {
            if (_dashboard != null && _dashboard.Visible)
            {
                _dashboard.SaveSplitterPositions();
                _dashboard.Visible = false;
            }
        }

        private void BrowseLoad(object sender, EventArgs e)
        {
#if !__MonoCS__
            if (EnvUtils.RunningOnWindows() && TaskbarManager.IsPlatformSupported)
            {
                TaskbarManager.Instance.ApplicationId = "GitExtensions";
            }
#endif
            SetSplitterPositions();
            HideVariableMainMenuItems();

            RevisionGrid.Load();
            _filterBranchHelper.InitToolStripBranchFilter();

            Cursor.Current = Cursors.WaitCursor;
            InternalInitialize(false);
            RevisionGrid.Focus();
            RevisionGrid.IndexWatcher.Reset();

            RevisionGrid.IndexWatcher.Changed += _indexWatcher_Changed;

            Cursor.Current = Cursors.Default;


            try
            {
                if (Settings.PlaySpecialStartupSound)
                {
                    using (var cowMoo = Resources.cow_moo)
                        new System.Media.SoundPlayer(cowMoo).Play();
                }
            }
            catch // This code is just for fun, we do not want the program to crash because of it.
            {
            }
        }

        void _indexWatcher_Changed(object sender, IndexChangedEventArgs e)
        {
            bool indexChanged = e.IsIndexChanged;
            this.InvokeAsync(() =>
            {
                RefreshButton.Image = indexChanged && Settings.UseFastChecks && Module.IsValidGitWorkingDir()
                                          ? Resources.arrow_refresh_dirty
                                          : Resources.arrow_refresh;
            });
        }

        private bool _pluginsLoaded;
        private void LoadPluginsInPluginMenu()
        {
            if (_pluginsLoaded)
                return;
            foreach (var plugin in LoadedPlugins.Plugins)
            {
                var item = new ToolStripMenuItem { Text = plugin.Description, Tag = plugin };
                item.Click += ItemClick;
                pluginsToolStripMenuItem.DropDownItems.Insert(pluginsToolStripMenuItem.DropDownItems.Count - 2, item);
            }
            _pluginsLoaded = true;
            UpdatePluginMenu(Module.IsValidGitWorkingDir());
        }

        /// <summary>
        ///   Execute plugin
        /// </summary>
        private void ItemClick(object sender, EventArgs e)
        {
            var menuItem = sender as ToolStripMenuItem;
            if (menuItem == null)
                return;

            var plugin = menuItem.Tag as IGitPlugin;
            if (plugin == null)
                return;

            var eventArgs = new GitUIEventArgs(this, UICommands);

            bool refresh = plugin.Execute(eventArgs);
            if (refresh)
                RefreshToolStripMenuItemClick(null, null);
        }

        private void UpdatePluginMenu(bool validWorkingDir)
        {
            foreach (ToolStripItem item in pluginsToolStripMenuItem.DropDownItems)
            {
                var plugin = item.Tag as IGitPluginForRepository;

                item.Enabled = plugin == null || validWorkingDir;
            }
        }

        private void RegisterPlugins()
        {
            foreach (var plugin in LoadedPlugins.Plugins)
                plugin.Register(UICommands);

            UICommands.RaisePostRegisterPlugin(this);
        }

        private void UnregisterPlugins()
        {
            foreach (var plugin in LoadedPlugins.Plugins)
                plugin.Unregister(UICommands);
        }

        /// <summary>
        /// to avoid showing menu items that should not be there during
        /// the transition from dashboard to repo browser and vice versa
        ///
        /// and reset hotkeys that are shared between mutual exclusive menu items
        /// </summary>
        private void HideVariableMainMenuItems()
        {
            dashboardToolStripMenuItem.Visible = false;
            repositoryToolStripMenuItem.Visible = false;
            commandsToolStripMenuItem.Visible = false;
            refreshToolStripMenuItem.ShortcutKeys = Keys.None;
            refreshDashboardToolStripMenuItem.ShortcutKeys = Keys.None;
            _repositoryHostsToolStripMenuItem.Visible = false;
            _formBrowseMenus.RemoveAdditionalMainMenuItems();
            menuStrip1.Refresh();
        }

        private void InternalInitialize(bool hard)
        {
            Cursor.Current = Cursors.WaitCursor;

            UICommands.RaisePreBrowseInitialize(this);

            // check for updates
            if (Settings.LastUpdateCheck.AddDays(7) < DateTime.Now)
            {
                Settings.LastUpdateCheck = DateTime.Now;
                var updateForm = new FormUpdates(Module.AppVersion);
                updateForm.SearchForUpdatesAndShow(Owner, false);
            }

            bool bareRepository = Module.IsBareRepository();
            bool validWorkingDir = Module.IsValidGitWorkingDir();
            bool hasWorkingDir = !string.IsNullOrEmpty(Module.WorkingDir);
            branchSelect.Text = validWorkingDir ? Module.GetSelectedBranch() : "";
            if (hasWorkingDir)
                HideDashboard();
            else
                ShowDashboard();
            toolStripButtonLevelUp.Enabled = hasWorkingDir && !bareRepository;
            CommitInfoTabControl.Visible = validWorkingDir;
            fileExplorerToolStripMenuItem.Enabled = validWorkingDir;
            manageRemoteRepositoriesToolStripMenuItem1.Enabled = validWorkingDir;
            branchSelect.Enabled = validWorkingDir;
            toolStripButton1.Enabled = validWorkingDir && !bareRepository;
            if (_toolStripGitStatus != null)
                _toolStripGitStatus.Enabled = validWorkingDir;
            toolStripButtonPull.Enabled = validWorkingDir;
            toolStripButtonPush.Enabled = validWorkingDir;
            dashboardToolStripMenuItem.Visible = !validWorkingDir;
            repositoryToolStripMenuItem.Visible = validWorkingDir;
            commandsToolStripMenuItem.Visible = validWorkingDir;
            toolStripFileExplorer.Enabled = validWorkingDir;
            if (validWorkingDir)
            {
                refreshToolStripMenuItem.ShortcutKeys = Keys.F5;
            }
            else
            {
                refreshDashboardToolStripMenuItem.ShortcutKeys = Keys.F5;
            }
            UpdatePluginMenu(validWorkingDir);
            gitMaintenanceToolStripMenuItem.Enabled = validWorkingDir;
            editgitignoreToolStripMenuItem1.Enabled = validWorkingDir;
            editgitattributesToolStripMenuItem.Enabled = validWorkingDir;
            editmailmapToolStripMenuItem.Enabled = validWorkingDir;
            toolStripSplitStash.Enabled = validWorkingDir && !bareRepository;
            commitcountPerUserToolStripMenuItem.Enabled = validWorkingDir;
            _createPullRequestsToolStripMenuItem.Enabled = validWorkingDir;
            _viewPullRequestsToolStripMenuItem.Enabled = validWorkingDir;
            //Only show "Repository hosts" menu item when there is at least 1 repository host plugin loaded
            _repositoryHostsToolStripMenuItem.Visible = RepoHosts.GitHosters.Count > 0;
            if (RepoHosts.GitHosters.Count == 1)
                _repositoryHostsToolStripMenuItem.Text = RepoHosts.GitHosters[0].Description;
            _filterBranchHelper.InitToolStripBranchFilter();

            if (repositoryToolStripMenuItem.Visible)
            {
                manageSubmodulesToolStripMenuItem.Enabled = !bareRepository;
                updateAllSubmodulesToolStripMenuItem.Enabled = !bareRepository;
                synchronizeAllSubmodulesToolStripMenuItem.Enabled = !bareRepository;
                editgitignoreToolStripMenuItem1.Enabled = !bareRepository;
                editgitattributesToolStripMenuItem.Enabled = !bareRepository;
                editmailmapToolStripMenuItem.Enabled = !bareRepository;
            }

            if (commandsToolStripMenuItem.Visible)
            {
                commitToolStripMenuItem.Enabled = !bareRepository;
                mergeToolStripMenuItem.Enabled = !bareRepository;
                rebaseToolStripMenuItem1.Enabled = !bareRepository;
                pullToolStripMenuItem1.Enabled = !bareRepository;
                resetToolStripMenuItem.Enabled = !bareRepository;
                cleanupToolStripMenuItem.Enabled = !bareRepository;
                stashToolStripMenuItem.Enabled = !bareRepository;
                checkoutBranchToolStripMenuItem.Enabled = !bareRepository;
                mergeBranchToolStripMenuItem.Enabled = !bareRepository;
                rebaseToolStripMenuItem.Enabled = !bareRepository;
                runMergetoolToolStripMenuItem.Enabled = !bareRepository;
                cherryPickToolStripMenuItem.Enabled = !bareRepository;
                checkoutToolStripMenuItem.Enabled = !bareRepository;
                bisectToolStripMenuItem.Enabled = !bareRepository;
                applyPatchToolStripMenuItem.Enabled = !bareRepository;
                SvnRebaseToolStripMenuItem.Enabled = !bareRepository;
                SvnDcommitToolStripMenuItem.Enabled = !bareRepository;
            }

            stashChangesToolStripMenuItem.Enabled = !bareRepository;
            gitGUIToolStripMenuItem.Enabled = !bareRepository;

            SetShortcutKeyDisplayStringsFromHotkeySettings();

            if (hard && hasWorkingDir)
                ShowRevisions();
            RefreshWorkingDirCombo();
            Text = GenerateWindowTitle(Module.WorkingDir, validWorkingDir, branchSelect.Text);
            UpdateJumplist(validWorkingDir);

            OnActivate();
            // load custom user menu
            LoadUserMenu();

            if (validWorkingDir)
            {
                // add Navigate and View menu
                _formBrowseMenus.ResetMenuCommandSets();
                //// _formBrowseMenus.AddMenuCommandSet(MainMenuItem.NavigateMenu, _formBrowseMenuCommands.GetNavigateMenuCommands()); // not used at the moment
                _formBrowseMenus.AddMenuCommandSet(MainMenuItem.NavigateMenu, RevisionGrid.MenuCommands.GetNavigateMenuCommands());
                _formBrowseMenus.AddMenuCommandSet(MainMenuItem.ViewMenu, RevisionGrid.MenuCommands.GetViewMenuCommands());

                _formBrowseMenus.InsertAdditionalMainMenuItems(repositoryToolStripMenuItem);
            }

            UICommands.RaisePostBrowseInitialize(this);

            Cursor.Current = Cursors.Default;
        }

        private void OnActivate()
        {
            CheckForMergeConflicts();
            UpdateStashCount();
            UpdateSubmodulesList();
        }

        internal Keys GetShortcutKeys(Commands cmd)
        {
            return GetShortcutKeys((int)cmd);
        }

        /// <summary>
        ///
        /// </summary>
        private void SetShortcutKeyDisplayStringsFromHotkeySettings()
        {
            gitBashToolStripMenuItem.ShortcutKeyDisplayString = GetShortcutKeys(Commands.GitBash).ToShortcutKeyDisplayString();
            commitToolStripMenuItem.ShortcutKeyDisplayString = GetShortcutKeys(Commands.Commit).ToShortcutKeyDisplayString();
            stashChangesToolStripMenuItem.ShortcutKeyDisplayString = GetShortcutKeys(Commands.Stash).ToShortcutKeyDisplayString();
            stashPopToolStripMenuItem.ShortcutKeyDisplayString = GetShortcutKeys(Commands.StashPop).ToShortcutKeyDisplayString();
            // TODO: add more
        }

        private void RefreshWorkingDirCombo()
        {
            Repository r = null;
            if (Repositories.RepositoryHistory.Repositories.Count > 0)
                r = Repositories.RepositoryHistory.Repositories[0];

            List<RecentRepoInfo> mostRecentRepos = new List<RecentRepoInfo>();

            if (r == null || !r.Path.Equals(Module.WorkingDir, StringComparison.InvariantCultureIgnoreCase))
                Repositories.AddMostRecentRepository(Module.WorkingDir);

            using (var graphics = CreateGraphics())
            {
                var splitter = new RecentRepoSplitter
                {
                    MeasureFont = _NO_TRANSLATE_Workingdir.Font,
                    Graphics = graphics
                };
                splitter.SplitRecentRepos(Repositories.RepositoryHistory.Repositories, mostRecentRepos, mostRecentRepos);

                RecentRepoInfo ri = mostRecentRepos.Find((e) => e.Repo.Path.Equals(Module.WorkingDir, StringComparison.InvariantCultureIgnoreCase));

                if (ri == null)
                    _NO_TRANSLATE_Workingdir.Text = Module.WorkingDir;
                else
                    _NO_TRANSLATE_Workingdir.Text = ri.Caption;

                if (Settings.RecentReposComboMinWidth > 0)
                {
                    _NO_TRANSLATE_Workingdir.AutoSize = false;
                    var captionWidth = graphics.MeasureString(_NO_TRANSLATE_Workingdir.Text, _NO_TRANSLATE_Workingdir.Font).Width;
                    captionWidth = captionWidth + _NO_TRANSLATE_Workingdir.DropDownButtonWidth + 5;
                    _NO_TRANSLATE_Workingdir.Width = Math.Max(Settings.RecentReposComboMinWidth, (int)captionWidth);
                }
                else
                    _NO_TRANSLATE_Workingdir.AutoSize = true;
            }
        }

        /// <summary>
        /// Returns a short name for repository.
        /// If the repository contains a description it is returned,
        /// otherwise the last part of path is returned.
        /// </summary>
        /// <param name="repositoryDir">Path to repository.</param>
        /// <returns>Short name for repository</returns>
        private static String GetRepositoryShortName(string repositoryDir)
        {
            DirectoryInfo dirInfo = new DirectoryInfo(repositoryDir);
            if (dirInfo.Exists)
            {
                string desc = ReadRepositoryDescription(repositoryDir);
                if (desc.IsNullOrEmpty())
                {
                    desc = Repositories.RepositoryHistory.Repositories
                        .Where(repo => repo.Path.Equals(repositoryDir, StringComparison.CurrentCultureIgnoreCase)).Select(repo => repo.Title)
                        .FirstOrDefault();
                }
                return desc ?? dirInfo.Name;
            }
            return dirInfo.Name;
        }

        private void LoadUserMenu()
        {
            var scripts = ScriptManager.GetScripts().Where(script => script.Enabled
                && script.OnEvent == ScriptEvent.ShowInUserMenuBar).ToList();

            for (int i = ToolStrip.Items.Count - 1; i >= 0; i--)
                if (ToolStrip.Items[i].Tag != null &&
                    ToolStrip.Items[i].Tag as String == "userscript")
                    ToolStrip.Items.RemoveAt(i);

            if (scripts.Count == 0)
                return;

            ToolStripSeparator toolstripseparator = new ToolStripSeparator();
            toolstripseparator.Tag = "userscript";
            ToolStrip.Items.Add(toolstripseparator);

            foreach (ScriptInfo scriptInfo in scripts)
            {
                ToolStripButton tempButton = new ToolStripButton();
                //store scriptname
                tempButton.Text = scriptInfo.Name;
                tempButton.Tag = "userscript";
                //add handler
                tempButton.Click += UserMenu_Click;
                tempButton.Enabled = true;
                tempButton.Visible = true;
                //tempButton.Image = GitUI.Properties.Resources.bug;
                //scriptInfo.Icon = "Cow";
                tempButton.Image = scriptInfo.GetIcon();
                tempButton.DisplayStyle = ToolStripItemDisplayStyle.ImageAndText;
                //add to toolstrip
                ToolStrip.Items.Add(tempButton);
            }
        }

        private void UserMenu_Click(object sender, EventArgs e)
        {
            if (ScriptRunner.RunScript(this, Module, ((ToolStripButton)sender).Text, this.RevisionGrid))
                RevisionGrid.RefreshRevisions();
        }

        private void UpdateJumplist(bool validWorkingDir)
        {
#if !__MonoCS__
            if (!EnvUtils.RunningOnWindows() || !TaskbarManager.IsPlatformSupported)
                return;

            try
            {
                if (validWorkingDir)
                {
                    string repositoryDescription = GetRepositoryShortName(Module.WorkingDir);
                    string baseFolder = Path.Combine(Settings.ApplicationDataPath.Value, "Recent");
                    if (!Directory.Exists(baseFolder))
                    {
                        Directory.CreateDirectory(baseFolder);
                    }

                    //Remove InvalidPathChars
                    StringBuilder sb = new StringBuilder(repositoryDescription);
                    foreach (char c in Path.GetInvalidFileNameChars())
                    {
                        sb.Replace(c, '_');
                    }

                    string path = Path.Combine(baseFolder, String.Format("{0}.{1}", sb, "gitext"));
                    File.WriteAllText(path, Module.WorkingDir);
                    JumpList.AddToRecent(path);

                    var JList = JumpList.CreateJumpListForIndividualWindow(TaskbarManager.Instance.ApplicationId, Handle);
                    JList.ClearAllUserTasks();

                    //to control which category Recent/Frequent is displayed
                    JList.KnownCategoryToDisplay = JumpListKnownCategoryType.Recent;

                    JList.Refresh();
                }

                CreateOrUpdateTaskBarButtons(validWorkingDir);
            }
            catch (System.Runtime.InteropServices.COMException ex)
            {
                Trace.WriteLine(ex.Message, "UpdateJumplist");
            }
#endif
        }

#if !__MonoCS__
        private void CreateOrUpdateTaskBarButtons(bool validRepo)
        {
            if (EnvUtils.RunningOnWindows() && TaskbarManager.IsPlatformSupported)
            {
                if (!_toolbarButtonsCreated)
                {
                    _commitButton = new ThumbnailToolBarButton(MakeIcon(toolStripButton1.Image, 48, true), toolStripButton1.Text);
                    _commitButton.Click += ToolStripButton1Click;

                    _pushButton = new ThumbnailToolBarButton(MakeIcon(toolStripButtonPush.Image, 48, true), toolStripButtonPush.Text);
                    _pushButton.Click += PushToolStripMenuItemClick;

                    _pullButton = new ThumbnailToolBarButton(MakeIcon(toolStripButtonPull.Image, 48, true), toolStripButtonPull.Text);
                    _pullButton.Click += PullToolStripMenuItemClick;

                    _toolbarButtonsCreated = true;
                    ThumbnailToolBarButton[] buttons = new[] { _commitButton, _pullButton, _pushButton };

                    //Call this method using reflection.  This is a workaround to *not* reference WPF libraries, becuase of how the WindowsAPICodePack was implimented.
                    TaskbarManager.Instance.ThumbnailToolBars.AddButtons(Handle, buttons);
                }

                _commitButton.Enabled = validRepo;
                _pushButton.Enabled = validRepo;
                _pullButton.Enabled = validRepo;
            }
        }
#endif

        /// <summary>
        /// Converts an image into an icon.  This was taken off of the interwebs.
        /// It's on a billion different sites and forum posts, so I would say its creative commons by now. -tekmaven
        /// </summary>
        /// <param name="img">The image that shall become an icon</param>
        /// <param name="size">The width and height of the icon. Standard
        /// sizes are 16x16, 32x32, 48x48, 64x64.</param>
        /// <param name="keepAspectRatio">Whether the image should be squashed into a
        /// square or whether whitespace should be put around it.</param>
        /// <returns>An icon!!</returns>
        private static Icon MakeIcon(Image img, int size, bool keepAspectRatio)
        {
            Bitmap square = new Bitmap(size, size); // create new bitmap
            Graphics g = Graphics.FromImage(square); // allow drawing to it

            int x, y, w, h; // dimensions for new image

            if (!keepAspectRatio || img.Height == img.Width)
            {
                // just fill the square
                x = y = 0; // set x and y to 0
                w = h = size; // set width and height to size
            }
            else
            {
                // work out the aspect ratio
                float r = (float)img.Width / (float)img.Height;

                // set dimensions accordingly to fit inside size^2 square
                if (r > 1)
                { // w is bigger, so divide h by r
                    w = size;
                    h = (int)((float)size / r);
                    x = 0; y = (size - h) / 2; // center the image
                }
                else
                { // h is bigger, so multiply w by r
                    w = (int)((float)size * r);
                    h = size;
                    y = 0; x = (size - w) / 2; // center the image
                }
            }

            // make the image shrink nicely by using HighQualityBicubic mode
            g.InterpolationMode = System.Drawing.Drawing2D.InterpolationMode.HighQualityBicubic;
            g.DrawImage(img, x, y, w, h); // draw image with specified dimensions
            g.Flush(); // make sure all drawing operations complete before we get the icon

            // following line would work directly on any image, but then
            // it wouldn't look as nice.
            return Icon.FromHandle(square.GetHicon());
        }

        private void UpdateStashCount()
        {
            if (Settings.ShowStashCount)
            {
                AsyncLoader.DoAsync(() => Module.GetStashes().Count,
                    (result) => toolStripSplitStash.Text = string.Format(_stashCount.Text, result,
                        result != 1 ? _stashPlural.Text : _stashSingular.Text));
            }
            else
            {
                toolStripSplitStash.Text = string.Empty;
            }
        }

        private void CheckForMergeConflicts()
        {
            bool validWorkingDir = Module.IsValidGitWorkingDir();

            if (validWorkingDir && Module.InTheMiddleOfBisect())
            {

                if (_bisect == null)
                {
                    _bisect = new WarningToolStripItem { Text = _warningMiddleOfBisect.Text };
                    _bisect.Click += BisectClick;
                    statusStrip.Items.Add(_bisect);
                }
            }
            else
            {
                if (_bisect != null)
                {
                    _bisect.Click -= BisectClick;
                    statusStrip.Items.Remove(_bisect);
                    _bisect = null;
                }
            }

            if (validWorkingDir &&
                (Module.InTheMiddleOfRebase() || Module.InTheMiddleOfPatch()))
            {
                if (_rebase == null)
                {
                    _rebase = new WarningToolStripItem
                    {
                        Text = Module.InTheMiddleOfRebase()
                            ? _warningMiddleOfRebase.Text
                            : _warningMiddleOfPatchApply.Text
                    };
                    _rebase.Click += RebaseClick;
                    statusStrip.Items.Add(_rebase);
                }
            }
            else
            {
                if (_rebase != null)
                {
                    _rebase.Click -= RebaseClick;
                    statusStrip.Items.Remove(_rebase);
                    _rebase = null;
                }
            }

            AsyncLoader.DoAsync(
                () => validWorkingDir && Module.InTheMiddleOfConflictedMerge() &&
                      !Directory.Exists(Module.WorkingDirGitDir + "rebase-apply\\"),
                (result) =>
                {
                    if (result)
                    {
                        if (_warning == null)
                        {
                            _warning = new WarningToolStripItem { Text = _hintUnresolvedMergeConflicts.Text };
                            _warning.Click += WarningClick;
                            statusStrip.Items.Add(_warning);
                        }
                    }
                    else
                    {
                        if (_warning != null)
                        {
                            _warning.Click -= WarningClick;
                            statusStrip.Items.Remove(_warning);
                            _warning = null;
                        }
                    }

                    //Only show status strip when there are status items on it.
                    //There is always a close (x) button, do not count first item.
                    if (statusStrip.Items.Count > 1)
                        statusStrip.Show();
                    else
                        statusStrip.Hide();
                });
        }

        /// <summary>
        /// Generates main window title according to given repository.
        /// </summary>
        /// <param name="workingDir">Path to repository.</param>
        /// <param name="isWorkingDirValid">If the given path contains valid repository.</param>
        /// <param name="branchName">Current branch name.</param>
        private string GenerateWindowTitle(string workingDir, bool isWorkingDirValid, string branchName)
        {
            const string defaultTitle = "Git Extensions";
            const string repositoryTitleFormat = "{0} ({1}) - Git Extensions{2}";
            string additionalTitleText = "";
#if DEBUG
            additionalTitleText = " -> DEBUG <-";
#endif
            if (!isWorkingDirValid)
                return defaultTitle + additionalTitleText;
            string repositoryDescription = GetRepositoryShortName(workingDir);
            if (string.IsNullOrEmpty(branchName))
                branchName = _noBranchTitle.Text;
            return string.Format(repositoryTitleFormat, repositoryDescription,
                branchName.Trim('(', ')'), additionalTitleText);
        }

        /// <summary>
        /// Reads repository description's first line from ".git\description" file.
        /// </summary>
        /// <param name="workingDir">Path to repository.</param>
        /// <returns>If the repository has description, returns that description, else returns <c>null</c>.</returns>
        private static string ReadRepositoryDescription(string workingDir)
        {
            const string repositoryDescriptionFileName = "description";
            const string defaultDescription = "Unnamed repository; edit this file 'description' to name the repository.";

            var repositoryPath = GitModule.GetGitDirectory(workingDir);
            var repositoryDescriptionFilePath = Path.Combine(repositoryPath, repositoryDescriptionFileName);
            if (!File.Exists(repositoryDescriptionFilePath))
                return null;
            try
            {
                var repositoryDescription = File.ReadLines(repositoryDescriptionFilePath).FirstOrDefault();
                return string.Equals(repositoryDescription, defaultDescription, StringComparison.CurrentCulture)
                           ? null
                           : repositoryDescription;
            }
            catch (IOException)
            {
                return null;
            }
        }

        private void RebaseClick(object sender, EventArgs e)
        {
            if (Module.InTheMiddleOfRebase())
                UICommands.StartRebaseDialog(this, null);
            else
                UICommands.StartApplyPatchDialog(this);
        }


        private void ShowRevisions()
        {
            if (RevisionGrid.IndexWatcher.IndexChanged)
            {
                FillFileTree();
                FillDiff();
                FillCommitInfo();
                FillBuildReport();
            }
            RevisionGrid.IndexWatcher.Reset();
        }

        private void FillFileTree()
        {
            if (CommitInfoTabControl.SelectedTab != TreeTabPage || _selectedRevisionUpdatedTargets.HasFlag(UpdateTargets.FileTree))
            {
                return;
            }
            _selectedRevisionUpdatedTargets |= UpdateTargets.FileTree;
            fileTree.LoadRevision(RevisionGrid.GetSelectedRevisions().FirstOrDefault());
        }

        private void FillDiff()
        {
            DiffTabPage.Text = _diffTabPageTitleBase;

            if (CommitInfoTabControl.SelectedTab != DiffTabPage)
            {
                return;
            }

            if (_selectedRevisionUpdatedTargets.HasFlag(UpdateTargets.DiffList))
                return;

            _selectedRevisionUpdatedTargets |= UpdateTargets.DiffList;

<<<<<<< HEAD
            var revisions = RevisionGrid.GetSelectedRevisions();

            DiffText.SaveCurrentScrollPos();

            DiffFiles.SetDiffs(revisions);
            if (_oldDiffItem != null && revisions.Count > 0 && revisions[0].Guid == _oldRevision)
            {
                DiffFiles.SelectedItem = _oldDiffItem;
                _oldDiffItem = null;
                _oldRevision = null;
            }

            switch (revisions.Count)
            {
                case 0:
                    DiffTabPage.Text = _diffNoSelection.Text;
                    break;

                case 1: // diff "parent" --> "selected revision"
                    var revision = revisions[0];
                    if (revision != null && revision.HasParent())
                        DiffTabPage.Text = _diffParentWithSelection.Text;
                    break;

                case 2: // diff "first clicked revision" --> "second clicked revision"
                    bool artificialRevSelected = revisions[0].IsArtificial() || revisions[1].IsArtificial();
                    if (!artificialRevSelected)
                        DiffTabPage.Text = _diffTwoSelected.Text;
                    break;

                default: // more than 2 revisions selected => no diff
                    DiffTabPage.Text = _diffNotSupported.Text;
                    break;
            }
=======
            DiffTabPage.Text = revisionDiff.GetTabText();
>>>>>>> f5b93fae
        }

        private void FillCommitInfo()
        {
            if (!AppSettings.ShowRevisionInfoNextToRevisionGrid.ValueOrDefault && CommitInfoTabControl.SelectedTab != CommitInfoTabPage)
                return;

            if (_selectedRevisionUpdatedTargets.HasFlag(UpdateTargets.CommitInfo))
                return;

            _selectedRevisionUpdatedTargets |= UpdateTargets.CommitInfo;

            if (RevisionGrid.GetSelectedRevisions().Count == 0)
                return;

            var revision = RevisionGrid.GetSelectedRevisions()[0];

            var children = RevisionGrid.GetRevisionChildren(revision.Guid);
            RevisionInfo.SetRevisionWithChildren(revision, children);
        }

        private BuildReportTabPageExtension BuildReportTabPageExtension;

        private void FillBuildReport()
        {
            if (EnvUtils.IsMonoRuntime())
                return;

            var selectedRevisions = RevisionGrid.GetSelectedRevisions();
            var revision = selectedRevisions.Count == 1 ? selectedRevisions.Single() : null;

            if (BuildReportTabPageExtension == null)
                BuildReportTabPageExtension = new BuildReportTabPageExtension(CommitInfoTabControl, _buildReportTabCaption.Text);

            BuildReportTabPageExtension.FillBuildReport(revision);
        }

        [Flags]
        internal enum UpdateTargets
        {
            None = 1,
            DiffList = 2,
            FileTree = 4,
            CommitInfo = 8
        }

        private UpdateTargets _selectedRevisionUpdatedTargets = UpdateTargets.None;
        private void RevisionGridSelectionChanged(object sender, EventArgs e)
        {
            try
            {
                _selectedRevisionUpdatedTargets = UpdateTargets.None;

                var revisions = RevisionGrid.GetSelectedRevisions();

                this.CommitInfoTabControl.SelectedIndexChanged -= new System.EventHandler(this.TabControl1SelectedIndexChanged);
                if (revisions.Any() && GitRevision.IsArtificial(revisions[0].Guid))
                {
                    //Artificial commits cannot show tree (ls-tree) and has no commit info 
                    CommitInfoTabControl.RemoveIfExists(CommitInfoTabPage);
                    CommitInfoTabControl.RemoveIfExists(TreeTabPage);
                }
                else
                {
                    if (RevisionInfo.Parent == CommitInfoTabPage)
                    {
                        CommitInfoTabControl.InsertIfNotExists(0, CommitInfoTabPage);
                    }
                    CommitInfoTabControl.InsertIfNotExists(1, TreeTabPage);
                }
                this.CommitInfoTabControl.SelectedIndexChanged += new System.EventHandler(this.TabControl1SelectedIndexChanged);

                //RevisionGrid.HighlightSelectedBranch();

                FillFileTree();
                FillDiff();
                FillCommitInfo();
                FillBuildReport();
            }
            catch (Exception ex)
            {
                Trace.WriteLine(ex.Message);
            }
        }

        private void OpenToolStripMenuItemClick(object sender, EventArgs e)
        {
            GitModule module = FormOpenDirectory.OpenModule(this, Module);
            if (module != null)
                SetGitModule(this, new GitModuleEventArgs(module));
        }

        private void CheckoutToolStripMenuItemClick(object sender, EventArgs e)
        {
            UICommands.StartCheckoutRevisionDialog(this);
        }

        private void CloneToolStripMenuItemClick(object sender, EventArgs e)
        {
            UICommands.StartCloneDialog(this, string.Empty, false, SetGitModule);
        }

        private void CommitToolStripMenuItemClick(object sender, EventArgs e)
        {
            UICommands.StartCommitDialog(this);
        }

        private void InitNewRepositoryToolStripMenuItemClick(object sender, EventArgs e)
        {
            UICommands.StartInitializeDialog(this, SetGitModule);
        }

        private void PushToolStripMenuItemClick(object sender, EventArgs e)
        {
            bool bSilent = (ModifierKeys & Keys.Shift) != 0;
            UICommands.StartPushDialog(this, bSilent);
        }

        private void PullToolStripMenuItemClick(object sender, EventArgs e)
        {
            bool bSilent;
            if (sender == toolStripButtonPull || sender == pullToolStripMenuItem)
            {
                if (Module.LastPullAction == Settings.PullAction.None)
                {
                    bSilent = (ModifierKeys & Keys.Shift) != 0;
                }
                else if (Module.LastPullAction == Settings.PullAction.FetchAll)
                {
                    fetchAllToolStripMenuItem_Click(sender, e);
                    return;
                }
                else
                {
                    bSilent = (sender == toolStripButtonPull);
                    Module.LastPullActionToFormPullAction();
                }
            }
            else
            {
                bSilent = sender != pullToolStripMenuItem1;

                Module.LastPullActionToFormPullAction();
            }

            UICommands.StartPullDialog(this, bSilent);
        }

        private void RefreshToolStripMenuItemClick(object sender, EventArgs e)
        {
            RefreshRevisions();
        }

        private void RefreshDashboardToolStripMenuItemClick(object sender, EventArgs e)
        {
            _dashboard.Refresh();
        }

        private void AboutToolStripMenuItemClick(object sender, EventArgs e)
        {
            using (var frm = new AboutBox()) frm.ShowDialog(this);
        }

        private void PatchToolStripMenuItemClick(object sender, EventArgs e)
        {
            UICommands.StartViewPatchDialog(this);
        }

        private void ApplyPatchToolStripMenuItemClick(object sender, EventArgs e)
        {
            UICommands.StartApplyPatchDialog(this);
        }

        private void GitBashToolStripMenuItemClick1(object sender, EventArgs e)
        {
            Module.RunBash();
        }

        private void GitGuiToolStripMenuItemClick(object sender, EventArgs e)
        {
            Module.RunGui();
        }

        private void FormatPatchToolStripMenuItemClick(object sender, EventArgs e)
        {
            UICommands.StartFormatPatchDialog(this);
        }

        private void GitcommandLogToolStripMenuItemClick(object sender, EventArgs e)
        {
            FormGitLog.ShowOrActivate(this);
        }

        private void CheckoutBranchToolStripMenuItemClick(object sender, EventArgs e)
        {
            UICommands.StartCheckoutBranch(this);
        }

        private void StashToolStripMenuItemClick(object sender, EventArgs e)
        {
            UICommands.StartStashDialog(this);
        }

        private void ResetToolStripMenuItem_Click(object sender, EventArgs e)
        {
            UICommands.StartResetChangesDialog(this);
        }

        private void RunMergetoolToolStripMenuItemClick(object sender, EventArgs e)
        {
            UICommands.StartResolveConflictsDialog(this);
        }

        private void WarningClick(object sender, EventArgs e)
        {
            UICommands.StartResolveConflictsDialog(this);
        }

        private void WorkingdirClick(object sender, EventArgs e)
        {
            _NO_TRANSLATE_Workingdir.ShowDropDown();
        }

        private void CurrentBranchClick(object sender, EventArgs e)
        {
            branchSelect.ShowDropDown();
        }

        private void DeleteBranchToolStripMenuItemClick(object sender, EventArgs e)
        {
            UICommands.StartDeleteBranchDialog(this, null);
        }

        private void DeleteTagToolStripMenuItemClick(object sender, EventArgs e)
        {
            UICommands.StartDeleteTagDialog(this, null);
        }

        private void CherryPickToolStripMenuItemClick(object sender, EventArgs e)
        {
            var revisions = RevisionGrid.GetSelectedRevisions(System.DirectoryServices.SortDirection.Descending);

            UICommands.StartCherryPickDialog(this, revisions);
        }

        private void MergeBranchToolStripMenuItemClick(object sender, EventArgs e)
        {
            UICommands.StartMergeBranchDialog(this, null);
        }

        private void ToolStripButton1Click(object sender, EventArgs e)
        {
            CommitToolStripMenuItemClick(sender, e);
        }

        private void SettingsClick(object sender, EventArgs e)
        {
            var translation = Settings.Translation;
            UICommands.StartSettingsDialog(this);
            if (translation != Settings.Translation)
                Translate();

            this.Hotkeys = HotkeySettingsManager.LoadHotkeys(HotkeySettingsName);
            RevisionGrid.ReloadHotkeys();
            RevisionGrid.ReloadTranslation();
            fileTree.ReloadHotkeys();
            revisionDiff.ReloadHotkeys();
        }

        private void TagToolStripMenuItemClick(object sender, EventArgs e)
        {
            UICommands.StartCreateTagDialog(this);
        }

        private void RefreshButtonClick(object sender, EventArgs e)
        {
            RefreshToolStripMenuItemClick(sender, e);
        }

        private void CommitcountPerUserToolStripMenuItemClick(object sender, EventArgs e)
        {
            using (var frm = new FormCommitCount(UICommands)) frm.ShowDialog(this);
        }

        private void KGitToolStripMenuItemClick(object sender, EventArgs e)
        {
            Module.RunGitK();
        }

        private void DonateToolStripMenuItemClick(object sender, EventArgs e)
        {
            using (var frm = new FormDonate()) frm.ShowDialog(this);
        }

        private void FormBrowseFormClosing(object sender, FormClosingEventArgs e)
        {
            SaveUserMenuPosition();
            SaveApplicationSettings();
        }

        private static void SaveApplicationSettings()
        {
            AppSettings.SaveSettings();
        }

        private void SaveUserMenuPosition()
        {
            GitCommands.AppSettings.UserMenuLocationX = UserMenuToolStrip.Location.X;
            GitCommands.AppSettings.UserMenuLocationY = UserMenuToolStrip.Location.Y;
        }

        private void EditGitignoreToolStripMenuItem1Click(object sender, EventArgs e)
        {
            UICommands.StartEditGitIgnoreDialog(this, false);
        }

        private void EditGitInfoExcludeToolStripMenuItemClick(object sender, EventArgs e)
        {
            UICommands.StartEditGitIgnoreDialog(this, true);
        }

        private void ArchiveToolStripMenuItemClick(object sender, EventArgs e)
        {
            var revisions = RevisionGrid.GetSelectedRevisions();
            if (revisions.Count > 2)
            {
                MessageBox.Show(this, "Select only one or two revisions. Abort.", "Archive revision");
                return;
            }
            GitRevision mainRevision = revisions.First();
            GitRevision diffRevision = null;
            if (revisions.Count == 2)
                diffRevision = revisions.Last();

            UICommands.StartArchiveDialog(this, mainRevision, diffRevision);
        }

        private void EditMailMapToolStripMenuItemClick(object sender, EventArgs e)
        {
            UICommands.StartMailMapDialog(this);
        }

        private void EditLocalGitConfigToolStripMenuItemClick(object sender, EventArgs e)
        {
            var fileName = Path.Combine(Module.ResolveGitInternalPath("config"));
            UICommands.StartFileEditorDialog(fileName, true);
        }

        private void CompressGitDatabaseToolStripMenuItemClick(object sender, EventArgs e)
        {
            FormProcess.ShowModeless(this, "gc");
        }

        private void VerifyGitDatabaseToolStripMenuItemClick(object sender, EventArgs e)
        {
            UICommands.StartVerifyDatabaseDialog(this);
        }

        private void ManageRemoteRepositoriesToolStripMenuItemClick(object sender, EventArgs e)
        {
            UICommands.StartRemotesDialog(this);
        }

        private void RebaseToolStripMenuItemClick(object sender, EventArgs e)
        {
            IList<GitRevision> revisions = RevisionGrid.GetSelectedRevisions();
            if (2 == revisions.Count)
            {
                string to = null;
                string from = null;

                string currentBranch = Module.GetSelectedBranch();
                string currentCheckout = RevisionGrid.CurrentCheckout;

                if (revisions[0].Guid == currentCheckout)
                {
                    from = revisions[1].Guid.Substring(0, 8);
                    to = currentBranch;
                }
                else if (revisions[1].Guid == currentCheckout)
                {
                    from = revisions[0].Guid.Substring(0, 8);
                    to = currentBranch;
                }
                UICommands.StartRebaseDialog(this, from, to, null);
            }
            else
            {
                UICommands.StartRebaseDialog(this, null);
            }
        }

        private void StartAuthenticationAgentToolStripMenuItemClick(object sender, EventArgs e)
        {
            Module.RunExternalCmdDetached(Settings.Pageant, "");
        }

        private void GenerateOrImportKeyToolStripMenuItemClick(object sender, EventArgs e)
        {
            Module.RunExternalCmdDetached(Settings.Puttygen, "");
        }

        private void TabControl1SelectedIndexChanged(object sender, EventArgs e)
        {
            FillFileTree();
            FillDiff();
            FillCommitInfo();
            FillBuildReport();
            FillTerminalTab();
        }

        private void ChangelogToolStripMenuItemClick(object sender, EventArgs e)
        {
            using (var frm = new FormChangeLog()) frm.ShowDialog(this);
        }

        private void ToolStripButtonPushClick(object sender, EventArgs e)
        {
            PushToolStripMenuItemClick(sender, e);
        }

        private void ManageSubmodulesToolStripMenuItemClick(object sender, EventArgs e)
        {
            UICommands.StartSubmodulesDialog(this);
        }

        private void UpdateSubmoduleToolStripMenuItemClick(object sender, EventArgs e)
        {
            var submodule = (sender as ToolStripMenuItem).Tag as string;
            FormProcess.ShowDialog(this, Module.SuperprojectModule,
                GitCommandHelpers.SubmoduleUpdateCmd(submodule));
            UICommands.RepoChangedNotifier.Notify();
        }

        private void UpdateAllSubmodulesToolStripMenuItemClick(object sender, EventArgs e)
        {
            UICommands.StartUpdateSubmodulesDialog(this);
        }

        private void SynchronizeAllSubmodulesToolStripMenuItemClick(object sender, EventArgs e)
        {
            UICommands.StartSyncSubmodulesDialog(this);
        }

        private void ToolStripSplitStashButtonClick(object sender, EventArgs e)
        {
            UICommands.StartStashDialog(this);
        }

        private void StashChangesToolStripMenuItemClick(object sender, EventArgs e)
        {
            UICommands.StashSave(this, AppSettings.IncludeUntrackedFilesInManualStash);
        }

        private void StashPopToolStripMenuItemClick(object sender, EventArgs e)
        {
            UICommands.StashPop(this);
        }

        private void ViewStashToolStripMenuItemClick(object sender, EventArgs e)
        {
            UICommands.StartStashDialog(this);
        }

        private void ExitToolStripMenuItemClick(object sender, EventArgs e)
        {
            Close();
        }

        private void FileToolStripMenuItemDropDownOpening(object sender, EventArgs e)
        {
            if (Repositories.RepositoryHistory.Repositories.Count() == 0)
            {
                recentToolStripMenuItem.Enabled = false;
                return;
            }

            recentToolStripMenuItem.Enabled = true;
            recentToolStripMenuItem.DropDownItems.Clear();

            foreach (var historyItem in Repositories.RepositoryHistory.Repositories)
            {
                if (string.IsNullOrEmpty(historyItem.Path))
                    continue;

                var historyItemMenu = new ToolStripMenuItem(historyItem.Path);
                historyItemMenu.Click += HistoryItemMenuClick;
                historyItemMenu.Width = 225;
                recentToolStripMenuItem.DropDownItems.Add(historyItemMenu);
            }

            // Re-add controls.
            recentToolStripMenuItem.DropDownItems.Add(this.clearRecentRepositoriesListToolStripMenuItem);
            TranslateItem(clearRecentRepositoriesListMenuItem.Name, clearRecentRepositoriesListMenuItem);
            recentToolStripMenuItem.DropDownItems.Add(clearRecentRepositoriesListMenuItem);
        }

        private void ChangeWorkingDir(string path)
        {
            GitModule module = new GitModule(path);

            if (!module.IsValidGitWorkingDir())
            {
                DialogResult dialogResult = MessageBox.Show(this, directoryIsNotAValidRepository.Text,
                    directoryIsNotAValidRepositoryCaption.Text, MessageBoxButtons.YesNoCancel,
                    MessageBoxIcon.Exclamation, MessageBoxDefaultButton.Button1);
                if (dialogResult == DialogResult.Yes)
                {
                    Repositories.RepositoryHistory.RemoveRecentRepository(path);
                    return;
                }
                else if (dialogResult == DialogResult.Cancel)
                    return;
            }

            SetGitModule(this, new GitModuleEventArgs(module));
        }

        private void HistoryItemMenuClick(object sender, EventArgs e)
        {
            var button = sender as ToolStripMenuItem;

            if (button == null)
                return;

            ChangeWorkingDir(button.Text);
        }

        private void ClearRecentRepositoriesListClick(object sender, EventArgs e)
        {
            Repositories.RepositoryHistory.Repositories.Clear();
            Repositories.SaveSettings();
            // Force clear recent repositories list from dashboard.
            if (this._dashboard != null)
            {
                _dashboard.ShowRecentRepositories();
            }
        }

        private void PluginSettingsToolStripMenuItemClick(object sender, EventArgs e)
        {
            UICommands.StartPluginSettingsDialog(this);
        }

        private void RepoSettingsToolStripMenuItemClick(object sender, EventArgs e)
        {
            UICommands.StartRepoSettingsDialog(this);
        }

        private void CloseToolStripMenuItemClick(object sender, EventArgs e)
        {
            SetWorkingDir("");
        }

        public override void CancelButtonClick(object sender, EventArgs e)
        {
            // If a filter is applied, clear it
            if (RevisionGrid.FilterIsApplied(false))
            {
                // Clear filter
                _filterRevisionsHelper.SetFilter(string.Empty);
            }
            // If a branch filter is applied by text or using the menus "Show current branch only"
            else if (RevisionGrid.FilterIsApplied(true) || AppSettings.BranchFilterEnabled)
            {
                // Clear branch filter
                _filterBranchHelper.SetBranchFilter(string.Empty, true);

                // Execute the "Show all branches" menu option
                RevisionGrid.ShowAllBranches_ToolStripMenuItemClick(sender, e);
            }
        }

        private void UserManualToolStripMenuItemClick(object sender, EventArgs e)
        {
            try
            {
                Process.Start("http://git-extensions-documentation.readthedocs.org/en/release-2.50/");
            }
            catch (System.ComponentModel.Win32Exception)
            {
            }
        }

        private void CleanupToolStripMenuItemClick(object sender, EventArgs e)
        {
            UICommands.StartCleanupRepositoryDialog(this);
        }

        private void AddWorkingdirDropDownItem(Repository repo, string caption)
        {
            ToolStripMenuItem toolStripItem = new ToolStripMenuItem(caption);
            _NO_TRANSLATE_Workingdir.DropDownItems.Add(toolStripItem);

            toolStripItem.Click += (hs, he) => ChangeWorkingDir(repo.Path);

            if (repo.Title != null || !repo.Path.Equals(caption))
                toolStripItem.ToolTipText = repo.Path;
        }

        private void WorkingdirDropDownOpening(object sender, EventArgs e)
        {
            _NO_TRANSLATE_Workingdir.DropDownItems.Clear();

            List<RecentRepoInfo> mostRecentRepos = new List<RecentRepoInfo>();
            List<RecentRepoInfo> lessRecentRepos = new List<RecentRepoInfo>();

            using (var graphics = CreateGraphics())
            {
                var splitter = new RecentRepoSplitter
                {
                    MeasureFont = _NO_TRANSLATE_Workingdir.Font,
                    Graphics = graphics
                };
                splitter.SplitRecentRepos(Repositories.RepositoryHistory.Repositories, mostRecentRepos, lessRecentRepos);
            }

            foreach (RecentRepoInfo repo in mostRecentRepos)
                AddWorkingdirDropDownItem(repo.Repo, repo.Caption);

            if (lessRecentRepos.Count > 0)
            {
                if (mostRecentRepos.Count > 0 && (Settings.SortMostRecentRepos || Settings.SortLessRecentRepos))
                    _NO_TRANSLATE_Workingdir.DropDownItems.Add(new ToolStripSeparator());

                foreach (RecentRepoInfo repo in lessRecentRepos)
                    AddWorkingdirDropDownItem(repo.Repo, repo.Caption);
            }

            _NO_TRANSLATE_Workingdir.DropDownItems.Add(new ToolStripSeparator());

            ToolStripMenuItem toolStripItem = new ToolStripMenuItem(openToolStripMenuItem.Text);
            toolStripItem.ShortcutKeys = openToolStripMenuItem.ShortcutKeys;
            _NO_TRANSLATE_Workingdir.DropDownItems.Add(toolStripItem);
            toolStripItem.Click += (hs, he) => OpenToolStripMenuItemClick(hs, he);

            toolStripItem = new ToolStripMenuItem(_configureWorkingDirMenu.Text);
            _NO_TRANSLATE_Workingdir.DropDownItems.Add(toolStripItem);
            toolStripItem.Click += (hs, he) =>
            {
                using (var frm = new FormRecentReposSettings()) frm.ShowDialog(this);
                RefreshWorkingDirCombo();
            };

            PreventToolStripSplitButtonClosing(sender as ToolStripSplitButton);
        }

        public void SetWorkingDir(string path)
        {
            SetGitModule(this, new GitModuleEventArgs(new GitModule(path)));
        }

        private void SetGitModule(object sender, GitModuleEventArgs e)
        {
            var module = e.GitModule;
            HideVariableMainMenuItems();
            UnregisterPlugins();
            UICommands = new GitUICommands(module);

            if (Module.IsValidGitWorkingDir())
            {
                Repositories.AddMostRecentRepository(Module.WorkingDir);
                Settings.RecentWorkingDir = module.WorkingDir;
                ChangeTerminalActiveFolder(Module.WorkingDir);

#if DEBUG
                //Current encodings
                Debug.WriteLine("Encodings for " + module.WorkingDir);
                Debug.WriteLine("Files content encoding: " + module.FilesEncoding.EncodingName);
                Debug.WriteLine("Commit encoding: " + module.CommitEncoding.EncodingName);
                if (module.LogOutputEncoding.CodePage != module.CommitEncoding.CodePage)
                    Debug.WriteLine("Log output encoding: " + module.LogOutputEncoding.EncodingName);
#endif
            }

            HideDashboard();
            UICommands.RepoChangedNotifier.Notify();
            RevisionGrid.IndexWatcher.Reset();
            RegisterPlugins();
        }

        private void TranslateToolStripMenuItemClick(object sender, EventArgs e)
        {
            Process.Start("https://www.transifex.com/git-extensions/git-extensions/translate/");
        }

        private void FileExplorerToolStripMenuItemClick(object sender, EventArgs e)
        {
            try
            {
                Process.Start(Module.WorkingDir);
            }
            catch (Exception ex)
            {
                MessageBox.Show(this, ex.Message);
            }
        }

        private void StatusClick(object sender, EventArgs e)
        {
            // TODO: Replace with a status page?
            CommitToolStripMenuItemClick(sender, e);
        }

        private void CreateBranchToolStripMenuItemClick(object sender, EventArgs e)
        {
            UICommands.StartCreateBranchDialog(this, RevisionGrid.GetSelectedRevisions().FirstOrDefault());
        }

        private void GitBashClick(object sender, EventArgs e)
        {
            GitBashToolStripMenuItemClick1(sender, e);
        }

        private void ToolStripButtonPullClick(object sender, EventArgs e)
        {
            PullToolStripMenuItemClick(sender, e);
        }

        private void editgitattributesToolStripMenuItem_Click(object sender, EventArgs e)
        {
            UICommands.StartEditGitAttributesDialog(this);
        }

        public static void CopyFullPathToClipboard(FileStatusList diffFiles, GitModule module)
        {
            if (!diffFiles.SelectedItems.Any())
                return;

            var fileNames = new StringBuilder();
            foreach (var item in diffFiles.SelectedItems)
            {
                //Only use append line when multiple items are selected.
                //This to make it easier to use the text from clipboard when 1 file is selected.
                if (fileNames.Length > 0)
                    fileNames.AppendLine();

                fileNames.Append(Path.Combine(module.WorkingDir, item.Name).ToNativePath());
            }
            Clipboard.SetText(fileNames.ToString());
        }

        private void deleteIndexlockToolStripMenuItem_Click(object sender, EventArgs e)
        {
            try
            {
                Module.UnlockIndex(true);
            }
            catch (FileDeleteException ex)
            {
                MessageBox.Show(this, $@"{_indexLockCantDelete.Text}: {ex.FileName}{Environment.NewLine}{ex.Message}");
            }
        }

        private void toolStripStatusLabel1_Click(object sender, EventArgs e)
        {
            statusStrip.Hide();
        }

        private void pluginsToolStripMenuItem_DropDownOpening(object sender, EventArgs e)
        {
            LoadPluginsInPluginMenu();
        }

        private void BisectClick(object sender, EventArgs e)
        {
            using (var frm = new FormBisect(RevisionGrid)) frm.ShowDialog(this);
            UICommands.RepoChangedNotifier.Notify();
        }

        private void CurrentBranchDropDownOpening(object sender, EventArgs e)
        {
            branchSelect.DropDownItems.Clear();

            ToolStripMenuItem item = new ToolStripMenuItem(checkoutBranchToolStripMenuItem.Text);
            item.ShortcutKeys = checkoutBranchToolStripMenuItem.ShortcutKeys;
            item.ShortcutKeyDisplayString = checkoutBranchToolStripMenuItem.ShortcutKeyDisplayString;
            branchSelect.DropDownItems.Add(item);
            item.Click += (hs, he) => CheckoutBranchToolStripMenuItemClick(hs, he);

            branchSelect.DropDownItems.Add(new ToolStripSeparator());

            foreach (var branch in Module.GetRefs(false))
            {
                var toolStripItem = branchSelect.DropDownItems.Add(branch.Name);
                toolStripItem.Click += BranchSelectToolStripItem_Click;

                //Make sure there are never more than 100 branches added to the menu
                //GitExtensions will hang when the drop down is to large...
                if (branchSelect.DropDownItems.Count > 100)
                    break;
            }

            PreventToolStripSplitButtonClosing(sender as ToolStripSplitButton);
        }

        void BranchSelectToolStripItem_Click(object sender, EventArgs e)
        {
            var toolStripItem = (ToolStripItem)sender;
            UICommands.StartCheckoutBranch(this, toolStripItem.Text, false);
        }

        private void _forkCloneMenuItem_Click(object sender, EventArgs e)
        {
            if (RepoHosts.GitHosters.Count > 0)
            {
                UICommands.StartCloneForkFromHoster(this, RepoHosts.GitHosters[0], SetGitModule);
                UICommands.RepoChangedNotifier.Notify();
            }
            else
            {
                MessageBox.Show(this, _noReposHostPluginLoaded.Text, _errorCaption.Text, MessageBoxButtons.OK, MessageBoxIcon.Error);
            }
        }

        private void _viewPullRequestsToolStripMenuItem_Click(object sender, EventArgs e)
        {
            var repoHost = RepoHosts.TryGetGitHosterForModule(Module);
            if (repoHost == null)
            {
                MessageBox.Show(this, _noReposHostFound.Text, _errorCaption.Text, MessageBoxButtons.OK, MessageBoxIcon.Error);
                return;
            }

            UICommands.StartPullRequestsDialog(this, repoHost);
        }

        private void _createPullRequestToolStripMenuItem_Click(object sender, EventArgs e)
        {
            var repoHost = RepoHosts.TryGetGitHosterForModule(Module);
            if (repoHost == null)
            {
                MessageBox.Show(this, _noReposHostFound.Text, _errorCaption.Text, MessageBoxButtons.OK, MessageBoxIcon.Error);
                return;
            }

            UICommands.StartCreatePullRequest(this, repoHost);
        }

        #region Hotkey commands

        public const string HotkeySettingsName = "Browse";

        internal enum Commands
        {
            GitBash,
            GitGui,
            GitGitK,
            FocusRevisionGrid,
            FocusCommitInfo,
            FocusFileTree,
            FocusDiff,
            Commit,
            AddNotes,
            FindFileInSelectedCommit,
            CheckoutBranch,
            QuickFetch,
            QuickPull,
            QuickPush,
            RotateApplicationIcon,
            CloseRepositry,
            Stash,
            StashPop
        }

        private void AddNotes()
        {
            Module.EditNotes(RevisionGrid.GetSelectedRevisions().Count > 0 ? RevisionGrid.GetSelectedRevisions()[0].Guid : string.Empty);
            FillCommitInfo();
        }

        private void FindFileInSelectedCommit()
        {
            CommitInfoTabControl.SelectedTab = TreeTabPage;
            EnabledSplitViewLayout(true);

            fileTree.InvokeFindFileDialog();
        }

        private void QuickFetch()
        {
            FormProcess.ShowDialog(this, Module.FetchCmd(string.Empty, string.Empty, string.Empty));
            UICommands.RepoChangedNotifier.Notify();
        }

        protected override bool ExecuteCommand(int cmd)
        {
            switch ((Commands)cmd)
            {
                case Commands.GitBash: Module.RunBash(); break;
                case Commands.GitGui: Module.RunGui(); break;
                case Commands.GitGitK: Module.RunGitK(); break;
                case Commands.FocusRevisionGrid: RevisionGrid.Focus(); break;
                case Commands.FocusCommitInfo: CommitInfoTabControl.SelectedTab = CommitInfoTabPage; break;
                case Commands.FocusFileTree: CommitInfoTabControl.SelectedTab = TreeTabPage; fileTree.Focus(); break;
                case Commands.FocusDiff: CommitInfoTabControl.SelectedTab = DiffTabPage; revisionDiff.Focus(); break;
                case Commands.Commit: CommitToolStripMenuItemClick(null, null); break;
                case Commands.AddNotes: AddNotes(); break;
                case Commands.FindFileInSelectedCommit: FindFileInSelectedCommit(); break;
                case Commands.CheckoutBranch: CheckoutBranchToolStripMenuItemClick(null, null); break;
                case Commands.QuickFetch: QuickFetch(); break;
                case Commands.QuickPull: UICommands.StartPullDialog(this, true); break;
                case Commands.QuickPush: UICommands.StartPushDialog(this, true); break;
                case Commands.RotateApplicationIcon: RotateApplicationIcon(); break;
                case Commands.CloseRepositry: CloseToolStripMenuItemClick(null, null); break;
                case Commands.Stash: UICommands.StashSave(this, AppSettings.IncludeUntrackedFilesInManualStash); break;
                case Commands.StashPop: UICommands.StashPop(this); break;
                default: return base.ExecuteCommand(cmd);
            }

            return true;
        }

        internal bool ExecuteCommand(Commands cmd)
        {
            return ExecuteCommand((int)cmd);
        }

        #endregion

        private void toggleSplitViewLayout_Click(object sender, EventArgs e)
        {
            EnabledSplitViewLayout(MainSplitContainer.Panel2.Height == 0 && MainSplitContainer.Height > 0);
        }

        private void EnabledSplitViewLayout(bool enabled)
        {
            if (enabled)
                MainSplitContainer.SplitterDistance = (MainSplitContainer.Height / 5) * 2;
            else
                MainSplitContainer.SplitterDistance = MainSplitContainer.Height;
        }


        public static void OpenContainingFolder(FileStatusList diffFiles, GitModule module)
        {
            if (!diffFiles.SelectedItems.Any())
                return;

            foreach (var item in diffFiles.SelectedItems)
            {
                string filePath = FormBrowseUtil.GetFullPathFromGitItemStatus(module, item);
                FormBrowseUtil.ShowFileOrParentFolderInFileExplorer(filePath);
            }
        }

<<<<<<< HEAD
        private void diffShowInFileTreeToolStripMenuItem_Click(object sender, EventArgs e)
        {
            // switch to view (and fills the first level of file tree data model if not already done)
            ExecuteCommand((int)Commands.FocusFileTree);
            fileTree.ExpandToFile(DiffFiles.SelectedItems.First().Name);
        }

        private void DiffContextMenu_Opening(object sender, System.ComponentModel.CancelEventArgs e)
        {
            bool artificialRevSelected;

            IList<GitRevision> selectedRevisions = RevisionGrid.GetSelectedRevisions();

            if (selectedRevisions.Count == 0)
                artificialRevSelected = false;
            else
                artificialRevSelected = selectedRevisions[0].IsArtificial();
            if (selectedRevisions.Count > 1)
                artificialRevSelected = artificialRevSelected || selectedRevisions[selectedRevisions.Count - 1].IsArtificial();

            //Many options have no meaning for artificial commits or submodules
            //Hide the obviously no action options when single selected, handle them in actions if multi select

            // disable items that need exactly one selected item
            bool isExactlyOneItemSelected = DiffFiles.SelectedItems.Count() == 1;
            var isCombinedDiff = isExactlyOneItemSelected &&
                DiffFiles.CombinedDiff.Text == DiffFiles.SelectedItemParent;
            var isAnyCombinedDiff = DiffFiles.SelectedItemParents.Any(item => item == DiffFiles.CombinedDiff.Text);

            openWithDifftoolToolStripMenuItem.Enabled = !isAnyCombinedDiff;
            saveAsToolStripMenuItem1.Visible = !isCombinedDiff && isExactlyOneItemSelected && !DiffFiles.SelectedItem.IsSubmodule;
            cherryPickSelectedDiffFileToolStripMenuItem.Visible = !isCombinedDiff && isExactlyOneItemSelected &&
                !(DiffFiles.SelectedItem.IsSubmodule || selectedRevisions[0].Guid == GitRevision.UnstagedGuid ||
                (DiffFiles.SelectedItem.IsNew || DiffFiles.SelectedItem.IsDeleted) && selectedRevisions[0].Guid == GitRevision.IndexGuid);
            diffShowInFileTreeToolStripMenuItem.Visible = CommitInfoTabControl.Contains(TreeTabPage);
            fileHistoryDiffToolstripMenuItem.Enabled = isExactlyOneItemSelected && !(DiffFiles.SelectedItem.IsNew && selectedRevisions[0].IsArtificial());
            blameToolStripMenuItem.Enabled = isExactlyOneItemSelected && !(DiffFiles.SelectedItem.IsSubmodule || selectedRevisions[0].IsArtificial());
            resetFileToToolStripMenuItem.Enabled = !isCombinedDiff &&
                !(isExactlyOneItemSelected &&
                (DiffFiles.SelectedItem.IsSubmodule || DiffFiles.SelectedItem.IsNew) && selectedRevisions[0].Guid == GitRevision.UnstagedGuid);

            // openContainingFolderToolStripMenuItem.Enabled or not
            {
                openContainingFolderToolStripMenuItem.Enabled = false;

                foreach (var item in DiffFiles.SelectedItems)
                {
                    string filePath = FormBrowseUtil.GetFullPathFromGitItemStatus(Module, item);
                    if (FormBrowseUtil.FileOrParentDirectoryExists(filePath))
                    {
                        openContainingFolderToolStripMenuItem.Enabled = true;
                        break;
                    }
                }
            }
        }

=======
>>>>>>> f5b93fae
        protected void SetSplitterPositions()
        {
            _splitterManager.AddSplitter(RevisionsSplitContainer, "RevisionsSplitContainer");
            _splitterManager.AddSplitter(MainSplitContainer, "MainSplitContainer");
            revisionDiff.InitSplitterManager(_splitterManager);
            fileTree.InitSplitterManager(_splitterManager);
            //hide status in order to restore splitters against the full height (the most common case)
            statusStrip.Hide();
            _splitterManager.RestoreSplitters();
        }

        protected void SaveSplitterPositions()
        {
            _splitterManager.SaveSplitters();
        }

        protected override void OnClosing(System.ComponentModel.CancelEventArgs e)
        {
            base.OnClosing(e);
            SaveSplitterPositions();
            if (_dashboard != null && _dashboard.Visible)
                _dashboard.SaveSplitterPositions();
        }

        protected override void OnClosed(EventArgs e)
        {
            SetWorkingDir("");

            base.OnClosed(e);
        }

        private void CloneSvnToolStripMenuItemClick(object sender, EventArgs e)
        {
            UICommands.StartSvnCloneDialog(this, SetGitModule);
        }

        private void SvnRebaseToolStripMenuItem_Click(object sender, EventArgs e)
        {
            UICommands.StartSvnRebaseDialog(this);
        }

        private void SvnDcommitToolStripMenuItem_Click(object sender, EventArgs e)
        {
            UICommands.StartSvnDcommitDialog(this);
        }

        private void SvnFetchToolStripMenuItem_Click(object sender, EventArgs e)
        {
            UICommands.StartSvnFetchDialog(this);
        }

        public override void AddTranslationItems(ITranslation translation)
        {
            base.AddTranslationItems(translation);
            TranslationUtils.AddTranslationItemsFromFields(Name, _filterRevisionsHelper, translation);
            TranslationUtils.AddTranslationItemsFromFields(Name, _filterBranchHelper, translation);
        }

        public override void TranslateItems(ITranslation translation)
        {
            base.TranslateItems(translation);
            TranslationUtils.TranslateItemsFromFields(Name, _filterRevisionsHelper, translation);
            TranslationUtils.TranslateItemsFromFields(Name, _filterBranchHelper, translation);
        }

        private void dontSetAsDefaultToolStripMenuItem_Click(object sender, EventArgs e)
        {
            Settings.SetNextPullActionAsDefault = !setNextPullActionAsDefaultToolStripMenuItem.Checked;
            setNextPullActionAsDefaultToolStripMenuItem.Checked = Settings.SetNextPullActionAsDefault;
        }

        private void doPullAction(Action action)
        {
            var actLactPullAction = Module.LastPullAction;
            try
            {
                action();
            }
            finally
            {
                if (!Settings.SetNextPullActionAsDefault)
                {
                    Module.LastPullAction = actLactPullAction;
                    Module.LastPullActionToFormPullAction();
                }
                Settings.SetNextPullActionAsDefault = false;
                RefreshPullIcon();
            }
        }

        private void mergeToolStripMenuItem_Click(object sender, EventArgs e)
        {
            doPullAction(() =>
                {
                    Module.LastPullAction = Settings.PullAction.Merge;
                    PullToolStripMenuItemClick(sender, e);
                }
            );
        }

        private void rebaseToolStripMenuItem1_Click(object sender, EventArgs e)
        {
            doPullAction(() =>
            {
                Module.LastPullAction = Settings.PullAction.Rebase;
                PullToolStripMenuItemClick(sender, e);
            }
            );
        }

        private void fetchToolStripMenuItem_Click(object sender, EventArgs e)
        {
            doPullAction(() =>
            {
                Module.LastPullAction = Settings.PullAction.Fetch;
                PullToolStripMenuItemClick(sender, e);
            }
            );
        }

        private void pullToolStripMenuItem1_Click(object sender, EventArgs e)
        {
            if (Settings.SetNextPullActionAsDefault)
                Module.LastPullAction = Settings.PullAction.None;
            PullToolStripMenuItemClick(sender, e);

            //restore Settings.FormPullAction value
            if (!Settings.SetNextPullActionAsDefault)
                Module.LastPullActionToFormPullAction();

            Settings.SetNextPullActionAsDefault = false;
        }

        private void RefreshPullIcon()
        {
            switch (Module.LastPullAction)
            {
                case Settings.PullAction.Fetch:
                    toolStripButtonPull.Image = Properties.Resources.PullFetch;
                    toolStripButtonPull.ToolTipText = _pullFetch.Text;
                    break;

                case Settings.PullAction.FetchAll:
                    toolStripButtonPull.Image = Properties.Resources.PullFetchAll;
                    toolStripButtonPull.ToolTipText = _pullFetchAll.Text;
                    break;

                case Settings.PullAction.Merge:
                    toolStripButtonPull.Image = Properties.Resources.PullMerge;
                    toolStripButtonPull.ToolTipText = _pullMerge.Text;
                    break;

                case Settings.PullAction.Rebase:
                    toolStripButtonPull.Image = Properties.Resources.PullRebase;
                    toolStripButtonPull.ToolTipText = _pullRebase.Text;
                    break;

                default:
                    toolStripButtonPull.Image = Properties.Resources.IconPull;
                    toolStripButtonPull.ToolTipText = _pullOpenDialog.Text;
                    break;
            }
        }

        private void fetchAllToolStripMenuItem_Click(object sender, EventArgs e)
        {
            if (Settings.SetNextPullActionAsDefault)
                Module.LastPullAction = Settings.PullAction.FetchAll;

            RefreshPullIcon();
            bool pullCompelted;

            UICommands.StartPullDialog(this, true, out pullCompelted, true);

            //restore Settings.FormPullAction value
            if (!Settings.SetNextPullActionAsDefault)
                Module.LastPullActionToFormPullAction();

            Settings.SetNextPullActionAsDefault = false;
        }

<<<<<<< HEAD
        private void resetFileToToolStripMenuItem_DropDownOpening(object sender, EventArgs e)
        {
            IList<GitRevision> revisions = RevisionGrid.GetSelectedRevisions();
            int selectedRevsCount = revisions.Count;

            if (selectedRevsCount == 1)
            {
                resetFileToSelectedToolStripMenuItem.Visible = true;
                TranslateItem(resetFileToSelectedToolStripMenuItem.Name, resetFileToSelectedToolStripMenuItem);
                resetFileToSelectedToolStripMenuItem.Text += " (" + RevisionGrid.DescribeRevision(revisions[0]).ShortenTo(50) + ")";

                if (revisions[0].HasParent())
                {
                    resetFileToParentToolStripMenuItem.Visible = true;
                    TranslateItem(resetFileToParentToolStripMenuItem.Name, resetFileToParentToolStripMenuItem);
                    GitRevision parentRev = RevisionGrid.GetRevision(revisions[0].ParentGuids[0]);
                    if (parentRev != null)
                    {
                        resetFileToParentToolStripMenuItem.Text += " (" + RevisionGrid.DescribeRevision(parentRev).ShortenTo(50) + ")";
                    }
                }
                else
                {
                    resetFileToParentToolStripMenuItem.Visible = false;
                }
            }
            else
            {
                resetFileToSelectedToolStripMenuItem.Visible = false;
                resetFileToParentToolStripMenuItem.Visible = false;
            }

            if (selectedRevsCount == 2)
            {
                resetFileToFirstToolStripMenuItem.Visible = true;
                TranslateItem(resetFileToFirstToolStripMenuItem.Name, resetFileToFirstToolStripMenuItem);
                resetFileToFirstToolStripMenuItem.Text += " (" + RevisionGrid.DescribeRevision(revisions[1]).ShortenTo(50) + ")";

                resetFileToSecondToolStripMenuItem.Visible = true;
                TranslateItem(resetFileToSecondToolStripMenuItem.Name, resetFileToSecondToolStripMenuItem);
                resetFileToSecondToolStripMenuItem.Text += " (" + RevisionGrid.DescribeRevision(revisions[0]).ShortenTo(50) + ")";
            }
            else
            {
                resetFileToFirstToolStripMenuItem.Visible = false;
                resetFileToSecondToolStripMenuItem.Visible = false;
            }
        }

        private void ResetSelectedItemsTo(string revision, bool actsAsChild)
        {
            var selectedItems = DiffFiles.SelectedItems;
            IEnumerable<GitItemStatus> itemsToCheckout;

            if (GitRevision.IsArtificial(revision))
            {
                //This option must be blocked, does not make sense
                Debug.Assert(false, "Reset cannot be done to artificial revisions");
            }
            else if (DiffFiles.Revision.IsArtificial())
            {
                //Resetting for staged/unstaged is special as it involves the index
                //only option is to reset to HEAD

                //See also handling in FormCommit, but no popups
                //Similar as reset/checkout for command line, submodules/new will just be unstaged
                //For unstaged, Submodules will not be changed and new files will not be deleted

                // Unstage file first, then reset
                var files = new List<GitItemStatus>();
                var stagedItems = selectedItems.Where(item => item.IsStaged);
                foreach (var item in stagedItems)
                {
                    if (!item.IsNew)
                    {
                        Module.UnstageFileToRemove(item.Name);

                        if (item.IsRenamed)
                            Module.UnstageFileToRemove(item.OldName);
                    }
                    else
                    {
                        files.Add(item);
                    }
                }
                Module.UnstageFiles(files);
            }

            if (actsAsChild)
            {
                var deletedItems = selectedItems.Where(item => item.IsDeleted);
                Module.RemoveFiles(deletedItems.Select(item => item.Name), false);
                itemsToCheckout = selectedItems.Where(item => !item.IsDeleted);
            }
            else //acts as parent
            {
                //if file is new to the parent, it has to be removed
                var addedItems = selectedItems.Where(item => item.IsNew);
                Module.RemoveFiles(addedItems.Select(item => item.Name), false);
                itemsToCheckout = selectedItems.Where(item => !item.IsNew);
            }

            Module.CheckoutFiles(itemsToCheckout.Select(item => item.Name), revision, false);
        }

        private void resetFileToFirstToolStripMenuItem_Click(object sender, EventArgs e)
        {
            IList<GitRevision> revisions = RevisionGrid.GetSelectedRevisions();

            if (revisions.Count != 2 || !DiffFiles.SelectedItems.Any())
            {
                return;
            }

            ResetSelectedItemsTo(revisions[1].Guid, false);
        }

        private void resetFileToSecondToolStripMenuItem_Click(object sender, EventArgs e)
        {
            IList<GitRevision> revisions = RevisionGrid.GetSelectedRevisions();

            if (revisions.Count != 2 || !DiffFiles.SelectedItems.Any())
            {
                return;
            }

            ResetSelectedItemsTo(revisions[0].Guid, true);
        }

        private void resetFileToParentToolStripMenuItem_Click(object sender, EventArgs e)
        {
            IList<GitRevision> revisions = RevisionGrid.GetSelectedRevisions();

            if (revisions.Count != 1 || !DiffFiles.SelectedItems.Any())
            {
                return;
            }

            if (!revisions[0].HasParent())
            {
                throw new ApplicationException("This menu should be disabled for revisions that don't have a parent.");
            }

            ResetSelectedItemsTo(revisions[0].ParentGuids[0], false);
        }

        private void resetFileToSelectedToolStripMenuItem_Click(object sender, EventArgs e)
        {
            IList<GitRevision> revisions = RevisionGrid.GetSelectedRevisions();

            if (revisions.Count != 1 || !DiffFiles.SelectedItems.Any())
            {
                return;
            }

            ResetSelectedItemsTo(revisions[0].Guid, true);
        }

=======
>>>>>>> f5b93fae
        private void _NO_TRANSLATE_Workingdir_MouseUp(object sender, MouseEventArgs e)
        {
            if (e.Button == MouseButtons.Right)
                OpenToolStripMenuItemClick(sender, e);
        }

        private void branchSelect_MouseUp(object sender, MouseEventArgs e)
        {
            if (e.Button == MouseButtons.Right)
                CheckoutBranchToolStripMenuItemClick(sender, e);
        }

        private void RevisionInfo_CommandClick(object sender, CommitInfo.CommandEventArgs e)
        {
            if (e.Command == "gotocommit")
            {
                var revision = GitRevision.CreateForShortSha1(Module, e.Data);
                var found = RevisionGrid.SetSelectedRevision(revision);

                // When 'git log --first-parent' filtration is used, user can click on child commit
                // that is not present in the shown git log. User still wants to see the child commit
                // and to make it possible we add explicit branch filter and refresh.
                if (AppSettings.ShowFirstParent && !found)
                {
                    _filterBranchHelper.SetBranchFilter(revision.Guid, refresh: true);
                    RevisionGrid.SetSelectedRevision(revision);
                }
            }
            else if (e.Command == "gotobranch" || e.Command == "gototag")
            {
                string error = "";
                CommitData commit = CommitData.GetCommitData(Module, e.Data, ref error);
                if (commit != null)
                    RevisionGrid.SetSelectedRevision(new GitRevision(Module, commit.Guid));
            }
            else if (e.Command == "navigatebackward")
            {
                RevisionGrid.NavigateBackward();
            }
            else if (e.Command == "navigateforward")
            {
                RevisionGrid.NavigateForward();
            }
        }

        private void SubmoduleToolStripButtonClick(object sender, EventArgs e)
        {
            var menuSender = sender as ToolStripMenuItem;
            if (menuSender != null)
            {
                SetWorkingDir(menuSender.Tag as string);
            }
        }

        private void PreventToolStripSplitButtonClosing(ToolStripSplitButton control)
        {
            if (control == null || toolStripBranchFilterComboBox.Focused || toolStripRevisionFilterTextBox.Focused)
            {
                return;
            }

            control.Tag = this.FindFocusedControl();
            control.DropDownClosed += ToolStripSplitButtonDropDownClosed;
            toolStripBranchFilterComboBox.Focus();
        }

        private void ToolStripSplitButtonDropDownClosed(object sender, EventArgs e)
        {
            var control = sender as ToolStripSplitButton;

            if (control == null)
            {
                return;
            }

            control.DropDownClosed -= ToolStripSplitButtonDropDownClosed;

            var controlToFocus = control.Tag as Control;

            if (controlToFocus == null)
            {
                return;
            }

            controlToFocus.Focus();
            control.Tag = null;
        }

        private void toolStripButtonLevelUp_DropDownOpening(object sender, EventArgs e)
        {
            LoadSubmodulesIntoDropDownMenu();
            PreventToolStripSplitButtonClosing(sender as ToolStripSplitButton);
        }

        private void RemoveSubmoduleButtons()
        {
            foreach (var item in toolStripButtonLevelUp.DropDownItems)
            {
                var toolStripButton = item as ToolStripMenuItem;
                if (toolStripButton != null)
                    toolStripButton.Click -= SubmoduleToolStripButtonClick;
            }
            toolStripButtonLevelUp.DropDownItems.Clear();
        }

        private string GetModuleBranch(string path)
        {
            string branch = GitModule.GetSelectedBranchFast(path);
            return string.Format("[{0}]", GitModule.IsDetachedHead(branch) ? _noBranchTitle.Text : branch);
        }

        private ToolStripMenuItem CreateSubmoduleMenuItem(SubmoduleInfo info, string textFormat)
        {
            var spmenu = new ToolStripMenuItem(string.Format(textFormat, info.Text));
            spmenu.Click += SubmoduleToolStripButtonClick;
            spmenu.Width = 200;
            spmenu.Tag = info.Path;
            if (info.Bold)
                spmenu.Font = new Font(spmenu.Font, FontStyle.Bold);
            spmenu.Image = GetItemImage(info);
            return spmenu;
        }

        private ToolStripMenuItem CreateSubmoduleMenuItem(SubmoduleInfo info)
        {
            return CreateSubmoduleMenuItem(info, "{0}");
        }

        DateTime _previousUpdateTime;

        private void LoadSubmodulesIntoDropDownMenu()
        {
            TimeSpan elapsed = DateTime.Now - _previousUpdateTime;
            if (elapsed.TotalSeconds > 15)
                UpdateSubmodulesList();
        }

        private CancellationTokenSource _submodulesStatusCTS = new CancellationTokenSource();

        /// <summary>Holds submodule information that is gathered asynchronously.</summary>
        private class SubmoduleInfo
        {
            public string Text; // User-friendly display text
            public string Path; // Full path to submodule
            public SubmoduleStatus? Status;
            public bool IsDirty;
            public bool Bold;
        }
        /// <summary>Complete set of gathered submodule information.</summary>
        private class SubmoduleInfoResult
        {
            public List<SubmoduleInfo> OurSubmodules = new List<SubmoduleInfo>();
            public List<SubmoduleInfo> SuperSubmodules = new List<SubmoduleInfo>();
            public SubmoduleInfo TopProject, Superproject;
            public string CurrentSubmoduleName;
        }

        private static Image GetItemImage(SubmoduleInfo info)
        {
            if (info.Status == null)
                return Resources.IconFolderSubmodule;
            if (info.Status == SubmoduleStatus.FastForward)
                return info.IsDirty ? Resources.IconSubmoduleRevisionUpDirty : Resources.IconSubmoduleRevisionUp;
            if (info.Status == SubmoduleStatus.Rewind)
                return info.IsDirty ? Resources.IconSubmoduleRevisionDownDirty : Resources.IconSubmoduleRevisionDown;
            if (info.Status == SubmoduleStatus.NewerTime)
                return info.IsDirty ? Resources.IconSubmoduleRevisionSemiUpDirty : Resources.IconSubmoduleRevisionSemiUp;
            if (info.Status == SubmoduleStatus.OlderTime)
                return info.IsDirty ? Resources.IconSubmoduleRevisionSemiDownDirty : Resources.IconSubmoduleRevisionSemiDown;

            return info.IsDirty ? Resources.IconSubmoduleDirty : Resources.Modified;
        }

        private static void GetSubmoduleStatusAsync(SubmoduleInfo info, CancellationToken cancelToken)
        {
            Task.Factory.StartNew(() =>
            {
                var submodule = new GitModule(info.Path);
                var supermodule = submodule.SuperprojectModule;
                var submoduleName = submodule.GetCurrentSubmoduleLocalPath();

                info.Status = null;

                if (String.IsNullOrEmpty(submoduleName) || supermodule == null)
                    return;

                var submoduleStatus = GitCommandHelpers.GetCurrentSubmoduleChanges(supermodule, submoduleName);
                if (submoduleStatus != null && submoduleStatus.Commit != submoduleStatus.OldCommit)
                {
                    submoduleStatus.CheckSubmoduleStatus(submoduleStatus.GetSubmodule(supermodule));
                }
                if (submoduleStatus != null)
                {
                    info.Status = submoduleStatus.Status;
                    info.IsDirty = submoduleStatus.IsDirty;
                    info.Text += submoduleStatus.AddedAndRemovedString();
                }
            }, cancelToken, TaskCreationOptions.AttachedToParent, TaskScheduler.Default);
        }

        private void UpdateSubmodulesList()
        {
            _previousUpdateTime = DateTime.Now;

            // Cancel any previous async activities:
            _submodulesStatusCTS.Cancel();
            _submodulesStatusCTS.Dispose();
            _submodulesStatusCTS = new CancellationTokenSource();

            RemoveSubmoduleButtons();
            toolStripButtonLevelUp.DropDownItems.Add(_loading.Text);

            // Start gathering new submodule information asynchronously.  This makes a significant difference in UI
            // responsiveness if there are numerous submodules (e.g. > 100).
            var cancelToken = _submodulesStatusCTS.Token;
            string thisModuleDir = Module.WorkingDir;
            // First task: Gather list of submodules on a background thread.
            var updateTask = Task.Factory.StartNew(() =>
            {
                // Don't access Module directly because it's not thread-safe.  Use a thread-local version:
                GitModule threadModule = new GitModule(thisModuleDir);
                SubmoduleInfoResult result = new SubmoduleInfoResult();

                // Add all submodules inside the current repository:
                foreach (var submodule in threadModule.GetSubmodulesLocalPaths().OrderBy(submoduleName => submoduleName))
                {
                    cancelToken.ThrowIfCancellationRequested();
                    var name = submodule;
                    string path = threadModule.GetSubmoduleFullPath(submodule);
                    if (Settings.DashboardShowCurrentBranch && !GitModule.IsBareRepository(path))
                        name = name + " " + GetModuleBranch(path);

                    var smi = new SubmoduleInfo { Text = name, Path = path };
                    result.OurSubmodules.Add(smi);
                    GetSubmoduleStatusAsync(smi, cancelToken);
                }

                if (threadModule.SuperprojectModule != null)
                {
                    GitModule supersuperproject = threadModule.FindTopProjectModule();
                    if (threadModule.SuperprojectModule.WorkingDir != supersuperproject.WorkingDir)
                    {
                        var name = Path.GetFileName(Path.GetDirectoryName(supersuperproject.WorkingDir));
                        string path = supersuperproject.WorkingDir;
                        if (Settings.DashboardShowCurrentBranch && !GitModule.IsBareRepository(path))
                            name = name + " " + GetModuleBranch(path);

                        result.TopProject = new SubmoduleInfo { Text = name, Path = supersuperproject.WorkingDir };
                        GetSubmoduleStatusAsync(result.TopProject, cancelToken);
                    }

                    {
                        string name;
                        GitModule parentModule = threadModule.SuperprojectModule;
                        string localpath = "";
                        if (threadModule.SuperprojectModule.WorkingDir != supersuperproject.WorkingDir)
                        {
                            parentModule = supersuperproject;
                            localpath = threadModule.SuperprojectModule.WorkingDir.Substring(supersuperproject.WorkingDir.Length);
                            localpath = PathUtil.GetDirectoryName(localpath.ToPosixPath());
                            name = localpath;
                        }
                        else
                            name = Path.GetFileName(Path.GetDirectoryName(supersuperproject.WorkingDir));
                        string path = threadModule.SuperprojectModule.WorkingDir;
                        if (Settings.DashboardShowCurrentBranch && !GitModule.IsBareRepository(path))
                            name = name + " " + GetModuleBranch(path);

                        result.Superproject = new SubmoduleInfo { Text = name, Path = threadModule.SuperprojectModule.WorkingDir };
                        GetSubmoduleStatusAsync(result.Superproject, cancelToken);
                    }

                    var submodules = supersuperproject.GetSubmodulesLocalPaths().OrderBy(submoduleName => submoduleName);
                    if (submodules.Any())
                    {
                        string localpath = threadModule.WorkingDir.Substring(supersuperproject.WorkingDir.Length);
                        localpath = PathUtil.GetDirectoryName(localpath.ToPosixPath());

                        foreach (var submodule in submodules)
                        {
                            cancelToken.ThrowIfCancellationRequested();
                            var name = submodule;
                            string path = supersuperproject.GetSubmoduleFullPath(submodule);
                            if (Settings.DashboardShowCurrentBranch && !GitModule.IsBareRepository(path))
                                name = name + " " + GetModuleBranch(path);
                            bool bold = false;
                            if (submodule == localpath)
                            {
                                result.CurrentSubmoduleName = threadModule.GetCurrentSubmoduleLocalPath();
                                bold = true;
                            }
                            var smi = new SubmoduleInfo { Text = name, Path = path, Bold = bold };
                            result.SuperSubmodules.Add(smi);
                            GetSubmoduleStatusAsync(smi, cancelToken);
                        }
                    }
                }
                return result;
            }, cancelToken);

            // Second task: Populate toolbar menu on UI thread.  Note further tasks are created by
            // CreateSubmoduleMenuItem to update images with submodule status.
            updateTask.ContinueWith((task) =>
            {
                if (task.Result == null)
                    return;

                RemoveSubmoduleButtons();
                var newItems = new List<ToolStripItem>();

                task.Result.OurSubmodules.ForEach(submodule => newItems.Add(CreateSubmoduleMenuItem(submodule)));
                if (task.Result.OurSubmodules.Count == 0)
                    newItems.Add(new ToolStripMenuItem(_noSubmodulesPresent.Text));

                if (task.Result.Superproject != null)
                {
                    newItems.Add(new ToolStripSeparator());
                    if (task.Result.TopProject != null)
                        newItems.Add(CreateSubmoduleMenuItem(task.Result.TopProject, _topProjectModuleFormat.Text));
                    newItems.Add(CreateSubmoduleMenuItem(task.Result.Superproject, _superprojectModuleFormat.Text));
                    task.Result.SuperSubmodules.ForEach(submodule => newItems.Add(CreateSubmoduleMenuItem(submodule)));
                }

                newItems.Add(new ToolStripSeparator());

                var mi = new ToolStripMenuItem(updateAllSubmodulesToolStripMenuItem.Text);
                mi.Click += UpdateAllSubmodulesToolStripMenuItemClick;
                newItems.Add(mi);

                if (task.Result.CurrentSubmoduleName != null)
                {
                    var usmi = new ToolStripMenuItem(_updateCurrentSubmodule.Text);
                    usmi.Tag = task.Result.CurrentSubmoduleName;
                    usmi.Click += UpdateSubmoduleToolStripMenuItemClick;
                    newItems.Add(usmi);
                }

                // Using AddRange is critical: if you used Add to add menu items one at a
                // time, performance would be extremely slow with many submodules (> 100).
                toolStripButtonLevelUp.DropDownItems.AddRange(newItems.ToArray());

                _previousUpdateTime = DateTime.Now;
            },
                cancelToken,
                TaskContinuationOptions.OnlyOnRanToCompletion,
                TaskScheduler.FromCurrentSynchronizationContext());
        }

        private void toolStripButtonLevelUp_ButtonClick(object sender, EventArgs e)
        {
            if (Module.SuperprojectModule != null)
                SetGitModule(this, new GitModuleEventArgs(Module.SuperprojectModule));
            else
                toolStripButtonLevelUp.ShowDropDown();
        }

        private void reportAnIssueToolStripMenuItem_Click(object sender, EventArgs e)
        {
            Process.Start(@"https://github.com/gitextensions/gitextensions/issues/new");
        }

        private void checkForUpdatesToolStripMenuItem_Click(object sender, EventArgs e)
        {
            var updateForm = new FormUpdates(Module.AppVersion);
            updateForm.SearchForUpdatesAndShow(Owner, true);
        }

        private void toolStripButtonPull_DropDownOpened(object sender, EventArgs e)
        {
            setNextPullActionAsDefaultToolStripMenuItem.Checked = Settings.SetNextPullActionAsDefault;
            PreventToolStripSplitButtonClosing(sender as ToolStripSplitButton);
        }

        private void FormBrowse_Activated(object sender, EventArgs e)
        {
            this.InvokeAsync(OnActivate);
        }

        /// <summary>
        /// Adds a tab with console interface to Git over the current working copy. Recreates the terminal on tab activation if user exits the shell.
        /// </summary>
        private void FillTerminalTab()
        {
            if (!EnvUtils.RunningOnWindows() || !AppSettings.ShowConEmuTab.ValueOrDefault)
            {
                return; // ConEmu only works on WinNT
            }

            if (terminal != null)
            {
                // if terminal is already created, then give it focus
                terminal.Focus();
                return;
            }

            var tabpageCaption = _consoleTabCaption.Text;
            var tabpageCreated = CommitInfoTabControl.TabPages.ContainsKey(tabpageCaption);
            TabPage tabpage;
            if (tabpageCreated)
            {
                tabpage = CommitInfoTabControl.TabPages[tabpageCaption];
            }
            else
            {
                const string imageKey = "Resources.IconConsole";
                CommitInfoTabControl.ImageList.Images.Add(imageKey, Resources.IconConsole);
                CommitInfoTabControl.Controls.Add(tabpage = new TabPage(tabpageCaption));
                tabpage.Name = tabpageCaption;
                tabpage.ImageKey = imageKey;
            }

            // Delay-create the terminal window when the tab is first selected
            CommitInfoTabControl.Selecting += (sender, args) =>
            {
                if (args.TabPage != tabpage)
                    return;
                if (terminal == null) // Lazy-create on first opening the tab
                {
                    tabpage.Controls.Clear();
                    tabpage.Controls.Add(
                        terminal = new ConEmuControl()
                        {
                            Dock = DockStyle.Fill,
                            AutoStartInfo = null,
                            IsStatusbarVisible = false
                        }
                    );
                }
                if (terminal.IsConsoleEmulatorOpen) // If user has typed "exit" in there, restart the shell; otherwise just return
                    return;

                // Create the terminal
                var startinfo = new ConEmuStartInfo
                {
                    StartupDirectory = Module.WorkingDir,
                    WhenConsoleProcessExits = WhenConsoleProcessExits.CloseConsoleEmulator
                };

                var startinfoBaseConfiguration = startinfo.BaseConfiguration;
                if (!string.IsNullOrWhiteSpace(AppSettings.ConEmuFontSize.ValueOrDefault))
                {
                    int fontSize;
                    if (int.TryParse(AppSettings.ConEmuFontSize.ValueOrDefault, out fontSize))
                    {
                        var nodeFontSize =
                            startinfoBaseConfiguration.SelectSingleNode("/key/key/key/value[@name='FontSize']");
                        if (nodeFontSize != null)
                            nodeFontSize.Attributes["data"].Value = fontSize.ToString("X8");
                    }
                }
                startinfo.BaseConfiguration = startinfoBaseConfiguration;

                string[] exeList;
                switch (AppSettings.ConEmuTerminal.ValueOrDefault)
                {
                    case "cmd":
                        exeList = new[] { "cmd.exe" };
                        break;
                    case "powershell":
                        exeList = new[] { "powershell.exe" };
                        break;
                    default:
                        // Choose the console: bash from git with fallback to cmd
                        string sJustBash = "bash.exe"; // Generic bash, should generally be in the git dir, less configured than the specific git-bash
                        string sJustSh = "sh.exe"; // Fallback to SH
                        exeList = new[] { sJustBash, sJustSh };
                        break;
                }

                string cmdPath = exeList.
                      Select(shell =>
                      {
                          string shellPath;
                          if (PathUtil.TryFindShellPath(shell, out shellPath))
                              return shellPath;
                          return null;
                      }).
                      FirstOrDefault(shellPath => shellPath != null);

                if (cmdPath == null)
                {
                    startinfo.ConsoleProcessCommandLine = ConEmuConstants.DefaultConsoleCommandLine;
                }
                else
                {
                    cmdPath = cmdPath.Quote();
                    if (AppSettings.ConEmuTerminal.ValueOrDefault == "bash")
                        startinfo.ConsoleProcessCommandLine = cmdPath + " --login -i";
                    else
                        startinfo.ConsoleProcessCommandLine = cmdPath;
                }

                if (AppSettings.ConEmuStyle.ValueOrDefault != "Default")
                {
                    startinfo.ConsoleProcessExtraArgs = " -new_console:P:\"" + AppSettings.ConEmuStyle.ValueOrDefault + "\"";
                }

                // Set path to git in this window (actually, effective with CMD only)
                if (!string.IsNullOrEmpty(AppSettings.GitCommandValue))
                {
                    string dirGit = Path.GetDirectoryName(AppSettings.GitCommandValue);
                    if (!string.IsNullOrEmpty(dirGit))
                        startinfo.SetEnv("PATH", dirGit + ";" + "%PATH%");
                }

                terminal.Start(startinfo);
            };
        }

        public void ChangeTerminalActiveFolder(string path)
        {
            if (terminal == null || terminal.RunningSession == null || string.IsNullOrWhiteSpace(path))
                return;

            if (AppSettings.ConEmuTerminal.ValueOrDefault == "bash")
            {
                string posixPath;
                if (PathUtil.TryConvertWindowsPathToPosix(path, out posixPath))
                {
                    ClearTerminalCommandLineAndRunCommand("cd " + posixPath);
                }
            }
            else if (AppSettings.ConEmuTerminal.ValueOrDefault == "powershell")
            {
                ClearTerminalCommandLineAndRunCommand("cd \"" + path + "\"");
            }
            else
            {
                ClearTerminalCommandLineAndRunCommand("cd /D \"" + path + "\"");
            }
        }

        private void ClearTerminalCommandLineAndRunCommand(string command)
        {
            if (terminal == null || terminal.RunningSession == null || string.IsNullOrWhiteSpace(command))
                return;

            //Clear terminal line by sending 'backspace' characters
            for (int i = 0; i < 10000; i++)
            {
                terminal.RunningSession.WriteInputText("\b");
            }
            terminal.RunningSession.WriteInputText(command + Environment.NewLine);
        }

        /// <summary>
        /// Clean up any resources being used.
        /// </summary>
        /// <param name="disposing">true if managed resources should be disposed; otherwise, false.</param>
        protected override void Dispose(bool disposing)
        {
            if (disposing)
            {
#if !__MonoCS__
                if (_commitButton != null)
                    _commitButton.Dispose();
                if (_pushButton != null)
                    _pushButton.Dispose();
                if (_pullButton != null)
                    _pullButton.Dispose();
#endif
                _submodulesStatusCTS.Dispose();
                if (_formBrowseMenus != null)
                    _formBrowseMenus.Dispose();
                if (_filterRevisionsHelper != null)
                    _filterRevisionsHelper.Dispose();
                if (_filterBranchHelper != null)
                    _filterBranchHelper.Dispose();

                if (components != null)
                    components.Dispose();
            }
            base.Dispose(disposing);
        }

        private void menuitemSparseWorkingCopy_Click(object sender, EventArgs e)
        {
            UICommands.StartSparseWorkingCopyDialog(this);
        }

        private void toolStripBranches_DropDown_ResizeDropDownWidth(object sender, EventArgs e)
        {
            ComboBoxHelper.ResizeComboBoxDropDownWidth(toolStripBranchFilterComboBox.ComboBox, AppSettings.BranchDropDownMinWidth, AppSettings.BranchDropDownMaxWidth);
        }

        private void toolStripMenuItemReflog_Click(object sender, EventArgs e)
        {
            var formReflog = new FormReflog(this.UICommands);
            formReflog.ShowDialog();
            if (formReflog.ShouldRefresh)
            {
                RefreshRevisions();
            }
        }

        private void manageWorktreeToolStripMenuItem_Click(object sender, EventArgs e)
        {

            var formManageWorktree = new FormManageWorktree(UICommands);
            formManageWorktree.ShowDialog(this);
        }

        private void createWorktreeToolStripMenuItem_Click(object sender, EventArgs e)
        {
            var formCreateWorktree = new FormCreateWorktree(UICommands);
            var dialogResult = formCreateWorktree.ShowDialog(this);
            if (dialogResult == DialogResult.OK && formCreateWorktree.OpenWorktree)
            {
                var newModule = new GitModule(formCreateWorktree.WorktreeDirectory);
                SetGitModule(this, new GitModuleEventArgs(newModule));
            }
        }

        private void toolStripSplitStash_DropDownOpened(object sender, EventArgs e)
        {
            PreventToolStripSplitButtonClosing(sender as ToolStripSplitButton);
        }

        private void toolStripBranchFilterComboBox_Click(object sender, EventArgs e)
        {
            toolStripBranchFilterComboBox.DroppedDown = true;
        }
    }
}<|MERGE_RESOLUTION|>--- conflicted
+++ resolved
@@ -1023,44 +1023,7 @@
 
             _selectedRevisionUpdatedTargets |= UpdateTargets.DiffList;
 
-<<<<<<< HEAD
-            var revisions = RevisionGrid.GetSelectedRevisions();
-
-            DiffText.SaveCurrentScrollPos();
-
-            DiffFiles.SetDiffs(revisions);
-            if (_oldDiffItem != null && revisions.Count > 0 && revisions[0].Guid == _oldRevision)
-            {
-                DiffFiles.SelectedItem = _oldDiffItem;
-                _oldDiffItem = null;
-                _oldRevision = null;
-            }
-
-            switch (revisions.Count)
-            {
-                case 0:
-                    DiffTabPage.Text = _diffNoSelection.Text;
-                    break;
-
-                case 1: // diff "parent" --> "selected revision"
-                    var revision = revisions[0];
-                    if (revision != null && revision.HasParent())
-                        DiffTabPage.Text = _diffParentWithSelection.Text;
-                    break;
-
-                case 2: // diff "first clicked revision" --> "second clicked revision"
-                    bool artificialRevSelected = revisions[0].IsArtificial() || revisions[1].IsArtificial();
-                    if (!artificialRevSelected)
-                        DiffTabPage.Text = _diffTwoSelected.Text;
-                    break;
-
-                default: // more than 2 revisions selected => no diff
-                    DiffTabPage.Text = _diffNotSupported.Text;
-                    break;
-            }
-=======
             DiffTabPage.Text = revisionDiff.GetTabText();
->>>>>>> f5b93fae
         }
 
         private void FillCommitInfo()
@@ -1116,10 +1079,8 @@
 
                 var revisions = RevisionGrid.GetSelectedRevisions();
 
-                this.CommitInfoTabControl.SelectedIndexChanged -= new System.EventHandler(this.TabControl1SelectedIndexChanged);
                 if (revisions.Any() && GitRevision.IsArtificial(revisions[0].Guid))
                 {
-                    //Artificial commits cannot show tree (ls-tree) and has no commit info 
                     CommitInfoTabControl.RemoveIfExists(CommitInfoTabPage);
                     CommitInfoTabControl.RemoveIfExists(TreeTabPage);
                 }
@@ -1131,7 +1092,6 @@
                     }
                     CommitInfoTabControl.InsertIfNotExists(1, TreeTabPage);
                 }
-                this.CommitInfoTabControl.SelectedIndexChanged += new System.EventHandler(this.TabControl1SelectedIndexChanged);
 
                 //RevisionGrid.HighlightSelectedBranch();
 
@@ -2007,66 +1967,6 @@
             }
         }
 
-<<<<<<< HEAD
-        private void diffShowInFileTreeToolStripMenuItem_Click(object sender, EventArgs e)
-        {
-            // switch to view (and fills the first level of file tree data model if not already done)
-            ExecuteCommand((int)Commands.FocusFileTree);
-            fileTree.ExpandToFile(DiffFiles.SelectedItems.First().Name);
-        }
-
-        private void DiffContextMenu_Opening(object sender, System.ComponentModel.CancelEventArgs e)
-        {
-            bool artificialRevSelected;
-
-            IList<GitRevision> selectedRevisions = RevisionGrid.GetSelectedRevisions();
-
-            if (selectedRevisions.Count == 0)
-                artificialRevSelected = false;
-            else
-                artificialRevSelected = selectedRevisions[0].IsArtificial();
-            if (selectedRevisions.Count > 1)
-                artificialRevSelected = artificialRevSelected || selectedRevisions[selectedRevisions.Count - 1].IsArtificial();
-
-            //Many options have no meaning for artificial commits or submodules
-            //Hide the obviously no action options when single selected, handle them in actions if multi select
-
-            // disable items that need exactly one selected item
-            bool isExactlyOneItemSelected = DiffFiles.SelectedItems.Count() == 1;
-            var isCombinedDiff = isExactlyOneItemSelected &&
-                DiffFiles.CombinedDiff.Text == DiffFiles.SelectedItemParent;
-            var isAnyCombinedDiff = DiffFiles.SelectedItemParents.Any(item => item == DiffFiles.CombinedDiff.Text);
-
-            openWithDifftoolToolStripMenuItem.Enabled = !isAnyCombinedDiff;
-            saveAsToolStripMenuItem1.Visible = !isCombinedDiff && isExactlyOneItemSelected && !DiffFiles.SelectedItem.IsSubmodule;
-            cherryPickSelectedDiffFileToolStripMenuItem.Visible = !isCombinedDiff && isExactlyOneItemSelected &&
-                !(DiffFiles.SelectedItem.IsSubmodule || selectedRevisions[0].Guid == GitRevision.UnstagedGuid ||
-                (DiffFiles.SelectedItem.IsNew || DiffFiles.SelectedItem.IsDeleted) && selectedRevisions[0].Guid == GitRevision.IndexGuid);
-            diffShowInFileTreeToolStripMenuItem.Visible = CommitInfoTabControl.Contains(TreeTabPage);
-            fileHistoryDiffToolstripMenuItem.Enabled = isExactlyOneItemSelected && !(DiffFiles.SelectedItem.IsNew && selectedRevisions[0].IsArtificial());
-            blameToolStripMenuItem.Enabled = isExactlyOneItemSelected && !(DiffFiles.SelectedItem.IsSubmodule || selectedRevisions[0].IsArtificial());
-            resetFileToToolStripMenuItem.Enabled = !isCombinedDiff &&
-                !(isExactlyOneItemSelected &&
-                (DiffFiles.SelectedItem.IsSubmodule || DiffFiles.SelectedItem.IsNew) && selectedRevisions[0].Guid == GitRevision.UnstagedGuid);
-
-            // openContainingFolderToolStripMenuItem.Enabled or not
-            {
-                openContainingFolderToolStripMenuItem.Enabled = false;
-
-                foreach (var item in DiffFiles.SelectedItems)
-                {
-                    string filePath = FormBrowseUtil.GetFullPathFromGitItemStatus(Module, item);
-                    if (FormBrowseUtil.FileOrParentDirectoryExists(filePath))
-                    {
-                        openContainingFolderToolStripMenuItem.Enabled = true;
-                        break;
-                    }
-                }
-            }
-        }
-
-=======
->>>>>>> f5b93fae
         protected void SetSplitterPositions()
         {
             _splitterManager.AddSplitter(RevisionsSplitContainer, "RevisionsSplitContainer");
@@ -2248,167 +2148,6 @@
             Settings.SetNextPullActionAsDefault = false;
         }
 
-<<<<<<< HEAD
-        private void resetFileToToolStripMenuItem_DropDownOpening(object sender, EventArgs e)
-        {
-            IList<GitRevision> revisions = RevisionGrid.GetSelectedRevisions();
-            int selectedRevsCount = revisions.Count;
-
-            if (selectedRevsCount == 1)
-            {
-                resetFileToSelectedToolStripMenuItem.Visible = true;
-                TranslateItem(resetFileToSelectedToolStripMenuItem.Name, resetFileToSelectedToolStripMenuItem);
-                resetFileToSelectedToolStripMenuItem.Text += " (" + RevisionGrid.DescribeRevision(revisions[0]).ShortenTo(50) + ")";
-
-                if (revisions[0].HasParent())
-                {
-                    resetFileToParentToolStripMenuItem.Visible = true;
-                    TranslateItem(resetFileToParentToolStripMenuItem.Name, resetFileToParentToolStripMenuItem);
-                    GitRevision parentRev = RevisionGrid.GetRevision(revisions[0].ParentGuids[0]);
-                    if (parentRev != null)
-                    {
-                        resetFileToParentToolStripMenuItem.Text += " (" + RevisionGrid.DescribeRevision(parentRev).ShortenTo(50) + ")";
-                    }
-                }
-                else
-                {
-                    resetFileToParentToolStripMenuItem.Visible = false;
-                }
-            }
-            else
-            {
-                resetFileToSelectedToolStripMenuItem.Visible = false;
-                resetFileToParentToolStripMenuItem.Visible = false;
-            }
-
-            if (selectedRevsCount == 2)
-            {
-                resetFileToFirstToolStripMenuItem.Visible = true;
-                TranslateItem(resetFileToFirstToolStripMenuItem.Name, resetFileToFirstToolStripMenuItem);
-                resetFileToFirstToolStripMenuItem.Text += " (" + RevisionGrid.DescribeRevision(revisions[1]).ShortenTo(50) + ")";
-
-                resetFileToSecondToolStripMenuItem.Visible = true;
-                TranslateItem(resetFileToSecondToolStripMenuItem.Name, resetFileToSecondToolStripMenuItem);
-                resetFileToSecondToolStripMenuItem.Text += " (" + RevisionGrid.DescribeRevision(revisions[0]).ShortenTo(50) + ")";
-            }
-            else
-            {
-                resetFileToFirstToolStripMenuItem.Visible = false;
-                resetFileToSecondToolStripMenuItem.Visible = false;
-            }
-        }
-
-        private void ResetSelectedItemsTo(string revision, bool actsAsChild)
-        {
-            var selectedItems = DiffFiles.SelectedItems;
-            IEnumerable<GitItemStatus> itemsToCheckout;
-
-            if (GitRevision.IsArtificial(revision))
-            {
-                //This option must be blocked, does not make sense
-                Debug.Assert(false, "Reset cannot be done to artificial revisions");
-            }
-            else if (DiffFiles.Revision.IsArtificial())
-            {
-                //Resetting for staged/unstaged is special as it involves the index
-                //only option is to reset to HEAD
-
-                //See also handling in FormCommit, but no popups
-                //Similar as reset/checkout for command line, submodules/new will just be unstaged
-                //For unstaged, Submodules will not be changed and new files will not be deleted
-
-                // Unstage file first, then reset
-                var files = new List<GitItemStatus>();
-                var stagedItems = selectedItems.Where(item => item.IsStaged);
-                foreach (var item in stagedItems)
-                {
-                    if (!item.IsNew)
-                    {
-                        Module.UnstageFileToRemove(item.Name);
-
-                        if (item.IsRenamed)
-                            Module.UnstageFileToRemove(item.OldName);
-                    }
-                    else
-                    {
-                        files.Add(item);
-                    }
-                }
-                Module.UnstageFiles(files);
-            }
-
-            if (actsAsChild)
-            {
-                var deletedItems = selectedItems.Where(item => item.IsDeleted);
-                Module.RemoveFiles(deletedItems.Select(item => item.Name), false);
-                itemsToCheckout = selectedItems.Where(item => !item.IsDeleted);
-            }
-            else //acts as parent
-            {
-                //if file is new to the parent, it has to be removed
-                var addedItems = selectedItems.Where(item => item.IsNew);
-                Module.RemoveFiles(addedItems.Select(item => item.Name), false);
-                itemsToCheckout = selectedItems.Where(item => !item.IsNew);
-            }
-
-            Module.CheckoutFiles(itemsToCheckout.Select(item => item.Name), revision, false);
-        }
-
-        private void resetFileToFirstToolStripMenuItem_Click(object sender, EventArgs e)
-        {
-            IList<GitRevision> revisions = RevisionGrid.GetSelectedRevisions();
-
-            if (revisions.Count != 2 || !DiffFiles.SelectedItems.Any())
-            {
-                return;
-            }
-
-            ResetSelectedItemsTo(revisions[1].Guid, false);
-        }
-
-        private void resetFileToSecondToolStripMenuItem_Click(object sender, EventArgs e)
-        {
-            IList<GitRevision> revisions = RevisionGrid.GetSelectedRevisions();
-
-            if (revisions.Count != 2 || !DiffFiles.SelectedItems.Any())
-            {
-                return;
-            }
-
-            ResetSelectedItemsTo(revisions[0].Guid, true);
-        }
-
-        private void resetFileToParentToolStripMenuItem_Click(object sender, EventArgs e)
-        {
-            IList<GitRevision> revisions = RevisionGrid.GetSelectedRevisions();
-
-            if (revisions.Count != 1 || !DiffFiles.SelectedItems.Any())
-            {
-                return;
-            }
-
-            if (!revisions[0].HasParent())
-            {
-                throw new ApplicationException("This menu should be disabled for revisions that don't have a parent.");
-            }
-
-            ResetSelectedItemsTo(revisions[0].ParentGuids[0], false);
-        }
-
-        private void resetFileToSelectedToolStripMenuItem_Click(object sender, EventArgs e)
-        {
-            IList<GitRevision> revisions = RevisionGrid.GetSelectedRevisions();
-
-            if (revisions.Count != 1 || !DiffFiles.SelectedItems.Any())
-            {
-                return;
-            }
-
-            ResetSelectedItemsTo(revisions[0].Guid, true);
-        }
-
-=======
->>>>>>> f5b93fae
         private void _NO_TRANSLATE_Workingdir_MouseUp(object sender, MouseEventArgs e)
         {
             if (e.Button == MouseButtons.Right)
