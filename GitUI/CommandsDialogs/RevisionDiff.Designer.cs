--- conflicted
+++ resolved
@@ -50,12 +50,12 @@
             this.diffEditFileToolStripMenuItem = new System.Windows.Forms.ToolStripMenuItem();
             this.diffDeleteFileToolStripMenuItem = new System.Windows.Forms.ToolStripMenuItem();
             this.diffToolStripSeparator13 = new System.Windows.Forms.ToolStripSeparator();
-            this.toolStripSeparator32 = new System.Windows.Forms.ToolStripSeparator();
             this.diffCommitSubmoduleChanges = new System.Windows.Forms.ToolStripMenuItem();
             this.diffResetSubmoduleChanges = new System.Windows.Forms.ToolStripMenuItem();
             this.diffStashSubmoduleChangesToolStripMenuItem = new System.Windows.Forms.ToolStripMenuItem();
             this.diffUpdateSubmoduleMenuItem = new System.Windows.Forms.ToolStripMenuItem();
             this.diffSubmoduleSummaryMenuItem = new System.Windows.Forms.ToolStripMenuItem();
+            this.toolStripSeparator32 = new System.Windows.Forms.ToolStripSeparator();
             this.copyFilenameToClipboardToolStripMenuItem1 = new System.Windows.Forms.ToolStripMenuItem();
             this.openContainingFolderToolStripMenuItem = new System.Windows.Forms.ToolStripMenuItem();
             this.diffShowInFileTreeToolStripMenuItem = new System.Windows.Forms.ToolStripMenuItem();
@@ -112,17 +112,14 @@
             this.resetFileToToolStripMenuItem,
             this.cherryPickSelectedDiffFileToolStripMenuItem,
             this.toolStripSeparator32,
-<<<<<<< HEAD
             this.diffEditFileToolStripMenuItem,
             this.diffDeleteFileToolStripMenuItem,
-            this.diffToolStripSeparator13,
-=======
             this.diffCommitSubmoduleChanges,
             this.diffResetSubmoduleChanges,
             this.diffStashSubmoduleChangesToolStripMenuItem,
             this.diffUpdateSubmoduleMenuItem,
             this.diffSubmoduleSummaryMenuItem,
->>>>>>> 4e4f190f
+            this.diffToolStripSeparator13,
             this.copyFilenameToClipboardToolStripMenuItem1,
             this.openContainingFolderToolStripMenuItem,
             this.diffShowInFileTreeToolStripMenuItem,
@@ -262,12 +259,6 @@
             this.diffDeleteFileToolStripMenuItem.Text = "Delete file";
             this.diffDeleteFileToolStripMenuItem.Click += new System.EventHandler(this.diffDeleteFileToolStripMenuItemClick);
             // 
-            // diffToolStripSeparator13
-            // 
-            this.diffToolStripSeparator13.Name = "diffToolStripSeparator13";
-            this.diffToolStripSeparator13.Size = new System.Drawing.Size(225, 6);
-            this.diffToolStripSeparator13.Tag = "1";
-            // 
             // diffCommitSubmoduleChanges
             // 
             this.diffCommitSubmoduleChanges.Image = global::GitUI.Properties.Resources.IconDirtySubmodules;
@@ -307,6 +298,12 @@
             this.diffSubmoduleSummaryMenuItem.Size = new System.Drawing.Size(228, 22);
             this.diffSubmoduleSummaryMenuItem.Text = "View summary";
             this.diffSubmoduleSummaryMenuItem.Click += new System.EventHandler(this.diffSubmoduleSummaryMenuItem_Click);
+            // 
+            // diffToolStripSeparator13
+            // 
+            this.diffToolStripSeparator13.Name = "diffToolStripSeparator13";
+            this.diffToolStripSeparator13.Size = new System.Drawing.Size(225, 6);
+            this.diffToolStripSeparator13.Tag = "1";
             // 
             // copyFilenameToClipboardToolStripMenuItem1
             // 
@@ -415,17 +412,14 @@
         private ToolStripMenuItem copyFilenameToClipboardToolStripMenuItem1;
         private ToolStripMenuItem cherryPickSelectedDiffFileToolStripMenuItem;
         private ToolStripSeparator toolStripSeparator32;
-<<<<<<< HEAD
         private ToolStripMenuItem diffEditFileToolStripMenuItem;
         private ToolStripMenuItem diffDeleteFileToolStripMenuItem;
-        private ToolStripSeparator diffToolStripSeparator13;
-=======
         private ToolStripMenuItem diffUpdateSubmoduleMenuItem;
         private ToolStripMenuItem diffSubmoduleSummaryMenuItem;
         private ToolStripMenuItem diffResetSubmoduleChanges;
         private ToolStripMenuItem diffCommitSubmoduleChanges;
         private ToolStripMenuItem diffStashSubmoduleChangesToolStripMenuItem;
->>>>>>> 4e4f190f
+        private ToolStripSeparator diffToolStripSeparator13;
         private ToolStripMenuItem resetFileToToolStripMenuItem;
         private ToolStripMenuItem saveAsToolStripMenuItem1;
         private System.Windows.Forms.ToolStripMenuItem saveToolStripMenuItem;
