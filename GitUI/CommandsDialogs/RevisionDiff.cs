﻿using System;
using System.Collections.Generic;
using System.ComponentModel;
using System.Diagnostics;
using System.IO;
using System.Linq;
using System.Windows.Forms;
using GitCommands;
using GitUI.CommandsDialogs.BrowseDialog;
using GitUI.HelperDialogs;
using ResourceManager;
using GitUI.Hotkey;

namespace GitUI.CommandsDialogs
{
    public partial class RevisionDiff : GitModuleControl
    {
        private readonly TranslationString _saveFileFilterCurrentFormat = new TranslationString("Current format");
        private readonly TranslationString _saveFileFilterAllFiles = new TranslationString("All files");
        private readonly TranslationString _diffNoSelection = new TranslationString("Diff (no selection)");
        private readonly TranslationString _diffParentWithSelection = new TranslationString("Diff (A: parent --> B: selection)");
        private readonly TranslationString _diffTwoSelected = new TranslationString("Diff (A: first --> B: second)");
        private readonly TranslationString _diffNotSupported = new TranslationString("Diff (not supported)");
        private readonly TranslationString _deleteSelectedFilesCaption = new TranslationString("Delete");
        private readonly TranslationString _deleteSelectedFiles =
            new TranslationString("Are you sure you want delete the selected file(s)?");
        private readonly TranslationString _deleteFailed = new TranslationString("Delete file failed");

        private RevisionGrid _revisionGrid;
        private RevisionFileTree _revisionFileTree;
        private string _oldRevision;
        private GitItemStatus _oldDiffItem;
        private IRevisionDiffController _revisionDiffController;

        public RevisionDiff()
        {
            InitializeComponent();
            Translate();
            this.HotkeysEnabled = true;
        }

        public void ForceRefreshRevisions()
        {
            var revisions = _revisionGrid.GetSelectedRevisions();
            if (revisions.Count != 0)
            {
                _oldRevision = revisions[0].Guid;
                _oldDiffItem = DiffFiles.SelectedItem;
            }
            else
            {
                _oldRevision = null;
                _oldDiffItem = null;
            }
            RefreshArtificial();
        }

        public void RefreshArtificial()
        {
            var revisions = _revisionGrid.GetSelectedRevisions();

            if (revisions.Count > 0 && revisions[0].IsArtificial())
            {
                DiffFiles.SetDiffs(revisions);
            }
        }

        #region Hotkey commands

        public static readonly string HotkeySettingsName = "BrowseDiff";

        internal enum Commands
        {
            DeleteSelectedFiles,
        }

        protected override bool ExecuteCommand(int cmd)
        {
            Commands command = (Commands)cmd;

            switch (command)
            {
                case Commands.DeleteSelectedFiles: return DeleteSelectedFiles();
                default: return base.ExecuteCommand(cmd);
            }
        }

        /// <summary>
        /// duplicated from GitExtensionsForm
        /// </summary>
        /// <param name="commandCode"></param>
        /// <returns></returns>
        private Keys GetShortcutKeys(int commandCode)
        {
            var hotkey = GetHotkeyCommand(commandCode);
            return hotkey == null ? Keys.None : hotkey.KeyData;
        }

        internal Keys GetShortcutKeys(Commands cmd)
        {
            return GetShortcutKeys((int)cmd);
        }

        /// <summary>
        /// duplicated from GitExtensionsForm
        /// </summary>
        /// <param name="commandCode"></param>
        /// <returns></returns>
        private HotkeyCommand GetHotkeyCommand(int commandCode)
        {
            if (Hotkeys == null)
                return null;

            return Hotkeys.FirstOrDefault(h => h.CommandCode == commandCode);
        }
        #endregion

        public string GetTabText()
        {
            var revisions = _revisionGrid.GetSelectedRevisions();

            DiffText.SaveCurrentScrollPos();
            DiffFiles.SetDiffs(revisions);
            if (_oldDiffItem != null && revisions.Count > 0 && revisions[0].Guid == _oldRevision)
            {
                DiffFiles.SelectedItem = _oldDiffItem;
                _oldDiffItem = null;
                _oldRevision = null;
            }

            switch (revisions.Count)
            {
                case 0:
                    return _diffNoSelection.Text;

                case 1: // diff "parent" --> "selected revision"
                    var revision = revisions[0];
                    if (revision != null && revision.HasParent)
                        return _diffParentWithSelection.Text;
                    break;

                case 2: // diff "first clicked revision" --> "second clicked revision"
                    return _diffTwoSelected.Text;
            }
            return _diffNotSupported.Text;
        }

        public void Bind(RevisionGrid revisionGrid, RevisionFileTree revisionFileTree)
        {
            _revisionGrid = revisionGrid;
            _revisionFileTree = revisionFileTree;
        }

        public void InitSplitterManager(SplitterManager splitterManager)
        {
            splitterManager.AddSplitter(DiffSplitContainer, "DiffSplitContainer");
        }

        public void ReloadHotkeys()
        {
            this.Hotkeys = HotkeySettingsManager.LoadHotkeys(HotkeySettingsName);
            this.diffDeleteFileToolStripMenuItem.ShortcutKeyDisplayString = GetShortcutKeys(Commands.DeleteSelectedFiles).ToShortcutKeyDisplayString();
            DiffText.ReloadHotkeys();
        }


        protected override void OnRuntimeLoad(EventArgs e)
        {
            _revisionDiffController = new RevisionDiffController(Module);

            DiffFiles.FilterVisible = true;
            DiffFiles.DescribeRevision = DescribeRevision;
            DiffText.SetFileLoader(GetNextPatchFile);
            DiffText.Font = AppSettings.DiffFont;
            ReloadHotkeys();

            GotFocus += (s, e1) => DiffFiles.Focus();

            base.OnRuntimeLoad(e);
        }


        private string DescribeRevision(string sha1)
        {
            var revision = _revisionGrid.GetRevision(sha1);
            if (revision == null)
            {
                return sha1.ShortenTo(8);
            }

            return _revisionGrid.DescribeRevision(revision);
        }

        private static int GetNextIdx(int curIdx, int maxIdx, bool searchBackward)
        {
            if (searchBackward)
            {
                if (curIdx == 0)
                {
                    curIdx = maxIdx;
                }
                else
                {
                    curIdx--;
                }
            }
            else
            {
                if (curIdx == maxIdx)
                {
                    curIdx = 0;
                }
                else
                {
                    curIdx++;
                }
            }
            return curIdx;
        }

        private Tuple<int, string> GetNextPatchFile(bool searchBackward)
        {
            var revisions = _revisionGrid.GetSelectedRevisions();
            if (revisions.Count == 0)
                return null;
            int idx = DiffFiles.SelectedIndex;
            if (idx == -1)
                return new Tuple<int, string>(idx, null);

            idx = GetNextIdx(idx, DiffFiles.GitItemStatuses.Count() - 1, searchBackward);
            DiffFiles.SetSelectedIndex(idx, notify: false);
            return new Tuple<int, string>(idx, GetSelectedPatch(revisions, DiffFiles.SelectedItem));
        }

        private string GetSelectedPatch(IList<GitRevision> revisions, GitItemStatus file)
        {
            string firstRevision = revisions.Count > 0 ? revisions[0].Guid : null;
            string secondRevision = revisions.Count == 2 ? revisions[1].Guid : null;
            return DiffText.GetSelectedPatch(firstRevision, secondRevision, file);
        }

        private ContextMenuSelectionInfo GetSelectionInfo()
        {
            IList<GitRevision> selectedRevisions = _revisionGrid.GetSelectedRevisions();

            bool isAnyCombinedDiff = DiffFiles.SelectedItemParents.Any(item => item == DiffFiles.CombinedDiff.Text);
            bool isExactlyOneItemSelected = DiffFiles.SelectedItems.Count() == 1;
            bool isAnyItemSelected = DiffFiles.SelectedItems.Count() > 0;
            var isCombinedDiff = isExactlyOneItemSelected && DiffFiles.CombinedDiff.Text == DiffFiles.SelectedItemParent;
            var selectedItemStatus = DiffFiles.SelectedItem;

            var selectionInfo = new ContextMenuSelectionInfo(selectedRevisions, selectedItemStatus, isAnyCombinedDiff, isExactlyOneItemSelected, isCombinedDiff, isAnyItemSelected);
            return selectionInfo;
        }

        private void ResetSelectedItemsTo(string revision, bool actsAsChild)
        {
            var selectedItems = DiffFiles.SelectedItems;
            IEnumerable<GitItemStatus> itemsToCheckout;
            if (actsAsChild)
            {
                var deletedItems = selectedItems.Where(item => item.IsDeleted);
                Module.RemoveFiles(deletedItems.Select(item => item.Name), false);
                itemsToCheckout = selectedItems.Where(item => !item.IsDeleted);
            }
            else //acts as parent
            {
                //if file is new to the parent, it has to be removed
                var addedItems = selectedItems.Where(item => item.IsNew);
                Module.RemoveFiles(addedItems.Select(item => item.Name), false);
                itemsToCheckout = selectedItems.Where(item => !item.IsNew);
            }

            Module.CheckoutFiles(itemsToCheckout.Select(item => item.Name), revision, false);
            RefreshArtificial();
        }

        private void ShowSelectedFileDiff()
        {
            if (DiffFiles.SelectedItem == null)
            {
                DiffText.ViewPatch("");
                return;
            }

            var items = _revisionGrid.GetSelectedRevisions();
            if (items.Count() == 1)
            {
                items.Add(new GitRevision(Module, DiffFiles.SelectedItemParent));

                if (!string.IsNullOrWhiteSpace(DiffFiles.SelectedItemParent)
                    && DiffFiles.SelectedItemParent == DiffFiles.CombinedDiff.Text)
                {
                    var diffOfConflict = Module.GetCombinedDiffContent(items.First(), DiffFiles.SelectedItem.Name,
                        DiffText.GetExtraDiffArguments(), DiffText.Encoding);

                    if (string.IsNullOrWhiteSpace(diffOfConflict))
                    {
                        diffOfConflict = Strings.GetUninterestingDiffOmitted();
                    }

                    DiffText.ViewPatch(diffOfConflict);
                    return;
                }
            }
            DiffText.ViewChanges(items, DiffFiles.SelectedItem, String.Empty);
        }


        private void DiffFiles_SelectedIndexChanged(object sender, EventArgs e)
        {
            ShowSelectedFileDiff();
        }

        private void DiffFiles_DoubleClick(object sender, EventArgs e)
        {
            if (DiffFiles.SelectedItem == null)
                return;

            if (AppSettings.OpenSubmoduleDiffInSeparateWindow && DiffFiles.SelectedItem.IsSubmodule)
            {
                var submoduleName = DiffFiles.SelectedItem.Name;
                DiffFiles.SelectedItem.SubmoduleStatus.ContinueWith(
                    (t) =>
                    {
                        Process process = new Process();
                        process.StartInfo.FileName = Application.ExecutablePath;
                        process.StartInfo.Arguments = "browse -commit=" + t.Result.Commit;
                        process.StartInfo.WorkingDirectory = Path.Combine(Module.WorkingDir, submoduleName.EnsureTrailingPathSeparator());
                        process.Start();
                    });
            }
            else
            {

                UICommands.StartFileHistoryDialog(this, (DiffFiles.SelectedItem).Name);
            }
        }

        private void DiffFiles_DataSourceChanged(object sender, EventArgs e)
        {
            if (DiffFiles.GitItemStatuses == null || !DiffFiles.GitItemStatuses.Any())
                DiffText.ViewPatch(String.Empty);
        }

        private void DiffText_ExtraDiffArgumentsChanged(object sender, EventArgs e)
        {
            ShowSelectedFileDiff();
        }

        private void diffShowInFileTreeToolStripMenuItem_Click(object sender, EventArgs e)
        {
            // switch to view (and fills the first level of file tree data model if not already done)
            (FindForm() as FormBrowse)?.ExecuteCommand(FormBrowse.Commands.FocusFileTree);
            _revisionFileTree.ExpandToFile(DiffFiles.SelectedItems.First().Name);
        }

        private void DiffContextMenu_Opening(object sender, CancelEventArgs e)
        {
            var selectionInfo = GetSelectionInfo();

            //Many options have no meaning for artificial commits or submodules
            //Hide the obviously no action options when single selected, handle them in actions if multi select

            openWithDifftoolToolStripMenuItem.Enabled = _revisionDiffController.ShouldShowDifftoolMenus(selectionInfo);
            saveAsToolStripMenuItem1.Visible = _revisionDiffController.ShouldShowMenuSaveAs(selectionInfo);
            copyFilenameToClipboardToolStripMenuItem1.Enabled = _revisionDiffController.ShouldShowMenuCopyFileName(selectionInfo);

            stageFileToolStripMenuItem.Visible = _revisionDiffController.ShouldShowMenuStage(selectionInfo);
            unstageFileToolStripMenuItem.Visible = _revisionDiffController.ShouldShowMenuUnstage(selectionInfo);

            cherryPickSelectedDiffFileToolStripMenuItem.Visible = _revisionDiffController.ShouldShowMenuCherryPick(selectionInfo);
            //Visibility of FileTree is not known, assume (CommitInfoTabControl.Contains(TreeTabPage);)
            diffShowInFileTreeToolStripMenuItem.Visible = _revisionDiffController.ShouldShowMenuShowInFileTree(selectionInfo);
            fileHistoryDiffToolstripMenuItem.Enabled = _revisionDiffController.ShouldShowMenuFileHistory(selectionInfo);
            blameToolStripMenuItem.Enabled = _revisionDiffController.ShouldShowMenuBlame(selectionInfo);
            resetFileToToolStripMenuItem.Enabled = _revisionDiffController.ShouldShowMenuResetFile(selectionInfo);

            diffEditFileToolStripMenuItem.Visible =
               diffDeleteFileToolStripMenuItem.Visible = _revisionDiffController.ShouldShowMenuEditFile(selectionInfo);

            diffCommitSubmoduleChanges.Visible =
                diffResetSubmoduleChanges.Visible =
                diffStashSubmoduleChangesToolStripMenuItem.Visible =
                diffUpdateSubmoduleMenuItem.Visible =
                diffSubmoduleSummaryMenuItem.Visible =
                diffUpdateSubmoduleMenuItem.Visible = _revisionDiffController.ShouldShowSubmoduleMenus(selectionInfo);

            diffToolStripSeparator13.Visible = _revisionDiffController.ShouldShowMenuEditFile(selectionInfo) || _revisionDiffController.ShouldShowSubmoduleMenus(selectionInfo);

            // openContainingFolderToolStripMenuItem.Enabled or not
            {
                openContainingFolderToolStripMenuItem.Enabled = false;

                foreach (var item in DiffFiles.SelectedItems)
                {
                    string filePath = FormBrowseUtil.GetFullPathFromGitItemStatus(Module, item);
                    if (FormBrowseUtil.FileOrParentDirectoryExists(filePath))
                    {
                        openContainingFolderToolStripMenuItem.Enabled = true;
                        break;
                    }
                }
            }
        }

        private void blameToolStripMenuItem_Click(object sender, EventArgs e)
        {
            GitItemStatus item = DiffFiles.SelectedItem;

            if (item.IsTracked)
            {
                GitRevision revision = _revisionGrid.GetSelectedRevisions().FirstOrDefault();
                UICommands.StartFileHistoryDialog(this, item.Name, revision, true, true);
            }
        }

        private void StageFileToolStripMenuItemClick(object sender, EventArgs e)
        {
            var files = new List<GitItemStatus>();
            foreach (var item in DiffFiles.SelectedItems)
            {
                files.Add(item);
            }
            bool err;
            Module.StageFiles(files, out err);
            RefreshArtificial();
        }

        private void UnstageFileToolStripMenuItemClick(object sender, EventArgs e)
        {
            var files = new List<GitItemStatus>();
            foreach (var item in DiffFiles.SelectedItems)
            {
                if (item.IsStaged)
                {
                    if (!item.IsNew)
                    {
                        Module.UnstageFileToRemove(item.Name);

                        if (item.IsRenamed)
                            Module.UnstageFileToRemove(item.OldName);
                    }
                    else
                    {
                        files.Add(item);
                    }
                }
            }

            Module.UnstageFiles(files);
            RefreshArtificial();
        }

        private void cherryPickSelectedDiffFileToolStripMenuItem_Click(object sender, EventArgs e)
        {
            DiffText.CherryPickAllChanges();
        }

        private void copyFilenameToClipboardToolStripMenuItem1_Click(object sender, EventArgs e)
        {
            FormBrowse.CopyFullPathToClipboard(DiffFiles, Module);
        }

        private void findInDiffToolStripMenuItem_Click(object sender, EventArgs e)
        {

            var candidates = DiffFiles.GitItemStatuses;

            Func<string, IList<GitItemStatus>> FindDiffFilesMatches = (string name) =>
            {

                string nameAsLower = name.ToLower();

                return candidates.Where(item =>
                {
                    return item.Name != null && item.Name.ToLower().Contains(nameAsLower)
                        || item.OldName != null && item.OldName.ToLower().Contains(nameAsLower);
                }
                    ).ToList();
            };

            GitItemStatus selectedItem;
            using (var searchWindow = new SearchWindow<GitItemStatus>(FindDiffFilesMatches)
            {
                Owner = FindForm()
            })
            {
                searchWindow.ShowDialog(this);
                selectedItem = searchWindow.SelectedItem;
            }
            if (selectedItem != null)
            {
                DiffFiles.SelectedItem = selectedItem;
            }
        }

        private void fileHistoryDiffToolstripMenuItem_Click(object sender, EventArgs e)
        {
            GitItemStatus item = DiffFiles.SelectedItem;

            if (item.IsTracked)
            {
                GitRevision revision = _revisionGrid.GetSelectedRevisions().FirstOrDefault();
                UICommands.StartFileHistoryDialog(this, item.Name, revision, false);
            }
        }

        private void openContainingFolderToolStripMenuItem_Click(object sender, EventArgs e)
        {
            FormBrowse.OpenContainingFolder(DiffFiles, Module);
        }

        private void openWithDifftoolToolStripMenuItem_Click(object sender, EventArgs e)
        {
            if (DiffFiles.SelectedItem == null)
                return;

            GitUIExtensions.DiffWithRevisionKind diffKind;

            if (sender == aLocalToolStripMenuItem)
                diffKind = GitUIExtensions.DiffWithRevisionKind.DiffALocal;
            else if (sender == bLocalToolStripMenuItem)
                diffKind = GitUIExtensions.DiffWithRevisionKind.DiffBLocal;
            else if (sender == parentOfALocalToolStripMenuItem)
                diffKind = GitUIExtensions.DiffWithRevisionKind.DiffAParentLocal;
            else if (sender == parentOfBLocalToolStripMenuItem)
                diffKind = GitUIExtensions.DiffWithRevisionKind.DiffBParentLocal;
            else
            {
                diffKind = GitUIExtensions.DiffWithRevisionKind.DiffAB;
            }

            foreach (var itemWithParent in DiffFiles.SelectedItemsWithParent)
            {
                GitItemStatus selectedItem = itemWithParent.Item;

                _revisionGrid.OpenWithDifftool(selectedItem.Name, selectedItem.OldName, diffKind);
            }
        }

        private ContextMenuDiffToolInfo GetContextMenuDiffToolInfo()
        {
            IList<GitRevision> selectedRevisions = _revisionGrid.GetSelectedRevisions();
            //Should be blocked in the GUI but not an error to show to the user
            Debug.Assert(selectedRevisions.Count == 1 || selectedRevisions.Count == 2,
                "Unexpectedly number of revisions for difftool" + selectedRevisions.Count);
            if (selectedRevisions.Count < 1)
            {
                return null;
            }

            bool aIsLocal = false;
            bool bIsLocal = false;
            bool showParentItems = selectedRevisions.Count == 2;

            bool localExists = false;
            bool bIsNormal = false; //B is not new or deleted (we cannot easily check A)
            bIsLocal = selectedRevisions[0].Guid == GitRevision.UnstagedGuid;

            if (selectedRevisions.Count == 2)
            {
                aIsLocal = selectedRevisions[0].Guid == GitRevision.UnstagedGuid;
            }
            //Temporary, until parent is set to HEAD instead of staged
            else
            {
                aIsLocal = bIsLocal;
                bIsLocal = bIsLocal || selectedRevisions[0].Guid == GitRevision.IndexGuid;
            }

            //enable *<->Local items only when local file exists
            foreach (var item in DiffFiles.SelectedItems)
            {
                bIsNormal = bIsNormal || !(item.IsNew || item.IsDeleted);
                string filePath = FormBrowseUtil.GetFullPathFromGitItemStatus(Module, item);
                if (File.Exists(filePath) || Directory.Exists(filePath))
                {
                    localExists = true;
                    if (localExists && bIsNormal)
                        break;
                }
            }

            var selectionInfo = new ContextMenuDiffToolInfo(aIsLocal, bIsLocal, bIsNormal, localExists, showParentItems);
            return selectionInfo;
        }

        private void openWithDifftoolToolStripMenuItem_DropDownOpening(object sender, EventArgs e)
        {
            ContextMenuDiffToolInfo selectionInfo = GetContextMenuDiffToolInfo();

            aBToolStripMenuItem.Enabled = _revisionDiffController.ShouldShowMenuAB(selectionInfo);
            aLocalToolStripMenuItem.Enabled = _revisionDiffController.ShouldShowMenuALocal(selectionInfo);
            bLocalToolStripMenuItem.Enabled = _revisionDiffController.ShouldShowMenuBLocal(selectionInfo);
            parentOfALocalToolStripMenuItem.Enabled = _revisionDiffController.ShouldShowMenuAParentLocal(selectionInfo);
            parentOfBLocalToolStripMenuItem.Enabled = _revisionDiffController.ShouldShowMenuBParentLocal(selectionInfo);
            //Nothing preventing to show the parents (as done in FormDiff)
            parentOfALocalToolStripMenuItem.Visible =
                parentOfBLocalToolStripMenuItem.Visible = _revisionDiffController.ShouldShowMenuParents(selectionInfo);
        }

        private void resetFileToFirstToolStripMenuItem_Click(object sender, EventArgs e)
        {
            IList<GitRevision> revisions = _revisionGrid.GetSelectedRevisions();

            if (revisions.Count != 2 || !DiffFiles.SelectedItems.Any())
            {
                return;
            }

            ResetSelectedItemsTo(revisions[1].Guid, false);
        }

        private void resetFileToParentToolStripMenuItem_Click(object sender, EventArgs e)
        {
            IList<GitRevision> revisions = _revisionGrid.GetSelectedRevisions();

            if (revisions.Count != 1 || !DiffFiles.SelectedItems.Any())
            {
                return;
            }

            if (!revisions[0].HasParent)
            {
                throw new ApplicationException("This menu should be disabled for revisions that don't have a parent.");
            }

            ResetSelectedItemsTo(revisions[0].FirstParentGuid, false);
        }

        private void resetFileToSecondToolStripMenuItem_Click(object sender, EventArgs e)
        {
            IList<GitRevision> revisions = _revisionGrid.GetSelectedRevisions();

            if (revisions.Count != 2 || !DiffFiles.SelectedItems.Any())
            {
                return;
            }

            ResetSelectedItemsTo(revisions[0].Guid, true);
        }

        private void resetFileToSelectedToolStripMenuItem_Click(object sender, EventArgs e)
        {
            IList<GitRevision> revisions = _revisionGrid.GetSelectedRevisions();

            if (revisions.Count != 1 || !DiffFiles.SelectedItems.Any())
            {
                return;
            }

            ResetSelectedItemsTo(revisions[0].Guid, true);
        }

        private void resetFileToToolStripMenuItem_DropDownOpening(object sender, EventArgs e)
        {
            IList<GitRevision> revisions = _revisionGrid.GetSelectedRevisions();
            int selectedRevsCount = revisions.Count;

            if (selectedRevsCount >= 1 && revisions[0].IsArtificial() ||
                selectedRevsCount >= 2 && revisions[1].IsArtificial())
            {
                //One of the items is artificial - set parent item as HEAD
                int i = 0;
                if (selectedRevsCount >= 2 && revisions[1].Guid == GitRevision.IndexGuid)
                {
                    i = 1;
                }
                TranslateItem(resetFileToParentToolStripMenuItem.Name, resetFileToParentToolStripMenuItem);
                if (revisions[i].Guid == GitRevision.IndexGuid && revisions[i].HasParent)
                {
                    GitRevision parentRev = _revisionGrid.GetRevision(revisions[i].ParentGuids[0]);
                    resetFileToParentToolStripMenuItem.Text += " (" + _revisionGrid.DescribeRevision(parentRev).ShortenTo(50) + ")";
                }
                else
                {
                    //HEAD commit is unknown, do not bother to find commit text
                    resetFileToParentToolStripMenuItem.Text += " (HEAD)";
                }
                resetFileToParentToolStripMenuItem.Visible = true;
                resetFileToSelectedToolStripMenuItem.Visible = false;
                resetFileToFirstToolStripMenuItem.Visible = false;
                resetFileToSecondToolStripMenuItem.Visible = false;
            }
            else if (selectedRevsCount == 1)
            {
                if (revisions[0].Guid == GitRevision.UnstagedGuid)
                {
                    resetFileToSelectedToolStripMenuItem.Visible = false;
                }
                else
                {
                    resetFileToSelectedToolStripMenuItem.Visible = true;
                    TranslateItem(resetFileToSelectedToolStripMenuItem.Name, resetFileToSelectedToolStripMenuItem);
                    resetFileToSelectedToolStripMenuItem.Text += " (" + _revisionGrid.DescribeRevision(revisions[0], 50) + ")";
                }
                if (revisions[0].HasParent)
                {
                    resetFileToParentToolStripMenuItem.Visible = true;
                    TranslateItem(resetFileToParentToolStripMenuItem.Name, resetFileToParentToolStripMenuItem);
                    GitRevision parentRev = _revisionGrid.GetRevision(revisions[0].FirstParentGuid);
                    if (parentRev != null)
                    {
                        resetFileToParentToolStripMenuItem.Text += " (" + _revisionGrid.DescribeRevision(parentRev, 50) + ")";
                    }
                }
                else
                {
                    resetFileToParentToolStripMenuItem.Visible = false;
                }
            }
            else
            {
                resetFileToSelectedToolStripMenuItem.Visible = false;
                resetFileToParentToolStripMenuItem.Visible = false;
            }

            if (selectedRevsCount == 2)
            {
<<<<<<< HEAD
                //Note: Do not bother to suppress the first/second menu item if parent is the same
                if (revisions[1].IsArtificial())
=======
                if (revisions[1].Guid == GitRevision.UnstagedGuid)
>>>>>>> 77fc3cb5
                {
                    resetFileToFirstToolStripMenuItem.Visible = false;
                }
                else
                {
                    resetFileToFirstToolStripMenuItem.Visible = true;
                    TranslateItem(resetFileToFirstToolStripMenuItem.Name, resetFileToFirstToolStripMenuItem);
<<<<<<< HEAD
                    resetFileToFirstToolStripMenuItem.Text += " (" + _revisionGrid.DescribeRevision(revisions[1]).ShortenTo(50) + ")";
                }

                if (revisions[0].IsArtificial())
=======
                    resetFileToFirstToolStripMenuItem.Text += " (" + _revisionGrid.DescribeRevision(revisions[1], 50) + ")";
                }

                if (revisions[0].Guid == GitRevision.UnstagedGuid)
>>>>>>> 77fc3cb5
                {
                    resetFileToSecondToolStripMenuItem.Visible = false;
                }
                else
                {
                    resetFileToSecondToolStripMenuItem.Visible = true;
                    TranslateItem(resetFileToSecondToolStripMenuItem.Name, resetFileToSecondToolStripMenuItem);
<<<<<<< HEAD
                    resetFileToSecondToolStripMenuItem.Text += " (" + _revisionGrid.DescribeRevision(revisions[0]).ShortenTo(50) + ")";
=======
                    resetFileToSecondToolStripMenuItem.Text += " (" + _revisionGrid.DescribeRevision(revisions[0], 50) + ")";
>>>>>>> 77fc3cb5
                }
            }
            else
            {
                resetFileToFirstToolStripMenuItem.Visible = false;
                resetFileToSecondToolStripMenuItem.Visible = false;
            }
        }

        private void saveAsToolStripMenuItem1_Click(object sender, EventArgs e)
        {
            IList<GitRevision> revisions = _revisionGrid.GetSelectedRevisions();

            if (revisions.Count == 0)
                return;

            if (DiffFiles.SelectedItem == null)
                return;

            GitItemStatus item = DiffFiles.SelectedItem;

            var fullName = Path.Combine(Module.WorkingDir, item.Name);
            using (var fileDialog =
                new SaveFileDialog
                {
                    InitialDirectory = Path.GetDirectoryName(fullName),
                    FileName = Path.GetFileName(fullName),
                    DefaultExt = GitCommandHelpers.GetFileExtension(fullName),
                    AddExtension = true
                })
            {
                fileDialog.Filter =
                    _saveFileFilterCurrentFormat.Text + " (*." +
                    fileDialog.DefaultExt + ")|*." +
                    fileDialog.DefaultExt +
                    "|" + _saveFileFilterAllFiles.Text + " (*.*)|*.*";

                if (fileDialog.ShowDialog(this) == DialogResult.OK)
                {
                    Module.SaveBlobAs(fileDialog.FileName, string.Format("{0}:\"{1}\"", revisions[0].Guid, item.Name));
                }
            }
        }

        private bool DeleteSelectedFiles()
        {
            try
            {
                if (DiffFiles.SelectedItem == null || !DiffFiles.Revision.IsArtificial() ||
                    MessageBox.Show(this, _deleteSelectedFiles.Text, _deleteSelectedFilesCaption.Text, MessageBoxButtons.YesNo) !=
                    DialogResult.Yes)
                {
                    return false;
                }

                var selectedItems = DiffFiles.SelectedItems;
                if (DiffFiles.Revision.Guid == GitRevision.IndexGuid)
                {
                    var files = new List<GitItemStatus>();
                    var stagedItems = selectedItems.Where(item => item.IsStaged);
                    foreach (var item in stagedItems)
                    {
                        if (!item.IsNew)
                        {
                            Module.UnstageFileToRemove(item.Name);

                            if (item.IsRenamed)
                                Module.UnstageFileToRemove(item.OldName);
                        }
                        else
                        {
                            files.Add(item);
                        }
                    }
                    Module.UnstageFiles(files);
                }
                DiffFiles.StoreNextIndexToSelect();
                var items = DiffFiles.SelectedItems.Where(item => !item.IsSubmodule);
                foreach (var item in items)
                {
                    File.Delete(Path.Combine(Module.WorkingDir, item.Name));
                }
                RefreshArtificial();
            }
            catch (Exception ex)
            {
                MessageBox.Show(this, _deleteFailed.Text + Environment.NewLine + ex.Message);
                return false;
            }
            return true;
        }

        private void diffDeleteFileToolStripMenuItem_Click(object sender, EventArgs e)
        {
            DeleteSelectedFiles();
        }

        private void diffEditFileToolStripMenuItem_Click(object sender, EventArgs e)
        {
            var item = DiffFiles.SelectedItem;
            var fileName = Path.Combine(Module.WorkingDir, item.Name);

            UICommands.StartFileEditorDialog(fileName);
            RefreshArtificial();
        }

        private void diffCommitSubmoduleChanges_Click(object sender, EventArgs e)
        {
            GitUICommands submodulCommands = new GitUICommands(Module.WorkingDir + DiffFiles.SelectedItem.Name.EnsureTrailingPathSeparator());
            submodulCommands.StartCommitDialog(this, false);
            RefreshArtificial();
        }

        private void diffResetSubmoduleChanges_Click(object sender, EventArgs e)
        {
            var unStagedFiles = DiffFiles.SelectedItems.ToList();
            if (unStagedFiles.Count == 0)
                return;

            // Show a form asking the user if they want to reset the changes.
            FormResetChanges.ActionEnum resetType = FormResetChanges.ShowResetDialog(this, true, true);
            if (resetType == FormResetChanges.ActionEnum.Cancel)
                return;

            foreach (var item in unStagedFiles.Where(it => it.IsSubmodule))
            {
                GitModule module = Module.GetSubmodule(item.Name);

                // Reset all changes.
                module.ResetHard("");

                // Also delete new files, if requested.
                if (resetType == FormResetChanges.ActionEnum.ResetAndDelete)
                {
                    var unstagedFiles = module.GetUnstagedFiles();
                    foreach (var file in unstagedFiles.Where(file => file.IsNew))
                    {
                        try
                        {
                            string path = Path.Combine(module.WorkingDir, file.Name);
                            if (File.Exists(path))
                                File.Delete(path);
                            else
                                Directory.Delete(path, true);
                        }
                        catch (IOException) { }
                        catch (UnauthorizedAccessException) { }
                    }
                }
            }
            RefreshArtificial();
        }
        
        private void diffUpdateSubmoduleMenuItem_Click(object sender, EventArgs e)
        {
            var unStagedFiles = DiffFiles.SelectedItems.ToList();
            if (unStagedFiles.Count == 0)
                return;

            foreach (var item in unStagedFiles.Where(it => it.IsSubmodule))
            {
                FormProcess.ShowDialog((FindForm() as FormBrowse), GitCommandHelpers.SubmoduleUpdateCmd(item.Name));
            }
            RefreshArtificial();
        }

        private void diffStashSubmoduleChangesToolStripMenuItem_Click(object sender, EventArgs e)
        {
            var unStagedFiles = DiffFiles.SelectedItems.ToList();
            if (unStagedFiles.Count == 0)
                return;

            foreach (var item in unStagedFiles.Where(it => it.IsSubmodule))
            {
                GitUICommands uiCmds = new GitUICommands(Module.GetSubmodule(item.Name));
                uiCmds.StashSave(this, AppSettings.IncludeUntrackedFilesInManualStash);
            }
            RefreshArtificial();
        }

        private void diffSubmoduleSummaryMenuItem_Click(object sender, EventArgs e)
        {
            string summary = Module.GetSubmoduleSummary(DiffFiles.SelectedItem.Name);
            using (var frm = new FormEdit(summary)) frm.ShowDialog(this);
        }
    }
}<|MERGE_RESOLUTION|>--- conflicted
+++ resolved
@@ -658,32 +658,7 @@
             IList<GitRevision> revisions = _revisionGrid.GetSelectedRevisions();
             int selectedRevsCount = revisions.Count;
 
-            if (selectedRevsCount >= 1 && revisions[0].IsArtificial() ||
-                selectedRevsCount >= 2 && revisions[1].IsArtificial())
-            {
-                //One of the items is artificial - set parent item as HEAD
-                int i = 0;
-                if (selectedRevsCount >= 2 && revisions[1].Guid == GitRevision.IndexGuid)
-                {
-                    i = 1;
-                }
-                TranslateItem(resetFileToParentToolStripMenuItem.Name, resetFileToParentToolStripMenuItem);
-                if (revisions[i].Guid == GitRevision.IndexGuid && revisions[i].HasParent)
-                {
-                    GitRevision parentRev = _revisionGrid.GetRevision(revisions[i].ParentGuids[0]);
-                    resetFileToParentToolStripMenuItem.Text += " (" + _revisionGrid.DescribeRevision(parentRev).ShortenTo(50) + ")";
-                }
-                else
-                {
-                    //HEAD commit is unknown, do not bother to find commit text
-                    resetFileToParentToolStripMenuItem.Text += " (HEAD)";
-                }
-                resetFileToParentToolStripMenuItem.Visible = true;
-                resetFileToSelectedToolStripMenuItem.Visible = false;
-                resetFileToFirstToolStripMenuItem.Visible = false;
-                resetFileToSecondToolStripMenuItem.Visible = false;
-            }
-            else if (selectedRevsCount == 1)
+            if (selectedRevsCount == 1)
             {
                 if (revisions[0].Guid == GitRevision.UnstagedGuid)
                 {
@@ -718,12 +693,7 @@
 
             if (selectedRevsCount == 2)
             {
-<<<<<<< HEAD
-                //Note: Do not bother to suppress the first/second menu item if parent is the same
-                if (revisions[1].IsArtificial())
-=======
                 if (revisions[1].Guid == GitRevision.UnstagedGuid)
->>>>>>> 77fc3cb5
                 {
                     resetFileToFirstToolStripMenuItem.Visible = false;
                 }
@@ -731,17 +701,10 @@
                 {
                     resetFileToFirstToolStripMenuItem.Visible = true;
                     TranslateItem(resetFileToFirstToolStripMenuItem.Name, resetFileToFirstToolStripMenuItem);
-<<<<<<< HEAD
-                    resetFileToFirstToolStripMenuItem.Text += " (" + _revisionGrid.DescribeRevision(revisions[1]).ShortenTo(50) + ")";
-                }
-
-                if (revisions[0].IsArtificial())
-=======
                     resetFileToFirstToolStripMenuItem.Text += " (" + _revisionGrid.DescribeRevision(revisions[1], 50) + ")";
                 }
 
                 if (revisions[0].Guid == GitRevision.UnstagedGuid)
->>>>>>> 77fc3cb5
                 {
                     resetFileToSecondToolStripMenuItem.Visible = false;
                 }
@@ -749,11 +712,7 @@
                 {
                     resetFileToSecondToolStripMenuItem.Visible = true;
                     TranslateItem(resetFileToSecondToolStripMenuItem.Name, resetFileToSecondToolStripMenuItem);
-<<<<<<< HEAD
-                    resetFileToSecondToolStripMenuItem.Text += " (" + _revisionGrid.DescribeRevision(revisions[0]).ShortenTo(50) + ")";
-=======
                     resetFileToSecondToolStripMenuItem.Text += " (" + _revisionGrid.DescribeRevision(revisions[0], 50) + ")";
->>>>>>> 77fc3cb5
                 }
             }
             else
