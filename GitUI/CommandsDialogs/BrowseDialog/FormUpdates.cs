﻿using System;
using System.Diagnostics;
using System.Linq;
using System.Collections.Generic;
using System.Threading;
using System.Windows.Forms;
using Git.hub;
using GitCommands.Config;
using ResourceManager;

namespace GitUI.CommandsDialogs.BrowseDialog
{
    public partial class FormUpdates : GitExtensionsForm
    {
        #region Translation
        private readonly TranslationString _newVersionAvailable =
            new TranslationString("There is a new version {0} of Git Extensions available");
        private readonly TranslationString _noUpdatesFound =
            new TranslationString("No updates found");
        #endregion

        public IWin32Window OwnerWindow;
        public Version CurrentVersion;
        public bool UpdateFound;
        public string UpdateUrl;
<<<<<<< HEAD
        public string NewVersion;
        private readonly SynchronizationContext _syncContext;
=======
>>>>>>> 6b044fa7

        public FormUpdates(Version currentVersion)
        {
            InitializeComponent();
            Translate();
            UpdateFound = false;
            progressBar1.Visible = true;
            CurrentVersion = currentVersion;
            UpdateUrl = "";
            NewVersion = "";
            progressBar1.Style = ProgressBarStyle.Marquee;
        }

        private void CloseButtonClick(object sender, EventArgs e)
        {
            Close();
        }

        public void SearchForUpdatesAndShow(IWin32Window aOwnerWindow, bool alwaysShow)
        {
            OwnerWindow = aOwnerWindow;
            new Thread(SearchForUpdates).Start();
            if (alwaysShow)
                ShowDialog(aOwnerWindow);
        }

        private void SearchForUpdates()
        {
            try
            {
                Client github = new Client();
                Repository gitExtRepo = github.getRepository("gitextensions", "gitextensions");
                if (gitExtRepo == null)
                    return;

                var configData = gitExtRepo.GetRef("heads/configdata");
                if (configData == null)
                    return;

                var tree = configData.GetTree();
                if (tree == null)
                    return;

                var releases = tree.Tree.Where(entry => "GitExtensions.releases".Equals(entry.Path, StringComparison.InvariantCultureIgnoreCase)).FirstOrDefault();
                if (releases != null && releases.Blob.Value != null)
                {
                    CheckForNewerVersion(releases.Blob.Value.GetContent());
                }
            }
            catch (Exception ex)
            {
                this.InvokeSync((state) =>
                    {
                        GitCommands.ExceptionUtils.ShowException(this, ex, string.Empty, true);
                    }, null);
                Done();
            }

        }

        void CheckForNewerVersion(string releases)
        {
            var versions = ReleaseVersion.Parse(releases);
            var updates = versions.Where(version => version.Version.CompareTo(CurrentVersion) > 0);

            var update = updates.OrderBy(version => version.Version).LastOrDefault();
            if (update != null)
            {
                UpdateFound = true;
                UpdateUrl = update.DownloadPage;
                NewVersion = update.Version.ToString();
                Done();
                return;
            }
            UpdateUrl = "";
            UpdateFound = false;
            Done();
        }

        private void Done()
        {
            this.InvokeSync(o =>
            {
                progressBar1.Visible = false;

                if (UpdateFound)
                {
                    btnDownloadNow.Enabled = true;
                    UpdateLabel.Text = string.Format(_newVersionAvailable.Text, NewVersion);
                    linkChangeLog.Visible = true;

                    if (!Visible)
                        ShowDialog(OwnerWindow);
                }
                else
                {
                    UpdateLabel.Text = _noUpdatesFound.Text;
                }
            }, this);
        }

        private void linkChangeLog_LinkClicked(object sender, LinkLabelLinkClickedEventArgs e)
        {
            Process.Start("https://github.com/gitextensions/gitextensions/blob/master/GitUI/Resources/ChangeLog.md");
        }

        private void btnDownloadNow_Click(object sender, EventArgs e)
        {
            try
            {
                Process.Start(UpdateUrl);
            }
            catch (System.ComponentModel.Win32Exception)
            {
            }
        }
    }

    public class ReleaseVersion
    {
        public Version Version;
        public string ReleaseType;
        public string DownloadPage;

        public static ReleaseVersion FromSection(ConfigSection section)
        {
            Version ver;
            try
            {
                ver = new Version(section.SubSection);
            }
            catch (Exception e)
            {
                System.Diagnostics.Debug.WriteLine(e);
                return null;
            }

            return new ReleaseVersion()
            {
                Version = ver,
                ReleaseType = section.GetValue("ReleaseType"),
                DownloadPage = section.GetValue("DownloadPage")
            };

        }

        public static IEnumerable<ReleaseVersion> Parse(string versionsStr)
        {
            ConfigFile cfg = new ConfigFile("", true);
            cfg.LoadFromString(versionsStr);
            var sections = cfg.GetConfigSections("Version");

            return sections.Select(FromSection).Where(version => version != null);
        }

    }

}<|MERGE_RESOLUTION|>--- conflicted
+++ resolved
@@ -23,11 +23,7 @@
         public Version CurrentVersion;
         public bool UpdateFound;
         public string UpdateUrl;
-<<<<<<< HEAD
         public string NewVersion;
-        private readonly SynchronizationContext _syncContext;
-=======
->>>>>>> 6b044fa7
 
         public FormUpdates(Version currentVersion)
         {
