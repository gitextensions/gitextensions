﻿using System;
using System.Diagnostics;
using System.Linq;
using System.Collections.Generic;
using System.Threading;
using System.Windows.Forms;
using Git.hub;
using GitCommands.Config;
using ResourceManager;

namespace GitUI.CommandsDialogs.BrowseDialog
{
    public partial class FormUpdates : GitExtensionsForm
    {
        #region Translation
        private readonly TranslationString _newVersionAvailable =
            new TranslationString("There is a new version {0} of Git Extensions available");
        private readonly TranslationString _noUpdatesFound =
            new TranslationString("No updates found");
        #endregion

        public IWin32Window OwnerWindow;
        public Version CurrentVersion;
        public bool UpdateFound;
        public string UpdateUrl;
<<<<<<< HEAD
        public string NewVersion;
        private readonly SynchronizationContext _syncContext;
=======
>>>>>>> e7ed2cea

        public FormUpdates(Version currentVersion)
        {
            InitializeComponent();
            Translate();
            UpdateFound = false;
            progressBar1.Visible = true;
            CurrentVersion = currentVersion;
            UpdateUrl = "";
            NewVersion = "";
            progressBar1.Style = ProgressBarStyle.Marquee;
        }

        private void CloseButtonClick(object sender, EventArgs e)
        {
            Close();
        }

        public void SearchForUpdatesAndShow(IWin32Window aOwnerWindow, bool alwaysShow)
        {
            OwnerWindow = aOwnerWindow;
            new Thread(SearchForUpdates).Start();
            if (alwaysShow)
                ShowDialog(aOwnerWindow);
        }

        private void SearchForUpdates()
        {
            try
            {
                Client github = new Client();
                Repository gitExtRepo = github.getRepository("gitextensions", "gitextensions");
                if (gitExtRepo == null)
                    return;

                var configData = gitExtRepo.GetRef("heads/configdata");
                if (configData == null)
                    return;

                var tree = configData.GetTree();
                if (tree == null)
                    return;

                var releases = tree.Tree.Where(entry => "GitExtensions.releases".Equals(entry.Path, StringComparison.InvariantCultureIgnoreCase)).FirstOrDefault();
                if (releases != null && releases.Blob.Value != null)
                {
                    CheckForNewerVersion(releases.Blob.Value.GetContent());
                }
            }
            catch (Exception ex)
            {
                this.InvokeSync((state) =>
                    {
                        GitCommands.ExceptionUtils.ShowException(this, ex, string.Empty, true);
                    }, null);
                Done();
            }

        }

        void CheckForNewerVersion(string releases)
        {
            var versions = ReleaseVersion.Parse(releases);
            var updates = versions.Where(version => version.Version.CompareTo(CurrentVersion) > 0);

            var update = updates.OrderBy(version => version.Version).LastOrDefault();
            if (update != null)
            {
                UpdateFound = true;
                UpdateUrl = update.DownloadPage;
                NewVersion = update.Version.ToString();
                Done();
                return;
            }
            UpdateUrl = "";
            UpdateFound = false;
            Done();
        }

        private void Done()
        {
            this.InvokeSync(o =>
            {
                progressBar1.Visible = false;

                if (UpdateFound)
                {
                    btnDownloadNow.Enabled = true;
                    UpdateLabel.Text = string.Format(_newVersionAvailable.Text, NewVersion);
                    linkChangeLog.Visible = true;

                    if (!Visible)
                        ShowDialog(OwnerWindow);
                }
                else
                {
                    UpdateLabel.Text = _noUpdatesFound.Text;
                }
            }, this);
        }

        private void linkChangeLog_LinkClicked(object sender, LinkLabelLinkClickedEventArgs e)
        {
            Process.Start("https://github.com/gitextensions/gitextensions/blob/master/GitUI/Resources/ChangeLog.md");
        }

        private void btnDownloadNow_Click(object sender, EventArgs e)
        {
            try
            {
                Process.Start(UpdateUrl);
            }
            catch (System.ComponentModel.Win32Exception)
            {
            }
        }
    }

    public class ReleaseVersion
    {
        public Version Version;
        public string ReleaseType;
        public string DownloadPage;

        public static ReleaseVersion FromSection(ConfigSection section)
        {
            Version ver;
            try
            {
                ver = new Version(section.SubSection);
            }
            catch (Exception e)
            {
                System.Diagnostics.Debug.WriteLine(e);
                return null;
            }

            return new ReleaseVersion()
            {
                Version = ver,
                ReleaseType = section.GetValue("ReleaseType"),
                DownloadPage = section.GetValue("DownloadPage")
            };

        }

        public static IEnumerable<ReleaseVersion> Parse(string versionsStr)
        {
            ConfigFile cfg = new ConfigFile("", true);
            cfg.LoadFromString(versionsStr);
            var sections = cfg.GetConfigSections("Version");

            return sections.Select(FromSection).Where(version => version != null);
        }

    }

}<|MERGE_RESOLUTION|>--- conflicted
+++ resolved
@@ -23,11 +23,7 @@
         public Version CurrentVersion;
         public bool UpdateFound;
         public string UpdateUrl;
-<<<<<<< HEAD
         public string NewVersion;
-        private readonly SynchronizationContext _syncContext;
-=======
->>>>>>> e7ed2cea
 
         public FormUpdates(Version currentVersion)
         {
