﻿using System;
using System.Drawing;
using System.Linq;
using System.Windows.Forms;
using GitCommands;
using GitCommands.Git;
using GitExtUtils.GitUI;
using GitExtUtils.GitUI.Theming;
using GitUI.Properties;
using ResourceManager;

namespace GitUI.CommandsDialogs.BrowseDialog.DashboardControl
{
    [ThemeAware]
    public partial class Dashboard : GitModuleControl
    {
        private readonly TranslationString _cloneFork = new("Clone {0} repository");
        private readonly TranslationString _cloneRepository = new("Clone repository");
        private readonly TranslationString _createRepository = new("Create new repository");
        private readonly TranslationString _develop = new("Develop");
        private readonly TranslationString _donate = new("Donate");
        private readonly TranslationString _issues = new("Issues");
        private readonly TranslationString _openRepository = new("Open repository");
        private readonly TranslationString _translate = new("Translate");

<<<<<<< HEAD
        private DashboardTheme? _selectedTheme;

        public event EventHandler<GitModuleEventArgs>? GitModuleChanged;
=======
        public event EventHandler<GitModuleEventArgs> GitModuleChanged;
>>>>>>> 424ccf2e

        public Dashboard()
        {
            InitializeComponent();
            InitializeComplete();

            SetStyle(ControlStyles.OptimizedDoubleBuffer, true);
            Visible = false;

            tableLayoutPanel1.AutoSize = true;
            tableLayoutPanel1.AutoSizeMode = AutoSizeMode.GrowAndShrink;
            tableLayoutPanel1.Dock = DockStyle.Fill;
            pnlLeft.Dock = DockStyle.Fill;
            flpnlStart.Dock = DockStyle.Fill;
            flpnlContribute.Dock = DockStyle.Bottom;
            flpnlContribute.SendToBack();

            userRepositoriesList.GitModuleChanged += OnModuleChanged;

            // apply scaling
            pnlLogo.Padding = DpiUtil.Scale(pnlLogo.Padding);
            userRepositoriesList.HeaderHeight = pnlLogo.Height;
        }

        // need this to stop flickering of the background images, nothing else works
        protected override CreateParams CreateParams
        {
            get
            {
                CreateParams cp = base.CreateParams;
                cp.ExStyle |= 0x02000000;
                return cp;
            }
        }

        public void RefreshContent()
        {
<<<<<<< HEAD
            _selectedTheme = ColorHelper.IsLightTheme() ? DashboardTheme.Light : DashboardTheme.Dark;

=======
            DashboardTheme selectedTheme = ColorHelper.IsLightTheme() ? DashboardTheme.Light : DashboardTheme.Dark;
>>>>>>> 424ccf2e
            InitDashboardLayout();
            ApplyTheme();
            userRepositoriesList.ShowRecentRepositories();

            void ApplyTheme()
            {
<<<<<<< HEAD
                BackgroundImage = _selectedTheme.BackgroundImage;

                BackColor = _selectedTheme.Primary;
                pnlLogo.BackColor = _selectedTheme.PrimaryVeryDark;
                flpnlStart.BackColor = _selectedTheme.PrimaryLight;
                flpnlContribute.BackColor = _selectedTheme.PrimaryVeryLight;
                lblContribute.ForeColor = _selectedTheme.SecondaryHeadingText;
                userRepositoriesList.BranchNameColor = _selectedTheme.SecondaryText;
                userRepositoriesList.FavouriteColor = _selectedTheme.AccentedText;
                userRepositoriesList.ForeColor = _selectedTheme.PrimaryText;
                userRepositoriesList.HeaderColor = _selectedTheme.SecondaryHeadingText;
                userRepositoriesList.HeaderBackColor = _selectedTheme.PrimaryDark;
                userRepositoriesList.HoverColor = _selectedTheme.PrimaryLight;
                userRepositoriesList.MainBackColor = _selectedTheme.Primary;
=======
                BackgroundImage = selectedTheme.BackgroundImage;

                BackColor = selectedTheme.Primary;
                pnlLogo.BackColor = selectedTheme.PrimaryVeryDark;
                flpnlStart.BackColor = selectedTheme.PrimaryLight;
                flpnlContribute.BackColor = selectedTheme.PrimaryVeryLight;
                lblContribute.ForeColor = selectedTheme.SecondaryHeadingText;
                userRepositoriesList.BranchNameColor = selectedTheme.SecondaryText;
                userRepositoriesList.FavouriteColor = selectedTheme.AccentedText;
                userRepositoriesList.ForeColor = selectedTheme.PrimaryText;
                userRepositoriesList.HeaderColor = selectedTheme.SecondaryHeadingText;
                userRepositoriesList.HeaderBackColor = selectedTheme.PrimaryDark;
                userRepositoriesList.HoverColor = selectedTheme.PrimaryLight;
                userRepositoriesList.MainBackColor = selectedTheme.Primary;
>>>>>>> 424ccf2e

                foreach (var item in flpnlContribute.Controls.OfType<LinkLabel>().Union(flpnlStart.Controls.OfType<LinkLabel>()))
                {
                    item.LinkColor = selectedTheme.PrimaryText;
                }

                Invalidate(true);
            }

            void InitDashboardLayout()
            {
                try
                {
                    pnlLeft.SuspendLayout();

                    AddLinks(flpnlContribute,
                        panel =>
                        {
                            panel.Controls.Add(lblContribute);
                            lblContribute.Font = new Font(AppSettings.Font.FontFamily, AppSettings.Font.SizeInPoints + 5.5f);

                            CreateLink(panel, _develop.Text, Images.Develop.AdaptLightness(), GitHubItem_Click);
                            CreateLink(panel, _donate.Text, Images.DollarSign, DonateItem_Click);
                            CreateLink(panel, _translate.Text, Images.Translate.AdaptLightness(), TranslateItem_Click);
                            var lastControl = CreateLink(panel, _issues.Text, Images.Bug, IssuesItem_Click);
                            return lastControl;
                        },
                        (panel, lastControl) =>
                        {
                            var height = lastControl.Location.Y + lastControl.Size.Height + panel.Padding.Bottom;
                            panel.Height = height;
                            panel.MinimumSize = new Size(0, height);
                        });

                    AddLinks(flpnlStart,
                        panel =>
                        {
                            CreateLink(panel, _createRepository.Text, Images.RepoCreate, createItem_Click);
                            CreateLink(panel, _openRepository.Text, Images.RepoOpen, openItem_Click);
                            var lastControl = CreateLink(panel, _cloneRepository.Text, Images.CloneRepoGit, cloneItem_Click);

                            foreach (var gitHoster in PluginRegistry.GitHosters)
                            {
                                lastControl = CreateLink(panel, string.Format(_cloneFork.Text, gitHoster.Description), Images.CloneRepoGitHub,
                                    (repoSender, eventArgs) => UICommands.StartCloneForkFromHoster(this, gitHoster, GitModuleChanged));
                            }

                            return lastControl;
                        },
                        (panel, lastControl) =>
                        {
                            var height = lastControl.Location.Y + lastControl.Size.Height + panel.Padding.Bottom;
                            panel.MinimumSize = new Size(0, height);
                        });
                }
                finally
                {
                    pnlLeft.ResumeLayout(false);
                    pnlLeft.PerformLayout();
                    AutoScrollMinSize = new Size(0, pnlLogo.Height + flpnlStart.MinimumSize.Height + flpnlContribute.MinimumSize.Height);
                }

                static void AddLinks(Panel panel, Func<Panel, Control> addLinks, Action<Panel, Control> onLayout)
                {
                    panel.SuspendLayout();
                    panel.Controls.Clear();

                    var lastControl = addLinks(panel);

                    panel.ResumeLayout(false);
                    panel.PerformLayout();

                    onLayout(panel, lastControl);
                }

                Control CreateLink(Control container, string text, Image icon, EventHandler handler)
                {
                    var padding24 = DpiUtil.Scale(24);
                    var padding3 = DpiUtil.Scale(3);
                    var linkLabel = new LinkLabel
                    {
                        AutoSize = true,
                        AutoEllipsis = true,
                        Font = AppSettings.Font,
                        Image = DpiUtil.Scale(icon),
                        ImageAlign = ContentAlignment.MiddleLeft,
                        LinkBehavior = LinkBehavior.NeverUnderline,
                        Margin = new Padding(padding3, 0, padding3, DpiUtil.Scale(8)),
                        Padding = new Padding(padding24, padding3, padding3, padding3),
                        TabStop = true,
                        Text = text,
                        TextAlign = ContentAlignment.MiddleLeft
                    };
                    linkLabel.MouseHover += (s, e) => linkLabel.LinkColor = selectedTheme.AccentedText;
                    linkLabel.MouseLeave += (s, e) => linkLabel.LinkColor = selectedTheme.PrimaryText;

                    if (handler is not null)
                    {
                        linkLabel.Click += handler;
                    }

                    container.Controls.Add(linkLabel);

                    return linkLabel;
                }
            }
        }

        protected virtual void OnModuleChanged(object sender, GitModuleEventArgs e)
        {
            var handler = GitModuleChanged;
            handler?.Invoke(this, e);
        }

        private void dashboard_ParentChanged(object sender, EventArgs e)
        {
            if (Parent is null)
            {
                Visible = false;
                return;
            }

            Visible = true;
        }

        private static void TranslateItem_Click(object sender, EventArgs e)
        {
            OsShellUtil.OpenUrlInDefaultBrowser(@"https://github.com/gitextensions/gitextensions/wiki/Translations");
        }

        private static void GitHubItem_Click(object sender, EventArgs e)
        {
            OsShellUtil.OpenUrlInDefaultBrowser(@"https://github.com/gitextensions/gitextensions");
        }

        private static void IssuesItem_Click(object sender, EventArgs e)
        {
            UserEnvironmentInformation.CopyInformation();
            OsShellUtil.OpenUrlInDefaultBrowser(@"https://github.com/gitextensions/gitextensions/issues");
        }

        private void openItem_Click(object sender, EventArgs e)
        {
            GitModule? module = FormOpenDirectory.OpenModule(this, currentModule: null);
            if (module is not null)
            {
                OnModuleChanged(this, new GitModuleEventArgs(module));
            }
        }

        private void cloneItem_Click(object sender, EventArgs e)
        {
            UICommands.StartCloneDialog(this, null, false, OnModuleChanged);
        }

        private void createItem_Click(object sender, EventArgs e)
        {
            UICommands.StartInitializeDialog(this, Module.WorkingDir, OnModuleChanged);
        }

        private static void DonateItem_Click(object sender, EventArgs e)
        {
            OsShellUtil.OpenUrlInDefaultBrowser(FormDonate.DonationUrl);
        }
    }
}<|MERGE_RESOLUTION|>--- conflicted
+++ resolved
@@ -23,13 +23,7 @@
         private readonly TranslationString _openRepository = new("Open repository");
         private readonly TranslationString _translate = new("Translate");
 
-<<<<<<< HEAD
-        private DashboardTheme? _selectedTheme;
-
         public event EventHandler<GitModuleEventArgs>? GitModuleChanged;
-=======
-        public event EventHandler<GitModuleEventArgs> GitModuleChanged;
->>>>>>> 424ccf2e
 
         public Dashboard()
         {
@@ -67,34 +61,14 @@
 
         public void RefreshContent()
         {
-<<<<<<< HEAD
-            _selectedTheme = ColorHelper.IsLightTheme() ? DashboardTheme.Light : DashboardTheme.Dark;
-
-=======
             DashboardTheme selectedTheme = ColorHelper.IsLightTheme() ? DashboardTheme.Light : DashboardTheme.Dark;
->>>>>>> 424ccf2e
+
             InitDashboardLayout();
             ApplyTheme();
             userRepositoriesList.ShowRecentRepositories();
 
             void ApplyTheme()
             {
-<<<<<<< HEAD
-                BackgroundImage = _selectedTheme.BackgroundImage;
-
-                BackColor = _selectedTheme.Primary;
-                pnlLogo.BackColor = _selectedTheme.PrimaryVeryDark;
-                flpnlStart.BackColor = _selectedTheme.PrimaryLight;
-                flpnlContribute.BackColor = _selectedTheme.PrimaryVeryLight;
-                lblContribute.ForeColor = _selectedTheme.SecondaryHeadingText;
-                userRepositoriesList.BranchNameColor = _selectedTheme.SecondaryText;
-                userRepositoriesList.FavouriteColor = _selectedTheme.AccentedText;
-                userRepositoriesList.ForeColor = _selectedTheme.PrimaryText;
-                userRepositoriesList.HeaderColor = _selectedTheme.SecondaryHeadingText;
-                userRepositoriesList.HeaderBackColor = _selectedTheme.PrimaryDark;
-                userRepositoriesList.HoverColor = _selectedTheme.PrimaryLight;
-                userRepositoriesList.MainBackColor = _selectedTheme.Primary;
-=======
                 BackgroundImage = selectedTheme.BackgroundImage;
 
                 BackColor = selectedTheme.Primary;
@@ -109,7 +83,6 @@
                 userRepositoriesList.HeaderBackColor = selectedTheme.PrimaryDark;
                 userRepositoriesList.HoverColor = selectedTheme.PrimaryLight;
                 userRepositoriesList.MainBackColor = selectedTheme.Primary;
->>>>>>> 424ccf2e
 
                 foreach (var item in flpnlContribute.Controls.OfType<LinkLabel>().Union(flpnlStart.Controls.OfType<LinkLabel>()))
                 {
