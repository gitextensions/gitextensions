--- conflicted
+++ resolved
@@ -122,11 +122,7 @@
         {
             Cursor.Current = Cursors.WaitCursor;
             Directory.SetCurrentDirectory(Module.WorkingDir);
-<<<<<<< HEAD
-            Module.RunExternalCmdShowConsole(Settings.GitCommand, "mergetool");
-=======
-            Module.RunRealCmd(AppSettings.GitCommand, "mergetool");
->>>>>>> ead02ad6
+            Module.RunExternalCmdShowConsole(AppSettings.GitCommand, "mergetool");
             Initialize();
             Cursor.Current = Cursors.Default;
         }
@@ -890,14 +886,7 @@
                     delegate(FormStatus form)
                     {
                         form.AddMessageLine(string.Format(stageFilename.Text, filename));
-<<<<<<< HEAD
                         string output = Module.RunGitCmd("add -- \"" + filename + "\"");
-=======
-                        string output = Module.RunCmd
-                            (
-                            AppSettings.GitCommand, "add -- \"" + filename + "\""
-                            );
->>>>>>> ead02ad6
                         form.AddMessageLine(output);
                         form.Done(string.IsNullOrEmpty(output));
                     }
