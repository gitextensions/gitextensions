﻿using System;
using System.Collections.Generic;
using System.ComponentModel;
using System.Drawing;
using System.IO;
using System.Linq;
using System.Windows.Forms;
using GitCommands;
using GitCommands.Config;
using GitCommands.Git;
using GitCommands.Utils;
using GitExtUtils;
using GitUI.HelperDialogs;
using GitUI.Hotkey;
using Microsoft;
using Microsoft.WindowsAPICodePack.Dialogs;
using ResourceManager;

namespace GitUI.CommandsDialogs
{
    public partial class FormResolveConflicts : GitModuleForm
    {
        #region Translation
        private readonly TranslationString _uskUseCustomMergeScript = new("There is a custom merge script ({0}) for this file type." + Environment.NewLine + Environment.NewLine + "Do you want to use this custom merge script?");
        private readonly TranslationString _uskUseCustomMergeScriptCaption = new("Custom merge script");
        private readonly TranslationString _fileUnchangedAfterMerge = new("The file has not been modified by the merge. Usually this means that the file has been saved to the wrong location." + Environment.NewLine + Environment.NewLine + "The merge conflict will not be marked as solved. Please try again.");
        private readonly TranslationString _allConflictsResolved = new("All merge conflicts are resolved, you can commit." + Environment.NewLine + "Do you want to commit now?");
        private readonly TranslationString _allConflictsResolvedCaption = new("Commit");
        private readonly TranslationString _fileIsBinary = new("The selected file appears to be a binary file." + Environment.NewLine + "Are you sure you want to open this file in {0}?");
        private readonly TranslationString _askMergeConflictSolvedAfterCustomMergeScript = new("The merge conflict need to be solved and the result must be saved as:" + Environment.NewLine + "{0}" + Environment.NewLine + Environment.NewLine + "Is the merge conflict solved?");
        private readonly TranslationString _askMergeConflictSolved = new("Is the merge conflict solved?");
        private readonly TranslationString _askMergeConflictSolvedCaption = new("Conflict solved?");
        private readonly TranslationString _noMergeTool = new("There is no mergetool configured." + Environment.NewLine + "Please go to settings and set a mergetool!");
        private readonly TranslationString _noMergeToolConfigured = new("The mergetool is not correctly configured." + Environment.NewLine + "Please go to settings and configure the mergetool!");
        private readonly TranslationString _errorStartingMergetool = new("Error starting mergetool: {0}");
        private readonly TranslationString _stageFilename = new("Stage {0}");

        private readonly TranslationString _noBaseRevision = new("There is no base revision for {0}." + Environment.NewLine + "Fall back to 2-way merge?");
        private readonly TranslationString _ours = new("ours");
        private readonly TranslationString _theirs = new("theirs");
        private readonly TranslationString _fileBinaryChooseLocalBaseRemote = new("File ({0}) appears to be a binary file." + Environment.NewLine + "Choose to keep the local ({1}), remote ({2}) or base file.");
        private readonly TranslationString _fileChangeLocallyAndRemotely = new("The file has been changed both locally ({0}) and remotely ({1}). Merge the changes.");
        private readonly TranslationString _fileCreatedLocallyAndRemotely = new("A file with the same name has been created locally ({0}) and remotely ({1}). Choose the file you want to keep or merge the files.");
        private readonly TranslationString _fileCreatedLocallyAndRemotelyLong = new("File {0} does not have a base revision." + Environment.NewLine + "A file with the same name has been created locally ({1}) and remotely ({2}) causing this conflict." + Environment.NewLine + Environment.NewLine + "Choose the file you want to keep, merge the files or delete the file?");
        private readonly TranslationString _fileDeletedLocallyAndModifiedRemotely = new("The file has been deleted locally ({0}) and modified remotely ({1}). Choose to delete the file or keep the modified version.");
        private readonly TranslationString _fileDeletedLocallyAndModifiedRemotelyLong = new("File {0} does not have a local revision." + Environment.NewLine + "The file has been deleted locally ({1}) but modified remotely ({2})." + Environment.NewLine + Environment.NewLine + "Choose to delete the file or keep the modified version.");
        private readonly TranslationString _filesDeletedLocallyAndModifiedRemotelyLong = new("{0} and {1} other out of {2} selected files do not have a local revision." + Environment.NewLine + "The files have been deleted locally, but modified remotely" + Environment.NewLine + Environment.NewLine + "Choose to delete the files or keep the modified versions.");
        private readonly TranslationString _filesDeletedLocallyAndModifiedRemotelyLongNoOtherFilesSelected = new("{0} and {1} other selected file(s) do not have a local revision." + Environment.NewLine + "The files have been deleted locally, but modified remotely" + Environment.NewLine + Environment.NewLine + "Choose to delete the files or keep the modified versions.");
        private readonly TranslationString _fileModifiedLocallyAndDeletedRemotely = new("The file has been modified locally ({0}) and deleted remotely ({1}). Choose to delete the file or keep the modified version.");
        private readonly TranslationString _fileModifiedLocallyAndDeletedRemotelyLong = new("File {0} does not have a remote revision." + Environment.NewLine + "The file has been modified locally ({1}) but deleted remotely ({2})." + Environment.NewLine + Environment.NewLine + "Choose to delete the file or keep the modified version.");
        private readonly TranslationString _filesModifiedLocallyAndDeletedRemotelyLong = new("{0} and {1} other out of {2} selected files do not have a remote revision." + Environment.NewLine + "The files have been modified locally, but deleted remotely." + Environment.NewLine + Environment.NewLine + "Choose to delete the files or keep the modified versions.");
        private readonly TranslationString _filesModifiedLocallyAndDeletedRemotelyLongNoOtherFilesSelected = new("{0} and {1} other selected file(s) do not have a remote revision." + Environment.NewLine + "The files have been modified locally, but deleted remotely." + Environment.NewLine + Environment.NewLine + "Choose to delete the files or keep the modified versions.");
        private readonly TranslationString _noBase = new("no base");
        private readonly TranslationString _deleted = new("deleted");
        private readonly TranslationString _chooseLocalButtonText = new("Choose local");
        private readonly TranslationString _chooseRemoteButtonText = new("Choose remote");
        private readonly TranslationString _deleteFileButtonText = new("Delete file");
        private readonly TranslationString _keepModifiedButtonText = new("Keep modified");
        private readonly TranslationString _keepBaseButtonText = new("Keep base file");

        private readonly TranslationString _solveMergeConflictApplyToAllCheckBoxText = new("Apply to {0} and {1} other file(s)");
        private readonly TranslationString _solveMergeConflictDialogCaption = new("Solve merge conflict");

        private readonly TranslationString _conflictedFilesContextMenuText = new("Solve");
        private readonly TranslationString _openMergeToolItemText = new("Open in");
        private readonly TranslationString _button1Text = new("Open in");

        private readonly TranslationString _resetItemRebaseText = new("Abort rebase");
        private readonly TranslationString _contextChooseLocalRebaseText = new("Choose local (theirs)");
        private readonly TranslationString _contextChooseRemoteRebaseText = new("Choose remote (ours)");

        private readonly TranslationString _resetItemMergeText = new("Abort merge");
        private readonly TranslationString _contextChooseLocalMergeText = new("Choose local (ours)");
        private readonly TranslationString _contextChooseRemoteMergeText = new("Choose remote (theirs)");

        private readonly TranslationString _noBaseFileMergeCaption = new("Merge");

        private readonly TranslationString _chooseBaseFileFailedText = new("Choose base file failed.");
        private readonly TranslationString _chooseLocalFileFailedText = new("Choose local file failed.");
        private readonly TranslationString _chooseRemoteFileFailedText = new("Choose remote file failed.");

        private readonly TranslationString _currentFormatFilter =
            new TranslationString("Current format (*.{0})");
        private readonly TranslationString _allFilesFilter =
            new TranslationString("All files (*.*)");

        private readonly TranslationString _abortCurrentOperation =
            new TranslationString("You can abort the current operation by resetting changes." + Environment.NewLine +
                "All changes since the last commit will be deleted." + Environment.NewLine +
                Environment.NewLine + "Do you want to reset changes?");

        private readonly TranslationString _abortCurrentOperationCaption = new("Abort");

        private readonly TranslationString _areYouSureYouWantDeleteFiles =
            new TranslationString("Are you sure you want to DELETE all changes?" + Environment.NewLine +
                Environment.NewLine + "This action cannot be made undone.");

        private readonly TranslationString _areYouSureYouWantDeleteFilesCaption = new("WARNING!");

        private readonly TranslationString _failureWhileOpenFile = new("Open temporary file failed.");
        private readonly TranslationString _failureWhileSaveFile = new("Save file failed.");
        #endregion

        private enum ConflictResolutionPreference
        {
            None = 0,
            KeepLocal = 1,
            KeepRemote = 2,
            KeepBase = 3
        }

        private readonly IFullPathResolver _fullPathResolver;
        private ConflictResolutionPreference _solveMergeConflictDialogResult;
        private bool _solveMergeConflictApplyToAll;
        private string? _solveMergeConflictDialogCheckboxText;
        private int _filesDeletedLocallyAndModifiedRemotelyCount;
        private int _filesModifiedLocallyAndDeletedRemotelyCount;
        private int _filesRemainedCount;
        private int _filesDeletedLocallyAndModifiedRemotelySolved;
        private int _filesModifiedLocallyAndDeletedRemotelySolved;
        private int _conflictItemsCount;

        [Obsolete("For VS designer and translation test only. Do not remove.")]
#pragma warning disable CS8618 // Non-nullable field must contain a non-null value when exiting constructor. Consider declaring as nullable.
        private FormResolveConflicts()
#pragma warning restore CS8618 // Non-nullable field must contain a non-null value when exiting constructor. Consider declaring as nullable.
        {
            InitializeComponent();
        }

        public FormResolveConflicts(GitUICommands commands, bool offerCommit = true)
            : base(commands)
        {
            InitializeComponent();
            InitializeComplete();
            _offerCommit = offerCommit;
            _fullPathResolver = new FullPathResolver(() => Module.WorkingDir);

            FileName.DataPropertyName = nameof(ConflictData.Filename);
            authorDataGridViewTextBoxColumn1.DataPropertyName = "Author"; // TODO this property does not exist on the target type
        }

        protected override void OnRuntimeLoad(EventArgs e)
        {
            base.OnRuntimeLoad(e);
            _thereWhereMergeConflicts = Module.InTheMiddleOfConflictedMerge();
            merge.Focus();
            merge.Select();

            HotkeysEnabled = true;
            Hotkeys = HotkeySettingsManager.LoadHotkeys(HotkeySettingsName);
        }

        private void Mergetool_Click(object sender, EventArgs e)
        {
            using (WaitCursorScope.Enter())
            {
                Directory.SetCurrentDirectory(Module.WorkingDir);
                Module.RunMergeTool();
                Initialize();
            }
        }

        private readonly bool _offerCommit;
        private bool _thereWhereMergeConflicts;

        private void FormResolveConflicts_Load(object sender, EventArgs e)
        {
            Initialize();
        }

        private void Initialize()
        {
            using (WaitCursorScope.Enter())
            {
                int oldSelectedRow = 0;
                bool isLastRow = false;
                if (ConflictedFiles.SelectedRows.Count > 0)
                {
                    oldSelectedRow = ConflictedFiles.SelectedRows[0].Index;
                    isLastRow = ConflictedFiles.Rows.Count - 1 == oldSelectedRow;
                }

                ConflictedFiles.DataSource = ThreadHelper.JoinableTaskFactory.Run(() => Module.GetConflictsAsync());
                ConflictedFiles.Columns[0].DataPropertyName = nameof(ConflictData.Filename);

                // if the last row was previously selected, select the last row again
                if (isLastRow && oldSelectedRow >= ConflictedFiles.Rows.Count)
                {
                    oldSelectedRow = Math.Max(0, ConflictedFiles.Rows.Count - 1);
                }

                if (ConflictedFiles.Rows.Count > oldSelectedRow)
                {
                    // as part of the databinding event, the fist row is selected automatically
                    // if previously another row was selected, we need to reset the selection,
                    // and select the desired row
                    if (oldSelectedRow > 0)
                    {
                        if (ConflictedFiles.SelectedRows.Count > 0)
                        {
                            ConflictedFiles.SelectionChanged -= ConflictedFiles_SelectionChanged;
                            ConflictedFiles.SelectedRows[0].Selected = false;
                            ConflictedFiles.SelectionChanged += ConflictedFiles_SelectionChanged;
                        }

                        // select the desired row
                        ConflictedFiles.Rows[oldSelectedRow].Selected = true;
                    }

                    if (oldSelectedRow < ConflictedFiles.FirstDisplayedScrollingRowIndex ||
                        oldSelectedRow > (ConflictedFiles.FirstDisplayedScrollingRowIndex + ConflictedFiles.DisplayedRowCount(false)))
                    {
                        try
                        {
                            ConflictedFiles.FirstDisplayedScrollingRowIndex = oldSelectedRow;
                        }
                        catch (InvalidOperationException)
                        {
                            // ignore the exception - setting the row index is not so important to crash the app
                            // see the #2975 issues for details
                        }
                    }
                }

                InitMergetool();

                // Update UI after tool configuration is known
                UpdateConflictedFilesMenu();

                ConflictedFilesContextMenu.Text = _conflictedFilesContextMenuText.Text;
                OpenMergetool.Text = _openMergeToolItemText.Text + " " + _mergetool;
                openMergeToolBtn.Text = _button1Text.Text + " " + _mergetool;

                if (Module.InTheMiddleOfRebase())
                {
                    Reset.Text = _resetItemRebaseText.Text;
                    ContextChooseLocal.Text = _contextChooseLocalRebaseText.Text;
                    ContextChooseRemote.Text = _contextChooseRemoteRebaseText.Text;
                }
                else
                {
                    Reset.Text = _resetItemMergeText.Text;
                    ContextChooseLocal.Text = _contextChooseLocalMergeText.Text;
                    ContextChooseRemote.Text = _contextChooseRemoteMergeText.Text;
                }

                if (!Module.InTheMiddleOfConflictedMerge() && _thereWhereMergeConflicts)
                {
                    UICommands.UpdateSubmodules(this);

                    if (!Module.InTheMiddleOfPatch() && !Module.InTheMiddleOfRebase() && _offerCommit)
                    {
                        if (AppSettings.DontConfirmCommitAfterConflictsResolved ||
                            MessageBox.Show(this, _allConflictsResolved.Text, _allConflictsResolvedCaption.Text, MessageBoxButtons.YesNo, MessageBoxIcon.Question) == DialogResult.Yes)
                        {
                            UICommands.StartCommitDialog(this);
                        }
                    }

                    Close();
                }

                LoadCustomMergetools();
            }
        }

        private void Rescan_Click(object sender, EventArgs e)
        {
            Initialize();
        }

        private string? _mergetool;
        private string? _mergetoolCmd;
        private string? _mergetoolPath;

        private ConflictData GetConflict()
        {
            return (ConflictData)ConflictedFiles.SelectedRows[0].DataBoundItem;
        }

        private IReadOnlyList<ConflictData> GetConflicts()
        {
            return ConflictedFiles.SelectedRows
                .Cast<DataGridViewRow>()
                .Select(selectedRow => (ConflictData)selectedRow.DataBoundItem)
                .ToArray();
        }

        private string GetFileName()
        {
            return GetConflict().Filename;
        }

        private static string FixPath(string? path)
        {
            return (path ?? "").ToNativePath();
        }

        private void LoadCustomMergetools()
        {
            List<CustomDiffMergeTool> menus = new()
            {
                new(customMergetool, customMergetool_Click),
            };

            const int ToolDelay = 5000;
            new CustomDiffMergeToolProvider().LoadCustomDiffMergeTools(Module, menus, components, isDiff: false, ToolDelay);
        }

        private readonly Dictionary<string, string> _mergeScripts = new Dictionary<string, string>
        {
            { ".doc", "merge-doc.js" },
            { ".docx", "merge-doc.js" },
            { ".docm", "merge-doc.js" },
            { ".ods", "merge-ods.vbs" },
            { ".odt", "merge-ods.vbs" },
            { ".sxw", "merge-ods.vbs" },
        };

        private bool TryMergeWithScript(string fileName, string? baseFileName, string? localFileName, string? remoteFileName)
        {
            if (!EnvUtils.RunningOnWindows())
            {
                return false;
            }

            try
            {
                string extension = PathUtil.GetExtension(fileName).ToLower();
                if (extension.Length <= 1)
                {
                    return false;
                }

                string? dir = PathUtil.Combine(Path.GetDirectoryName(Application.ExecutablePath), "Diff-Scripts").EnsureTrailingPathSeparator();
                if (Directory.Exists(dir))
                {
                    if (_mergeScripts.TryGetValue(extension, out var mergeScript) &&
                        File.Exists(PathUtil.Combine(dir!, mergeScript)))
                    {
                        if (MessageBox.Show(this, string.Format(_uskUseCustomMergeScript.Text, mergeScript),
                                            _uskUseCustomMergeScriptCaption.Text, MessageBoxButtons.YesNo, MessageBoxIcon.Question) ==
                            DialogResult.Yes)
                        {
                            UseMergeWithScript(fileName, Path.Combine(dir, mergeScript), baseFileName, localFileName, remoteFileName);

                            return true;
                        }
                    }
                }
            }
            catch (Exception ex)
            {
                MessageBox.Show(this, "Merge using script failed.\n" + ex, Strings.Error, MessageBoxButtons.OK, MessageBoxIcon.Error);
            }

            return false;
        }

        private void UseMergeWithScript(string fileName, string mergeScript, string? baseFileName, string? localFileName, string? remoteFileName)
        {
            // get timestamp of file before merge. This is an extra check to verify if merge was successfully
            var filePath = _fullPathResolver.Resolve(fileName);
            DateTime lastWriteTimeBeforeMerge = File.Exists(filePath) ? File.GetLastWriteTime(filePath) : DateTime.Now;

            var args = new ArgumentBuilder
            {
                mergeScript.Quote(),
                FixPath(filePath).Quote(),
                FixPath(remoteFileName).Quote(),
                FixPath(localFileName).Quote(),
                FixPath(baseFileName).Quote()
            };

            new Executable("wscript", Module.WorkingDir).Start(args);

            if (MessageBox.Show(this, string.Format(_askMergeConflictSolvedAfterCustomMergeScript.Text,
                FixPath(filePath)), _askMergeConflictSolvedCaption.Text,
                MessageBoxButtons.YesNo, MessageBoxIcon.Question) == DialogResult.Yes)
            {
                DateTime lastWriteTimeAfterMerge = File.Exists(filePath) ? File.GetLastWriteTime(filePath) : lastWriteTimeBeforeMerge;

                // The file is not modified, do not stage file and present warning
                if (lastWriteTimeBeforeMerge == lastWriteTimeAfterMerge)
                {
                    MessageBox.Show(this, _fileUnchangedAfterMerge.Text, "Information", MessageBoxButtons.OK, MessageBoxIcon.Information);
                }
                else
                {
                    StageFile(fileName);
                }
            }

            Initialize();
            if (File.Exists(baseFileName))
            {
                File.Delete(baseFileName);
            }

            if (File.Exists(remoteFileName))
            {
                File.Delete(remoteFileName);
            }

            if (File.Exists(localFileName))
            {
                File.Delete(localFileName);
            }
        }

        private void Use2WayMerge(ref string arguments)
        {
            Assumes.NotNull(_mergetool);
            string mergeToolLower = _mergetool.ToLowerInvariant();
            switch (mergeToolLower)
            {
                case "kdiff3":
                case "diffmerge":
                case "smerge":
                    arguments = arguments.Replace("\"$BASE\"", "");
                    break;
                case "tortoisemerge":
                    arguments = arguments.Replace("-base:\"$BASE\"", "").Replace("/base:\"$BASE\"", "");
                    arguments = arguments.Replace("mine:\"$LOCAL\"", "base:\"$LOCAL\"");
                    break;
            }
        }

        private enum ItemType
        {
            File,
            Directory,
            Submodule
        }

        private ItemType GetItemType(string filename)
        {
            string? fullname = _fullPathResolver.Resolve(filename);
            if (Directory.Exists(fullname) && !File.Exists(fullname))
            {
                if (Module.IsSubmodule(filename.Trim()))
                {
                    return ItemType.Submodule;
                }

                return ItemType.Directory;
            }

            return ItemType.File;
        }

        private void ConflictedFiles_DoubleClick(object sender, EventArgs e)
        {
            OpenMergeTool();
        }

        private void StopAndHideProgressBar()
        {
            progressBar.Visible = false;
        }

        private void IncrementProgressBarValue()
        {
            progressBar.Value++;
        }

        private void StartProgressBarWithMaxValue(int maximum)
        {
            progressBar.Minimum = 0;
            progressBar.Maximum = maximum;
            progressBar.Value = 0;
            progressBar.Visible = true;
        }

        private void ResolveItemConflict(ConflictData item)
        {
            var itemType = GetItemType(item.Filename);
            if (itemType == ItemType.Submodule)
            {
                var form = new FormMergeSubmodule(UICommands, item.Filename);
                if (form.ShowDialog() == DialogResult.OK)
                {
                    StageFile(item.Filename);
                }
            }
            else if (itemType == ItemType.File)
            {
                ResolveFilesConflict(item);
            }
        }

        private void ResolveFilesConflict(ConflictData item)
        {
            var (baseFile, localFile, remoteFile) = Module.CheckoutConflictedFiles(item);

            try
            {
                if (CheckForLocalRevision(item) &&
                    CheckForRemoteRevision(item))
                {
                    if (TryMergeWithScript(item.Filename, baseFile, localFile, remoteFile))
                    {
                        Cursor.Current = Cursors.Default;
                        return;
                    }

                    if (FileHelper.IsBinaryFileName(Module, item.Local.Filename))
                    {
                        if (MessageBox.Show(this, string.Format(_fileIsBinary.Text, _mergetool),
                                Strings.Warning, MessageBoxButtons.YesNo, MessageBoxIcon.Warning,
                                MessageBoxDefaultButton.Button2) == DialogResult.No)
                        {
                            BinaryFilesChooseLocalBaseRemote(item);
                            return;
                        }
                    }

                    if (GitExtensions.Strings.IsNullOrWhiteSpace(_mergetoolCmd) || GitExtensions.Strings.IsNullOrWhiteSpace(_mergetoolPath))
                    {
                        // mergetool is set, but arguments cannot be manipulated
                        Module.RunMergeTool(item.Filename);

                        // git-mergetool does not provide exit status, do not stage
                        return;
                    }

                    string arguments = _mergetoolCmd;

                    // Check if there is a base file. If not, ask user to fall back to 2-way merge.
                    // git doesn't support 2-way merge, but we can try to adjust attributes to fix this.
                    // For kdiff3 this is easy; just remove the 3rd file from the arguments. Since the
                    // filenames are quoted, this takes a little extra effort. We need to remove these
                    // quotes also. For other tools a little bit more magic is needed.
                    if (item.Base.Filename is null)
                    {
                        var text = string.Format(_noBaseRevision.Text, item.Filename);
                        DialogResult result = MessageBox.Show(this, text, _noBaseFileMergeCaption.Text,
                            MessageBoxButtons.YesNoCancel, MessageBoxIcon.Question);
                        if (result == DialogResult.Yes)
                        {
                            Use2WayMerge(ref arguments);
                        }

                        if (result == DialogResult.Cancel)
                        {
                            return;
                        }
                    }

                    arguments = arguments.Replace("$BASE", baseFile);
                    arguments = arguments.Replace("$LOCAL", localFile);
                    arguments = arguments.Replace("$REMOTE", remoteFile);
                    arguments = arguments.Replace("$MERGED", item.Filename);

                    // get timestamp of file before merge. This is an extra check to verify if merge was successful
                    var filePath = _fullPathResolver.Resolve(item.Filename);
                    DateTime lastWriteTimeBeforeMerge = File.Exists(filePath) ? File.GetLastWriteTime(filePath) : DateTime.Now;

                    GitUIPluginInterfaces.ExecutionResult res;
                    try
                    {
                        res = new Executable(_mergetoolPath, Module.WorkingDir).Execute(arguments);
                    }
                    catch (Exception)
                    {
                        var text = string.Format(_errorStartingMergetool.Text, _mergetoolPath);
                        MessageBox.Show(this, text, _noBaseFileMergeCaption.Text,
                            MessageBoxButtons.OK, MessageBoxIcon.Error);
                        return;
                    }

                    DateTime lastWriteTimeAfterMerge = File.Exists(filePath) ? File.GetLastWriteTime(filePath) : lastWriteTimeBeforeMerge;

                    // Check exitcode AND timestamp of the file. If exitcode is success and
                    // time timestamp is changed, we are pretty sure the merge was done.
                    if (res.ExitCode == 0 && lastWriteTimeBeforeMerge != lastWriteTimeAfterMerge)
                    {
                        StageFile(item.Filename);
                    }

                    // If the exitcode is 1, but the file is changed, ask if the merge conflict is solved.
                    // If the exitcode is 0, but the file is not changed, ask if the merge conflict is solved.
                    if ((res.ExitCode == 1 && lastWriteTimeBeforeMerge != lastWriteTimeAfterMerge) ||
                        (res.ExitCode == 0 && lastWriteTimeBeforeMerge == lastWriteTimeAfterMerge))
                    {
                        if (MessageBox.Show(this, _askMergeConflictSolved.Text, _askMergeConflictSolvedCaption.Text,
                            MessageBoxButtons.YesNo, MessageBoxIcon.Question) == DialogResult.Yes)
                        {
                            StageFile(item.Filename);
                        }
                    }
                }
            }
            finally
            {
                DeleteTemporaryFile(baseFile);
                DeleteTemporaryFile(localFile);
                DeleteTemporaryFile(remoteFile);
            }

            return;

            void DeleteTemporaryFile(string? path)
            {
                if (path is not null && File.Exists(path))
                {
                    File.Delete(path);
                }
            }
        }

        private bool InitMergetool()
        {
            if (GitVersion.Current.SupportGuiMergeTool)
            {
                _mergetool = Module.GetEffectiveSetting(SettingKeyString.MergeToolKey);
            }

            // Fallback and older Git
            if (string.IsNullOrEmpty(_mergetool))
            {
                _mergetool = Module.GetEffectiveSetting(SettingKeyString.MergeToolNoGuiKey);
            }

            if (string.IsNullOrEmpty(_mergetool))
            {
                MessageBox.Show(this, _noMergeTool.Text, Strings.Error, MessageBoxButtons.OK, MessageBoxIcon.Error);
                return false;
            }

            using (WaitCursorScope.Enter())
            {
                _mergetoolCmd = Module.GetEffectiveSetting($"mergetool.{_mergetool}.cmd");
                _mergetoolPath = Module.GetEffectiveSetting($"mergetool.{_mergetool}.path");

                // Temporary compatibility with GE <3.3
                if (_mergetool == "kdiff3")
                {
                    if (string.IsNullOrEmpty(_mergetoolPath))
                    {
                        _mergetoolPath = "kdiff3";
                    }

                    if (string.IsNullOrEmpty(_mergetoolCmd))
                    {
                        _mergetoolCmd = "\"$BASE\" \"$LOCAL\" \"$REMOTE\" -o \"$MERGED\"";
                    }
                }

                if (EnvUtils.RunningOnWindows())
                {
                    // This only works when on Windows....
                    const string executablePattern = ".exe";
                    int idx = _mergetoolCmd.IndexOf(executablePattern);
                    if (idx >= 0)
                    {
                        _mergetoolPath = _mergetoolCmd.Substring(0, idx + executablePattern.Length + 1).Trim('\"', ' ');
                        _mergetoolCmd = _mergetoolCmd.Substring(idx + executablePattern.Length + 1);
                    }
                }

                if (!PathUtil.TryFindFullPath(_mergetoolPath, out string? fullPath))
                {
                    MessageBox.Show(this, _noMergeToolConfigured.Text, Strings.Warning, MessageBoxButtons.OK, MessageBoxIcon.Warning);
                    return false;
                }

                _mergetoolPath = fullPath;
            }

            return true;
        }

        private bool ShowAbortMessage()
        {
            if (MessageBox.Show(_abortCurrentOperation.Text, _abortCurrentOperationCaption.Text,
                MessageBoxButtons.YesNo, MessageBoxIcon.Question) == DialogResult.Yes)
            {
                if (AppSettings.DontConfirmSecondAbortConfirmation ||
                    MessageBox.Show(_areYouSureYouWantDeleteFiles.Text, _areYouSureYouWantDeleteFilesCaption.Text,
                    MessageBoxButtons.YesNo, MessageBoxIcon.Exclamation) == DialogResult.Yes)
                {
                    return true;
                }
            }

            return false;
        }

        private void Reset_Click(object sender, EventArgs e)
        {
            using (WaitCursorScope.Enter())
            {
                if (ShowAbortMessage())
                {
                    Module.Reset(ResetMode.Hard);
                    Close();
                }
            }
        }

        private string GetRemoteSideString()
        {
            bool inTheMiddleOfRebase = Module.InTheMiddleOfRebase();
            return inTheMiddleOfRebase ? _ours.Text : _theirs.Text;
        }

        private string GetLocalSideString()
        {
            bool inTheMiddleOfRebase = Module.InTheMiddleOfRebase();
            return inTheMiddleOfRebase ? _theirs.Text : _ours.Text;
        }

        private string GetShortHash(ConflictedFileData item)
        {
            if (item.ObjectId is null)
            {
                return "@" + _deleted.Text;
            }

            return '@' + item.ObjectId.ToShortString();
        }

        private void ConflictedFiles_SelectionChanged(object sender, EventArgs e)
        {
            UpdateConflictedFilesMenu();
        }

        private void UpdateConflictedFilesMenu()
        {
            // NOTE we cannot use WaitCursorScope here as there is no lexical scope for the operation
            Cursor.Current = Cursors.WaitCursor;
            baseFileName.Text = localFileName.Text = remoteFileName.Text = "";
            if (HasMultipleRowsSelected())
            {
                HandleMultipleSelect();
            }
            else if (HasOneRowSelected())
            {
                HandleSingleSelect();
            }
        }

        private bool HasOneRowSelected()
        {
            return ConflictedFiles.SelectedRows.Count == 1;
        }

        private bool HasMultipleRowsSelected()
        {
            return ConflictedFiles.SelectedRows.Count > 1;
        }

        private void HandleMultipleSelect()
        {
            SetAvailableCommands(false);
        }

        private void SetAvailableCommands(bool enabled)
        {
            // Disable extra GE processing if path or cmd is not set
            var mergeToolExtrasConfigured = !string.IsNullOrWhiteSpace(_mergetoolPath) || !string.IsNullOrWhiteSpace(_mergetoolCmd);
            OpenMergetool.Enabled = enabled && mergeToolExtrasConfigured;
            customMergetool.Enabled = enabled;
            openMergeToolBtn.Enabled = enabled && mergeToolExtrasConfigured;
            ContextOpenLocalWith.Enabled = enabled;
            ContextOpenRemoteWith.Enabled = enabled;
            ContextOpenBaseWith.Enabled = enabled;
            ContextSaveLocalAs.Enabled = enabled;
            ContextSaveRemoteAs.Enabled = enabled;
            ContextSaveBaseAs.Enabled = enabled;
            openToolStripMenuItem.Enabled = enabled;
            openWithToolStripMenuItem.Enabled = enabled;
            fileHistoryToolStripMenuItem.Enabled = enabled;
        }

        private void HandleSingleSelect()
        {
            SetAvailableCommands(true);

            var item = GetConflict();

            bool baseFileExists = !string.IsNullOrEmpty(item.Base.Filename);
            bool localFileExists = !string.IsNullOrEmpty(item.Local.Filename);
            bool remoteFileExists = !string.IsNullOrEmpty(item.Remote.Filename);

            string remoteSide = GetRemoteSideString();
            string localSide = GetLocalSideString();

            if (baseFileExists && localFileExists && remoteFileExists)
            {
                conflictDescription.Text = string.Format(_fileChangeLocallyAndRemotely.Text, localSide, remoteSide);
            }

            if (!baseFileExists && localFileExists && remoteFileExists)
            {
                conflictDescription.Text = string.Format(_fileCreatedLocallyAndRemotely.Text, localSide, remoteSide);
            }

            if (baseFileExists && !localFileExists && remoteFileExists)
            {
                conflictDescription.Text = string.Format(_fileDeletedLocallyAndModifiedRemotely.Text, localSide, remoteSide);
            }

            if (baseFileExists && localFileExists && !remoteFileExists)
            {
                conflictDescription.Text = string.Format(_fileModifiedLocallyAndDeletedRemotely.Text, localSide, remoteSide);
            }

            baseFileName.Text = baseFileExists ? item.Base.Filename : _noBase.Text;
            localFileName.Text = localFileExists ? item.Local.Filename : _deleted.Text;
            remoteFileName.Text = remoteFileExists ? item.Remote.Filename : _deleted.Text;

            var itemType = GetItemType(item.Filename);
            if (itemType == ItemType.Submodule)
            {
                baseFileName.Text = baseFileName.Text + GetShortHash(item.Base);
                localFileName.Text = localFileName.Text + GetShortHash(item.Local);
                remoteFileName.Text = remoteFileName.Text + GetShortHash(item.Remote);
            }
        }

        private void ContextChooseBase_Click(object sender, EventArgs e)
        {
            using (WaitCursorScope.Enter())
            {
                var conflictItems = GetConflicts();

                StartProgressBarWithMaxValue(conflictItems.Count);
                foreach (var conflictItem in conflictItems)
                {
                    if (CheckForBaseRevision(conflictItem))
                    {
                        ChooseBaseOnConflict(conflictItem.Base.Filename);
                    }

                    IncrementProgressBarValue();
                }

                StopAndHideProgressBar();
                Initialize();
            }
        }

        private void ChooseBaseOnConflict(string fileName)
        {
            if (!Module.HandleConflictSelectSide(fileName, "BASE"))
            {
                MessageBox.Show(this, _chooseBaseFileFailedText.Text, Strings.Error, MessageBoxButtons.OK, MessageBoxIcon.Error);
            }
        }

        private void ContextChooseLocal_Click(object sender, EventArgs e)
        {
            using (WaitCursorScope.Enter())
            {
                var conflictItems = GetConflicts();
                StartProgressBarWithMaxValue(conflictItems.Count);
                foreach (var conflictItem in conflictItems)
                {
                    if (CheckForLocalRevision(conflictItem))
                    {
                        ChooseLocalOnConflict(conflictItem.Filename);
                    }

                    IncrementProgressBarValue();
                }

                StopAndHideProgressBar();
                Initialize();
            }
        }

        private void ChooseLocalOnConflict(string fileName)
        {
            if (!Module.HandleConflictSelectSide(fileName, "LOCAL"))
            {
                MessageBox.Show(this, _chooseLocalFileFailedText.Text, Strings.Error, MessageBoxButtons.OK, MessageBoxIcon.Error);
            }
        }

        private void ContextChooseRemote_Click(object sender, EventArgs e)
        {
            using (WaitCursorScope.Enter())
            {
                var conflictItems = GetConflicts();
                StartProgressBarWithMaxValue(conflictItems.Count);
                foreach (var conflictItem in conflictItems)
                {
                    if (CheckForRemoteRevision(conflictItem))
                    {
                        ChooseRemoteOnConflict(conflictItem.Filename);
                    }

                    IncrementProgressBarValue();
                }

                StopAndHideProgressBar();
                Initialize();
            }
        }

        private void ChooseRemoteOnConflict(string fileName)
        {
            if (!Module.HandleConflictSelectSide(fileName, "REMOTE"))
            {
                MessageBox.Show(this, _chooseRemoteFileFailedText.Text, Strings.Error, MessageBoxButtons.OK, MessageBoxIcon.Error);
            }
        }

        private TaskDialog CreateSolveMergeConflictTaskDialog(IntPtr handle, string text, string instructionText, string caption, string applyToAllCheckBoxText,
            string keepLocalButtonText, string keepRemoteButtonText, string keepBaseButtonText)
        {
            TaskDialog dialog = new TaskDialog
            {
                OwnerWindowHandle = handle,
                Text = text,
                InstructionText = instructionText,
                Caption = caption,
                StandardButtons = TaskDialogStandardButtons.Cancel,
                Icon = TaskDialogStandardIcon.Error,
                FooterCheckBoxText = applyToAllCheckBoxText,
                FooterIcon = TaskDialogStandardIcon.Information,
                StartupLocation = TaskDialogStartupLocation.CenterOwner,
                Cancelable = true
            };

            // Local
            var btnKeepLocal = new TaskDialogCommandLink("KeepLocal", null, keepLocalButtonText);
            btnKeepLocal.Click += (s, e) =>
            {
                _solveMergeConflictDialogResult = ConflictResolutionPreference.KeepLocal;
                dialog.Close();
            };

            // Remote
            var btnKeepRemote = new TaskDialogCommandLink("KeepRemote", null, keepRemoteButtonText);
            btnKeepRemote.Click += (s, e) =>
            {
                _solveMergeConflictDialogResult = ConflictResolutionPreference.KeepRemote;
                dialog.Close();
            };

            // Base
            var btnKeepBase = new TaskDialogCommandLink("KeepBase", null, keepBaseButtonText);
            btnKeepBase.Click += (s, e) =>
            {
                _solveMergeConflictDialogResult = ConflictResolutionPreference.KeepBase;
                dialog.Close();
            };

            dialog.Controls.Add(btnKeepLocal);
            dialog.Controls.Add(btnKeepRemote);
            dialog.Controls.Add(btnKeepBase);

            return dialog;
        }

        private void OpenSolveMergeConflictDialogAndExecuteSelectedMergeAction(Action<ConflictResolutionPreference> selectedMergeAction,
            string dialogText, string dialogInstructionText, string dialogCaption, string dialogFooterCheckboxText,
            string keepLocalButtonText, string keepRemoteButtonText, string keepBaseButtonText)
        {
            if (!_solveMergeConflictApplyToAll)
            {
                using var dialog = CreateSolveMergeConflictTaskDialog(Handle, dialogText, dialogInstructionText, dialogCaption, dialogFooterCheckboxText,
                    keepLocalButtonText, keepRemoteButtonText, keepBaseButtonText);

                dialog.Show();
                _solveMergeConflictApplyToAll = dialog.FooterCheckBoxChecked ?? false;
            }

            selectedMergeAction(_solveMergeConflictDialogResult);
        }

        private void BinaryFilesChooseLocalBaseRemote(ConflictData item)
        {
            Assumes.NotNull(_solveMergeConflictDialogCheckboxText);

            // solveMergeConflictDialogResult gets a value inside of the method "OpenSolveMergeConflictDialogAndExecuteSelectedMergeAction"
            OpenSolveMergeConflictDialogAndExecuteSelectedMergeAction((solveMergeConflictDialogResult) =>
                {
                    switch (solveMergeConflictDialogResult)
                    {
                        case ConflictResolutionPreference.KeepLocal:
                            // local
                            ChooseLocalOnConflict(item.Filename);
                            break;
                        case ConflictResolutionPreference.KeepRemote:
                            // remote
                            ChooseRemoteOnConflict(item.Filename);
                            break;
                        case ConflictResolutionPreference.KeepBase:
                            // base
                            ChooseBaseOnConflict(item.Filename);
                            break;
                        default:
                            break;
                    }
                },
                string.Format(_fileBinaryChooseLocalBaseRemote.Text, item.Local.Filename, GetLocalSideString(), GetRemoteSideString()),
                string.Empty,
                _solveMergeConflictDialogCaption.Text,
                _solveMergeConflictDialogCheckboxText,
                string.Format(_chooseLocalButtonText.Text + " ({0})", GetLocalSideString()),
                string.Format(_chooseRemoteButtonText.Text + " ({0})", GetRemoteSideString()),
                _keepBaseButtonText.Text);
        }

        private bool CheckForBaseRevision(ConflictData item)
        {
            if (!string.IsNullOrEmpty(item.Base.Filename))
            {
                return true;
            }

            Assumes.NotNull(_solveMergeConflictDialogCheckboxText);

            // solveMergeConflictDialogResult gets a value inside of the method "OpenSolveMergeConflictDialogAndExecuteSelectedMergeAction"
            OpenSolveMergeConflictDialogAndExecuteSelectedMergeAction((solveMergeConflictDialogResult) =>
                {
                    switch (solveMergeConflictDialogResult)
                    {
                        case ConflictResolutionPreference.KeepLocal:
                            // local
                            ChooseLocalOnConflict(item.Filename);
                            break;
                        case ConflictResolutionPreference.KeepRemote:
                            // remote
                            ChooseRemoteOnConflict(item.Filename);
                            break;
                        case ConflictResolutionPreference.KeepBase:
                            // delete
                            var args = new GitArgumentBuilder("rm")
                            {
                                "--",
                                item.Filename.QuoteNE()
                            };
                            Module.GitExecutable.GetOutput(args);
                            break;
                        default:
                            break;
                    }
                },
                string.Format(_fileCreatedLocallyAndRemotelyLong.Text, item.Filename, GetLocalSideString(), GetRemoteSideString()),
                string.Empty,
                _solveMergeConflictDialogCaption.Text,
                _solveMergeConflictDialogCheckboxText,
                string.Format(_chooseLocalButtonText.Text + " ({0})", GetLocalSideString()),
                string.Format(_chooseRemoteButtonText.Text + " ({0})", GetRemoteSideString()),
                _deleteFileButtonText.Text);

            return false;
        }

        private bool CheckForLocalRevision(ConflictData item)
        {
            if (!string.IsNullOrEmpty(item.Local.Filename))
            {
                return true;
            }

            string dialogText = "";
            if (_solveMergeConflictApplyToAll == false && _filesDeletedLocallyAndModifiedRemotelySolved == 1)
            {
                dialogText = string.Format(_fileDeletedLocallyAndModifiedRemotelyLong.Text,
                        item.Filename,
                        GetLocalSideString(),
                        GetRemoteSideString());
            }

            if (_solveMergeConflictApplyToAll == false && _filesDeletedLocallyAndModifiedRemotelySolved > 1)
            {
                if (_filesModifiedLocallyAndDeletedRemotelyCount == 0 && _filesRemainedCount == 0)
                {
                    // Task Dialog shows the name of a current file, so the amount of the left files should be minus one. That's why _filesModifiedLocallyAndDeletedRemotelySolved - 1
                    dialogText = string.Format(_filesDeletedLocallyAndModifiedRemotelyLongNoOtherFilesSelected.Text, item.Filename, _filesDeletedLocallyAndModifiedRemotelySolved - 1);
                }
                else
                {
                    dialogText = string.Format(_filesDeletedLocallyAndModifiedRemotelyLong.Text, item.Filename, _filesDeletedLocallyAndModifiedRemotelySolved - 1, _conflictItemsCount);
                }
            }

            // solveMergeConflictDialogResult gets a value inside of the method "OpenSolveMergeConflictDialogAndExecuteSelectedMergeAction"
            OpenSolveMergeConflictDialogAndExecuteSelectedMergeAction((solveMergeConflictDialogResult) =>
                {
                    switch (solveMergeConflictDialogResult)
                    {
                        case ConflictResolutionPreference.KeepLocal:
                            // delete
                            var args = new GitArgumentBuilder("rm")
                            {
                                "--",
                                item.Filename.QuoteNE()
                            };
                            Module.GitExecutable.GetOutput(args);
                            break;
                        case ConflictResolutionPreference.KeepRemote:
                            // remote
                            ChooseRemoteOnConflict(item.Filename);
                            break;
                        case ConflictResolutionPreference.KeepBase:
                            // base
                            ChooseBaseOnConflict(item.Filename);
                            break;
                        default:
                            break;
                    }

                    _filesDeletedLocallyAndModifiedRemotelySolved--;
                },
                dialogText,
                string.Empty,
                _solveMergeConflictDialogCaption.Text,
                (_filesDeletedLocallyAndModifiedRemotelySolved > 1) ? string.Format(_solveMergeConflictApplyToAllCheckBoxText.Text, item.Filename, _filesDeletedLocallyAndModifiedRemotelySolved - 1) : string.Empty,
                string.Format(_deleteFileButtonText.Text + " ({0})", GetLocalSideString()),
                string.Format(_keepModifiedButtonText.Text + " ({0})", GetRemoteSideString()),
                string.Format(_keepBaseButtonText.Text + " ({0})", GetLocalSideString()));

            return false;
        }

        private bool CheckForRemoteRevision(ConflictData item)
        {
            if (!string.IsNullOrEmpty(item.Remote.Filename))
            {
                return true;
            }

            string dialogText = "";
            if (_solveMergeConflictApplyToAll == false && _filesModifiedLocallyAndDeletedRemotelySolved == 1)
            {
                dialogText = string.Format(_fileModifiedLocallyAndDeletedRemotelyLong.Text,
                    item.Filename,
                    GetLocalSideString(),
                    GetRemoteSideString());
            }

            if (_solveMergeConflictApplyToAll == false && _filesModifiedLocallyAndDeletedRemotelySolved > 1)
            {
                if (_filesDeletedLocallyAndModifiedRemotelyCount == 0 && _filesRemainedCount == 0)
                {
                    // Task Dialog shows the name of a current file, so the amount of the left files should be minus one. That's why _filesModifiedLocallyAndDeletedRemotelySolved - 1
                    dialogText = string.Format(_filesModifiedLocallyAndDeletedRemotelyLongNoOtherFilesSelected.Text, item.Filename, _filesModifiedLocallyAndDeletedRemotelySolved - 1);
                }
                else
                {
                    dialogText = string.Format(_filesModifiedLocallyAndDeletedRemotelyLong.Text, item.Filename, _filesModifiedLocallyAndDeletedRemotelySolved - 1, _conflictItemsCount);
                }
            }

            // solveMergeConflictDialogResult gets a value inside of the method "OpenSolveMergeConflictDialogAndExecuteSelectedMergeAction"
            OpenSolveMergeConflictDialogAndExecuteSelectedMergeAction((solveMergeConflictDialogResult) =>
                {
                    switch (solveMergeConflictDialogResult)
                    {
                        case ConflictResolutionPreference.KeepLocal:
                            // delete
                            ChooseLocalOnConflict(item.Filename);
                            break;
                        case ConflictResolutionPreference.KeepRemote:
                            // remote
                            var args = new GitArgumentBuilder("rm")
                            {
                                "--",
                                item.Filename.QuoteNE()
                            };
                            Module.GitExecutable.GetOutput(args);
                            break;
                        case ConflictResolutionPreference.KeepBase:
                            // base
                            ChooseBaseOnConflict(item.Filename);
                            break;
                        default:
                            break;
                    }

                    _filesModifiedLocallyAndDeletedRemotelySolved--;
                },
                dialogText,
                string.Empty,
                _solveMergeConflictDialogCaption.Text,
                (_filesModifiedLocallyAndDeletedRemotelySolved > 1) ? string.Format(_solveMergeConflictApplyToAllCheckBoxText.Text, item.Filename, _filesModifiedLocallyAndDeletedRemotelySolved - 1) : string.Empty,
                string.Format(_keepModifiedButtonText.Text + " ({0})", GetLocalSideString()),
                string.Format(_deleteFileButtonText.Text + " ({0})", GetRemoteSideString()),
                _keepBaseButtonText.Text);

            return false;
        }

        private void OpenMergeTool()
        {
            using (WaitCursorScope.Enter())
            {
                try
                {
                    var items = GetConflicts();
                    _conflictItemsCount = items.Count;

                    List<ConflictData> filesDeletedLocallyAndModifiedRemotely = new List<ConflictData>();
                    List<ConflictData> filesModifiedLocallyAndDeletedRemotely = new List<ConflictData>();
                    List<ConflictData> filesRemaining = new List<ConflictData>();

                    // Insert(0, conflictData) is needed the task dialog shows the same order of files as selected in the grid
                    foreach (var conflictData in items)
                    {
                        if (string.IsNullOrEmpty(conflictData.Local.Filename) && !string.IsNullOrEmpty(conflictData.Remote.Filename))
                        {
                            filesDeletedLocallyAndModifiedRemotely.Insert(0, conflictData);
                        }
                        else if (!string.IsNullOrEmpty(conflictData.Local.Filename) && string.IsNullOrEmpty(conflictData.Remote.Filename))
                        {
                            filesModifiedLocallyAndDeletedRemotely.Insert(0, conflictData);
                        }
                        else
                        {
                            filesRemaining.Insert(0, conflictData);
                        }
                    }

                    _filesDeletedLocallyAndModifiedRemotelyCount = filesDeletedLocallyAndModifiedRemotely.Count;
                    _filesModifiedLocallyAndDeletedRemotelyCount = filesModifiedLocallyAndDeletedRemotely.Count;
                    _filesRemainedCount = filesRemaining.Count;
                    _filesDeletedLocallyAndModifiedRemotelySolved = _filesDeletedLocallyAndModifiedRemotelyCount;
                    _filesModifiedLocallyAndDeletedRemotelySolved = _filesModifiedLocallyAndDeletedRemotelyCount;

                    StartProgressBarWithMaxValue(_conflictItemsCount);

                    _solveMergeConflictApplyToAll = false;
                    foreach (var conflictData in filesDeletedLocallyAndModifiedRemotely)
                    {
                        IncrementProgressBarValue();
                        ResolveItemConflict(conflictData);
                    }

                    _solveMergeConflictApplyToAll = false;
                    foreach (var conflictData in filesModifiedLocallyAndDeletedRemotely)
                    {
                        IncrementProgressBarValue();
                        ResolveItemConflict(conflictData);
                    }

                    _solveMergeConflictDialogCheckboxText = string.Empty; // Hide checkbox "apply to all"
                    _solveMergeConflictApplyToAll = false;
                    foreach (var conflictData in filesRemaining)
                    {
                        IncrementProgressBarValue();
                        ResolveItemConflict(conflictData);
                    }
                }
                finally
                {
                    _solveMergeConflictApplyToAll = false;
                    StopAndHideProgressBar();
                    Initialize();
                }
            }
        }

        private void OpenMergetool_Click(object sender, EventArgs e)
        {
            OpenMergeTool();
        }

        private void customMergetool_Click(object sender, EventArgs e)
        {
            var item = sender as ToolStripMenuItem;
            if (item?.DropDownItems != null)
            {
                // "main menu" clicked, cancel dropdown manually, invoke default mergetool
                item.HideDropDown();
                item.Owner.Hide();
            }

            using (WaitCursorScope.Enter())
            {
<<<<<<< HEAD
                string? customTool = (sender as ToolStripMenuItem)?.Tag as string;
=======
                var customTool = item?.Tag as string;
>>>>>>> 0d59a081

                foreach (var conflict in GetConflicts())
                {
                    Directory.SetCurrentDirectory(Module.WorkingDir);
                    Module.RunMergeTool(fileName: conflict.Filename, customTool: customTool);
                    Initialize();
                }
            }
        }

        private void ContextOpenBaseWith_Click(object sender, EventArgs e)
        {
            OpenSideWith("BASE");
        }

        private void ContextOpenLocalWith_Click(object sender, EventArgs e)
        {
            OpenSideWith("LOCAL");
        }

        private void OpenSideWith(string side)
        {
            using (WaitCursorScope.Enter())
            {
                var conflictData = GetConflict();
                string fileName = conflictData.Filename;
                fileName = PathUtil.GetFileName(fileName);

                fileName = Path.GetTempPath() + fileName;

                if (!Module.HandleConflictsSaveSide(conflictData.Filename, fileName, side))
                {
                    MessageBox.Show(this, _failureWhileOpenFile.Text, Strings.Error, MessageBoxButtons.OK, MessageBoxIcon.Error);
                }

                OsShellUtil.OpenAs(fileName);
            }
        }

        private void ContextOpenRemoteWith_Click(object sender, EventArgs e)
        {
            OpenSideWith("REMOTE");
        }

        private void ConflictedFiles_CellMouseDown(object sender, DataGridViewCellMouseEventArgs e)
        {
            if (e.Button == MouseButtons.Right)
            {
                if (HasMultipleRowsSelected())
                {
                    // do nothing, choices are limited commands already
                    return;
                }

                int lastRow = e.RowIndex;
                ConflictedFiles.ClearSelection();
                if (lastRow >= 0 && ConflictedFiles.Rows.Count > lastRow)
                {
                    ConflictedFiles.Rows[lastRow].Selected = true;
                }

                SetAvailableCommands(true);
            }
        }

        private void SaveAs(string side)
        {
            using (WaitCursorScope.Enter())
            {
                var conflictData = GetConflict();
                string fileName = PathUtil.GetFileName(conflictData.Filename);
                var initialDirectory = _fullPathResolver.Resolve(Path.GetDirectoryName(conflictData.Filename));

                using (var fileDialog = new SaveFileDialog
                {
                    FileName = fileName,
                    InitialDirectory = initialDirectory,
                    AddExtension = true
                })
                {
                    var ext = Path.GetExtension(fileDialog.FileName);
                    fileDialog.DefaultExt = ext;
                    fileDialog.Filter = string.Format(_currentFormatFilter.Text, ext) + "|*." + ext + "|" + _allFilesFilter.Text + "|*.*";

                    if (fileDialog.ShowDialog(this) == DialogResult.OK)
                    {
                        if (!Module.HandleConflictsSaveSide(conflictData.Filename, fileDialog.FileName, side))
                        {
                            MessageBox.Show(this, _failureWhileSaveFile.Text, Strings.Error, MessageBoxButtons.OK, MessageBoxIcon.Error);
                        }
                    }
                }
            }
        }

        private void ContextSaveBaseAs_Click(object sender, EventArgs e)
        {
            SaveAs("BASE");
        }

        private void ContextSaveLocalAs_Click(object sender, EventArgs e)
        {
            SaveAs("LOCAL");
        }

        private void ContextSaveRemoteAs_Click(object sender, EventArgs e)
        {
            SaveAs("REMOTE");
        }

        private void ContextMarkAsSolved_Click(object sender, EventArgs e)
        {
            using (WaitCursorScope.Enter())
            {
                StageFile(GetFileName());
                Initialize();
            }
        }

        private void ConflictedFilesContextMenu_Opening(object sender, CancelEventArgs e)
        {
            if (ConflictedFiles.SelectedRows.Count == 0)
            {
                e.Cancel = true;
                return;
            }

            string fileName = GetFileName();
            ConflictedFilesContextMenu.Enabled = !string.IsNullOrEmpty(fileName);

            if (ConflictedFilesContextMenu.Enabled)
            {
                if (HasMultipleRowsSelected())
                {
                    SetAvailableCommands(false);
                }
                else
                {
                    SetAvailableCommands(true);
                    DisableInvalidEntriesInConflictedFilesContextMenu(fileName);
                }
            }
        }

        private void DisableInvalidEntriesInConflictedFilesContextMenu(string fileName)
        {
            var conflictedFileNames = ThreadHelper.JoinableTaskFactory.Run(() =>
                Module.GetConflictAsync(fileName));
            if (string.IsNullOrEmpty(conflictedFileNames.Local.Filename))
            {
                ContextSaveLocalAs.Enabled = false;
                ContextOpenLocalWith.Enabled = false;
            }

            if (string.IsNullOrEmpty(conflictedFileNames.Remote.Filename))
            {
                ContextSaveRemoteAs.Enabled = false;
                ContextOpenRemoteWith.Enabled = false;
            }

            if (string.IsNullOrEmpty(conflictedFileNames.Base.Filename))
            {
                ContextSaveBaseAs.Enabled = false;
                ContextOpenBaseWith.Enabled = false;
            }
        }

        private void openToolStripMenuItem_Click(object sender, EventArgs e)
        {
            string fileName = GetFileName();
            string? filePath = _fullPathResolver.Resolve(fileName);
            if (filePath is not null)
            {
                OsShellUtil.Open(filePath);
            }
        }

        private void openWithToolStripMenuItem_Click(object sender, EventArgs e)
        {
            string fileName = GetFileName();
            string? filePath = _fullPathResolver.Resolve(fileName);
            if (filePath is not null)
            {
                OsShellUtil.OpenAs(filePath);
            }
        }

        private void StageFile(string filename)
        {
            var args = new GitArgumentBuilder("add")
            {
                "--",
                filename.QuoteNE()
            };
            string output = Module.GitExecutable.GetOutput(args);

            if (string.IsNullOrWhiteSpace(output))
            {
                return;
            }

            string text = string.Format(_stageFilename.Text, filename);
            FormStatus.ShowErrorDialog(this, text, text, output);
        }

        private void merge_Click(object sender, EventArgs e)
        {
            OpenMergeTool();
        }

        private void ConflictedFiles_KeyDown(object sender, KeyEventArgs e)
        {
            if (e.KeyCode == Keys.Enter)
            {
                OpenMergeTool();
                e.Handled = true;
            }
        }

        private void fileHistoryToolStripMenuItem_Click(object sender, EventArgs e)
        {
            UICommands.StartFileHistoryDialog(this, GetFileName());
        }

        #region Hotkey commands

        public static readonly string HotkeySettingsName = "FormMergeConflicts";

        internal enum Commands
        {
            Merge = 0,
            Rescan = 1,
            ChooseRemote = 2,
            ChooseLocal = 3,
            ChooseBase = 4
        }

        protected override CommandStatus ExecuteCommand(int cmd)
        {
            var command = (Commands)cmd;

            switch (command)
            {
                case Commands.Merge: OpenMergetool_Click(this, EventArgs.Empty); break;
                case Commands.Rescan: Rescan_Click(this, EventArgs.Empty); break;
                case Commands.ChooseBase: ContextChooseBase_Click(this, EventArgs.Empty); break;
                case Commands.ChooseLocal: ContextChooseLocal_Click(this, EventArgs.Empty); break;
                case Commands.ChooseRemote: ContextChooseRemote_Click(this, EventArgs.Empty); break;
                default: return base.ExecuteCommand(cmd);
            }

            return true;
        }

        #endregion
    }
}<|MERGE_RESOLUTION|>--- conflicted
+++ resolved
@@ -1275,11 +1275,7 @@
 
             using (WaitCursorScope.Enter())
             {
-<<<<<<< HEAD
-                string? customTool = (sender as ToolStripMenuItem)?.Tag as string;
-=======
                 var customTool = item?.Tag as string;
->>>>>>> 0d59a081
 
                 foreach (var conflict in GetConflicts())
                 {
