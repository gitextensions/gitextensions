--- conflicted
+++ resolved
@@ -151,10 +151,6 @@
     <value>352, 17</value>
   </metadata>
   <metadata name="$this.TrayHeight" type="System.Int32, mscorlib, Version=4.0.0.0, Culture=neutral, PublicKeyToken=b77a5c561934e089">
-<<<<<<< HEAD
-    <value>99</value>
-=======
     <value>217</value>
->>>>>>> 89c811f5
   </metadata>
 </root>