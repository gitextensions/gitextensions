--- conflicted
+++ resolved
@@ -53,13 +53,6 @@
         private readonly TranslationString _labelUrlAsFetchPush =
             new TranslationString("Url");
 
-<<<<<<< HEAD
-        public delegate void EventRemoteChange(string remoteName);
-        public delegate void EventRemoteRenamed(string orgName, string newName);
-
-        public EventRemoteChange OnRemoteDeleted;
-        public EventRemoteRenamed OnRemoteRenamedOrAdded;
-=======
         private readonly TranslationString _gbMgtPanelHeaderNew =
             new TranslationString("Create New Remote");
 
@@ -67,7 +60,11 @@
             new TranslationString("Edit Remote Details");
         #endregion
 
->>>>>>> ccd0f8dc
+        public delegate void EventRemoteChange(string remoteName);
+        public delegate void EventRemoteRenamed(string orgName, string newName);
+
+        public EventRemoteChange OnRemoteDeleted;
+        public EventRemoteRenamed OnRemoteRenamedOrAdded;
 
         public FormRemotes(GitUICommands aCommands)
             : base(aCommands)
@@ -111,13 +108,13 @@
         private void InitialiseTabRemotes(string preselectRemote = null)
         {
             // because the binding the same BindingList to multiple controls,
-            // and changes in one of the bound control automatically get reflected 
+            // and changes in one of the bound control automatically get reflected
             // in the other control, which causes rather frustrating UX.
             // to address that, re-create binding lists for each individual control
             var repos = Repositories.RemoteRepositoryHistory.Repositories;
             try
             {
-                // to stop the flicker binding the lists and 
+                // to stop the flicker binding the lists and
                 // when the selected remote is getting reset and then selected again
                 Url.BeginUpdate();
                 comboBoxPushUrl.BeginUpdate();
@@ -220,21 +217,8 @@
 
             try
             {
-<<<<<<< HEAD
-                if (string.IsNullOrEmpty(RemoteName.Text) && string.IsNullOrEmpty(Url.Text))
-                {
-                    return;
-                }
-
-                output = Module.AddRemote(RemoteName.Text, Url.Text);
-                if (output.IsNullOrWhiteSpace() && OnRemoteRenamedOrAdded != null)
-                {
-                    OnRemoteRenamedOrAdded(RemoteName.Text, RemoteName.Text);
-                }
-=======
                 // disable the control while saving
                 tabControl1.Enabled = false;
->>>>>>> ccd0f8dc
 
                 if ((string.IsNullOrEmpty(comboBoxPushUrl.Text) && checkBoxSepPushUrl.Checked) ||
                     (comboBoxPushUrl.Text.Equals(Url.Text, StringComparison.OrdinalIgnoreCase)))
@@ -248,24 +232,18 @@
                                                              Url.Text,
                                                              checkBoxSepPushUrl.Checked ? comboBoxPushUrl.Text : null,
                                                              PuttySshKey.Text);
+                if (OnRemoteRenamedOrAdded != null)
+                {
+                    OnRemoteRenamedOrAdded(
+                        _selectedRemote != null? _selectedRemote.Name : RemoteName.Text, RemoteName.Text);
+                }
 
                 if (!string.IsNullOrEmpty(result.UserMessage))
                 {
-<<<<<<< HEAD
-                    output = Module.RenameRemote(_remote, RemoteName.Text);
-                    if (output.IsNullOrWhiteSpace())
-                    {
-                        if (OnRemoteRenamedOrAdded != null)
-                        {
-                            OnRemoteRenamedOrAdded(_remote, RemoteName.Text);
-                        }
-                    }
-=======
                     MessageBox.Show(this, result.UserMessage, _gitMessage.Text);
->>>>>>> ccd0f8dc
-                }
-
-                // if the user has just created a fresh new remote 
+                }
+
+                // if the user has just created a fresh new remote
                 // there may be a need to configure it
                 if (result.ShouldUpdateRemote && !string.IsNullOrEmpty(Url.Text) &&
                     DialogResult.Yes == MessageBox.Show(this,
@@ -275,6 +253,7 @@
                 {
                     FormRemoteProcess.ShowDialog(this, "remote update");
                     _gitRemoteController.ConfigureRemotes(RemoteName.Text);
+                    UICommands.RepoChangedNotifier.Notify();
                 }
             }
             finally
@@ -308,17 +287,13 @@
                 {
                     MessageBox.Show(this, output, _gitMessage.Text);
                 }
-<<<<<<< HEAD
                 else
                 {
                     if (OnRemoteDeleted != null)
                     {
-                        OnRemoteDeleted(_remote);
+                        OnRemoteDeleted(_selectedRemote.Name);
                     }
                 }
-            }
-=======
->>>>>>> ccd0f8dc
 
                 Initialize();
             }
