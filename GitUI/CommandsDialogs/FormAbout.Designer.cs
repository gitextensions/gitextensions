--- conflicted
+++ resolved
@@ -126,7 +126,6 @@
             // 
             // _NO_TRANSLATE_labelCopyright
             // 
-<<<<<<< HEAD
             _NO_TRANSLATE_labelCopyright.AutoSize = true;
             _NO_TRANSLATE_labelCopyright.Dock = DockStyle.Fill;
             _NO_TRANSLATE_labelCopyright.Location = new Point(12, 64);
@@ -134,19 +133,8 @@
             _NO_TRANSLATE_labelCopyright.Name = "_NO_TRANSLATE_labelCopyright";
             _NO_TRANSLATE_labelCopyright.Size = new Size(420, 15);
             _NO_TRANSLATE_labelCopyright.TabIndex = 2;
-            _NO_TRANSLATE_labelCopyright.Text = "Proudly presented by Henk Westhuis and Team";
+            _NO_TRANSLATE_labelCopyright.Text = "Proudly presented by Git Extensions team";
             _NO_TRANSLATE_labelCopyright.TextAlign = ContentAlignment.MiddleLeft;
-=======
-            this._NO_TRANSLATE_labelCopyright.AutoSize = true;
-            this._NO_TRANSLATE_labelCopyright.Dock = System.Windows.Forms.DockStyle.Fill;
-            this._NO_TRANSLATE_labelCopyright.Location = new System.Drawing.Point(12, 64);
-            this._NO_TRANSLATE_labelCopyright.Margin = new System.Windows.Forms.Padding(0);
-            this._NO_TRANSLATE_labelCopyright.Name = "_NO_TRANSLATE_labelCopyright";
-            this._NO_TRANSLATE_labelCopyright.Size = new System.Drawing.Size(420, 15);
-            this._NO_TRANSLATE_labelCopyright.TabIndex = 2;
-            this._NO_TRANSLATE_labelCopyright.Text = "Proudly presented by Git Extensions team";
-            this._NO_TRANSLATE_labelCopyright.TextAlign = System.Drawing.ContentAlignment.MiddleLeft;
->>>>>>> e8448272
             // 
             // thanksTo
             // 
