--- conflicted
+++ resolved
@@ -2079,10 +2079,7 @@
         private ToolStripMenuItem toolStripMenuItemWorktrees;
         private ToolStripMenuItem clearRecentRepositoriesListMenuItem;
         private ToolStripSeparator clearRecentRepositoriesListToolStripMenuItem;
-<<<<<<< HEAD
         private ToolStripButton toolStripFileExplorer;
-=======
         private RevisionFileTree fileTree;
->>>>>>> 4e48ea92
     }
 }