--- conflicted
+++ resolved
@@ -2058,14 +2058,6 @@
             this.menuStrip1.Size = new System.Drawing.Size(923, 24);
             this.menuStrip1.TabIndex = 3;
             // 
-<<<<<<< HEAD
-            // toolStripMenuItemReflog
-            // 
-            this.toolStripMenuItemReflog.Name = "toolStripMenuItemReflog";
-            this.toolStripMenuItemReflog.Size = new System.Drawing.Size(254, 26);
-            this.toolStripMenuItemReflog.Text = "Show reflog...";
-            this.toolStripMenuItemReflog.Click += new System.EventHandler(this.toolStripMenuItemReflog_Click);
-            // 
             // repoObjectsTree
             // 
             this.repoObjectsTree.Dock = System.Windows.Forms.DockStyle.Fill;
@@ -2074,8 +2066,6 @@
             this.repoObjectsTree.Size = new System.Drawing.Size(213, 501);
             this.repoObjectsTree.TabIndex = 0;
             // 
-=======
->>>>>>> 89c811f5
             // FormBrowse
             // 
             this.AutoScaleDimensions = new System.Drawing.SizeF(96F, 96F);
