﻿using System.Windows.Forms;
using GitUI.Editor;
using GitUI.UserControls;

namespace GitUI.CommandsDialogs
{
    partial class FormBrowse
    {
        /// <summary>
        /// Required designer variable.
        /// </summary>
        private System.ComponentModel.IContainer components = null;

        #region Windows Form Designer generated code

        /// <summary>
        /// Required method for Designer support - do not modify
        /// the contents of this method with the code editor.
        /// </summary>
        private void InitializeComponent()
        {
            this.components = new System.ComponentModel.Container();
            this.ToolStrip = new GitUI.ToolStripEx();
            this.RefreshButton = new System.Windows.Forms.ToolStripButton();
            this.toolStripSeparator17 = new System.Windows.Forms.ToolStripSeparator();
            this.toolStripButtonLevelUp = new System.Windows.Forms.ToolStripSplitButton();
            this._NO_TRANSLATE_Workingdir = new System.Windows.Forms.ToolStripSplitButton();
            this.branchSelect = new System.Windows.Forms.ToolStripSplitButton();
            this.toolStripSeparator1 = new System.Windows.Forms.ToolStripSeparator();
            this.toolStripSplitStash = new System.Windows.Forms.ToolStripSplitButton();
            this.stashChangesToolStripMenuItem = new System.Windows.Forms.ToolStripMenuItem();
            this.stashPopToolStripMenuItem = new System.Windows.Forms.ToolStripMenuItem();
            this.toolStripSeparator9 = new System.Windows.Forms.ToolStripSeparator();
            this.viewStashToolStripMenuItem = new System.Windows.Forms.ToolStripMenuItem();
            this.toolStripButton1 = new System.Windows.Forms.ToolStripButton();
            this.toolStripButtonPull = new System.Windows.Forms.ToolStripSplitButton();
            this.mergeToolStripMenuItem = new System.Windows.Forms.ToolStripMenuItem();
            this.rebaseToolStripMenuItem1 = new System.Windows.Forms.ToolStripMenuItem();
            this.fetchToolStripMenuItem = new System.Windows.Forms.ToolStripMenuItem();
            this.toolStripSeparator14 = new System.Windows.Forms.ToolStripSeparator();
            this.pullToolStripMenuItem1 = new System.Windows.Forms.ToolStripMenuItem();
            this.fetchAllToolStripMenuItem = new System.Windows.Forms.ToolStripMenuItem();
            this.setNextPullActionAsDefaultToolStripMenuItem = new System.Windows.Forms.ToolStripMenuItem();
            this.toolStripButtonPush = new System.Windows.Forms.ToolStripButton();
            this.toolStripSeparator2 = new System.Windows.Forms.ToolStripSeparator();
            this.toolStripFileExplorer = new System.Windows.Forms.ToolStripButton();
            this.GitBash = new System.Windows.Forms.ToolStripButton();
            this.EditSettings = new System.Windows.Forms.ToolStripButton();
            this.toolStripSeparator5 = new System.Windows.Forms.ToolStripSeparator();
            this.toolStripLabel1 = new System.Windows.Forms.ToolStripLabel();
            this.toolStripBranchFilterComboBox = new System.Windows.Forms.ToolStripComboBox();
            this.toolStripBranchFilterDropDownButton = new System.Windows.Forms.ToolStripDropDownButton();
            this.toolStripSeparator19 = new System.Windows.Forms.ToolStripSeparator();
            this.toolStripRevisionFilterLabel = new System.Windows.Forms.ToolStripLabel();
            this.toggleSplitViewLayout = new System.Windows.Forms.ToolStripButton();
            this.toggleLeftPanel = new System.Windows.Forms.ToolStripButton();
            this.toolStripRevisionFilterTextBox = new System.Windows.Forms.ToolStripTextBox();
            this.toolStripRevisionFilterDropDownButton = new System.Windows.Forms.ToolStripDropDownButton();
            this.ShowFirstParent = new System.Windows.Forms.ToolStripButton();
            this.MainSplitContainer = new System.Windows.Forms.SplitContainer();
            this.repoObjectsTree = new GitUI.UserControls.RepoObjectsTree();
            this.RightSplitContainer = new System.Windows.Forms.SplitContainer();
            this.RevisionsSplitContainer = new System.Windows.Forms.SplitContainer();
            this.RevisionGrid = new GitUI.RevisionGrid();
            this.CommitInfoTabControl = new System.Windows.Forms.TabControl();
            this.CommitInfoTabPage = new System.Windows.Forms.TabPage();
            this.RevisionInfo = new GitUI.CommitInfo.CommitInfo();
            this.TreeTabPage = new System.Windows.Forms.TabPage();
            this.fileTree = new GitUI.CommandsDialogs.RevisionFileTree();
            this.DiffTabPage = new System.Windows.Forms.TabPage();
            this.revisionDiff = new GitUI.CommandsDialogs.RevisionDiff();
            this.FilterToolTip = new System.Windows.Forms.ToolTip(this.components);
            this.statusStrip = new System.Windows.Forms.StatusStrip();
            this.toolStripStatusLabel1 = new System.Windows.Forms.ToolStripStatusLabel();
            this.fileToolStripMenuItem = new System.Windows.Forms.ToolStripMenuItem();
            this.initNewRepositoryToolStripMenuItem = new System.Windows.Forms.ToolStripMenuItem();
            this.openToolStripMenuItem = new System.Windows.Forms.ToolStripMenuItem();
            this.recentToolStripMenuItem = new System.Windows.Forms.ToolStripMenuItem();
            this.toolStripMenuItem2 = new System.Windows.Forms.ToolStripMenuItem();
            this.clearRecentRepositoriesListToolStripMenuItem = new System.Windows.Forms.ToolStripSeparator();
            this.clearRecentRepositoriesListMenuItem = new System.Windows.Forms.ToolStripMenuItem();
            this.toolStripSeparator12 = new System.Windows.Forms.ToolStripSeparator();
            this.cloneToolStripMenuItem = new System.Windows.Forms.ToolStripMenuItem();
            this.cloneSVNToolStripMenuItem = new System.Windows.Forms.ToolStripMenuItem();
            this.toolStripMenuItem1 = new System.Windows.Forms.ToolStripSeparator();
            this.exitToolStripMenuItem = new System.Windows.Forms.ToolStripMenuItem();
            this.closeToolStripMenuItem = new System.Windows.Forms.ToolStripMenuItem();
            this.refreshToolStripMenuItem = new System.Windows.Forms.ToolStripMenuItem();
            this.refreshDashboardToolStripMenuItem = new System.Windows.Forms.ToolStripMenuItem();
            this.fileExplorerToolStripMenuItem = new System.Windows.Forms.ToolStripMenuItem();
            this.repositoryToolStripMenuItem = new System.Windows.Forms.ToolStripMenuItem();
            this.toolStripSeparator8 = new System.Windows.Forms.ToolStripSeparator();
            this.manageRemoteRepositoriesToolStripMenuItem1 = new System.Windows.Forms.ToolStripMenuItem();
            this.toolStripSeparator43 = new System.Windows.Forms.ToolStripSeparator();
            this.manageSubmodulesToolStripMenuItem = new System.Windows.Forms.ToolStripMenuItem();
            this.updateAllSubmodulesToolStripMenuItem = new System.Windows.Forms.ToolStripMenuItem();
            this.synchronizeAllSubmodulesToolStripMenuItem = new System.Windows.Forms.ToolStripMenuItem();
            this.toolStripSeparator10 = new System.Windows.Forms.ToolStripSeparator();
            this.toolStripMenuItemWorktrees = new System.Windows.Forms.ToolStripMenuItem();
            this.createWorktreeToolStripMenuItem = new System.Windows.Forms.ToolStripMenuItem();
            this.manageWorktreeToolStripMenuItem = new System.Windows.Forms.ToolStripMenuItem();
            this.toolStripSeparator44 = new System.Windows.Forms.ToolStripSeparator();
            this.editgitignoreToolStripMenuItem1 = new System.Windows.Forms.ToolStripMenuItem();
            this.editgitinfoexcludeToolStripMenuItem = new System.Windows.Forms.ToolStripMenuItem();
            this.editgitattributesToolStripMenuItem = new System.Windows.Forms.ToolStripMenuItem();
            this.editmailmapToolStripMenuItem = new System.Windows.Forms.ToolStripMenuItem();
            this.menuitemSparse = new System.Windows.Forms.ToolStripMenuItem();
            this.toolStripSeparator4 = new System.Windows.Forms.ToolStripSeparator();
            this.gitMaintenanceToolStripMenuItem = new System.Windows.Forms.ToolStripMenuItem();
            this.compressGitDatabaseToolStripMenuItem = new System.Windows.Forms.ToolStripMenuItem();
            this.verifyGitDatabaseToolStripMenuItem = new System.Windows.Forms.ToolStripMenuItem();
            this.deleteIndexlockToolStripMenuItem = new System.Windows.Forms.ToolStripMenuItem();
            this.editLocalGitConfigToolStripMenuItem = new System.Windows.Forms.ToolStripMenuItem();
            this.repoSettingsToolStripMenuItem = new System.Windows.Forms.ToolStripMenuItem();
            this.toolStripSeparator13 = new System.Windows.Forms.ToolStripSeparator();
            this.gitBashToolStripMenuItem = new System.Windows.Forms.ToolStripMenuItem();
            this.gitGUIToolStripMenuItem = new System.Windows.Forms.ToolStripMenuItem();
            this.kGitToolStripMenuItem = new System.Windows.Forms.ToolStripMenuItem();
            this.commandsToolStripMenuItem = new System.Windows.Forms.ToolStripMenuItem();
            this.commitToolStripMenuItem = new System.Windows.Forms.ToolStripMenuItem();
            this.pullToolStripMenuItem = new System.Windows.Forms.ToolStripMenuItem();
            this.pushToolStripMenuItem = new System.Windows.Forms.ToolStripMenuItem();
            this.toolStripSeparator21 = new System.Windows.Forms.ToolStripSeparator();
            this.stashToolStripMenuItem = new System.Windows.Forms.ToolStripMenuItem();
            this.resetToolStripMenuItem = new System.Windows.Forms.ToolStripMenuItem();
            this.cleanupToolStripMenuItem = new System.Windows.Forms.ToolStripMenuItem();
            this.toolStripSeparator25 = new System.Windows.Forms.ToolStripSeparator();
            this.branchToolStripMenuItem = new System.Windows.Forms.ToolStripMenuItem();
            this.deleteBranchToolStripMenuItem = new System.Windows.Forms.ToolStripMenuItem();
            this.checkoutBranchToolStripMenuItem = new System.Windows.Forms.ToolStripMenuItem();
            this.mergeBranchToolStripMenuItem = new System.Windows.Forms.ToolStripMenuItem();
            this.rebaseToolStripMenuItem = new System.Windows.Forms.ToolStripMenuItem();
            this.runMergetoolToolStripMenuItem = new System.Windows.Forms.ToolStripMenuItem();
            this.toolStripSeparator45 = new System.Windows.Forms.ToolStripSeparator();
            this.tagToolStripMenuItem = new System.Windows.Forms.ToolStripMenuItem();
            this.deleteTagToolStripMenuItem = new System.Windows.Forms.ToolStripMenuItem();
            this.toolStripSeparator23 = new System.Windows.Forms.ToolStripSeparator();
            this.cherryPickToolStripMenuItem = new System.Windows.Forms.ToolStripMenuItem();
            this.archiveToolStripMenuItem = new System.Windows.Forms.ToolStripMenuItem();
            this.checkoutToolStripMenuItem = new System.Windows.Forms.ToolStripMenuItem();
            this.bisectToolStripMenuItem = new System.Windows.Forms.ToolStripMenuItem();
            this.toolStripMenuItemReflog = new System.Windows.Forms.ToolStripMenuItem();
            this.toolStripSeparator22 = new System.Windows.Forms.ToolStripSeparator();
            this.formatPatchToolStripMenuItem = new System.Windows.Forms.ToolStripMenuItem();
            this.applyPatchToolStripMenuItem = new System.Windows.Forms.ToolStripMenuItem();
            this.patchToolStripMenuItem = new System.Windows.Forms.ToolStripMenuItem();
            this.toolStripSeparator24 = new System.Windows.Forms.ToolStripSeparator();
            this.SvnFetchToolStripMenuItem = new System.Windows.Forms.ToolStripMenuItem();
            this.SvnRebaseToolStripMenuItem = new System.Windows.Forms.ToolStripMenuItem();
            this.SvnDcommitToolStripMenuItem = new System.Windows.Forms.ToolStripMenuItem();
            this.toolStripSeparator46 = new System.Windows.Forms.ToolStripSeparator();
            this.toolStripSeparator41 = new System.Windows.Forms.ToolStripSeparator();
            this.toolStripSeparator42 = new System.Windows.Forms.ToolStripSeparator();
            this.toolStripSeparator6 = new System.Windows.Forms.ToolStripSeparator();
            this.PuTTYToolStripMenuItem = new System.Windows.Forms.ToolStripMenuItem();
            this.startAuthenticationAgentToolStripMenuItem = new System.Windows.Forms.ToolStripMenuItem();
            this.generateOrImportKeyToolStripMenuItem = new System.Windows.Forms.ToolStripMenuItem();
            this._repositoryHostsToolStripMenuItem = new System.Windows.Forms.ToolStripMenuItem();
            this._forkCloneRepositoryToolStripMenuItem = new System.Windows.Forms.ToolStripMenuItem();
            this._viewPullRequestsToolStripMenuItem = new System.Windows.Forms.ToolStripMenuItem();
            this._createPullRequestsToolStripMenuItem = new System.Windows.Forms.ToolStripMenuItem();
            this.dashboardToolStripMenuItem = new System.Windows.Forms.ToolStripMenuItem();
            this.pluginsToolStripMenuItem = new System.Windows.Forms.ToolStripMenuItem();
            this.toolStripSeparator15 = new System.Windows.Forms.ToolStripSeparator();
            this.pluginSettingsToolStripMenuItem = new System.Windows.Forms.ToolStripMenuItem();
            this.settingsToolStripMenuItem = new System.Windows.Forms.ToolStripMenuItem();
            this.helpToolStripMenuItem = new System.Windows.Forms.ToolStripMenuItem();
            this.userManualToolStripMenuItem = new System.Windows.Forms.ToolStripMenuItem();
            this.changelogToolStripMenuItem = new System.Windows.Forms.ToolStripMenuItem();
            this.toolStripSeparator3 = new System.Windows.Forms.ToolStripSeparator();
            this.translateToolStripMenuItem = new System.Windows.Forms.ToolStripMenuItem();
            this.toolStripSeparator16 = new System.Windows.Forms.ToolStripSeparator();
            this.donateToolStripMenuItem = new System.Windows.Forms.ToolStripMenuItem();
            this.reportAnIssueToolStripMenuItem = new System.Windows.Forms.ToolStripMenuItem();
            this.checkForUpdatesToolStripMenuItem = new System.Windows.Forms.ToolStripMenuItem();
            this.aboutToolStripMenuItem = new System.Windows.Forms.ToolStripMenuItem();
            this.toolsToolStripMenuItem = new System.Windows.Forms.ToolStripMenuItem();
            this.commitcountPerUserToolStripMenuItem = new System.Windows.Forms.ToolStripMenuItem();
            this.gitcommandLogToolStripMenuItem = new System.Windows.Forms.ToolStripMenuItem();
            this.toolStripSeparator7 = new System.Windows.Forms.ToolStripSeparator();
            this.menuStrip1 = new GitUI.MenuStripEx();
            this.gitItemBindingSource = new System.Windows.Forms.BindingSource(this.components);
            this.gitRevisionBindingSource = new System.Windows.Forms.BindingSource(this.components);
            this.toolPanel = new System.Windows.Forms.ToolStripContainer();
            this.ToolStrip.SuspendLayout();
            ((System.ComponentModel.ISupportInitialize)(this.MainSplitContainer)).BeginInit();
            this.MainSplitContainer.Panel1.SuspendLayout();
            this.MainSplitContainer.Panel2.SuspendLayout();
            this.MainSplitContainer.SuspendLayout();
            ((System.ComponentModel.ISupportInitialize)(this.RightSplitContainer)).BeginInit();
            this.RightSplitContainer.Panel1.SuspendLayout();
            this.RightSplitContainer.Panel2.SuspendLayout();
            this.RightSplitContainer.SuspendLayout();
            ((System.ComponentModel.ISupportInitialize)(this.RevisionsSplitContainer)).BeginInit();
            this.RevisionsSplitContainer.Panel1.SuspendLayout();
            this.RevisionsSplitContainer.SuspendLayout();
            this.CommitInfoTabControl.SuspendLayout();
            this.CommitInfoTabPage.SuspendLayout();
            this.TreeTabPage.SuspendLayout();
            this.DiffTabPage.SuspendLayout();
            this.statusStrip.SuspendLayout();
            this.menuStrip1.SuspendLayout();
            ((System.ComponentModel.ISupportInitialize)(this.gitItemBindingSource)).BeginInit();
            ((System.ComponentModel.ISupportInitialize)(this.gitRevisionBindingSource)).BeginInit();
            this.toolPanel.ContentPanel.SuspendLayout();
            this.toolPanel.TopToolStripPanel.SuspendLayout();
            this.toolPanel.SuspendLayout();
            this.SuspendLayout();
            // 
            // ToolStrip
            // 
            this.ToolStrip.ClickThrough = true;
            this.ToolStrip.Dock = System.Windows.Forms.DockStyle.Fill;
            this.ToolStrip.GripMargin = new System.Windows.Forms.Padding(0);
            this.ToolStrip.GripStyle = System.Windows.Forms.ToolStripGripStyle.Hidden;
            this.ToolStrip.ImeMode = System.Windows.Forms.ImeMode.NoControl;
            this.ToolStrip.Items.AddRange(new System.Windows.Forms.ToolStripItem[] {
            this.toggleLeftPanel,
            this.RefreshButton,
            this.toolStripSeparator17,
            this.toolStripButtonLevelUp,
            this._NO_TRANSLATE_Workingdir,
            this.branchSelect,
            this.toolStripSeparator1,
            this.toolStripSplitStash,
            this.toolStripButton1,
            this.toolStripButtonPull,
            this.toolStripButtonPush,
            this.toolStripSeparator2,
            this.toolStripFileExplorer,
            this.GitBash,
            this.EditSettings,
            this.toolStripSeparator5,
            this.toolStripLabel1,
            this.toolStripBranchFilterComboBox,
            this.toolStripBranchFilterDropDownButton,
            this.toolStripSeparator19,
            this.toolStripRevisionFilterLabel,
            this.toggleSplitViewLayout,
            this.toolStripRevisionFilterTextBox,
            this.toolStripRevisionFilterDropDownButton,
            this.ShowFirstParent});
            this.ToolStrip.LayoutStyle = System.Windows.Forms.ToolStripLayoutStyle.HorizontalStackWithOverflow;
            this.ToolStrip.Location = new System.Drawing.Point(3, 0);
            this.ToolStrip.Name = "ToolStrip";
            this.ToolStrip.Padding = new System.Windows.Forms.Padding(0);
            this.ToolStrip.Size = new System.Drawing.Size(906, 25);
            this.ToolStrip.TabIndex = 0;
            // 
            // RefreshButton
            // 
            this.RefreshButton.DisplayStyle = System.Windows.Forms.ToolStripItemDisplayStyle.Image;
            this.RefreshButton.Image = global::GitUI.Properties.Resources.arrow_refresh;
            this.RefreshButton.ImageTransparentColor = System.Drawing.Color.White;
            this.RefreshButton.Name = "RefreshButton";
            this.RefreshButton.Size = new System.Drawing.Size(23, 22);
            this.RefreshButton.ToolTipText = "Refresh";
            this.RefreshButton.Click += new System.EventHandler(this.RefreshButtonClick);
            // 
            // toolStripSeparator17
            // 
            this.toolStripSeparator17.Name = "toolStripSeparator17";
            this.toolStripSeparator17.Size = new System.Drawing.Size(6, 25);
            // 
            // toolStripButtonLevelUp
            // 
            this.toolStripButtonLevelUp.AutoToolTip = false;
            this.toolStripButtonLevelUp.DisplayStyle = System.Windows.Forms.ToolStripItemDisplayStyle.Image;
            this.toolStripButtonLevelUp.Image = global::GitUI.Properties.Resources.levelUp;
            this.toolStripButtonLevelUp.ImageTransparentColor = System.Drawing.Color.Magenta;
            this.toolStripButtonLevelUp.Name = "toolStripButtonLevelUp";
            this.toolStripButtonLevelUp.Size = new System.Drawing.Size(32, 22);
            this.toolStripButtonLevelUp.Text = "Go to superproject";
            this.toolStripButtonLevelUp.ToolTipText = "Go to superproject";
            this.toolStripButtonLevelUp.ButtonClick += new System.EventHandler(this.toolStripButtonLevelUp_ButtonClick);
            this.toolStripButtonLevelUp.DropDownOpening += new System.EventHandler(this.toolStripButtonLevelUp_DropDownOpening);
            // 
            // _NO_TRANSLATE_Workingdir
            // 
            this._NO_TRANSLATE_Workingdir.ImageAlign = System.Drawing.ContentAlignment.MiddleLeft;
            this._NO_TRANSLATE_Workingdir.ImageTransparentColor = System.Drawing.Color.Magenta;
            this._NO_TRANSLATE_Workingdir.Name = "_NO_TRANSLATE_Workingdir";
            this._NO_TRANSLATE_Workingdir.Size = new System.Drawing.Size(83, 22);
            this._NO_TRANSLATE_Workingdir.Text = "WorkingDir";
            this._NO_TRANSLATE_Workingdir.TextAlign = System.Drawing.ContentAlignment.MiddleLeft;
            this._NO_TRANSLATE_Workingdir.ToolTipText = "Change working directory";
            this._NO_TRANSLATE_Workingdir.ButtonClick += new System.EventHandler(this.WorkingdirClick);
            this._NO_TRANSLATE_Workingdir.DropDownOpening += new System.EventHandler(this.WorkingdirDropDownOpening);
            this._NO_TRANSLATE_Workingdir.MouseUp += new System.Windows.Forms.MouseEventHandler(this._NO_TRANSLATE_Workingdir_MouseUp);
            // 
            // branchSelect
            // 
            this.branchSelect.ImageTransparentColor = System.Drawing.Color.Magenta;
            this.branchSelect.Name = "branchSelect";
            this.branchSelect.Size = new System.Drawing.Size(60, 22);
            this.branchSelect.Text = "Branch";
            this.branchSelect.ToolTipText = "Change current branch";
            this.branchSelect.ButtonClick += new System.EventHandler(this.CurrentBranchClick);
            this.branchSelect.DropDownOpening += new System.EventHandler(this.CurrentBranchDropDownOpening);
            this.branchSelect.MouseUp += new System.Windows.Forms.MouseEventHandler(this.branchSelect_MouseUp);
            // 
            // toolStripSeparator1
            // 
            this.toolStripSeparator1.Name = "toolStripSeparator1";
            this.toolStripSeparator1.Size = new System.Drawing.Size(6, 25);
            // 
            // toolStripSplitStash
            // 
            this.toolStripSplitStash.DropDownItems.AddRange(new System.Windows.Forms.ToolStripItem[] {
            this.stashChangesToolStripMenuItem,
            this.stashPopToolStripMenuItem,
            this.toolStripSeparator9,
            this.viewStashToolStripMenuItem});
            this.toolStripSplitStash.Image = global::GitUI.Properties.Resources.stash;
            this.toolStripSplitStash.ImageTransparentColor = System.Drawing.Color.Magenta;
            this.toolStripSplitStash.Name = "toolStripSplitStash";
            this.toolStripSplitStash.Size = new System.Drawing.Size(32, 22);
            this.toolStripSplitStash.ToolTipText = "Stash changes";
            this.toolStripSplitStash.ButtonClick += new System.EventHandler(this.ToolStripSplitStashButtonClick);
            this.toolStripSplitStash.DropDownOpened += new System.EventHandler(this.toolStripSplitStash_DropDownOpened);
            // 
            // stashChangesToolStripMenuItem
            // 
            this.stashChangesToolStripMenuItem.Name = "stashChangesToolStripMenuItem";
            this.stashChangesToolStripMenuItem.Size = new System.Drawing.Size(129, 22);
            this.stashChangesToolStripMenuItem.Text = "Stash";
            this.stashChangesToolStripMenuItem.ToolTipText = "Stash changes";
            this.stashChangesToolStripMenuItem.Click += new System.EventHandler(this.StashChangesToolStripMenuItemClick);
            // 
            // stashPopToolStripMenuItem
            // 
            this.stashPopToolStripMenuItem.Name = "stashPopToolStripMenuItem";
            this.stashPopToolStripMenuItem.Size = new System.Drawing.Size(129, 22);
            this.stashPopToolStripMenuItem.Text = "Stash pop";
            this.stashPopToolStripMenuItem.ToolTipText = "Apply and drop single stash";
            this.stashPopToolStripMenuItem.Click += new System.EventHandler(this.StashPopToolStripMenuItemClick);
            // 
            // toolStripSeparator9
            // 
            this.toolStripSeparator9.Name = "toolStripSeparator9";
            this.toolStripSeparator9.Size = new System.Drawing.Size(126, 6);
            // 
            // viewStashToolStripMenuItem
            // 
            this.viewStashToolStripMenuItem.Name = "viewStashToolStripMenuItem";
            this.viewStashToolStripMenuItem.Size = new System.Drawing.Size(129, 22);
            this.viewStashToolStripMenuItem.Text = "View stash";
            this.viewStashToolStripMenuItem.ToolTipText = "View stash";
            this.viewStashToolStripMenuItem.Click += new System.EventHandler(this.ViewStashToolStripMenuItemClick);
            // 
            // toolStripButton1
            // 
            this.toolStripButton1.Image = global::GitUI.Properties.Resources.IconClean;
            this.toolStripButton1.ImageTransparentColor = System.Drawing.Color.Magenta;
            this.toolStripButton1.Name = "toolStripButton1";
            this.toolStripButton1.Size = new System.Drawing.Size(71, 22);
            this.toolStripButton1.Text = "Commit";
            this.toolStripButton1.Click += new System.EventHandler(this.ToolStripButton1Click);
            // 
            // toolStripButtonPull
            // 
            this.toolStripButtonPull.DisplayStyle = System.Windows.Forms.ToolStripItemDisplayStyle.Image;
            this.toolStripButtonPull.DropDownItems.AddRange(new System.Windows.Forms.ToolStripItem[] {
            this.mergeToolStripMenuItem,
            this.rebaseToolStripMenuItem1,
            this.fetchToolStripMenuItem,
            this.toolStripSeparator14,
            this.pullToolStripMenuItem1,
            this.fetchAllToolStripMenuItem,
            this.setNextPullActionAsDefaultToolStripMenuItem});
            this.toolStripButtonPull.Image = global::GitUI.Properties.Resources.IconPull;
            this.toolStripButtonPull.ImageTransparentColor = System.Drawing.Color.Magenta;
            this.toolStripButtonPull.Name = "toolStripButtonPull";
            this.toolStripButtonPull.Size = new System.Drawing.Size(32, 22);
            this.toolStripButtonPull.Text = "Pull";
            this.toolStripButtonPull.ButtonClick += new System.EventHandler(this.ToolStripButtonPullClick);
            this.toolStripButtonPull.DropDownOpened += new System.EventHandler(this.toolStripButtonPull_DropDownOpened);
            // 
            // mergeToolStripMenuItem
            // 
            this.mergeToolStripMenuItem.Image = global::GitUI.Properties.Resources.PullMerge;
            this.mergeToolStripMenuItem.Name = "mergeToolStripMenuItem";
            this.mergeToolStripMenuItem.Size = new System.Drawing.Size(239, 22);
            this.mergeToolStripMenuItem.Text = "Pull - merge";
            this.mergeToolStripMenuItem.Click += new System.EventHandler(this.mergeToolStripMenuItem_Click);
            // 
            // rebaseToolStripMenuItem1
            // 
            this.rebaseToolStripMenuItem1.Image = global::GitUI.Properties.Resources.PullRebase;
            this.rebaseToolStripMenuItem1.Name = "rebaseToolStripMenuItem1";
            this.rebaseToolStripMenuItem1.Size = new System.Drawing.Size(239, 22);
            this.rebaseToolStripMenuItem1.Text = "Pull - rebase";
            this.rebaseToolStripMenuItem1.Click += new System.EventHandler(this.rebaseToolStripMenuItem1_Click);
            // 
            // fetchToolStripMenuItem
            // 
            this.fetchToolStripMenuItem.Image = global::GitUI.Properties.Resources.PullFetch;
            this.fetchToolStripMenuItem.Name = "fetchToolStripMenuItem";
            this.fetchToolStripMenuItem.Size = new System.Drawing.Size(239, 22);
            this.fetchToolStripMenuItem.Text = "Fetch";
            this.fetchToolStripMenuItem.Click += new System.EventHandler(this.fetchToolStripMenuItem_Click);
            // 
            // toolStripSeparator14
            // 
            this.toolStripSeparator14.Name = "toolStripSeparator14";
            this.toolStripSeparator14.Size = new System.Drawing.Size(236, 6);
            // 
            // pullToolStripMenuItem1
            // 
            this.pullToolStripMenuItem1.Image = global::GitUI.Properties.Resources.IconPull;
            this.pullToolStripMenuItem1.Name = "pullToolStripMenuItem1";
            this.pullToolStripMenuItem1.Size = new System.Drawing.Size(239, 22);
            this.pullToolStripMenuItem1.Text = "Open pull dialog...";
            this.pullToolStripMenuItem1.Click += new System.EventHandler(this.pullToolStripMenuItem1_Click);
            // 
            // fetchAllToolStripMenuItem
            // 
            this.fetchAllToolStripMenuItem.Image = global::GitUI.Properties.Resources.PullFetchAll;
            this.fetchAllToolStripMenuItem.Name = "fetchAllToolStripMenuItem";
            this.fetchAllToolStripMenuItem.Size = new System.Drawing.Size(239, 22);
            this.fetchAllToolStripMenuItem.Text = "Fetch all";
            this.fetchAllToolStripMenuItem.Click += new System.EventHandler(this.fetchAllToolStripMenuItem_Click);
            // 
            // setNextPullActionAsDefaultToolStripMenuItem
            // 
            this.setNextPullActionAsDefaultToolStripMenuItem.Checked = true;
            this.setNextPullActionAsDefaultToolStripMenuItem.CheckState = System.Windows.Forms.CheckState.Checked;
            this.setNextPullActionAsDefaultToolStripMenuItem.Name = "setNextPullActionAsDefaultToolStripMenuItem";
            this.setNextPullActionAsDefaultToolStripMenuItem.Size = new System.Drawing.Size(239, 22);
            this.setNextPullActionAsDefaultToolStripMenuItem.Text = "Set the next selection as default";
            this.setNextPullActionAsDefaultToolStripMenuItem.Click += new System.EventHandler(this.dontSetAsDefaultToolStripMenuItem_Click);
            // 
            // toolStripButtonPush
            // 
            this.toolStripButtonPush.DisplayStyle = System.Windows.Forms.ToolStripItemDisplayStyle.Image;
            this.toolStripButtonPush.Image = global::GitUI.Properties.Resources.IconPush;
            this.toolStripButtonPush.ImageTransparentColor = System.Drawing.Color.Magenta;
            this.toolStripButtonPush.Name = "toolStripButtonPush";
            this.toolStripButtonPush.Size = new System.Drawing.Size(23, 22);
            this.toolStripButtonPush.Text = "Push";
            this.toolStripButtonPush.Click += new System.EventHandler(this.ToolStripButtonPushClick);
            // 
            // toolStripSeparator2
            // 
            this.toolStripSeparator2.Name = "toolStripSeparator2";
            this.toolStripSeparator2.Size = new System.Drawing.Size(6, 25);
            // 
            // toolStripFileExplorer
            // 
            this.toolStripFileExplorer.CheckOnClick = true;
            this.toolStripFileExplorer.Enabled = false;
            this.toolStripFileExplorer.Image = global::GitUI.Properties.Resources.Folder;
            this.toolStripFileExplorer.ImageTransparentColor = System.Drawing.Color.Gray;
            this.toolStripFileExplorer.Name = "toolStripFileExplorer";
            this.toolStripFileExplorer.Size = new System.Drawing.Size(23, 22);
            this.toolStripFileExplorer.ToolTipText = "File Explorer";
            this.toolStripFileExplorer.Click += new System.EventHandler(this.FileExplorerToolStripMenuItemClick);
            // 
            // GitBash
            // 
            this.GitBash.Image = global::GitUI.Properties.Resources.bash;
            this.GitBash.ImageTransparentColor = System.Drawing.Color.Magenta;
            this.GitBash.Name = "GitBash";
            this.GitBash.Size = new System.Drawing.Size(23, 22);
            this.GitBash.ToolTipText = "Git bash";
            this.GitBash.Click += new System.EventHandler(this.GitBashClick);
            // 
            // EditSettings
            // 
            this.EditSettings.DisplayStyle = System.Windows.Forms.ToolStripItemDisplayStyle.Image;
            this.EditSettings.Image = global::GitUI.Properties.Resources.IconSettingsTools;
            this.EditSettings.ImageTransparentColor = System.Drawing.Color.Magenta;
            this.EditSettings.Name = "EditSettings";
            this.EditSettings.Size = new System.Drawing.Size(23, 22);
            this.EditSettings.ToolTipText = "Settings";
            this.EditSettings.Click += new System.EventHandler(this.SettingsClick);
            // 
            // toolStripSeparator5
            // 
            this.toolStripSeparator5.Name = "toolStripSeparator5";
            this.toolStripSeparator5.Size = new System.Drawing.Size(6, 25);
            // 
            // toolStripLabel1
            // 
            this.toolStripLabel1.Name = "toolStripLabel1";
            this.toolStripLabel1.Size = new System.Drawing.Size(58, 22);
            this.toolStripLabel1.Text = "Branches:";
            // 
            // toolStripBranchFilterComboBox
            // 
            this.toolStripBranchFilterComboBox.AutoSize = false;
            this.toolStripBranchFilterComboBox.DropDownWidth = 300;
            this.toolStripBranchFilterComboBox.Name = "toolStripBranchFilterComboBox";
            this.toolStripBranchFilterComboBox.Size = new System.Drawing.Size(150, 23);
            this.toolStripBranchFilterComboBox.Click += new System.EventHandler(this.toolStripBranchFilterComboBox_Click);
            // 
            // toolStripBranchFilterDropDownButton
            // 
            this.toolStripBranchFilterDropDownButton.DisplayStyle = System.Windows.Forms.ToolStripItemDisplayStyle.Image;
            this.toolStripBranchFilterDropDownButton.Image = global::GitUI.Properties.Resources.Settings;
            this.toolStripBranchFilterDropDownButton.ImageTransparentColor = System.Drawing.Color.Magenta;
            this.toolStripBranchFilterDropDownButton.Name = "toolStripBranchFilterDropDownButton";
            this.toolStripBranchFilterDropDownButton.Size = new System.Drawing.Size(29, 22);
            // 
            // toolStripSeparator19
            // 
            this.toolStripSeparator19.Name = "toolStripSeparator19";
            this.toolStripSeparator19.Size = new System.Drawing.Size(6, 25);
            // 
            // toolStripRevisionFilterLabel
            // 
            this.toolStripRevisionFilterLabel.Name = "toolStripRevisionFilterLabel";
            this.toolStripRevisionFilterLabel.Size = new System.Drawing.Size(36, 22);
            this.toolStripRevisionFilterLabel.Text = "Filter:";
            // 
            // toggleLeftPanel
            // 
            this.toggleLeftPanel.Alignment = System.Windows.Forms.ToolStripItemAlignment.Left;
            this.toggleLeftPanel.DisplayStyle = System.Windows.Forms.ToolStripItemDisplayStyle.Image;
            this.toggleLeftPanel.Image = global::GitUI.Properties.Resources.Branch;
            this.toggleLeftPanel.ImageTransparentColor = System.Drawing.Color.Magenta;
            this.toggleLeftPanel.Name = "toggleLeftPanel";
            this.toggleLeftPanel.Size = new System.Drawing.Size(23, 22);
            this.toggleLeftPanel.ToolTipText = "Toggle left panel";
            this.toggleLeftPanel.Click += new System.EventHandler(this.toggleLeftPanel_Click);
            // 
            // toggleSplitViewLayout
            // 
            this.toggleSplitViewLayout.Alignment = System.Windows.Forms.ToolStripItemAlignment.Right;
            this.toggleSplitViewLayout.DisplayStyle = System.Windows.Forms.ToolStripItemDisplayStyle.Image;
            this.toggleSplitViewLayout.Image = global::GitUI.Properties.Resources.SplitViewLayout;
            this.toggleSplitViewLayout.ImageTransparentColor = System.Drawing.Color.Magenta;
            this.toggleSplitViewLayout.Name = "toggleSplitViewLayout";
            this.toggleSplitViewLayout.Size = new System.Drawing.Size(23, 22);
            this.toggleSplitViewLayout.ToolTipText = "Toggle split view layout";
            this.toggleSplitViewLayout.Click += new System.EventHandler(this.toggleSplitViewLayout_Click);
            // 
            // toolStripRevisionFilterTextBox
            // 
            this.toolStripRevisionFilterTextBox.ForeColor = System.Drawing.Color.Black;
            this.toolStripRevisionFilterTextBox.Name = "toolStripRevisionFilterTextBox";
            this.toolStripRevisionFilterTextBox.Size = new System.Drawing.Size(97, 25);
            // 
            // toolStripRevisionFilterDropDownButton
            // 
            this.toolStripRevisionFilterDropDownButton.DisplayStyle = System.Windows.Forms.ToolStripItemDisplayStyle.Image;
            this.toolStripRevisionFilterDropDownButton.Image = global::GitUI.Properties.Resources.Settings;
            this.toolStripRevisionFilterDropDownButton.ImageTransparentColor = System.Drawing.Color.Magenta;
            this.toolStripRevisionFilterDropDownButton.Name = "toolStripRevisionFilterDropDownButton";
            this.toolStripRevisionFilterDropDownButton.Size = new System.Drawing.Size(29, 22);
            // 
            // ShowFirstParent
            // 
            this.ShowFirstParent.DisplayStyle = System.Windows.Forms.ToolStripItemDisplayStyle.Image;
            this.ShowFirstParent.Image = global::GitUI.Properties.Resources.IconShowFirstParent;
            this.ShowFirstParent.ImageTransparentColor = System.Drawing.Color.Magenta;
            this.ShowFirstParent.Name = "ShowFirstParent";
            this.ShowFirstParent.Size = new System.Drawing.Size(23, 22);
            this.ShowFirstParent.ToolTipText = "Show first parents";
            // 
            // MainSplitContainer
            // 
            this.MainSplitContainer.Dock = System.Windows.Forms.DockStyle.Fill;
            this.MainSplitContainer.FixedPanel = System.Windows.Forms.FixedPanel.Panel1;
            this.MainSplitContainer.Location = new System.Drawing.Point(0, 0);
            this.MainSplitContainer.Name = "MainSplitContainer";
            // 
            // MainSplitContainer.Panel1
            // 
            this.MainSplitContainer.Panel1.Controls.Add(this.repoObjectsTree);
            // 
            // MainSplitContainer.Panel2
            // 
<<<<<<< HEAD
            this.MainSplitContainer.Panel2.Controls.Add(this.RightSplitContainer);
            this.MainSplitContainer.Size = new System.Drawing.Size(923, 501);
            this.MainSplitContainer.SplitterDistance = 267;
=======
            this.MainSplitContainer.Panel2.Controls.Add(this.CommitInfoTabControl);
            this.MainSplitContainer.Panel2MinSize = 0;
            this.MainSplitContainer.Size = new System.Drawing.Size(923, 502);
            this.MainSplitContainer.SplitterDistance = 208;
>>>>>>> 11c8c59e
            this.MainSplitContainer.TabIndex = 1;
            // 
            // repoObjectsTree
            // 
            this.repoObjectsTree.Dock = System.Windows.Forms.DockStyle.Fill;
            this.repoObjectsTree.Location = new System.Drawing.Point(0, 0);
            this.repoObjectsTree.Name = "repoObjectsTree";
            this.repoObjectsTree.Size = new System.Drawing.Size(213, 501);
            this.repoObjectsTree.TabIndex = 0;
            // 
            // RightSplitContainer
            // 
            this.RightSplitContainer.Dock = System.Windows.Forms.DockStyle.Fill;
            this.RightSplitContainer.Location = new System.Drawing.Point(0, 0);
            this.RightSplitContainer.Name = "RightSplitContainer";
            this.RightSplitContainer.Orientation = System.Windows.Forms.Orientation.Horizontal;
            // 
            // RightSplitContainer.Panel1
            // 
            this.RightSplitContainer.Panel1.Controls.Add(this.RevisionsSplitContainer);
            // 
            // RightSplitContainer.Panel2
            // 
            this.RightSplitContainer.Panel2.Controls.Add(this.CommitInfoTabControl);
            this.RightSplitContainer.Panel2MinSize = 0;
            this.RightSplitContainer.Size = new System.Drawing.Size(706, 501);
            this.RightSplitContainer.SplitterDistance = 209;
            this.RightSplitContainer.TabIndex = 1;
            this.RightSplitContainer.TabStop = false;
            // 
            // RevisionsSplitContainer
            // 
            this.RevisionsSplitContainer.Dock = System.Windows.Forms.DockStyle.Fill;
            this.RevisionsSplitContainer.FixedPanel = System.Windows.Forms.FixedPanel.Panel2;
            this.RevisionsSplitContainer.Location = new System.Drawing.Point(0, 0);
            this.RevisionsSplitContainer.Name = "RevisionsSplitContainer";
            // 
            // RevisionsSplitContainer.Panel1
            // 
            this.RevisionsSplitContainer.Panel1.Controls.Add(this.RevisionGrid);
            this.RevisionsSplitContainer.Size = new System.Drawing.Size(923, 208);
            this.RevisionsSplitContainer.SplitterDistance = 651;
            this.RevisionsSplitContainer.TabIndex = 0;
            // 
            // RevisionGrid
            // 
            this.RevisionGrid.Dock = System.Windows.Forms.DockStyle.Fill;
            this.RevisionGrid.FiltredFileName = null;
            this.RevisionGrid.Location = new System.Drawing.Point(0, 0);
            this.RevisionGrid.Margin = new System.Windows.Forms.Padding(3, 4, 3, 4);
            this.RevisionGrid.Name = "RevisionGrid";
            this.RevisionGrid.RevisionGraphDrawStyle = GitUI.RevisionGraphDrawStyleEnum.DrawNonRelativesGray;
            this.RevisionGrid.ShowUncommitedChangesIfPossible = true;
            this.RevisionGrid.Size = new System.Drawing.Size(651, 208);
            this.RevisionGrid.TabIndex = 0;
            // 
            // CommitInfoTabControl
            // 
            this.CommitInfoTabControl.Controls.Add(this.CommitInfoTabPage);
            this.CommitInfoTabControl.Controls.Add(this.TreeTabPage);
            this.CommitInfoTabControl.Controls.Add(this.DiffTabPage);
            this.CommitInfoTabControl.Dock = System.Windows.Forms.DockStyle.Fill;
            this.CommitInfoTabControl.ItemSize = new System.Drawing.Size(47, 24);
            this.CommitInfoTabControl.Location = new System.Drawing.Point(0, 0);
            this.CommitInfoTabControl.Name = "CommitInfoTabControl";
            this.CommitInfoTabControl.Padding = new System.Drawing.Point(8, 4);
            this.CommitInfoTabControl.SelectedIndex = 0;
            this.CommitInfoTabControl.Size = new System.Drawing.Size(923, 290);
            this.CommitInfoTabControl.TabIndex = 0;
            this.CommitInfoTabControl.SelectedIndexChanged += new System.EventHandler(this.CommitInfoTabControl_SelectedIndexChanged);
            // 
            // CommitInfoTabPage
            // 
            this.CommitInfoTabPage.Controls.Add(this.RevisionInfo);
            this.CommitInfoTabPage.Location = new System.Drawing.Point(4, 28);
            this.CommitInfoTabPage.Margin = new System.Windows.Forms.Padding(15);
            this.CommitInfoTabPage.Name = "CommitInfoTabPage";
            this.CommitInfoTabPage.Size = new System.Drawing.Size(915, 258);
            this.CommitInfoTabPage.TabIndex = 2;
            this.CommitInfoTabPage.Text = "Commit";
            this.CommitInfoTabPage.UseVisualStyleBackColor = true;
            // 
            // RevisionInfo
            // 
            this.RevisionInfo.BackColor = System.Drawing.SystemColors.Window;
            this.RevisionInfo.Cursor = System.Windows.Forms.Cursors.IBeam;
            this.RevisionInfo.Dock = System.Windows.Forms.DockStyle.Fill;
            this.RevisionInfo.Location = new System.Drawing.Point(0, 0);
            this.RevisionInfo.Margin = new System.Windows.Forms.Padding(10);
            this.RevisionInfo.Name = "RevisionInfo";
            this.RevisionInfo.ShowBranchesAsLinks = true;
            this.RevisionInfo.Size = new System.Drawing.Size(915, 258);
            this.RevisionInfo.TabIndex = 0;
            this.RevisionInfo.CommandClick += new System.EventHandler<GitUI.CommitInfo.CommandEventArgs>(this.RevisionInfo_CommandClick);
            // 
            // TreeTabPage
            // 
            this.TreeTabPage.Controls.Add(this.fileTree);
            this.TreeTabPage.Location = new System.Drawing.Point(4, 28);
            this.TreeTabPage.Name = "TreeTabPage";
            this.TreeTabPage.Padding = new System.Windows.Forms.Padding(3);
            this.TreeTabPage.Size = new System.Drawing.Size(915, 257);
            this.TreeTabPage.TabIndex = 0;
            this.TreeTabPage.Text = "File tree";
            this.TreeTabPage.UseVisualStyleBackColor = true;
            // 
            // fileTree
            // 
            this.fileTree.Dock = System.Windows.Forms.DockStyle.Fill;
            this.fileTree.Location = new System.Drawing.Point(3, 3);
            this.fileTree.Name = "fileTree";
            this.fileTree.Size = new System.Drawing.Size(909, 251);
            this.fileTree.TabIndex = 0;
            // 
            // DiffTabPage
            // 
            this.DiffTabPage.Controls.Add(this.revisionDiff);
            this.DiffTabPage.Location = new System.Drawing.Point(4, 28);
            this.DiffTabPage.Name = "DiffTabPage";
            this.DiffTabPage.Padding = new System.Windows.Forms.Padding(3);
            this.DiffTabPage.Size = new System.Drawing.Size(915, 257);
            this.DiffTabPage.TabIndex = 1;
            this.DiffTabPage.Text = "Diff";
            this.DiffTabPage.UseVisualStyleBackColor = true;
            // 
            // revisionDiff
            // 
            this.revisionDiff.Dock = System.Windows.Forms.DockStyle.Fill;
            this.revisionDiff.Location = new System.Drawing.Point(3, 3);
            this.revisionDiff.Name = "revisionDiff";
            this.revisionDiff.Size = new System.Drawing.Size(909, 251);
            this.revisionDiff.TabIndex = 0;
            // 
            // FilterToolTip
            // 
            this.FilterToolTip.AutomaticDelay = 100;
            this.FilterToolTip.ShowAlways = true;
            this.FilterToolTip.ToolTipIcon = System.Windows.Forms.ToolTipIcon.Error;
            this.FilterToolTip.ToolTipTitle = "RegEx";
            this.FilterToolTip.UseAnimation = false;
            this.FilterToolTip.UseFading = false;
            // 
            // statusStrip
            // 
            this.statusStrip.Items.AddRange(new System.Windows.Forms.ToolStripItem[] {
            this.toolStripStatusLabel1});
            this.statusStrip.Location = new System.Drawing.Point(0, 551);
            this.statusStrip.Name = "statusStrip";
            this.statusStrip.RightToLeft = System.Windows.Forms.RightToLeft.Yes;
            this.statusStrip.Size = new System.Drawing.Size(923, 22);
            this.statusStrip.TabIndex = 4;
            // 
            // toolStripStatusLabel1
            // 
            this.toolStripStatusLabel1.Name = "toolStripStatusLabel1";
            this.toolStripStatusLabel1.Size = new System.Drawing.Size(14, 17);
            this.toolStripStatusLabel1.Text = "X";
            this.toolStripStatusLabel1.Click += new System.EventHandler(this.toolStripStatusLabel1_Click);
            // 
            // fileToolStripMenuItem
            // 
            this.fileToolStripMenuItem.DropDownItems.AddRange(new System.Windows.Forms.ToolStripItem[] {
            this.initNewRepositoryToolStripMenuItem,
            this.openToolStripMenuItem,
            this.recentToolStripMenuItem,
            this.toolStripSeparator12,
            this.cloneToolStripMenuItem,
            this.cloneSVNToolStripMenuItem,
            this.toolStripMenuItem1,
            this.exitToolStripMenuItem});
            this.fileToolStripMenuItem.Name = "fileToolStripMenuItem";
            this.fileToolStripMenuItem.Size = new System.Drawing.Size(43, 20);
            this.fileToolStripMenuItem.Text = "Start";
            this.fileToolStripMenuItem.DropDownOpening += new System.EventHandler(this.FileToolStripMenuItemDropDownOpening);
            // 
            // initNewRepositoryToolStripMenuItem
            // 
            this.initNewRepositoryToolStripMenuItem.Image = global::GitUI.Properties.Resources.IconRepoCreate;
            this.initNewRepositoryToolStripMenuItem.Name = "initNewRepositoryToolStripMenuItem";
            this.initNewRepositoryToolStripMenuItem.Size = new System.Drawing.Size(198, 22);
            this.initNewRepositoryToolStripMenuItem.Text = "Create new repository...";
            this.initNewRepositoryToolStripMenuItem.Click += new System.EventHandler(this.InitNewRepositoryToolStripMenuItemClick);
            // 
            // openToolStripMenuItem
            // 
            this.openToolStripMenuItem.Image = global::GitUI.Properties.Resources.IconRepoOpen;
            this.openToolStripMenuItem.Name = "openToolStripMenuItem";
            this.openToolStripMenuItem.ShortcutKeys = ((System.Windows.Forms.Keys)((System.Windows.Forms.Keys.Control | System.Windows.Forms.Keys.O)));
            this.openToolStripMenuItem.Size = new System.Drawing.Size(198, 22);
            this.openToolStripMenuItem.Text = "Open...";
            this.openToolStripMenuItem.Click += new System.EventHandler(this.OpenToolStripMenuItemClick);
            // 
            // recentToolStripMenuItem
            // 
            this.recentToolStripMenuItem.DropDownItems.AddRange(new System.Windows.Forms.ToolStripItem[] {
            this.toolStripMenuItem2,
            this.clearRecentRepositoriesListToolStripMenuItem,
            this.clearRecentRepositoriesListMenuItem});
            this.recentToolStripMenuItem.Image = global::GitUI.Properties.Resources.RecentRepositories;
            this.recentToolStripMenuItem.Name = "recentToolStripMenuItem";
            this.recentToolStripMenuItem.Size = new System.Drawing.Size(198, 22);
            this.recentToolStripMenuItem.Text = "Recent Repositories";
            // 
            // toolStripMenuItem2
            // 
            this.toolStripMenuItem2.Name = "toolStripMenuItem2";
            this.toolStripMenuItem2.Size = new System.Drawing.Size(122, 22);
            this.toolStripMenuItem2.Text = "...";
            // 
            // clearRecentRepositoriesListToolStripMenuItem
            // 
            this.clearRecentRepositoriesListToolStripMenuItem.Name = "clearRecentRepositoriesListToolStripMenuItem";
            this.clearRecentRepositoriesListToolStripMenuItem.Size = new System.Drawing.Size(119, 6);
            // 
            // clearRecentRepositoriesListMenuItem
            // 
            this.clearRecentRepositoriesListMenuItem.Name = "clearRecentRepositoriesListMenuItem";
            this.clearRecentRepositoriesListMenuItem.Size = new System.Drawing.Size(122, 22);
            this.clearRecentRepositoriesListMenuItem.Text = "Clear List";
            this.clearRecentRepositoriesListMenuItem.Click += new System.EventHandler(this.ClearRecentRepositoriesListClick);
            // 
            // toolStripSeparator12
            // 
            this.toolStripSeparator12.Name = "toolStripSeparator12";
            this.toolStripSeparator12.Size = new System.Drawing.Size(195, 6);
            // 
            // cloneToolStripMenuItem
            // 
            this.cloneToolStripMenuItem.Image = global::GitUI.Properties.Resources.IconCloneRepoGit;
            this.cloneToolStripMenuItem.Name = "cloneToolStripMenuItem";
            this.cloneToolStripMenuItem.Size = new System.Drawing.Size(198, 22);
            this.cloneToolStripMenuItem.Text = "Clone repository...";
            this.cloneToolStripMenuItem.Click += new System.EventHandler(this.CloneToolStripMenuItemClick);
            // 
            // cloneSVNToolStripMenuItem
            // 
            this.cloneSVNToolStripMenuItem.Image = global::GitUI.Properties.Resources.IconCloneRepoSvn;
            this.cloneSVNToolStripMenuItem.Name = "cloneSVNToolStripMenuItem";
            this.cloneSVNToolStripMenuItem.Size = new System.Drawing.Size(198, 22);
            this.cloneSVNToolStripMenuItem.Text = "Clone SVN repository...";
            this.cloneSVNToolStripMenuItem.Click += new System.EventHandler(this.CloneSvnToolStripMenuItemClick);
            // 
            // toolStripMenuItem1
            // 
            this.toolStripMenuItem1.Name = "toolStripMenuItem1";
            this.toolStripMenuItem1.Size = new System.Drawing.Size(195, 6);
            // 
            // exitToolStripMenuItem
            // 
            this.exitToolStripMenuItem.Name = "exitToolStripMenuItem";
            this.exitToolStripMenuItem.ShortcutKeys = ((System.Windows.Forms.Keys)((System.Windows.Forms.Keys.Control | System.Windows.Forms.Keys.Q)));
            this.exitToolStripMenuItem.Size = new System.Drawing.Size(198, 22);
            this.exitToolStripMenuItem.Text = "Exit";
            this.exitToolStripMenuItem.Click += new System.EventHandler(this.ExitToolStripMenuItemClick);
            // 
            // closeToolStripMenuItem
            // 
            this.closeToolStripMenuItem.Name = "closeToolStripMenuItem";
            this.closeToolStripMenuItem.Size = new System.Drawing.Size(221, 22);
            this.closeToolStripMenuItem.Text = "Close (go to Dashboard)";
            this.closeToolStripMenuItem.Click += new System.EventHandler(this.CloseToolStripMenuItemClick);
            // 
            // refreshToolStripMenuItem
            // 
            this.refreshToolStripMenuItem.Image = global::GitUI.Properties.Resources.arrow_refresh;
            this.refreshToolStripMenuItem.ImageTransparentColor = System.Drawing.Color.Transparent;
            this.refreshToolStripMenuItem.Name = "refreshToolStripMenuItem";
            this.refreshToolStripMenuItem.Size = new System.Drawing.Size(221, 22);
            this.refreshToolStripMenuItem.Text = "Refresh";
            this.refreshToolStripMenuItem.Click += new System.EventHandler(this.RefreshToolStripMenuItemClick);
            // 
            // refreshDashboardToolStripMenuItem
            // 
            this.refreshDashboardToolStripMenuItem.Image = global::GitUI.Properties.Resources.arrow_refresh;
            this.refreshDashboardToolStripMenuItem.ImageTransparentColor = System.Drawing.Color.Transparent;
            this.refreshDashboardToolStripMenuItem.Name = "refreshDashboardToolStripMenuItem";
            this.refreshDashboardToolStripMenuItem.Size = new System.Drawing.Size(113, 22);
            this.refreshDashboardToolStripMenuItem.Text = "Refresh";
            this.refreshDashboardToolStripMenuItem.Click += new System.EventHandler(this.RefreshDashboardToolStripMenuItemClick);
            // 
            // fileExplorerToolStripMenuItem
            // 
            this.fileExplorerToolStripMenuItem.Image = global::GitUI.Properties.Resources.IconBrowseFileExplorer;
            this.fileExplorerToolStripMenuItem.Name = "fileExplorerToolStripMenuItem";
            this.fileExplorerToolStripMenuItem.ShortcutKeys = ((System.Windows.Forms.Keys)(((System.Windows.Forms.Keys.Control | System.Windows.Forms.Keys.Shift) 
            | System.Windows.Forms.Keys.O)));
            this.fileExplorerToolStripMenuItem.Size = new System.Drawing.Size(221, 22);
            this.fileExplorerToolStripMenuItem.Text = "File Explorer";
            this.fileExplorerToolStripMenuItem.Click += new System.EventHandler(this.FileExplorerToolStripMenuItemClick);
            // 
            // repositoryToolStripMenuItem
            // 
            this.repositoryToolStripMenuItem.DropDownItems.AddRange(new System.Windows.Forms.ToolStripItem[] {
            this.refreshToolStripMenuItem,
            this.fileExplorerToolStripMenuItem,
            this.toolStripSeparator8,
            this.manageRemoteRepositoriesToolStripMenuItem1,
            this.toolStripSeparator43,
            this.manageSubmodulesToolStripMenuItem,
            this.updateAllSubmodulesToolStripMenuItem,
            this.synchronizeAllSubmodulesToolStripMenuItem,
            this.toolStripSeparator10,
            this.toolStripMenuItemWorktrees,
            this.toolStripSeparator44,
            this.editgitignoreToolStripMenuItem1,
            this.editgitinfoexcludeToolStripMenuItem,
            this.editgitattributesToolStripMenuItem,
            this.editmailmapToolStripMenuItem,
            this.menuitemSparse,
            this.toolStripSeparator4,
            this.gitMaintenanceToolStripMenuItem,
            this.repoSettingsToolStripMenuItem,
            this.toolStripSeparator13,
            this.closeToolStripMenuItem});
            this.repositoryToolStripMenuItem.Name = "repositoryToolStripMenuItem";
            this.repositoryToolStripMenuItem.Size = new System.Drawing.Size(75, 20);
            this.repositoryToolStripMenuItem.Text = "Repository";
            // 
            // toolStripSeparator8
            // 
            this.toolStripSeparator8.Name = "toolStripSeparator8";
            this.toolStripSeparator8.Size = new System.Drawing.Size(218, 6);
            // 
            // manageRemoteRepositoriesToolStripMenuItem1
            // 
            this.manageRemoteRepositoriesToolStripMenuItem1.Image = global::GitUI.Properties.Resources.IconRemotes;
            this.manageRemoteRepositoriesToolStripMenuItem1.Name = "manageRemoteRepositoriesToolStripMenuItem1";
            this.manageRemoteRepositoriesToolStripMenuItem1.Size = new System.Drawing.Size(221, 22);
            this.manageRemoteRepositoriesToolStripMenuItem1.Text = "Remote repositories...";
            this.manageRemoteRepositoriesToolStripMenuItem1.Click += new System.EventHandler(this.ManageRemoteRepositoriesToolStripMenuItemClick);
            // 
            // toolStripSeparator43
            // 
            this.toolStripSeparator43.Name = "toolStripSeparator43";
            this.toolStripSeparator43.Size = new System.Drawing.Size(218, 6);
            // 
            // manageSubmodulesToolStripMenuItem
            // 
            this.manageSubmodulesToolStripMenuItem.Image = global::GitUI.Properties.Resources.IconSubmodulesManage;
            this.manageSubmodulesToolStripMenuItem.Name = "manageSubmodulesToolStripMenuItem";
            this.manageSubmodulesToolStripMenuItem.Size = new System.Drawing.Size(221, 22);
            this.manageSubmodulesToolStripMenuItem.Text = "Submodules...";
            this.manageSubmodulesToolStripMenuItem.Click += new System.EventHandler(this.ManageSubmodulesToolStripMenuItemClick);
            // 
            // updateAllSubmodulesToolStripMenuItem
            // 
            this.updateAllSubmodulesToolStripMenuItem.Name = "updateAllSubmodulesToolStripMenuItem";
            this.updateAllSubmodulesToolStripMenuItem.Size = new System.Drawing.Size(221, 22);
            this.updateAllSubmodulesToolStripMenuItem.Text = "Update all submodules";
            this.updateAllSubmodulesToolStripMenuItem.Click += new System.EventHandler(this.UpdateAllSubmodulesToolStripMenuItemClick);
            // 
            // synchronizeAllSubmodulesToolStripMenuItem
            // 
            this.synchronizeAllSubmodulesToolStripMenuItem.Name = "synchronizeAllSubmodulesToolStripMenuItem";
            this.synchronizeAllSubmodulesToolStripMenuItem.Size = new System.Drawing.Size(221, 22);
            this.synchronizeAllSubmodulesToolStripMenuItem.Text = "Synchronize all submodules";
            this.synchronizeAllSubmodulesToolStripMenuItem.Click += new System.EventHandler(this.SynchronizeAllSubmodulesToolStripMenuItemClick);
            // 
            // toolStripSeparator10
            // 
            this.toolStripSeparator10.Name = "toolStripSeparator10";
            this.toolStripSeparator10.Size = new System.Drawing.Size(218, 6);
            // 
            // toolStripMenuItemWorktrees
            // 
            this.toolStripMenuItemWorktrees.DropDownItems.AddRange(new System.Windows.Forms.ToolStripItem[] {
            this.createWorktreeToolStripMenuItem,
            this.manageWorktreeToolStripMenuItem});
            this.toolStripMenuItemWorktrees.Name = "toolStripMenuItemWorktrees";
            this.toolStripMenuItemWorktrees.Size = new System.Drawing.Size(221, 22);
            this.toolStripMenuItemWorktrees.Text = "Worktrees";
            // 
            // createWorktreeToolStripMenuItem
            // 
            this.createWorktreeToolStripMenuItem.Name = "createWorktreeToolStripMenuItem";
            this.createWorktreeToolStripMenuItem.Size = new System.Drawing.Size(180, 22);
            this.createWorktreeToolStripMenuItem.Text = "Create a worktree...";
            this.createWorktreeToolStripMenuItem.Click += new System.EventHandler(this.createWorktreeToolStripMenuItem_Click);
            // 
            // manageWorktreeToolStripMenuItem
            // 
            this.manageWorktreeToolStripMenuItem.Name = "manageWorktreeToolStripMenuItem";
            this.manageWorktreeToolStripMenuItem.Size = new System.Drawing.Size(180, 22);
            this.manageWorktreeToolStripMenuItem.Text = "Manage worktrees...";
            this.manageWorktreeToolStripMenuItem.Click += new System.EventHandler(this.manageWorktreeToolStripMenuItem_Click);
            // 
            // toolStripSeparator44
            // 
            this.toolStripSeparator44.Name = "toolStripSeparator44";
            this.toolStripSeparator44.Size = new System.Drawing.Size(218, 6);
            // 
            // editgitignoreToolStripMenuItem1
            // 
            this.editgitignoreToolStripMenuItem1.Name = "editgitignoreToolStripMenuItem1";
            this.editgitignoreToolStripMenuItem1.Size = new System.Drawing.Size(221, 22);
            this.editgitignoreToolStripMenuItem1.Text = "Edit .gitignore";
            this.editgitignoreToolStripMenuItem1.Click += new System.EventHandler(this.EditGitignoreToolStripMenuItem1Click);
            // 
            // editgitinfoexcludeToolStripMenuItem
            // 
            this.editgitinfoexcludeToolStripMenuItem.Name = "editgitinfoexcludeToolStripMenuItem";
            this.editgitinfoexcludeToolStripMenuItem.Size = new System.Drawing.Size(221, 22);
            this.editgitinfoexcludeToolStripMenuItem.Text = "Edit .git/info/exclude";
            this.editgitinfoexcludeToolStripMenuItem.Click += new System.EventHandler(this.EditGitInfoExcludeToolStripMenuItemClick);
            // 
            // editgitattributesToolStripMenuItem
            // 
            this.editgitattributesToolStripMenuItem.Name = "editgitattributesToolStripMenuItem";
            this.editgitattributesToolStripMenuItem.Size = new System.Drawing.Size(221, 22);
            this.editgitattributesToolStripMenuItem.Text = "Edit .gitattributes";
            this.editgitattributesToolStripMenuItem.Click += new System.EventHandler(this.editgitattributesToolStripMenuItem_Click);
            // 
            // editmailmapToolStripMenuItem
            // 
            this.editmailmapToolStripMenuItem.Name = "editmailmapToolStripMenuItem";
            this.editmailmapToolStripMenuItem.Size = new System.Drawing.Size(221, 22);
            this.editmailmapToolStripMenuItem.Text = "Edit .mailmap";
            this.editmailmapToolStripMenuItem.Click += new System.EventHandler(this.EditMailMapToolStripMenuItemClick);
            // 
            // menuitemSparse
            // 
            this.menuitemSparse.Name = "menuitemSparse";
            this.menuitemSparse.Size = new System.Drawing.Size(221, 22);
            this.menuitemSparse.Text = "Sparse Working Copy";
            this.menuitemSparse.Click += new System.EventHandler(this.menuitemSparseWorkingCopy_Click);
            // 
            // toolStripSeparator4
            // 
            this.toolStripSeparator4.Name = "toolStripSeparator4";
            this.toolStripSeparator4.Size = new System.Drawing.Size(218, 6);
            // 
            // gitMaintenanceToolStripMenuItem
            // 
            this.gitMaintenanceToolStripMenuItem.DropDownItems.AddRange(new System.Windows.Forms.ToolStripItem[] {
            this.compressGitDatabaseToolStripMenuItem,
            this.verifyGitDatabaseToolStripMenuItem,
            this.deleteIndexlockToolStripMenuItem,
            this.editLocalGitConfigToolStripMenuItem});
            this.gitMaintenanceToolStripMenuItem.Image = global::GitUI.Properties.Resources.IconMaintenance;
            this.gitMaintenanceToolStripMenuItem.Name = "gitMaintenanceToolStripMenuItem";
            this.gitMaintenanceToolStripMenuItem.Size = new System.Drawing.Size(221, 22);
            this.gitMaintenanceToolStripMenuItem.Text = "Git maintenance";
            // 
            // compressGitDatabaseToolStripMenuItem
            // 
            this.compressGitDatabaseToolStripMenuItem.Name = "compressGitDatabaseToolStripMenuItem";
            this.compressGitDatabaseToolStripMenuItem.Size = new System.Drawing.Size(194, 22);
            this.compressGitDatabaseToolStripMenuItem.Text = "Compress git database";
            this.compressGitDatabaseToolStripMenuItem.Click += new System.EventHandler(this.CompressGitDatabaseToolStripMenuItemClick);
            // 
            // verifyGitDatabaseToolStripMenuItem
            // 
            this.verifyGitDatabaseToolStripMenuItem.Image = global::GitUI.Properties.Resources.IconRecoverLostObjects;
            this.verifyGitDatabaseToolStripMenuItem.Name = "verifyGitDatabaseToolStripMenuItem";
            this.verifyGitDatabaseToolStripMenuItem.Size = new System.Drawing.Size(194, 22);
            this.verifyGitDatabaseToolStripMenuItem.Text = "Recover lost objects...";
            this.verifyGitDatabaseToolStripMenuItem.Click += new System.EventHandler(this.VerifyGitDatabaseToolStripMenuItemClick);
            // 
            // deleteIndexlockToolStripMenuItem
            // 
            this.deleteIndexlockToolStripMenuItem.Name = "deleteIndexlockToolStripMenuItem";
            this.deleteIndexlockToolStripMenuItem.Size = new System.Drawing.Size(194, 22);
            this.deleteIndexlockToolStripMenuItem.Text = "Delete index.lock";
            this.deleteIndexlockToolStripMenuItem.Click += new System.EventHandler(this.deleteIndexlockToolStripMenuItem_Click);
            // 
            // editLocalGitConfigToolStripMenuItem
            // 
            this.editLocalGitConfigToolStripMenuItem.Name = "editLocalGitConfigToolStripMenuItem";
            this.editLocalGitConfigToolStripMenuItem.Size = new System.Drawing.Size(194, 22);
            this.editLocalGitConfigToolStripMenuItem.Text = "Edit .git/config";
            this.editLocalGitConfigToolStripMenuItem.Click += new System.EventHandler(this.EditLocalGitConfigToolStripMenuItemClick);
            // 
            // repoSettingsToolStripMenuItem
            // 
            this.repoSettingsToolStripMenuItem.Name = "repoSettingsToolStripMenuItem";
            this.repoSettingsToolStripMenuItem.Size = new System.Drawing.Size(221, 22);
            this.repoSettingsToolStripMenuItem.Text = "Repository settings";
            this.repoSettingsToolStripMenuItem.Click += new System.EventHandler(this.RepoSettingsToolStripMenuItemClick);
            // 
            // toolStripSeparator13
            // 
            this.toolStripSeparator13.Name = "toolStripSeparator13";
            this.toolStripSeparator13.Size = new System.Drawing.Size(218, 6);
            // 
            // gitBashToolStripMenuItem
            // 
            this.gitBashToolStripMenuItem.Image = global::GitUI.Properties.Resources.bash;
            this.gitBashToolStripMenuItem.Name = "gitBashToolStripMenuItem";
            this.gitBashToolStripMenuItem.Size = new System.Drawing.Size(168, 22);
            this.gitBashToolStripMenuItem.Text = "Git bash";
            this.gitBashToolStripMenuItem.Click += new System.EventHandler(this.GitBashToolStripMenuItemClick1);
            // 
            // gitGUIToolStripMenuItem
            // 
            this.gitGUIToolStripMenuItem.Name = "gitGUIToolStripMenuItem";
            this.gitGUIToolStripMenuItem.Size = new System.Drawing.Size(168, 22);
            this.gitGUIToolStripMenuItem.Text = "Git GUI";
            this.gitGUIToolStripMenuItem.Click += new System.EventHandler(this.GitGuiToolStripMenuItemClick);
            // 
            // kGitToolStripMenuItem
            // 
            this.kGitToolStripMenuItem.Name = "kGitToolStripMenuItem";
            this.kGitToolStripMenuItem.Size = new System.Drawing.Size(168, 22);
            this.kGitToolStripMenuItem.Text = "GitK";
            this.kGitToolStripMenuItem.Click += new System.EventHandler(this.KGitToolStripMenuItemClick);
            // 
            // commandsToolStripMenuItem
            // 
            this.commandsToolStripMenuItem.DropDownItems.AddRange(new System.Windows.Forms.ToolStripItem[] {
            this.commitToolStripMenuItem,
            this.pullToolStripMenuItem,
            this.pushToolStripMenuItem,
            this.toolStripSeparator21,
            this.stashToolStripMenuItem,
            this.resetToolStripMenuItem,
            this.cleanupToolStripMenuItem,
            this.toolStripSeparator25,
            this.branchToolStripMenuItem,
            this.deleteBranchToolStripMenuItem,
            this.checkoutBranchToolStripMenuItem,
            this.mergeBranchToolStripMenuItem,
            this.rebaseToolStripMenuItem,
            this.runMergetoolToolStripMenuItem,
            this.toolStripSeparator45,
            this.tagToolStripMenuItem,
            this.deleteTagToolStripMenuItem,
            this.toolStripSeparator23,
            this.cherryPickToolStripMenuItem,
            this.archiveToolStripMenuItem,
            this.checkoutToolStripMenuItem,
            this.bisectToolStripMenuItem,
            this.toolStripMenuItemReflog,
            this.toolStripSeparator22,
            this.formatPatchToolStripMenuItem,
            this.applyPatchToolStripMenuItem,
            this.patchToolStripMenuItem,
            this.toolStripSeparator24,
            this.SvnFetchToolStripMenuItem,
            this.SvnRebaseToolStripMenuItem,
            this.SvnDcommitToolStripMenuItem});
            this.commandsToolStripMenuItem.Name = "commandsToolStripMenuItem";
            this.commandsToolStripMenuItem.Size = new System.Drawing.Size(81, 20);
            this.commandsToolStripMenuItem.Text = "Commands";
            this.commandsToolStripMenuItem.DropDownOpening += CommandsToolStripMenuItem_DropDownOpening;
            // 
            // commitToolStripMenuItem
            // 
            this.commitToolStripMenuItem.Image = global::GitUI.Properties.Resources.IconClean;
            this.commitToolStripMenuItem.Name = "commitToolStripMenuItem";
            this.commitToolStripMenuItem.Size = new System.Drawing.Size(213, 22);
            this.commitToolStripMenuItem.Text = "Commit...";
            this.commitToolStripMenuItem.Click += new System.EventHandler(this.CommitToolStripMenuItemClick);
            // 
            // pullToolStripMenuItem
            // 
            this.pullToolStripMenuItem.Image = global::GitUI.Properties.Resources.IconPull;
            this.pullToolStripMenuItem.Name = "pullToolStripMenuItem";
            this.pullToolStripMenuItem.ShortcutKeys = ((System.Windows.Forms.Keys)((System.Windows.Forms.Keys.Control | System.Windows.Forms.Keys.Down)));
            this.pullToolStripMenuItem.Size = new System.Drawing.Size(213, 22);
            this.pullToolStripMenuItem.Text = "Pull/Fetch...";
            this.pullToolStripMenuItem.Click += new System.EventHandler(this.PullToolStripMenuItemClick);
            // 
            // pushToolStripMenuItem
            // 
            this.pushToolStripMenuItem.Image = global::GitUI.Properties.Resources.IconPush;
            this.pushToolStripMenuItem.Name = "pushToolStripMenuItem";
            this.pushToolStripMenuItem.ShortcutKeys = ((System.Windows.Forms.Keys)((System.Windows.Forms.Keys.Control | System.Windows.Forms.Keys.Up)));
            this.pushToolStripMenuItem.Size = new System.Drawing.Size(213, 22);
            this.pushToolStripMenuItem.Text = "Push...";
            this.pushToolStripMenuItem.Click += new System.EventHandler(this.PushToolStripMenuItemClick);
            // 
            // toolStripSeparator21
            // 
            this.toolStripSeparator21.Name = "toolStripSeparator21";
            this.toolStripSeparator21.Size = new System.Drawing.Size(210, 6);
            // 
            // stashToolStripMenuItem
            // 
            this.stashToolStripMenuItem.Image = global::GitUI.Properties.Resources.stash;
            this.stashToolStripMenuItem.Name = "stashToolStripMenuItem";
            this.stashToolStripMenuItem.Size = new System.Drawing.Size(213, 22);
            this.stashToolStripMenuItem.Text = "Stash changes...";
            this.stashToolStripMenuItem.Click += new System.EventHandler(this.StashToolStripMenuItemClick);
            // 
            // resetToolStripMenuItem
            // 
            this.resetToolStripMenuItem.Image = global::GitUI.Properties.Resources.IconResetWorkingDirChanges;
            this.resetToolStripMenuItem.Name = "resetToolStripMenuItem";
            this.resetToolStripMenuItem.Size = new System.Drawing.Size(213, 22);
            this.resetToolStripMenuItem.Text = "Reset changes...";
            this.resetToolStripMenuItem.Click += new System.EventHandler(this.ResetToolStripMenuItem_Click);
            // 
            // cleanupToolStripMenuItem
            // 
            this.cleanupToolStripMenuItem.Image = global::GitUI.Properties.Resources.IconCleanupRepo;
            this.cleanupToolStripMenuItem.Name = "cleanupToolStripMenuItem";
            this.cleanupToolStripMenuItem.Size = new System.Drawing.Size(213, 22);
            this.cleanupToolStripMenuItem.Text = "Clean working directory...";
            this.cleanupToolStripMenuItem.Click += new System.EventHandler(this.CleanupToolStripMenuItemClick);
            // 
            // toolStripSeparator25
            // 
            this.toolStripSeparator25.Name = "toolStripSeparator25";
            this.toolStripSeparator25.Size = new System.Drawing.Size(210, 6);
            // 
            // branchToolStripMenuItem
            // 
            this.branchToolStripMenuItem.Image = global::GitUI.Properties.Resources.IconBranchCreate;
            this.branchToolStripMenuItem.Name = "branchToolStripMenuItem";
            this.branchToolStripMenuItem.Size = new System.Drawing.Size(213, 22);
            this.branchToolStripMenuItem.Text = "Create branch...";
            this.branchToolStripMenuItem.Click += new System.EventHandler(this.CreateBranchToolStripMenuItemClick);
            // 
            // deleteBranchToolStripMenuItem
            // 
            this.deleteBranchToolStripMenuItem.Image = global::GitUI.Properties.Resources.IconBranchDelete;
            this.deleteBranchToolStripMenuItem.Name = "deleteBranchToolStripMenuItem";
            this.deleteBranchToolStripMenuItem.Size = new System.Drawing.Size(213, 22);
            this.deleteBranchToolStripMenuItem.Text = "Delete branch...";
            this.deleteBranchToolStripMenuItem.Click += new System.EventHandler(this.DeleteBranchToolStripMenuItemClick);
            // 
            // checkoutBranchToolStripMenuItem
            // 
            this.checkoutBranchToolStripMenuItem.Image = global::GitUI.Properties.Resources.IconBranchCheckout;
            this.checkoutBranchToolStripMenuItem.Name = "checkoutBranchToolStripMenuItem";
            this.checkoutBranchToolStripMenuItem.ShortcutKeyDisplayString = "Ctrl+.";
            this.checkoutBranchToolStripMenuItem.ShortcutKeys = ((System.Windows.Forms.Keys)((System.Windows.Forms.Keys.Control | System.Windows.Forms.Keys.OemPeriod)));
            this.checkoutBranchToolStripMenuItem.Size = new System.Drawing.Size(213, 22);
            this.checkoutBranchToolStripMenuItem.Text = "Checkout branch...";
            this.checkoutBranchToolStripMenuItem.Click += new System.EventHandler(this.CheckoutBranchToolStripMenuItemClick);
            // 
            // mergeBranchToolStripMenuItem
            // 
            this.mergeBranchToolStripMenuItem.Image = global::GitUI.Properties.Resources.IconMerge;
            this.mergeBranchToolStripMenuItem.Name = "mergeBranchToolStripMenuItem";
            this.mergeBranchToolStripMenuItem.ShortcutKeys = ((System.Windows.Forms.Keys)((System.Windows.Forms.Keys.Control | System.Windows.Forms.Keys.M)));
            this.mergeBranchToolStripMenuItem.Size = new System.Drawing.Size(213, 22);
            this.mergeBranchToolStripMenuItem.Text = "Merge branches...";
            this.mergeBranchToolStripMenuItem.Click += new System.EventHandler(this.MergeBranchToolStripMenuItemClick);
            // 
            // rebaseToolStripMenuItem
            // 
            this.rebaseToolStripMenuItem.Image = global::GitUI.Properties.Resources.IconRebase;
            this.rebaseToolStripMenuItem.Name = "rebaseToolStripMenuItem";
            this.rebaseToolStripMenuItem.Size = new System.Drawing.Size(213, 22);
            this.rebaseToolStripMenuItem.Text = "Rebase...";
            this.rebaseToolStripMenuItem.Click += new System.EventHandler(this.RebaseToolStripMenuItemClick);
            // 
            // runMergetoolToolStripMenuItem
            // 
            this.runMergetoolToolStripMenuItem.Name = "runMergetoolToolStripMenuItem";
            this.runMergetoolToolStripMenuItem.Size = new System.Drawing.Size(213, 22);
            this.runMergetoolToolStripMenuItem.Text = "Solve merge conflicts...";
            this.runMergetoolToolStripMenuItem.Click += new System.EventHandler(this.RunMergetoolToolStripMenuItemClick);
            // 
            // toolStripSeparator45
            // 
            this.toolStripSeparator45.Name = "toolStripSeparator45";
            this.toolStripSeparator45.Size = new System.Drawing.Size(210, 6);
            // 
            // tagToolStripMenuItem
            // 
            this.tagToolStripMenuItem.Image = global::GitUI.Properties.Resources.IconTagCreate;
            this.tagToolStripMenuItem.Name = "tagToolStripMenuItem";
            this.tagToolStripMenuItem.Size = new System.Drawing.Size(213, 22);
            this.tagToolStripMenuItem.Text = "Create tag...";
            this.tagToolStripMenuItem.Click += new System.EventHandler(this.TagToolStripMenuItemClick);
            // 
            // deleteTagToolStripMenuItem
            // 
            this.deleteTagToolStripMenuItem.Image = global::GitUI.Properties.Resources.IconTagDelete;
            this.deleteTagToolStripMenuItem.Name = "deleteTagToolStripMenuItem";
            this.deleteTagToolStripMenuItem.Size = new System.Drawing.Size(213, 22);
            this.deleteTagToolStripMenuItem.Text = "Delete tag...";
            this.deleteTagToolStripMenuItem.Click += new System.EventHandler(this.DeleteTagToolStripMenuItemClick);
            // 
            // toolStripSeparator23
            // 
            this.toolStripSeparator23.Name = "toolStripSeparator23";
            this.toolStripSeparator23.Size = new System.Drawing.Size(210, 6);
            // 
            // cherryPickToolStripMenuItem
            // 
            this.cherryPickToolStripMenuItem.Image = global::GitUI.Properties.Resources.IconCherryPick;
            this.cherryPickToolStripMenuItem.Name = "cherryPickToolStripMenuItem";
            this.cherryPickToolStripMenuItem.Size = new System.Drawing.Size(213, 22);
            this.cherryPickToolStripMenuItem.Text = "Cherry pick...";
            this.cherryPickToolStripMenuItem.Click += new System.EventHandler(this.CherryPickToolStripMenuItemClick);
            // 
            // archiveToolStripMenuItem
            // 
            this.archiveToolStripMenuItem.Image = global::GitUI.Properties.Resources.IconArchiveRevision;
            this.archiveToolStripMenuItem.Name = "archiveToolStripMenuItem";
            this.archiveToolStripMenuItem.Size = new System.Drawing.Size(213, 22);
            this.archiveToolStripMenuItem.Text = "Archive revision...";
            this.archiveToolStripMenuItem.Click += new System.EventHandler(this.ArchiveToolStripMenuItemClick);
            // 
            // checkoutToolStripMenuItem
            // 
            this.checkoutToolStripMenuItem.Image = global::GitUI.Properties.Resources.RevisionCheckout;
            this.checkoutToolStripMenuItem.Name = "checkoutToolStripMenuItem";
            this.checkoutToolStripMenuItem.Size = new System.Drawing.Size(213, 22);
            this.checkoutToolStripMenuItem.Text = "Checkout revision...";
            this.checkoutToolStripMenuItem.Click += new System.EventHandler(this.CheckoutToolStripMenuItemClick);
            // 
            // bisectToolStripMenuItem
            // 
            this.bisectToolStripMenuItem.Name = "bisectToolStripMenuItem";
            this.bisectToolStripMenuItem.Size = new System.Drawing.Size(213, 22);
            this.bisectToolStripMenuItem.Text = "Bisect...";
            this.bisectToolStripMenuItem.Click += new System.EventHandler(this.BisectClick);
            // 
            // toolStripMenuItemReflog
            // 
            this.toolStripMenuItemReflog.Name = "toolStripMenuItemReflog";
            this.toolStripMenuItemReflog.Size = new System.Drawing.Size(213, 22);
            this.toolStripMenuItemReflog.Text = "Show reflog...";
            this.toolStripMenuItemReflog.Click += new System.EventHandler(this.toolStripMenuItemReflog_Click);
            // 
            // toolStripSeparator22
            // 
            this.toolStripSeparator22.Name = "toolStripSeparator22";
            this.toolStripSeparator22.Size = new System.Drawing.Size(210, 6);
            // 
            // formatPatchToolStripMenuItem
            // 
            this.formatPatchToolStripMenuItem.Name = "formatPatchToolStripMenuItem";
            this.formatPatchToolStripMenuItem.Size = new System.Drawing.Size(213, 22);
            this.formatPatchToolStripMenuItem.Text = "Format patch...";
            this.formatPatchToolStripMenuItem.Click += new System.EventHandler(this.FormatPatchToolStripMenuItemClick);
            // 
            // applyPatchToolStripMenuItem
            // 
            this.applyPatchToolStripMenuItem.Name = "applyPatchToolStripMenuItem";
            this.applyPatchToolStripMenuItem.Size = new System.Drawing.Size(213, 22);
            this.applyPatchToolStripMenuItem.Text = "Apply patch...";
            this.applyPatchToolStripMenuItem.Click += new System.EventHandler(this.ApplyPatchToolStripMenuItemClick);
            // 
            // patchToolStripMenuItem
            // 
            this.patchToolStripMenuItem.Name = "patchToolStripMenuItem";
            this.patchToolStripMenuItem.Size = new System.Drawing.Size(213, 22);
            this.patchToolStripMenuItem.Text = "View patch file...";
            this.patchToolStripMenuItem.Click += new System.EventHandler(this.PatchToolStripMenuItemClick);
            // 
            // toolStripSeparator24
            // 
            this.toolStripSeparator24.Name = "toolStripSeparator24";
            this.toolStripSeparator24.Size = new System.Drawing.Size(210, 6);
            // 
            // SvnFetchToolStripMenuItem
            // 
            this.SvnFetchToolStripMenuItem.Name = "SvnFetchToolStripMenuItem";
            this.SvnFetchToolStripMenuItem.Size = new System.Drawing.Size(213, 22);
            this.SvnFetchToolStripMenuItem.Text = "SVN Fetch";
            this.SvnFetchToolStripMenuItem.Click += new System.EventHandler(this.SvnFetchToolStripMenuItem_Click);
            // 
            // SvnRebaseToolStripMenuItem
            // 
            this.SvnRebaseToolStripMenuItem.Name = "SvnRebaseToolStripMenuItem";
            this.SvnRebaseToolStripMenuItem.Size = new System.Drawing.Size(213, 22);
            this.SvnRebaseToolStripMenuItem.Text = "SVN Rebase";
            this.SvnRebaseToolStripMenuItem.Click += new System.EventHandler(this.SvnRebaseToolStripMenuItem_Click);
            // 
            // SvnDcommitToolStripMenuItem
            // 
            this.SvnDcommitToolStripMenuItem.Name = "SvnDcommitToolStripMenuItem";
            this.SvnDcommitToolStripMenuItem.Size = new System.Drawing.Size(213, 22);
            this.SvnDcommitToolStripMenuItem.Text = "SVN DCommit";
            this.SvnDcommitToolStripMenuItem.Click += new System.EventHandler(this.SvnDcommitToolStripMenuItem_Click);
            // 
            // toolStripSeparator46
            // 
            this.toolStripSeparator46.Name = "toolStripSeparator46";
            this.toolStripSeparator46.Size = new System.Drawing.Size(268, 6);
            // 
            // toolStripSeparator41
            // 
            this.toolStripSeparator41.Name = "toolStripSeparator41";
            this.toolStripSeparator41.Size = new System.Drawing.Size(165, 6);
            // 
            // toolStripSeparator42
            // 
            this.toolStripSeparator42.Name = "toolStripSeparator42";
            this.toolStripSeparator42.Size = new System.Drawing.Size(110, 6);
            // 
            // toolStripSeparator6
            // 
            this.toolStripSeparator6.Name = "toolStripSeparator6";
            this.toolStripSeparator6.Size = new System.Drawing.Size(165, 6);
            // 
            // PuTTYToolStripMenuItem
            // 
            this.PuTTYToolStripMenuItem.DropDownItems.AddRange(new System.Windows.Forms.ToolStripItem[] {
            this.startAuthenticationAgentToolStripMenuItem,
            this.generateOrImportKeyToolStripMenuItem});
            this.PuTTYToolStripMenuItem.Image = global::GitUI.Properties.Resources.putty;
            this.PuTTYToolStripMenuItem.Name = "PuTTYToolStripMenuItem";
            this.PuTTYToolStripMenuItem.Size = new System.Drawing.Size(168, 22);
            this.PuTTYToolStripMenuItem.Text = "PuTTY";
            // 
            // startAuthenticationAgentToolStripMenuItem
            // 
            this.startAuthenticationAgentToolStripMenuItem.Image = global::GitUI.Properties.Resources.pageant_16;
            this.startAuthenticationAgentToolStripMenuItem.Name = "startAuthenticationAgentToolStripMenuItem";
            this.startAuthenticationAgentToolStripMenuItem.Size = new System.Drawing.Size(211, 22);
            this.startAuthenticationAgentToolStripMenuItem.Text = "Start authentication agent";
            this.startAuthenticationAgentToolStripMenuItem.Click += new System.EventHandler(this.StartAuthenticationAgentToolStripMenuItemClick);
            // 
            // generateOrImportKeyToolStripMenuItem
            // 
            this.generateOrImportKeyToolStripMenuItem.Image = global::GitUI.Properties.Resources.puttygen;
            this.generateOrImportKeyToolStripMenuItem.Name = "generateOrImportKeyToolStripMenuItem";
            this.generateOrImportKeyToolStripMenuItem.Size = new System.Drawing.Size(211, 22);
            this.generateOrImportKeyToolStripMenuItem.Text = "Generate or import key";
            this.generateOrImportKeyToolStripMenuItem.Click += new System.EventHandler(this.GenerateOrImportKeyToolStripMenuItemClick);
            // 
            // _repositoryHostsToolStripMenuItem
            // 
            this._repositoryHostsToolStripMenuItem.DropDownItems.AddRange(new System.Windows.Forms.ToolStripItem[] {
            this._forkCloneRepositoryToolStripMenuItem,
            this._viewPullRequestsToolStripMenuItem,
            this._createPullRequestsToolStripMenuItem});
            this._repositoryHostsToolStripMenuItem.Name = "_repositoryHostsToolStripMenuItem";
            this._repositoryHostsToolStripMenuItem.Size = new System.Drawing.Size(114, 20);
            this._repositoryHostsToolStripMenuItem.Text = "(Repository hosts)";
            // 
            // _forkCloneRepositoryToolStripMenuItem
            // 
            this._forkCloneRepositoryToolStripMenuItem.Name = "_forkCloneRepositoryToolStripMenuItem";
            this._forkCloneRepositoryToolStripMenuItem.Size = new System.Drawing.Size(198, 22);
            this._forkCloneRepositoryToolStripMenuItem.Text = "Fork/Clone repository...";
            this._forkCloneRepositoryToolStripMenuItem.Click += new System.EventHandler(this._forkCloneMenuItem_Click);
            // 
            // _viewPullRequestsToolStripMenuItem
            // 
            this._viewPullRequestsToolStripMenuItem.Name = "_viewPullRequestsToolStripMenuItem";
            this._viewPullRequestsToolStripMenuItem.Size = new System.Drawing.Size(198, 22);
            this._viewPullRequestsToolStripMenuItem.Text = "View pull requests...";
            this._viewPullRequestsToolStripMenuItem.Click += new System.EventHandler(this._viewPullRequestsToolStripMenuItem_Click);
            // 
            // _createPullRequestsToolStripMenuItem
            // 
            this._createPullRequestsToolStripMenuItem.Name = "_createPullRequestsToolStripMenuItem";
            this._createPullRequestsToolStripMenuItem.Size = new System.Drawing.Size(198, 22);
            this._createPullRequestsToolStripMenuItem.Text = "Create pull requests...";
            this._createPullRequestsToolStripMenuItem.Click += new System.EventHandler(this._createPullRequestToolStripMenuItem_Click);
            // 
            // dashboardToolStripMenuItem
            // 
            this.dashboardToolStripMenuItem.DropDownItems.AddRange(new System.Windows.Forms.ToolStripItem[] {
            this.refreshDashboardToolStripMenuItem,
            this.toolStripSeparator42});
            this.dashboardToolStripMenuItem.Name = "dashboardToolStripMenuItem";
            this.dashboardToolStripMenuItem.Size = new System.Drawing.Size(76, 20);
            this.dashboardToolStripMenuItem.Text = "Dashboard";
            // 
            // pluginsToolStripMenuItem
            // 
            this.pluginsToolStripMenuItem.DropDownItems.AddRange(new System.Windows.Forms.ToolStripItem[] {
            this.toolStripSeparator15,
            this.pluginSettingsToolStripMenuItem});
            this.pluginsToolStripMenuItem.Name = "pluginsToolStripMenuItem";
            this.pluginsToolStripMenuItem.Size = new System.Drawing.Size(58, 20);
            this.pluginsToolStripMenuItem.Text = "Plugins";
            this.pluginsToolStripMenuItem.DropDownOpening += new System.EventHandler(this.pluginsToolStripMenuItem_DropDownOpening);
            // 
            // toolStripSeparator15
            // 
            this.toolStripSeparator15.Name = "toolStripSeparator15";
            this.toolStripSeparator15.Size = new System.Drawing.Size(113, 6);
            // 
            // pluginSettingsToolStripMenuItem
            // 
            this.pluginSettingsToolStripMenuItem.Name = "pluginSettingsToolStripMenuItem";
            this.pluginSettingsToolStripMenuItem.Size = new System.Drawing.Size(116, 22);
            this.pluginSettingsToolStripMenuItem.Text = "Settings";
            this.pluginSettingsToolStripMenuItem.Click += new System.EventHandler(this.PluginSettingsToolStripMenuItemClick);
            // 
            // settingsToolStripMenuItem
            // 
            this.settingsToolStripMenuItem.Image = global::GitUI.Properties.Resources.IconSettingsTools;
            this.settingsToolStripMenuItem.Name = "settingsToolStripMenuItem";
            this.settingsToolStripMenuItem.Size = new System.Drawing.Size(168, 22);
            this.settingsToolStripMenuItem.Text = "Settings";
            this.settingsToolStripMenuItem.Click += new System.EventHandler(this.SettingsClick);
            // 
            // helpToolStripMenuItem
            // 
            this.helpToolStripMenuItem.DropDownItems.AddRange(new System.Windows.Forms.ToolStripItem[] {
            this.userManualToolStripMenuItem,
            this.changelogToolStripMenuItem,
            this.toolStripSeparator3,
            this.translateToolStripMenuItem,
            this.toolStripSeparator16,
            this.donateToolStripMenuItem,
            this.reportAnIssueToolStripMenuItem,
            this.checkForUpdatesToolStripMenuItem,
            this.aboutToolStripMenuItem});
            this.helpToolStripMenuItem.Name = "helpToolStripMenuItem";
            this.helpToolStripMenuItem.Size = new System.Drawing.Size(44, 20);
            this.helpToolStripMenuItem.Text = "Help";
            // 
            // userManualToolStripMenuItem
            // 
            this.userManualToolStripMenuItem.Name = "userManualToolStripMenuItem";
            this.userManualToolStripMenuItem.Size = new System.Drawing.Size(170, 22);
            this.userManualToolStripMenuItem.Text = "User Manual";
            this.userManualToolStripMenuItem.Click += new System.EventHandler(this.UserManualToolStripMenuItemClick);
            // 
            // changelogToolStripMenuItem
            // 
            this.changelogToolStripMenuItem.Name = "changelogToolStripMenuItem";
            this.changelogToolStripMenuItem.Size = new System.Drawing.Size(170, 22);
            this.changelogToolStripMenuItem.Text = "Changelog";
            this.changelogToolStripMenuItem.Click += new System.EventHandler(this.ChangelogToolStripMenuItemClick);
            // 
            // toolStripSeparator3
            // 
            this.toolStripSeparator3.Name = "toolStripSeparator3";
            this.toolStripSeparator3.Size = new System.Drawing.Size(167, 6);
            // 
            // translateToolStripMenuItem
            // 
            this.translateToolStripMenuItem.Name = "translateToolStripMenuItem";
            this.translateToolStripMenuItem.Size = new System.Drawing.Size(170, 22);
            this.translateToolStripMenuItem.Text = "Translate";
            this.translateToolStripMenuItem.Click += new System.EventHandler(this.TranslateToolStripMenuItemClick);
            // 
            // toolStripSeparator16
            // 
            this.toolStripSeparator16.Name = "toolStripSeparator16";
            this.toolStripSeparator16.Size = new System.Drawing.Size(167, 6);
            // 
            // donateToolStripMenuItem
            // 
            this.donateToolStripMenuItem.Name = "donateToolStripMenuItem";
            this.donateToolStripMenuItem.Size = new System.Drawing.Size(170, 22);
            this.donateToolStripMenuItem.Text = "Donate";
            this.donateToolStripMenuItem.Click += new System.EventHandler(this.DonateToolStripMenuItemClick);
            // 
            // reportAnIssueToolStripMenuItem
            // 
            this.reportAnIssueToolStripMenuItem.Name = "reportAnIssueToolStripMenuItem";
            this.reportAnIssueToolStripMenuItem.Size = new System.Drawing.Size(170, 22);
            this.reportAnIssueToolStripMenuItem.Text = "Report an issue";
            this.reportAnIssueToolStripMenuItem.Click += new System.EventHandler(this.reportAnIssueToolStripMenuItem_Click);
            // 
            // checkForUpdatesToolStripMenuItem
            // 
            this.checkForUpdatesToolStripMenuItem.Name = "checkForUpdatesToolStripMenuItem";
            this.checkForUpdatesToolStripMenuItem.Size = new System.Drawing.Size(170, 22);
            this.checkForUpdatesToolStripMenuItem.Text = "Check for updates";
            this.checkForUpdatesToolStripMenuItem.Click += new System.EventHandler(this.checkForUpdatesToolStripMenuItem_Click);
            // 
            // aboutToolStripMenuItem
            // 
            this.aboutToolStripMenuItem.Image = global::GitUI.Properties.Resources.Info;
            this.aboutToolStripMenuItem.Name = "aboutToolStripMenuItem";
            this.aboutToolStripMenuItem.Size = new System.Drawing.Size(170, 22);
            this.aboutToolStripMenuItem.Text = "About";
            this.aboutToolStripMenuItem.Click += new System.EventHandler(this.AboutToolStripMenuItemClick);
            // 
            // toolsToolStripMenuItem
            // 
            this.toolsToolStripMenuItem.DropDownItems.AddRange(new System.Windows.Forms.ToolStripItem[] {
            this.gitBashToolStripMenuItem,
            this.gitGUIToolStripMenuItem,
            this.kGitToolStripMenuItem,
            this.toolStripSeparator6,
            this.PuTTYToolStripMenuItem,
            this.toolStripSeparator41,
            this.commitcountPerUserToolStripMenuItem,
            this.gitcommandLogToolStripMenuItem,
            this.toolStripSeparator7,
            this.settingsToolStripMenuItem});
            this.toolsToolStripMenuItem.Name = "toolsToolStripMenuItem";
            this.toolsToolStripMenuItem.Size = new System.Drawing.Size(47, 20);
            this.toolsToolStripMenuItem.Text = "Tools";
            // 
            // commitcountPerUserToolStripMenuItem
            // 
            this.commitcountPerUserToolStripMenuItem.Image = global::GitUI.Properties.Resources.statistic;
            this.commitcountPerUserToolStripMenuItem.Name = "commitcountPerUserToolStripMenuItem";
            this.commitcountPerUserToolStripMenuItem.Size = new System.Drawing.Size(168, 22);
            this.commitcountPerUserToolStripMenuItem.Text = "Commits per user";
            this.commitcountPerUserToolStripMenuItem.Click += new System.EventHandler(this.CommitcountPerUserToolStripMenuItemClick);
            // 
            // gitcommandLogToolStripMenuItem
            // 
            this.gitcommandLogToolStripMenuItem.Image = global::GitUI.Properties.Resources.New;
            this.gitcommandLogToolStripMenuItem.Name = "gitcommandLogToolStripMenuItem";
            this.gitcommandLogToolStripMenuItem.Size = new System.Drawing.Size(168, 22);
            this.gitcommandLogToolStripMenuItem.Text = "Gitcommand log";
            this.gitcommandLogToolStripMenuItem.Click += new System.EventHandler(this.GitcommandLogToolStripMenuItemClick);
            // 
            // toolStripSeparator7
            // 
            this.toolStripSeparator7.Name = "toolStripSeparator7";
            this.toolStripSeparator7.Size = new System.Drawing.Size(165, 6);
            // 
            // menuStrip1
            // 
            this.menuStrip1.ClickThrough = true;
            this.menuStrip1.Items.AddRange(new System.Windows.Forms.ToolStripItem[] {
            this.fileToolStripMenuItem,
            this.dashboardToolStripMenuItem,
            this.repositoryToolStripMenuItem,
            this.commandsToolStripMenuItem,
            this._repositoryHostsToolStripMenuItem,
            this.pluginsToolStripMenuItem,
            this.toolsToolStripMenuItem,
            this.helpToolStripMenuItem});
            this.menuStrip1.Location = new System.Drawing.Point(0, 0);
            this.menuStrip1.Name = "menuStrip1";
            this.menuStrip1.Size = new System.Drawing.Size(923, 24);
            this.menuStrip1.TabIndex = 0;
            // 
<<<<<<< HEAD
            // repoObjectsTree
            // 
            this.repoObjectsTree.Dock = System.Windows.Forms.DockStyle.Fill;
            this.repoObjectsTree.Location = new System.Drawing.Point(0, 0);
            this.repoObjectsTree.Name = "repoObjectsTree";
            this.repoObjectsTree.Size = new System.Drawing.Size(213, 501);
            this.repoObjectsTree.TabIndex = 0;
            // 
            // fileTree
=======
            // toolPanel
>>>>>>> 11c8c59e
            // 
            this.toolPanel.BottomToolStripPanelVisible = false;
            // 
            // toolPanel.ContentPanel
            // 
            this.toolPanel.ContentPanel.Controls.Add(this.MainSplitContainer);
            this.toolPanel.ContentPanel.Size = new System.Drawing.Size(923, 502);
            this.toolPanel.Dock = System.Windows.Forms.DockStyle.Fill;
            this.toolPanel.LeftToolStripPanelVisible = false;
            this.toolPanel.Location = new System.Drawing.Point(0, 24);
            this.toolPanel.Name = "toolPanel";
            this.toolPanel.RightToolStripPanelVisible = false;
            this.toolPanel.Size = new System.Drawing.Size(923, 527);
            this.toolPanel.TabIndex = 1;
            // 
            // toolPanel.TopToolStripPanel
            // 
            this.toolPanel.TopToolStripPanel.Controls.Add(this.ToolStrip);
            // 
            // FormBrowse
            // 
            this.AutoScaleDimensions = new System.Drawing.SizeF(96F, 96F);
            this.AutoScaleMode = System.Windows.Forms.AutoScaleMode.Dpi;
            this.AutoValidate = System.Windows.Forms.AutoValidate.EnablePreventFocusChange;
            this.ClientSize = new System.Drawing.Size(923, 573);
            this.Controls.Add(this.toolPanel);
            this.Controls.Add(this.menuStrip1);
            this.Controls.Add(this.statusStrip);
            this.Name = "FormBrowse";
            this.Text = "Git Extensions";
            this.Activated += new System.EventHandler(this.FormBrowse_Activated);
            this.FormClosing += new System.Windows.Forms.FormClosingEventHandler(this.FormBrowseFormClosing);
            this.Load += new System.EventHandler(this.BrowseLoad);
            this.ToolStrip.ResumeLayout(false);
            this.ToolStrip.PerformLayout();
            this.MainSplitContainer.Panel1.ResumeLayout(false);
            this.MainSplitContainer.Panel2.ResumeLayout(false);
            ((System.ComponentModel.ISupportInitialize)(this.MainSplitContainer)).EndInit();
            this.MainSplitContainer.ResumeLayout(false);
            this.RightSplitContainer.Panel1.ResumeLayout(false);
            this.RightSplitContainer.Panel2.ResumeLayout(false);
            ((System.ComponentModel.ISupportInitialize)(this.RightSplitContainer)).EndInit();
            this.RightSplitContainer.ResumeLayout(false);
            this.RevisionsSplitContainer.Panel1.ResumeLayout(false);
            ((System.ComponentModel.ISupportInitialize)(this.RevisionsSplitContainer)).EndInit();
            this.RevisionsSplitContainer.ResumeLayout(false);
            this.CommitInfoTabControl.ResumeLayout(false);
            this.CommitInfoTabPage.ResumeLayout(false);
            this.TreeTabPage.ResumeLayout(false);
            this.DiffTabPage.ResumeLayout(false);
            this.statusStrip.ResumeLayout(false);
            this.statusStrip.PerformLayout();
            this.menuStrip1.ResumeLayout(false);
            this.menuStrip1.PerformLayout();
            ((System.ComponentModel.ISupportInitialize)(this.gitItemBindingSource)).EndInit();
            ((System.ComponentModel.ISupportInitialize)(this.gitRevisionBindingSource)).EndInit();
            this.toolPanel.ContentPanel.ResumeLayout(false);
            this.toolPanel.TopToolStripPanel.ResumeLayout(false);
            this.toolPanel.TopToolStripPanel.PerformLayout();
            this.toolPanel.ResumeLayout(false);
            this.toolPanel.PerformLayout();
            this.ResumeLayout(false);
            this.PerformLayout();

        }

        #endregion
        private System.Windows.Forms.SplitContainer RightSplitContainer;
        private System.Windows.Forms.SplitContainer RevisionsSplitContainer;
        private System.Windows.Forms.TabControl CommitInfoTabControl;
        private System.Windows.Forms.TabPage TreeTabPage;
        private System.Windows.Forms.BindingSource gitRevisionBindingSource;
        private System.Windows.Forms.BindingSource gitItemBindingSource;
        private GitUI.RevisionGrid RevisionGrid;
        private ToolStripEx ToolStrip;
        private System.Windows.Forms.ToolStripButton toolStripButton1;
        private System.Windows.Forms.ToolStripSplitButton _NO_TRANSLATE_Workingdir;
        private System.Windows.Forms.ToolStripSeparator toolStripSeparator1;
        private System.Windows.Forms.ToolStripButton GitBash;
        private System.Windows.Forms.ToolStripSeparator toolStripSeparator2;
        private System.Windows.Forms.ToolStripButton EditSettings;
        private System.Windows.Forms.ToolStripButton RefreshButton;
        private System.Windows.Forms.ToolStripSeparator toolStripSeparator5;
        private System.Windows.Forms.ToolStripTextBox toolStripRevisionFilterTextBox;
        private System.Windows.Forms.TabPage DiffTabPage;
        private System.Windows.Forms.ToolStripButton toolStripButtonPush;
        private System.Windows.Forms.TabPage CommitInfoTabPage;
        private CommitInfo.CommitInfo RevisionInfo;
        private System.Windows.Forms.ToolStripLabel toolStripRevisionFilterLabel;
        private System.Windows.Forms.ToolStripSplitButton toolStripSplitStash;
        private System.Windows.Forms.ToolStripMenuItem stashChangesToolStripMenuItem;
        private System.Windows.Forms.ToolStripMenuItem stashPopToolStripMenuItem;
        private System.Windows.Forms.ToolStripSeparator toolStripSeparator9;
        private System.Windows.Forms.ToolStripMenuItem viewStashToolStripMenuItem;
        private System.Windows.Forms.ToolStripSeparator toolStripSeparator17;
        private ToolStripSeparator toolStripSeparator19;
        private ToolStripLabel toolStripLabel1;
        private ToolStripComboBox toolStripBranchFilterComboBox;
        private ToolStripDropDownButton toolStripBranchFilterDropDownButton;
        private ToolStripDropDownButton toolStripRevisionFilterDropDownButton;
        private StatusStrip statusStrip;
        private ToolStripStatusLabel toolStripStatusLabel1;
        private ToolStripSplitButton branchSelect;
        private ToolStripButton toggleLeftPanel;
        private ToolStripButton toggleSplitViewLayout;
        private ToolStripMenuItem fileToolStripMenuItem;
        private ToolStripMenuItem openToolStripMenuItem;
        private ToolStripMenuItem closeToolStripMenuItem;
        private ToolStripMenuItem refreshToolStripMenuItem;
        private ToolStripMenuItem refreshDashboardToolStripMenuItem;
        private ToolStripMenuItem recentToolStripMenuItem;
        private ToolStripMenuItem toolStripMenuItem2;
        private ToolStripSeparator toolStripSeparator12;
        private ToolStripMenuItem fileExplorerToolStripMenuItem;
        private ToolStripSeparator toolStripMenuItem1;
        private ToolStripMenuItem exitToolStripMenuItem;
        private ToolStripMenuItem repositoryToolStripMenuItem;
        private ToolStripMenuItem gitBashToolStripMenuItem;
        private ToolStripMenuItem gitGUIToolStripMenuItem;
        private ToolStripMenuItem kGitToolStripMenuItem;
        private ToolStripMenuItem commandsToolStripMenuItem;
        private ToolStripMenuItem applyPatchToolStripMenuItem;
        private ToolStripMenuItem archiveToolStripMenuItem;
        private ToolStripMenuItem bisectToolStripMenuItem;
        private ToolStripMenuItem checkoutBranchToolStripMenuItem;
        private ToolStripMenuItem checkoutToolStripMenuItem;
        private ToolStripMenuItem cherryPickToolStripMenuItem;
        private ToolStripMenuItem cleanupToolStripMenuItem;
        private ToolStripMenuItem cloneToolStripMenuItem;
        private ToolStripMenuItem commitToolStripMenuItem;
        private ToolStripMenuItem branchToolStripMenuItem;
        private ToolStripMenuItem tagToolStripMenuItem;
        private ToolStripMenuItem deleteBranchToolStripMenuItem;
        private ToolStripMenuItem deleteTagToolStripMenuItem;
        private ToolStripMenuItem formatPatchToolStripMenuItem;
        private ToolStripMenuItem initNewRepositoryToolStripMenuItem;
        private ToolStripMenuItem mergeBranchToolStripMenuItem;
        private ToolStripMenuItem pullToolStripMenuItem;
        private ToolStripMenuItem pushToolStripMenuItem;
        private ToolStripMenuItem rebaseToolStripMenuItem;
        private ToolStripMenuItem runMergetoolToolStripMenuItem;
        private ToolStripMenuItem stashToolStripMenuItem;
        private ToolStripMenuItem patchToolStripMenuItem;
        private ToolStripMenuItem manageRemoteRepositoriesToolStripMenuItem1;
        private ToolStripSeparator toolStripSeparator6;
        private ToolStripMenuItem PuTTYToolStripMenuItem;
        private ToolStripMenuItem startAuthenticationAgentToolStripMenuItem;
        private ToolStripMenuItem generateOrImportKeyToolStripMenuItem;
        private ToolStripMenuItem _repositoryHostsToolStripMenuItem;
        private ToolStripMenuItem _forkCloneRepositoryToolStripMenuItem;
        private ToolStripMenuItem _viewPullRequestsToolStripMenuItem;
        private ToolStripMenuItem _createPullRequestsToolStripMenuItem;
        private ToolStripMenuItem dashboardToolStripMenuItem;
        private ToolStripMenuItem manageSubmodulesToolStripMenuItem;
        private ToolStripSeparator toolStripSeparator8;
        private ToolStripMenuItem updateAllSubmodulesToolStripMenuItem;
        private ToolStripMenuItem synchronizeAllSubmodulesToolStripMenuItem;
        private ToolStripMenuItem pluginsToolStripMenuItem;
        private ToolStripMenuItem pluginSettingsToolStripMenuItem;
        private ToolStripMenuItem repoSettingsToolStripMenuItem;
        private ToolStripSeparator toolStripSeparator15;
        private ToolStripMenuItem gitMaintenanceToolStripMenuItem;
        private ToolStripMenuItem editLocalGitConfigToolStripMenuItem;
        private ToolStripMenuItem compressGitDatabaseToolStripMenuItem;
        private ToolStripMenuItem verifyGitDatabaseToolStripMenuItem;
        private ToolStripMenuItem deleteIndexlockToolStripMenuItem;
        private ToolStripSeparator toolStripSeparator4;
        private ToolStripMenuItem editgitignoreToolStripMenuItem1;
        private ToolStripMenuItem editgitattributesToolStripMenuItem;
        private ToolStripMenuItem editmailmapToolStripMenuItem;
        private ToolStripSeparator toolStripSeparator13;
        private ToolStripMenuItem settingsToolStripMenuItem;
        private ToolStripMenuItem helpToolStripMenuItem;
        private ToolStripMenuItem toolsToolStripMenuItem;
        private ToolStripMenuItem userManualToolStripMenuItem;
        private ToolStripMenuItem changelogToolStripMenuItem;
        private ToolStripSeparator toolStripSeparator3;
        private ToolStripMenuItem translateToolStripMenuItem;
        private ToolStripSeparator toolStripSeparator16;
        private ToolStripMenuItem donateToolStripMenuItem;
        private ToolStripMenuItem aboutToolStripMenuItem;
        private MenuStripEx menuStrip1;
        private ToolStripSeparator toolStripSeparator21;
        private ToolStripSeparator toolStripSeparator25;
        private ToolStripSeparator toolStripSeparator22;
        private ToolStripSeparator toolStripSeparator23;
        private ToolStripMenuItem cloneSVNToolStripMenuItem;
        private ToolStripMenuItem SvnRebaseToolStripMenuItem;
        private ToolStripMenuItem SvnDcommitToolStripMenuItem;
        private ToolStripSeparator toolStripSeparator24;
        private ToolStripMenuItem SvnFetchToolStripMenuItem;
        private ToolStripSplitButton toolStripButtonLevelUp;
        private ToolStripSplitButton toolStripButtonPull;
        private ToolStripMenuItem mergeToolStripMenuItem;
        private ToolStripMenuItem rebaseToolStripMenuItem1;
        private ToolStripMenuItem fetchToolStripMenuItem;
        private ToolStripMenuItem pullToolStripMenuItem1;
        private ToolStripSeparator toolStripSeparator14;
        private ToolStripMenuItem setNextPullActionAsDefaultToolStripMenuItem;
        private ToolStripMenuItem fetchAllToolStripMenuItem;
        private ToolStripMenuItem resetToolStripMenuItem;        
        private ToolStripMenuItem reportAnIssueToolStripMenuItem;
        private ToolStripSeparator toolStripSeparator41;
        private ToolStripSeparator toolStripSeparator42;
        private ToolStripSeparator toolStripSeparator43;
        private ToolStripSeparator toolStripSeparator44;
        private ToolStripSeparator toolStripSeparator45;
        private ToolStripSeparator toolStripSeparator46;
        private ToolStripMenuItem checkForUpdatesToolStripMenuItem;
        private SplitContainer MainSplitContainer;
        private UserControls.RepoObjectsTree repoObjectsTree;
        private ToolStripMenuItem commitcountPerUserToolStripMenuItem;
        private ToolStripMenuItem gitcommandLogToolStripMenuItem;
        private ToolStripSeparator toolStripSeparator7;
        private ToolStripMenuItem menuitemSparse;
        private ToolStripButton ShowFirstParent;
        private ToolTip FilterToolTip;
        private ToolStripSeparator toolStripSeparator10;
        private ToolStripMenuItem editgitinfoexcludeToolStripMenuItem;
        private ToolStripMenuItem toolStripMenuItemReflog;
        private ToolStripMenuItem manageWorktreeToolStripMenuItem;
        private ToolStripMenuItem createWorktreeToolStripMenuItem;
        private ToolStripMenuItem toolStripMenuItemWorktrees;
        private ToolStripMenuItem clearRecentRepositoriesListMenuItem;
        private ToolStripSeparator clearRecentRepositoriesListToolStripMenuItem;
        private ToolStripButton toolStripFileExplorer;
        private RevisionFileTree fileTree;
        private RevisionDiff revisionDiff;
        private ToolStripContainer toolPanel;
    }
}<|MERGE_RESOLUTION|>--- conflicted
+++ resolved
@@ -571,16 +571,9 @@
             // 
             // MainSplitContainer.Panel2
             // 
-<<<<<<< HEAD
             this.MainSplitContainer.Panel2.Controls.Add(this.RightSplitContainer);
-            this.MainSplitContainer.Size = new System.Drawing.Size(923, 501);
+            this.MainSplitContainer.Size = new System.Drawing.Size(923, 502);
             this.MainSplitContainer.SplitterDistance = 267;
-=======
-            this.MainSplitContainer.Panel2.Controls.Add(this.CommitInfoTabControl);
-            this.MainSplitContainer.Panel2MinSize = 0;
-            this.MainSplitContainer.Size = new System.Drawing.Size(923, 502);
-            this.MainSplitContainer.SplitterDistance = 208;
->>>>>>> 11c8c59e
             this.MainSplitContainer.TabIndex = 1;
             // 
             // repoObjectsTree
@@ -1599,7 +1592,6 @@
             this.menuStrip1.Size = new System.Drawing.Size(923, 24);
             this.menuStrip1.TabIndex = 0;
             // 
-<<<<<<< HEAD
             // repoObjectsTree
             // 
             this.repoObjectsTree.Dock = System.Windows.Forms.DockStyle.Fill;
@@ -1608,10 +1600,6 @@
             this.repoObjectsTree.Size = new System.Drawing.Size(213, 501);
             this.repoObjectsTree.TabIndex = 0;
             // 
-            // fileTree
-=======
-            // toolPanel
->>>>>>> 11c8c59e
             // 
             this.toolPanel.BottomToolStripPanelVisible = false;
             // 
