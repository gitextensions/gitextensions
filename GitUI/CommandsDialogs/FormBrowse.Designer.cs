--- conflicted
+++ resolved
@@ -59,12 +59,9 @@
             this.toolStripRevisionFilterDropDownButton = new System.Windows.Forms.ToolStripDropDownButton();
             this.ShowFirstParent = new System.Windows.Forms.ToolStripButton();
             this.MainSplitContainer = new System.Windows.Forms.SplitContainer();
-<<<<<<< HEAD
             this.repoObjectsTree = new GitUI.UserControls.RepoObjectsTree();
             this.RightSplitContainer = new System.Windows.Forms.SplitContainer();
-=======
             this.RevisionsSplitContainer = new System.Windows.Forms.SplitContainer();
->>>>>>> 7b9b462c
             this.RevisionGrid = new GitUI.RevisionGrid();
             this.CommitInfoTabControl = new System.Windows.Forms.TabControl();
             this.CommitInfoTabPage = new System.Windows.Forms.TabPage();
@@ -243,16 +240,13 @@
             this.MainSplitContainer.Panel1.SuspendLayout();
             this.MainSplitContainer.Panel2.SuspendLayout();
             this.MainSplitContainer.SuspendLayout();
-<<<<<<< HEAD
             ((System.ComponentModel.ISupportInitialize)(this.RightSplitContainer)).BeginInit();
             this.RightSplitContainer.Panel1.SuspendLayout();
             this.RightSplitContainer.Panel2.SuspendLayout();
             this.RightSplitContainer.SuspendLayout();
-=======
             ((System.ComponentModel.ISupportInitialize)(this.RevisionsSplitContainer)).BeginInit();
             this.RevisionsSplitContainer.Panel1.SuspendLayout();
             this.RevisionsSplitContainer.SuspendLayout();
->>>>>>> 7b9b462c
             this.CommitInfoTabControl.SuspendLayout();
             this.CommitInfoTabPage.SuspendLayout();
             this.TreeTabPage.SuspendLayout();
@@ -654,11 +648,7 @@
             // 
             // MainSplitContainer.Panel1
             // 
-<<<<<<< HEAD
             this.MainSplitContainer.Panel1.Controls.Add(this.repoObjectsTree);
-=======
-            this.MainSplitContainer.Panel1.Controls.Add(this.RevisionsSplitContainer);
->>>>>>> 7b9b462c
             // 
             // MainSplitContainer.Panel2
             // 
@@ -684,7 +674,7 @@
             // 
             // RightSplitContainer.Panel1
             // 
-            this.RightSplitContainer.Panel1.Controls.Add(this.RevisionGrid);
+            this.RightSplitContainer.Panel1.Controls.Add(this.RevisionsSplitContainer);
             // 
             // RightSplitContainer.Panel2
             // 
@@ -2155,16 +2145,13 @@
             this.MainSplitContainer.Panel2.ResumeLayout(false);
             ((System.ComponentModel.ISupportInitialize)(this.MainSplitContainer)).EndInit();
             this.MainSplitContainer.ResumeLayout(false);
-<<<<<<< HEAD
             this.RightSplitContainer.Panel1.ResumeLayout(false);
             this.RightSplitContainer.Panel2.ResumeLayout(false);
             ((System.ComponentModel.ISupportInitialize)(this.RightSplitContainer)).EndInit();
             this.RightSplitContainer.ResumeLayout(false);
-=======
             this.RevisionsSplitContainer.Panel1.ResumeLayout(false);
             ((System.ComponentModel.ISupportInitialize)(this.RevisionsSplitContainer)).EndInit();
             this.RevisionsSplitContainer.ResumeLayout(false);
->>>>>>> 7b9b462c
             this.CommitInfoTabControl.ResumeLayout(false);
             this.CommitInfoTabPage.ResumeLayout(false);
             this.TreeTabPage.ResumeLayout(false);
@@ -2194,12 +2181,8 @@
         #endregion
 
         private System.Windows.Forms.TreeView GitTree;
-<<<<<<< HEAD
         private System.Windows.Forms.SplitContainer RightSplitContainer;
-=======
-        private System.Windows.Forms.SplitContainer MainSplitContainer;
         private System.Windows.Forms.SplitContainer RevisionsSplitContainer;
->>>>>>> 7b9b462c
         private System.Windows.Forms.TabControl CommitInfoTabControl;
         private System.Windows.Forms.TabPage TreeTabPage;
         private System.Windows.Forms.BindingSource gitRevisionBindingSource;
