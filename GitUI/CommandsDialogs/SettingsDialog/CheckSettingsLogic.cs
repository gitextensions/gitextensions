﻿using System;
using System.Collections.Generic;
using System.IO;
using System.Linq;
using System.Windows.Forms;
using GitCommands;
using GitCommands.Settings;
using GitCommands.Utils;
using Microsoft.Win32;
using ResourceManager.Translation;

namespace GitUI.CommandsDialogs.SettingsDialog
{
    public class CheckSettingsLogic : Translate
    {
        public readonly TranslationString ToolSuggestPathText =
            new TranslationString("Please enter the path to {0} and press suggest.");

        public readonly TranslationString MergeToolSuggestCaption = new TranslationString("Suggest mergetool cmd");

        public readonly CommonLogic CommonLogic;
        private GitModule Module { get { return CommonLogic.Module; } }
        private ConfigFileSettings GlobalConfigFileSettings { get { return CommonLogic.ConfigFileSettingsSet.GlobalSettings; } }

        public CheckSettingsLogic(CommonLogic commonLogic)
        {
            CommonLogic = commonLogic;
        }

        public bool AutoSolveAllSettings()
        {
            if (!EnvUtils.RunningOnWindows())
                return SolveGitCommand();

            bool valid = true;
            valid = SolveGitCommand() && valid;
            valid = SolveLinuxToolsDir() && valid;
            valid = SolveMergeToolForKDiff() && valid;
            valid = SolveDiffToolForKDiff() && valid;
            valid = SolveGitExtensionsDir() && valid;
            valid = SolveEditor() && valid;
            valid = SolveGitCredentialStore() && valid;

            CommonLogic.ConfigFileSettingsSet.EffectiveSettings.Save();
            CommonLogic.RepoDistSettingsSet.EffectiveSettings.Save();

            return valid;
        }

        private bool SolveEditor()
        {
            string editor = CommonLogic.GetGlobalEditor();
            if (string.IsNullOrEmpty(editor))
            {
                GlobalConfigFileSettings.SetPathValue("core.editor", "\"" + AppSettings.GetGitExtensionsFullPath() + "\" fileeditor");
            }

            return true;
        }

        public bool SolveGitCredentialStore()
        {
            if (!CheckGitCredentialStore())
            {
                string gcsFileName = Path.Combine(AppSettings.GetInstallDir(), @"GitCredentialWinStore\git-credential-winstore.exe");
                if (File.Exists(gcsFileName))
                {
                    var config = GlobalConfigFileSettings;
                    if (EnvUtils.RunningOnWindows())
                        config.SetValue("credential.helper", "!\\\"" + GitCommandHelpers.FixPath(gcsFileName) + "\\\"");
                    else if (EnvUtils.RunningOnMacOSX())
                        config.SetValue("credential.helper", "osxkeychain");
                    else
                        config.SetValue("credential.helper", "cache --timeout=300"); // 5 min
                    
                    return true;
                }
                return false;
            }
            return true;
        }

        public bool CheckGitCredentialStore()
        {
            string value = GlobalConfigFileSettings.GetValue("credential.helper");
            bool isValid;
            if (EnvUtils.RunningOnWindows())
                isValid = value.Contains("git-credential-winstore.exe");
            else
                isValid = !string.IsNullOrEmpty(value);

            return isValid;
        }

        public bool SolveLinuxToolsDir()
        {
            if (!EnvUtils.RunningOnWindows())
            {
                AppSettings.GitBinDir = "";
                return true;
            }

<<<<<<< HEAD
            string gitpath = AppSettings.GitCommand
=======
            string gitpath = Settings.GitCommandValue
>>>>>>> a253d3dc
                .Replace(@"\cmd\git.exe", @"\bin\")
                .Replace(@"\cmd\git.cmd", @"\bin\")
                .Replace(@"\bin\git.exe", @"\bin\");
            if (Directory.Exists(gitpath))
            {
                if (File.Exists(gitpath + "sh.exe") || File.Exists(gitpath + "sh"))
                {
                    AppSettings.GitBinDir = gitpath;
                    return true;
                }
            }

            if (CheckIfFileIsInPath("sh.exe") || CheckIfFileIsInPath("sh"))
            {
                AppSettings.GitBinDir = "";
                return true;
            }

            foreach (var path in GetGitLocations())
            {
                if (Directory.Exists(path + @"bin\"))
                {
                    if (File.Exists(path + @"bin\sh.exe") || File.Exists(path + @"bin\sh"))
                    {
                        AppSettings.GitBinDir = path + @"bin\";
                        return true;
                    }
                }
            }
            return false;
        }

        private IEnumerable<string> GetGitLocations()
        {
            yield return
                CommonLogic.GetRegistryValue(Registry.LocalMachine,
                                 "SOFTWARE\\Microsoft\\Windows\\CurrentVersion\\Uninstall\\Git_is1", "InstallLocation");
            string programFiles = Environment.GetEnvironmentVariable("ProgramFiles");
            string programFilesX86 = null;
            if (8 == IntPtr.Size
                || !String.IsNullOrEmpty(Environment.GetEnvironmentVariable("PROCESSOR_ARCHITEW6432")))
                programFilesX86 = Environment.GetEnvironmentVariable("ProgramFiles(x86)");
            if (programFilesX86 != null)
                yield return programFilesX86 + @"\Git\";
            yield return programFiles + @"\Git\";
            if (programFilesX86 != null)
                yield return programFilesX86 + @"\msysgit\";
            yield return programFiles + @"\msysgit\";
            yield return @"C:\msysgit\";
            // cygwin has old git version on windows and bash has a lot of bugs
            yield return @"C:\cygwin\";
        }

        private IEnumerable<string> GetWindowsCommandLocations()
        {
<<<<<<< HEAD
            if (!string.IsNullOrEmpty(AppSettings.GitCommand) && File.Exists(AppSettings.GitCommand))
                yield return AppSettings.GitCommand;
=======
            if (!string.IsNullOrEmpty(Settings.GitCommandValue) && File.Exists(Settings.GitCommandValue))
                yield return Settings.GitCommandValue;
>>>>>>> a253d3dc
            foreach (var path in GetGitLocations())
            {
                if (Directory.Exists(path + @"bin\"))
                    yield return path + @"bin\git.exe";
            }
            foreach (var path in GetGitLocations())
            {
                if (Directory.Exists(path + @"cmd\"))
                {
                    yield return path + @"cmd\git.exe";
                    yield return path + @"cmd\git.cmd";
                }
            }
            yield return "git";
            yield return "git.cmd";
        }

        public bool SolveGitExtensionsDir()
        {
            string fileName = AppSettings.GetGitExtensionsDirectory();

            if (Directory.Exists(fileName))
            {
                AppSettings.SetInstallDir(fileName);
                return true;
            }

            return false;
        }

        public bool SolveGitCommand()
        {
            if (EnvUtils.RunningOnWindows())
            {
                var command = (from cmd in GetWindowsCommandLocations()
                               let output = Module.RunCmd(cmd, string.Empty)
                               where !string.IsNullOrEmpty(output)
                               select cmd).FirstOrDefault();

                if (command != null)
                {
<<<<<<< HEAD
                    AppSettings.GitCommand = command;
=======
                    Settings.GitCommandValue = command;
>>>>>>> a253d3dc
                    return true;
                }
                return false;
            }
<<<<<<< HEAD
            AppSettings.GitCommand = "git";
            return !string.IsNullOrEmpty(Module.RunGitCmd(""));
=======
            Settings.GitCommandValue = "git";
            return !string.IsNullOrEmpty(_gitModule.RunGitCmd(""));
>>>>>>> a253d3dc
        }

        public static bool CheckIfFileIsInPath(string fileName)
        {
            string path = string.Concat(Environment.GetEnvironmentVariable("path", EnvironmentVariableTarget.User), ";",
                                        Environment.GetEnvironmentVariable("path", EnvironmentVariableTarget.Machine));

            return path.Split(';').Any(dir => File.Exists(dir + " \\" + fileName) || File.Exists(Path.Combine(dir, fileName)));
        }

        public bool SolveMergeToolForKDiff()
        {
            string mergeTool = CommonLogic.GetGlobalMergeTool();
            if (string.IsNullOrEmpty(mergeTool))
            {
                mergeTool = "kdiff3";
                GlobalConfigFileSettings.SetValue("merge.tool", mergeTool);
            }

            if (mergeTool.Equals("kdiff3", StringComparison.CurrentCultureIgnoreCase))
                return SolveMergeToolPathForKDiff();

            return true;
        }

        public bool SolveDiffToolForKDiff()
        {
            string diffTool = GetDiffToolFromConfig(GlobalConfigFileSettings);
            if (string.IsNullOrEmpty(diffTool))
            {
                diffTool = "kdiff3";
                SetDiffToolToConfig(GlobalConfigFileSettings, diffTool);
            }

            if (diffTool.Equals("kdiff3", StringComparison.CurrentCultureIgnoreCase))
                return SolveDiffToolPathForKDiff();

            return true;
        }

        public static string GetDiffToolFromConfig(ConfigFileSettings settings)
        {
            if (GitCommandHelpers.VersionInUse.GuiDiffToolExist)
                return settings.GetValue("diff.guitool");
            return settings.GetValue("diff.tool");
        }

        public static void SetDiffToolToConfig(ConfigFileSettings settings, string diffTool)
        {
            if (GitCommandHelpers.VersionInUse.GuiDiffToolExist)
            {
                settings.SetValue("diff.guitool", diffTool);
                return;
            }
            settings.SetValue("diff.tool", diffTool);
        }

        public bool SolveDiffToolPathForKDiff()
        {
            string kdiff3path = MergeToolsHelper.FindPathForKDiff(GlobalConfigFileSettings.GetValue("difftool.kdiff3.path"));
            if (string.IsNullOrEmpty(kdiff3path))
                return false;

            GlobalConfigFileSettings.SetPathValue("difftool.kdiff3.path", kdiff3path);
            return true;
        }

        public bool SolveMergeToolPathForKDiff()
        {
            string kdiff3path = MergeToolsHelper.FindPathForKDiff(GlobalConfigFileSettings.GetValue("mergetool.kdiff3.path"));
            if (string.IsNullOrEmpty(kdiff3path))
                return false;

            GlobalConfigFileSettings.SetPathValue("mergetool.kdiff3.path", kdiff3path);
            return true;
        }

        public bool CanFindGitCmd()
        {
            return !string.IsNullOrEmpty(Module.RunGitCmd(""));
        }

        public void AutoConfigMergeToolCmd(bool silent)
        {
            string exeName;
            string exeFile = MergeToolsHelper.FindMergeToolFullPath(GetGlobalMergeToolText(), out exeName);
            if (String.IsNullOrEmpty(exeFile))
            {
                SetMergetoolPathText("");
                SetMergeToolCmdText("");
                if (!silent)
                    MessageBox.Show(/*this, */String.Format(ToolSuggestPathText.Text, exeName),
                        MergeToolSuggestCaption.Text);
                return;
            }

            SetMergetoolPathText(exeFile);
            SetMergeToolCmdText(MergeToolsHelper.AutoConfigMergeToolCmd(GetGlobalMergeToolText(), exeFile));
        }

        private void SetMergetoolPathText(string text)
        {
            GlobalConfigFileSettings.SetPathValue(string.Format("mergetool.{0}.path", GetGlobalMergeToolText()), text);
            // orig (TODO: remove comment and rename method):
            //// MergetoolPath.Text = ...
        }

        private void SetMergeToolCmdText(string text)
        {
            GlobalConfigFileSettings.SetPathValue(string.Format("mergetool.{0}.cmd", GetGlobalMergeToolText()), text);
            // orig (TODO: remove comment and rename method):
            //// MergeToolCmd.Text = ...
        }

        private string GetGlobalMergeToolText()
        {
            return GlobalConfigFileSettings.GetValue("merge.tool");
            // orig (TODO: remove comment and rename method):
            //// GlobalMergeTool.Text;
        }

        public string GetMergeToolCmdText()
        {
            return GlobalConfigFileSettings.GetValue(string.Format("mergetool.{0}.cmd", GetGlobalMergeToolText()));
            // orig (TODO: remove comment and rename method):
            //// MergeToolCmd.Text
        }
    }
}<|MERGE_RESOLUTION|>--- conflicted
+++ resolved
@@ -100,11 +100,7 @@
                 return true;
             }
 
-<<<<<<< HEAD
-            string gitpath = AppSettings.GitCommand
-=======
-            string gitpath = Settings.GitCommandValue
->>>>>>> a253d3dc
+            string gitpath = AppSettings.GitCommandValue
                 .Replace(@"\cmd\git.exe", @"\bin\")
                 .Replace(@"\cmd\git.cmd", @"\bin\")
                 .Replace(@"\bin\git.exe", @"\bin\");
@@ -160,13 +156,8 @@
 
         private IEnumerable<string> GetWindowsCommandLocations()
         {
-<<<<<<< HEAD
-            if (!string.IsNullOrEmpty(AppSettings.GitCommand) && File.Exists(AppSettings.GitCommand))
-                yield return AppSettings.GitCommand;
-=======
-            if (!string.IsNullOrEmpty(Settings.GitCommandValue) && File.Exists(Settings.GitCommandValue))
-                yield return Settings.GitCommandValue;
->>>>>>> a253d3dc
+            if (!string.IsNullOrEmpty(AppSettings.GitCommandValue) && File.Exists(AppSettings.GitCommandValue))
+                yield return AppSettings.GitCommandValue;
             foreach (var path in GetGitLocations())
             {
                 if (Directory.Exists(path + @"bin\"))
@@ -208,22 +199,13 @@
 
                 if (command != null)
                 {
-<<<<<<< HEAD
-                    AppSettings.GitCommand = command;
-=======
-                    Settings.GitCommandValue = command;
->>>>>>> a253d3dc
+                    AppSettings.GitCommandValue = command;
                     return true;
                 }
                 return false;
             }
-<<<<<<< HEAD
-            AppSettings.GitCommand = "git";
+            AppSettings.GitCommandValue = "git";
             return !string.IsNullOrEmpty(Module.RunGitCmd(""));
-=======
-            Settings.GitCommandValue = "git";
-            return !string.IsNullOrEmpty(_gitModule.RunGitCmd(""));
->>>>>>> a253d3dc
         }
 
         public static bool CheckIfFileIsInPath(string fileName)
