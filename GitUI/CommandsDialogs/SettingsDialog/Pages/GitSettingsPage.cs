--- conflicted
+++ resolved
@@ -29,13 +29,8 @@
 
         public override void OnPageShown()
         {
-<<<<<<< HEAD
-            GitPath.Text = AppSettings.GitCommand;
+            GitPath.Text = AppSettings.GitCommandValue;
             GitBinPath.Text = AppSettings.GitBinDir;
-=======
-            GitPath.Text = Settings.GitCommandValue;
-            GitBinPath.Text = Settings.GitBinDir;
->>>>>>> 2fcb2e05
         }
 
         protected override void SettingsToPage()
@@ -43,24 +38,14 @@
             GitCommandHelpers.SetEnvironmentVariable();
             homeIsSetToLabel.Text = string.Concat(_homeIsSetToString.Text, " ", GitCommandHelpers.GetHomeDir());
 
-<<<<<<< HEAD
-            GitPath.Text = AppSettings.GitCommand;
+            GitPath.Text = AppSettings.GitCommandValue;
             GitBinPath.Text = AppSettings.GitBinDir;
-=======
-            GitPath.Text = Settings.GitCommandValue;
-            GitBinPath.Text = Settings.GitBinDir;
->>>>>>> 2fcb2e05
         }
 
         protected override void PageToSettings()
         {
-<<<<<<< HEAD
-            AppSettings.GitCommand = GitPath.Text;
+            AppSettings.GitCommandValue = GitPath.Text;
             AppSettings.GitBinDir = GitBinPath.Text;
-=======
-            Settings.GitCommandValue = GitPath.Text;
-            Settings.GitBinDir = GitBinPath.Text;
->>>>>>> 2fcb2e05
         }
 
         private void BrowseGitPath_Click(object sender, EventArgs e)
@@ -69,11 +54,7 @@
 
             using (var browseDialog = new OpenFileDialog
             {
-<<<<<<< HEAD
-                FileName = AppSettings.GitCommand,
-=======
-                FileName = Settings.GitCommandValue,
->>>>>>> 2fcb2e05
+                FileName = AppSettings.GitCommandValue,
                 Filter = "Git.cmd (git.cmd)|git.cmd|Git.exe (git.exe)|git.exe|Git (git)|git"
             })
             {
