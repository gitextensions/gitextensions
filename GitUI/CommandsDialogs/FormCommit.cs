--- conflicted
+++ resolved
@@ -2502,16 +2502,6 @@
             updateAuthorInfo();
         }
 
-<<<<<<< HEAD
-        public void AppendToMessage(string message)
-        {
-            Message.Text += message;
-        }
-
-        public void AddInfoButton(ToolStripItem button)
-        {
-            toolbarCommit.Items.Add(button);
-=======
         /// <summary>
         /// Clean up any resources being used.
         /// </summary>
@@ -2533,7 +2523,16 @@
                     components.Dispose();
             }
             base.Dispose(disposing);
->>>>>>> fe4bb94c
+        }
+
+        public void AppendToMessage(string message)
+        {
+            Message.Text += message;
+        }
+
+        public void AddInfoButton(ToolStripItem button)
+        {
+            toolbarCommit.Items.Add(button);
         }
     }
 
