using System;
using System.Collections.Generic;
using System.Diagnostics;
using System.Drawing;
using System.IO;
using System.Linq;
using System.Text;
using System.Text.RegularExpressions;
using System.Threading;
using System.Threading.Tasks;
using System.Windows.Forms;
using GitCommands;
using GitUI.CommandsDialogs.CommitDialog;
using GitUI.HelperDialogs;
using GitUI.Hotkey;
using GitUI.Script;
using PatchApply;
using ResourceManager.Translation;
using Timer = System.Windows.Forms.Timer;
using GitCommands.Properties;

namespace GitUI.CommandsDialogs
{
    public sealed partial class FormCommit : GitModuleForm //, IHotkeyable
    {
        #region Translation
        private readonly TranslationString _amendCommit =
            new TranslationString("You are about to rewrite history." + Environment.NewLine +
                                  "Only use amend if the commit is not published yet!" + Environment.NewLine +
                                  Environment.NewLine + "Do you want to continue?");

        private readonly TranslationString _amendCommitCaption = new TranslationString("Amend commit");

        private readonly TranslationString _deleteFailed = new TranslationString("Delete file failed");

        private readonly TranslationString _deleteSelectedFiles =
            new TranslationString("Are you sure you want delete the selected file(s)?");

        private readonly TranslationString _deleteSelectedFilesCaption = new TranslationString("Delete");

        private readonly TranslationString _deleteUntrackedFiles =
            new TranslationString("Are you sure you want to delete all untracked files?");

        private readonly TranslationString _deleteUntrackedFilesCaption =
            new TranslationString("Delete untracked files.");

        private readonly TranslationString _enterCommitMessage = new TranslationString("Please enter commit message");
        private readonly TranslationString _enterCommitMessageCaption = new TranslationString("Commit message");
        private readonly TranslationString _commitMessageDisabled = new TranslationString("Commit Message is requested during commit");

        private readonly TranslationString _enterCommitMessageHint = new TranslationString("Enter commit message");

        private readonly TranslationString _mergeConflicts =
            new TranslationString("There are unresolved mergeconflicts, solve mergeconflicts before committing.");

        private readonly TranslationString _mergeConflictsCaption = new TranslationString("Merge conflicts");

        private readonly TranslationString _noFilesStagedAndNothingToCommit =
            new TranslationString("There are no files staged for this commit.");
        private readonly TranslationString _noFilesStagedButSuggestToCommitAllUnstaged =
            new TranslationString("There are no files staged for this commit. Stage and commit all unstaged files?");
        private readonly TranslationString _noFilesStagedAndConfirmAnEmptyMergeCommit =
            new TranslationString("There are no files staged for this commit.\nAre you sure you want to commit?");

        private readonly TranslationString _noStagedChanges = new TranslationString("There are no staged changes");
        private readonly TranslationString _noUnstagedChanges = new TranslationString("There are no unstaged changes");

        private readonly TranslationString _notOnBranchMainInstruction = new TranslationString("You are not working on a branch");
        private readonly TranslationString _notOnBranch =
            new TranslationString("This commit will be unreferenced when switching to another branch and can be lost." +
                                  Environment.NewLine + "" + Environment.NewLine + "Do you want to continue?");
        private readonly TranslationString _notOnBranchButtons = new TranslationString("Checkout branch|Continue");
        private readonly TranslationString _notOnBranchCaption = new TranslationString("Not on a branch");

        private readonly TranslationString _onlyStageChunkOfSingleFileError =
            new TranslationString("You can only use this option when selecting a single file");

        private readonly TranslationString _resetChangesCaption = new TranslationString("Reset changes");

        private readonly TranslationString _resetSelectedChangesText =
            new TranslationString("Are you sure you want to reset all selected files?");

        private readonly TranslationString _resetStageChunkOfFileCaption = new TranslationString("Unstage chunk of file");
        private readonly TranslationString _stageDetails = new TranslationString("Stage Details");
        private readonly TranslationString _stageFiles = new TranslationString("Stage {0} files");
        private readonly TranslationString _selectOnlyOneFile = new TranslationString("You must have only one file selected.");
        private readonly TranslationString _selectOnlyOneFileCaption = new TranslationString("Error");

        private readonly TranslationString _stageSelectedLines = new TranslationString("Stage selected line(s)");
        private readonly TranslationString _unstageSelectedLines = new TranslationString("Unstage selected line(s)");
        private readonly TranslationString _resetSelectedLines = new TranslationString("Reset selected line(s)");
        private readonly TranslationString _resetSelectedLinesConfirmation = new TranslationString("Are you sure you want to reset the changes to the selected lines?");

        private readonly TranslationString _formTitle = new TranslationString("Commit to {0} ({1})");

        private readonly TranslationString _selectionFilterToolTip = new TranslationString("Enter a regular expression to select unstaged files.");
        private readonly TranslationString _selectionFilterErrorToolTip = new TranslationString("Error {0}");

        private readonly TranslationString _commitMsgFirstLineInvalid = new TranslationString("First line of commit message contains too many characters."
            + Environment.NewLine + "Do you want to continue?");

        private readonly TranslationString _commitMsgLineInvalid = new TranslationString("The following line of commit message contains too many characters:"
            + Environment.NewLine + Environment.NewLine + "{0}" + Environment.NewLine + Environment.NewLine + "Do you want to continue?");

        private readonly TranslationString _commitMsgSecondLineNotEmpty = new TranslationString("Second line of commit message is not empty." + Environment.NewLine + "Do you want to continue?");

        private readonly TranslationString _commitMsgRegExNotMatched = new TranslationString("Commit message does not match RegEx." + Environment.NewLine + "Do you want to continue?");

        private readonly TranslationString _commitValidationCaption = new TranslationString("Commit validation");

        private readonly TranslationString _commitTemplateSettings = new TranslationString("Settings");
        #endregion

        private readonly TaskScheduler _taskScheduler;
        private GitItemStatus _currentItem;
        private bool _currentItemStaged;
        private readonly CommitKind _commitKind;
        private readonly GitRevision _editedCommit;
        private readonly ToolStripMenuItem _stageSelectedLinesToolStripMenuItem;
        private readonly ToolStripMenuItem _resetSelectedLinesToolStripMenuItem;
        private string _commitTemplate;
        private bool IsMergeCommit { get; set; }
        private bool _shouldRescanChanges = true;
        private bool _shouldReloadCommitTemplates = true;
        private readonly AsyncLoader _unstagedLoader;
        private readonly bool _useFormCommitMessage;
        private CancellationTokenSource _interactiveAddBashCloseWaitCts = new CancellationTokenSource();

        /// <summary>
        /// For VS designer
        /// </summary>
        private FormCommit()
            : this(null)
        {
        }

        public FormCommit(GitUICommands aCommands)
            : this(aCommands, CommitKind.Normal, null)
        { }

        public FormCommit(GitUICommands aCommands, CommitKind commitKind, GitRevision editedCommit)
            : base(true, aCommands)
        {
            _taskScheduler = TaskScheduler.FromCurrentSynchronizationContext();

            _unstagedLoader = new AsyncLoader(_taskScheduler);

            _useFormCommitMessage = Settings.Default.UseFormCommitMessage;

            InitializeComponent();
            Message.TextChanged += Message_TextChanged;
            Message.TextAssigned += Message_TextAssigned;

            Loading.Image = Properties.Resources.loadingpanel;

            Translate();

            SolveMergeconflicts.Font = new Font(SystemFonts.MessageBoxFont, FontStyle.Bold);

            SelectedDiff.ExtraDiffArgumentsChanged += SelectedDiffExtraDiffArgumentsChanged;

            if (IsUICommandsInitialized)
                StageInSuperproject.Visible = Module.SuperprojectModule != null;
            StageInSuperproject.Checked = Settings.Default.StageInSuperprojectAfterCommit;
            closeDialogAfterEachCommitToolStripMenuItem.Checked = Settings.Default.CloseCommitDialogAfterCommit;
            closeDialogAfterAllFilesCommittedToolStripMenuItem.Checked = Settings.Default.CloseCommitDialogAfterLastCommit;
            refreshDialogOnFormFocusToolStripMenuItem.Checked = Settings.Default.RefreshCommitDialogOnFormFocus;

            Unstaged.SetNoFilesText(_noUnstagedChanges.Text);
            Staged.SetNoFilesText(_noStagedChanges.Text);

            Message.Enabled = _useFormCommitMessage;

            commitMessageToolStripMenuItem.Enabled = _useFormCommitMessage;
            commitTemplatesToolStripMenuItem.Enabled = _useFormCommitMessage;

            Message.WatermarkText = _useFormCommitMessage
                ? _enterCommitMessageHint.Text
                : _commitMessageDisabled.Text;

            _commitKind = commitKind;
            _editedCommit = editedCommit;

            Unstaged.SelectedIndexChanged += UnstagedSelectionChanged;
            Staged.SelectedIndexChanged += StagedSelectionChanged;

            Unstaged.DoubleClick += Unstaged_DoubleClick;
            Staged.DoubleClick += Staged_DoubleClick;

            HotkeysEnabled = true;
            Hotkeys = HotkeySettingsManager.LoadHotkeys(HotkeySettingsName);

            SelectedDiff.AddContextMenuSeparator();
<<<<<<< HEAD
            _StageSelectedLinesToolStripMenuItem = SelectedDiff.AddContextMenuEntry(_stageSelectedLines.Text, StageSelectedLinesToolStripMenuItemClick);
            _StageSelectedLinesToolStripMenuItem.ShortcutKeyDisplayString = GetShortcutKeys((int)Commands.StageSelectedFile).ToShortcutKeyDisplayString();
            _ResetSelectedLinesToolStripMenuItem = SelectedDiff.AddContextMenuEntry(_resetSelectedLines.Text, ResetSelectedLinesToolStripMenuItemClick);
            _ResetSelectedLinesToolStripMenuItem.ShortcutKeyDisplayString = GetShortcutKeys((int)Commands.ResetSelectedFiles).ToShortcutKeyDisplayString();
            _ResetSelectedLinesToolStripMenuItem.Image = Reset.Image;
            resetChanges.ShortcutKeyDisplayString = _ResetSelectedLinesToolStripMenuItem.ShortcutKeyDisplayString;
            _indent = Settings.Default.CommitValidationIndentAfterFirstLine ? "   " : String.Empty;
=======
            _stageSelectedLinesToolStripMenuItem = SelectedDiff.AddContextMenuEntry(_stageSelectedLines.Text, StageSelectedLinesToolStripMenuItemClick);
            _stageSelectedLinesToolStripMenuItem.ShortcutKeyDisplayString = GetShortcutKeys((int)Commands.StageSelectedFile).ToShortcutKeyDisplayString();
            _resetSelectedLinesToolStripMenuItem = SelectedDiff.AddContextMenuEntry(_resetSelectedLines.Text, ResetSelectedLinesToolStripMenuItemClick);
            _resetSelectedLinesToolStripMenuItem.ShortcutKeyDisplayString = GetShortcutKeys((int)Commands.ResetSelectedFiles).ToShortcutKeyDisplayString();
            _resetSelectedLinesToolStripMenuItem.Image = Reset.Image;
            resetChanges.ShortcutKeyDisplayString = _resetSelectedLinesToolStripMenuItem.ShortcutKeyDisplayString;
>>>>>>> e4ebf071
        }

        private void FormCommit_Load(object sender, EventArgs e)
        {
            if (Settings.Default.CommitDialogSplitter != -1)
                splitMain.SplitterDistance = Settings.Default.CommitDialogSplitter;
            if (Settings.Default.CommitDialogRightSplitter != -1)
                splitRight.SplitterDistance = Settings.Default.CommitDialogRightSplitter;
        }

        private void FormCommitFormClosing(object sender, FormClosingEventArgs e)
        {
            // Do not remember commit message of fixup or squash commits, since they have
            // a special meaning, and can be dangerous if used inappropriately.
            if (CommitKind.Normal == _commitKind)
                GitCommands.CommitHelper.SetCommitMessage(Module, Message.Text);

            Settings.Default.CommitDialogSplitter = splitMain.SplitterDistance;
            Settings.Default.CommitDialogRightSplitter = splitRight.SplitterDistance;
        }

        void SelectedDiff_ContextMenuOpening(object sender, System.ComponentModel.CancelEventArgs e)
        {
            _stageSelectedLinesToolStripMenuItem.Enabled = SelectedDiff.HasAnyPatches() || _currentItem != null && _currentItem.IsNew;
            _resetSelectedLinesToolStripMenuItem.Enabled = _stageSelectedLinesToolStripMenuItem.Enabled;
        }

        #region Hotkey commands

        public const string HotkeySettingsName = "Commit";

        internal enum Commands
        {
            AddToGitIgnore,
            DeleteSelectedFiles,
            FocusUnstagedFiles,
            FocusSelectedDiff,
            FocusStagedFiles,
            FocusCommitMessage,
            ResetSelectedFiles,
            StageSelectedFile,
            UnStageSelectedFile,
            ToggleSelectionFilter
        }

        private bool AddToGitIgnore()
        {
            if (Unstaged.Focused)
            {
                AddFileTogitignoreToolStripMenuItemClick(this, null);
                return true;
            }
            return false;
        }

        private bool DeleteSelectedFiles()
        {
            if (Unstaged.Focused)
            {
                DeleteFileToolStripMenuItemClick(this, null);
                return true;
            }
            return false;
        }

        private bool FocusStagedFiles()
        {
            FocusFileList(Staged);
            return true;
        }

        private bool FocusUnstagedFiles()
        {
            FocusFileList(Unstaged);
            return true;
        }

        /// <summary>Helper method that moves the focus to the supplied FileStatusList</summary>
        private void FocusFileList(FileStatusList fileStatusList)
        {
            fileStatusList.Focus();
        }

        private bool FocusSelectedDiff()
        {
            SelectedDiff.Focus();
            return true;
        }

        private bool FocusCommitMessage()
        {
            Message.Focus();
            return true;
        }

        private bool ResetSelectedFiles()
        {
            if (Unstaged.Focused)
            {
                ResetSoftClick(this, null);
                return true;
            }
            else if (SelectedDiff.ContainsFocus && _resetSelectedLinesToolStripMenuItem.Enabled)
            {
                ResetSelectedLinesToolStripMenuItemClick(this, null);
                return true;
            }
            
            return false;
        }

        private bool StageSelectedFile()
        {
            if (Unstaged.Focused)
            {
                StageClick(this, null);
                return true;
            }
            else if (SelectedDiff.ContainsFocus && !_currentItemStaged && _stageSelectedLinesToolStripMenuItem.Enabled)
            {
                StageSelectedLinesToolStripMenuItemClick(this, null);
                return true;
            }

            return false;
        }

        private bool UnStageSelectedFile()
        {
            if (Staged.Focused)
            {
                UnstageFilesClick(this, null);
                return true;
            }
            else if (SelectedDiff.ContainsFocus && _currentItemStaged && _stageSelectedLinesToolStripMenuItem.Enabled)
            {
                StageSelectedLinesToolStripMenuItemClick(this, null);
                return true;
            }
            return false;
        }

        private bool ToggleSelectionFilter()
        {
            selectionFilterToolStripMenuItem.Checked = !selectionFilterToolStripMenuItem.Checked;
            toolbarSelectionFilter.Visible = selectionFilterToolStripMenuItem.Checked;
            return true;
        }

        protected override bool ExecuteCommand(int cmd)
        {
            switch ((Commands)cmd)
            {
                case Commands.AddToGitIgnore: return AddToGitIgnore();
                case Commands.DeleteSelectedFiles: return DeleteSelectedFiles();
                case Commands.FocusStagedFiles: return FocusStagedFiles();
                case Commands.FocusUnstagedFiles: return FocusUnstagedFiles();
                case Commands.FocusSelectedDiff: return FocusSelectedDiff();
                case Commands.FocusCommitMessage: return FocusCommitMessage();
                case Commands.ResetSelectedFiles: return ResetSelectedFiles();
                case Commands.StageSelectedFile: return StageSelectedFile();
                case Commands.UnStageSelectedFile: return UnStageSelectedFile();
                case Commands.ToggleSelectionFilter: return ToggleSelectionFilter();
                default: return base.ExecuteCommand(cmd);
            }
        }

        #endregion

        public void ShowDialogWhenChanges()
        {
            ShowDialogWhenChanges(null);
        }

        private void ComputeUnstagedFiles(Action<IList<GitItemStatus>> onComputed, bool async)
        {
            Func < IList < GitItemStatus >> getAllChangedFilesWithSubmodulesStatus = () => Module.GetAllChangedFilesWithSubmodulesStatus(
                    !showIgnoredFilesToolStripMenuItem.Checked,
                    showUntrackedFilesToolStripMenuItem.Checked);

            if (async)
                _unstagedLoader.Load(getAllChangedFilesWithSubmodulesStatus, onComputed);
            else
            {
                _unstagedLoader.Cancel();
                onComputed(getAllChangedFilesWithSubmodulesStatus());
            }
        }


        public void ShowDialogWhenChanges(IWin32Window owner)
        {
            ComputeUnstagedFiles((allChangedFiles) =>
                {
                    if (allChangedFiles.Count > 0)
                    {
                        LoadUnstagedOutput(allChangedFiles);
                        Initialize(false);
                        ShowDialog(owner);
                    }
                    else
                        Close();
#if !__MonoCS__ // animated GIFs are not supported in Mono/Linux
                    //trying to properly dispose loading image issue #1037
                    Loading.Image.Dispose();
#endif
                }, false
            );
        }

        private bool selectedDiffReloaded = true;

        private void StageSelectedLinesToolStripMenuItemClick(object sender, EventArgs e)
        {
            //to prevent multiple clicks
            if (!selectedDiffReloaded)
                return;

            Debug.Assert(_currentItem != null);
            // Prepare git command
            string args = "apply --cached --whitespace=nowarn";

            if (_currentItemStaged) //staged
                args += " --reverse";
            byte[] patch;
            if (!_currentItemStaged && _currentItem.IsNew)
                patch = PatchManager.GetSelectedLinesAsNewPatch(Module, _currentItem.Name, SelectedDiff.GetText(), SelectedDiff.GetSelectionPosition(), SelectedDiff.GetSelectionLength(), SelectedDiff.Encoding, false);
            else
                patch = PatchManager.GetSelectedLinesAsPatch(Module, SelectedDiff.GetText(), SelectedDiff.GetSelectionPosition(), SelectedDiff.GetSelectionLength(), _currentItemStaged, SelectedDiff.Encoding, _currentItem.IsNew);

            if (patch != null && patch.Length > 0)
            {
                string output = Module.RunGitCmd(args, patch);
                ProcessApplyOutput(output, patch);
            }
        }

        private void ProcessApplyOutput(string output, byte[] patch)
        {
            if (!string.IsNullOrEmpty(output))
            {
                MessageBox.Show(this, output + "\n\n" + SelectedDiff.Encoding.GetString(patch));
            }
            if (_currentItemStaged)
                Staged.StoreNextIndexToSelect();
            else
                Unstaged.StoreNextIndexToSelect();
            ScheduleGoToLine();
            selectedDiffReloaded = false;
            RescanChanges();
        }

        private void ScheduleGoToLine()
        {
            int selectedDifflineToSelect = SelectedDiff.GetText().Substring(0, SelectedDiff.GetSelectionPosition()).Count(c => c == '\n');
            int scrollPosition = SelectedDiff.ScrollPos;
            string selectedFileName = _currentItem.Name;
            Action stageAreaLoaded = null;
            stageAreaLoaded = () =>
            {
                EventHandler textLoaded = null;
                textLoaded = (a, b) =>
                    {
                        if (_currentItem != null && _currentItem.Name.Equals(selectedFileName))
                        {
                            SelectedDiff.GoToLine(selectedDifflineToSelect);
                            SelectedDiff.ScrollPos = scrollPosition;
                        }
                        SelectedDiff.TextLoaded -= textLoaded;
                        selectedDiffReloaded = true;
                    };
                SelectedDiff.TextLoaded += textLoaded;
                OnStageAreaLoaded -= stageAreaLoaded;
            };

            OnStageAreaLoaded += stageAreaLoaded;
        }

        private void ResetSelectedLinesToolStripMenuItemClick(object sender, EventArgs e)
        {
            //to prevent multiple clicks
            if (!selectedDiffReloaded)
                return;

            if (MessageBox.Show(this, _resetSelectedLinesConfirmation.Text, _resetChangesCaption.Text,
                MessageBoxButtons.YesNo, MessageBoxIcon.Question) == DialogResult.No)
                return;

            Debug.Assert(_currentItem != null);
            // Prepare git command
            string args = "apply --whitespace=nowarn";

            if (_currentItemStaged) //staged
                args += " --reverse --index";

            byte[] patch;

            if (_currentItemStaged)
                patch = PatchManager.GetSelectedLinesAsPatch(Module, SelectedDiff.GetText(), SelectedDiff.GetSelectionPosition(), SelectedDiff.GetSelectionLength(), _currentItemStaged, SelectedDiff.Encoding, _currentItem.IsNew);
            else
                if (_currentItem.IsNew)
                    patch = PatchManager.GetSelectedLinesAsNewPatch(Module, _currentItem.Name, SelectedDiff.GetText(), SelectedDiff.GetSelectionPosition(), SelectedDiff.GetSelectionLength(), SelectedDiff.Encoding, true);
                else
                    patch = PatchManager.GetResetUnstagedLinesAsPatch(Module, SelectedDiff.GetText(), SelectedDiff.GetSelectionPosition(), SelectedDiff.GetSelectionLength(), _currentItemStaged, SelectedDiff.Encoding);

            if (patch != null && patch.Length > 0)
            {
                string output = Module.RunGitCmd(args, patch);
                if (Settings.Default.RunningOnWindows())
                {
                    //remove file mode warnings on windows
                    Regex regEx = new Regex("warning: .*has type .* expected .*", RegexOptions.Compiled);
                    output = output.RemoveLines(regEx.IsMatch);
                }
                ProcessApplyOutput(output, patch);
            }
        }

        private void EnableStageButtons(bool enable)
        {
            toolUnstageItem.Enabled = enable;
            toolUnstageAllItem.Enabled = enable;
            toolStageItem.Enabled = enable;
            toolStageAllItem.Enabled = enable;
            workingToolStripMenuItem.Enabled = enable;
        }

        private bool initialized = false;

        private void Initialize(bool loadUnstaged)
        {
            initialized = true;


            Cursor.Current = Cursors.WaitCursor;

            if (loadUnstaged)
            {
                Loading.Visible = true;
                LoadingStaged.Visible = true;

                Commit.Enabled = false;
                CommitAndPush.Enabled = false;
                Amend.Enabled = false;
                Reset.Enabled = false;
                EnableStageButtons(false);

                ComputeUnstagedFiles(LoadUnstagedOutput, true);
            }

            UpdateMergeHead();

            Message.TextBoxFont = Settings.Default.CommitFont;

            // Check if commit.template is used
            string fileName = Module.GetEffectivePathSetting("commit.template");
            if (!string.IsNullOrEmpty(fileName))
            {
                using (var commitReader = new StreamReader(fileName))
                {
                    _commitTemplate = commitReader.ReadToEnd().Replace("\r", "");
                }
                Message.Text = _commitTemplate;
            }

            Cursor.Current = Cursors.Default;
        }

        private void Initialize()
        {
            Initialize(true);
        }

        private void UpdateMergeHead()
        {
            var mergeHead = Module.RevParse("MERGE_HEAD");
            IsMergeCommit = Regex.IsMatch(mergeHead, GitRevision.Sha1HashPattern);
        }

        private void InitializedStaged()
        {
            Cursor.Current = Cursors.WaitCursor;
            Staged.GitItemStatuses = null;
            SolveMergeconflicts.Visible = Module.InTheMiddleOfConflictedMerge();
            Staged.GitItemStatuses = Module.GetStagedFilesWithSubmodulesStatus();
            Cursor.Current = Cursors.Default;
        }

        private event Action OnStageAreaLoaded;

        private bool LoadUnstagedOutputFirstTime = true;

        /// <summary>
        ///   Loads the unstaged output.
        ///   This method is passed in to the SetTextCallBack delegate
        ///   to set the Text property of textBox1.
        /// </summary>
        private void LoadUnstagedOutput(IList<GitItemStatus> allChangedFiles)
        {
            var unStagedFiles = new List<GitItemStatus>();
            var stagedFiles = new List<GitItemStatus>();

            foreach (var fileStatus in allChangedFiles)
            {
                if (fileStatus.IsStaged)
                    stagedFiles.Add(fileStatus);
                else
                    unStagedFiles.Add(fileStatus);
            }
            LockedFilesSelectionChanging(() =>
                {
                    Unstaged.GitItemStatuses = unStagedFiles;
                    Staged.GitItemStatuses = stagedFiles;
                });

            Loading.Visible = false;
            LoadingStaged.Visible = false;
            Commit.Enabled = true;
            CommitAndPush.Enabled = true;
            Amend.Enabled = true;
            Reset.Enabled = DoChangesExist();

            EnableStageButtons(true);
            workingToolStripMenuItem.Enabled = true;

            var inTheMiddleOfConflictedMerge = Module.InTheMiddleOfConflictedMerge();
            SolveMergeconflicts.Visible = inTheMiddleOfConflictedMerge;
            Unstaged.SelectStoredNextIndex(0);
            Staged.SelectStoredNextIndex();

            if (OnStageAreaLoaded != null)
                OnStageAreaLoaded();

            if (LoadUnstagedOutputFirstTime)
            {
                if (Unstaged.GitItemStatuses.Any())
                    Unstaged.Focus();
                else if (Staged.GitItemStatuses.Any())
                    Message.Focus();
                else
                    Amend.Focus();
                LoadUnstagedOutputFirstTime = false;
            }
        }

        /// <summary>Returns if there are any changes at all, staged or unstaged.</summary>
        private bool DoChangesExist()
        {
            return Unstaged.AllItems.Any() || Staged.AllItems.Any();
        }

        private void ShowChanges(GitItemStatus item, bool staged)
        {
            _currentItem = item;
            _currentItemStaged = staged;

            if (item == null)
                return;

            long length = GetItemLength(item.Name);
            if (length < 5 * 1024 * 1024) // 5Mb
                SetSelectedDiff(item, staged);
            else
            {
                SelectedDiff.Clear();
                SelectedDiff.Refresh();
                llShowPreview.Show();
            }

            _stageSelectedLinesToolStripMenuItem.Text = staged ? _unstageSelectedLines.Text : _stageSelectedLines.Text;
            _stageSelectedLinesToolStripMenuItem.Image = staged ? toolUnstageItem.Image : toolStageItem.Image;
            _stageSelectedLinesToolStripMenuItem.ShortcutKeyDisplayString = 
                GetShortcutKeys((int) (staged ? Commands.UnStageSelectedFile : Commands.StageSelectedFile)).ToShortcutKeyDisplayString();
        }

        private long GetItemLength(string fileName)
        {
            long length = -1;
            string path = fileName;
            if (!File.Exists(fileName))
                path = Path.Combine(Module.WorkingDir, fileName);
            if (File.Exists(path))
            {
                FileInfo fi = new FileInfo(path);
                length = fi.Length;
            }
            return length;
        }

        private void llShowPreview_LinkClicked(object sender, LinkLabelLinkClickedEventArgs e)
        {
            llShowPreview.Hide();
            SetSelectedDiff(_currentItem, _currentItemStaged);
        }

        private void SetSelectedDiff(GitItemStatus item, bool staged)
        {
            if (item.Name.EndsWith(".png"))
            {
                SelectedDiff.ViewFile(item.Name);
            }
            else if (item.IsTracked)
            {
                SelectedDiff.ViewCurrentChanges(item, staged);
            }
            else
            {
                SelectedDiff.ViewFile(item.Name);
            }
        }

        private bool filesSelectionChanging = false;

        private void LockedFilesSelectionChanging(Action action)
        {
            if (filesSelectionChanging)
                return;

            filesSelectionChanging = true;
            try
            {
                action();
            }
            finally
            {
                filesSelectionChanging = false;
            }        
        }

        private void StagedSelectionChanged(object sender, EventArgs e)
        {
            LockedFilesSelectionChanging(() =>
                {
                    ClearDiffViewIfNoFilesLeft();

                    if (!Staged.SelectedItems.Any())
                        return;

                    Unstaged.SelectedItem = null;
                    ShowChanges(Staged.SelectedItems.First(), true);
                });
        }

        private void UnstagedSelectionChanged(object sender, EventArgs e)
        {
            LockedFilesSelectionChanging(() =>
                {
                    ClearDiffViewIfNoFilesLeft();

                    Unstaged.ContextMenuStrip = null;

                    if (!Unstaged.SelectedItems.Any())
                        return;

                    Staged.SelectedItem = null;
                    GitItemStatus item = Unstaged.SelectedItems.First();
                    ShowChanges(item, false);

                    if (!item.IsSubmodule)
                        Unstaged.ContextMenuStrip = UnstagedFileContext;
                    else
                        Unstaged.ContextMenuStrip = UnstagedSubmoduleContext;
                });
        }

        private void ClearDiffViewIfNoFilesLeft()
        {
            llShowPreview.Hide();
            if (Staged.IsEmpty && Unstaged.IsEmpty)
                SelectedDiff.Clear();
        }

        private void CommitClick(object sender, EventArgs e)
        {
            ExecuteCommitCommand();
        }

        private void CheckForStagedAndCommit(bool amend, bool push)
        {
            if ( amend )
            {
                // This is an amend commit.  Confirm the user understands the implications.  We don't want to prompt for an empty
                // commit, because amend may be used just to change the commit message or timestamp.
                if (!Settings.Default.DontConfirmAmend)
                    if (MessageBox.Show(this, _amendCommit.Text, _amendCommitCaption.Text, MessageBoxButtons.YesNo) != DialogResult.Yes)
                        return;
            }
            else if (Staged.IsEmpty)
            {
                if (IsMergeCommit)
                {
                    // it is a merge commit, so user can commit just for merging two branches even the changeset is empty,
                    // but also user may forget to add files, so only ask for confirmation that user really wants to commit an empty changeset
                    if (MessageBox.Show(this, _noFilesStagedAndConfirmAnEmptyMergeCommit.Text, _noStagedChanges.Text, MessageBoxButtons.YesNo, MessageBoxIcon.Question) != DialogResult.Yes)
                        return;
                }
                else
                {
                    if (Unstaged.IsEmpty)
                    {
                        MessageBox.Show(this, _noFilesStagedAndNothingToCommit.Text, _noStagedChanges.Text, MessageBoxButtons.OK, MessageBoxIcon.Exclamation);
                        return;
                    }

                    // there are no staged files, but there are unstaged files. Most probably user forgot to stage them.
                    if (MessageBox.Show(this, _noFilesStagedButSuggestToCommitAllUnstaged.Text, _noStagedChanges.Text, MessageBoxButtons.YesNo, MessageBoxIcon.Question) != DialogResult.Yes)
                        return;
                    StageAll();
                    // if staging failed (i.e. line endings conflict), user already got error message, don't try to commit empty changeset.
                    if (Staged.IsEmpty)
                        return;
                }
            }

            DoCommit(amend, push);
        }

        private void DoCommit(bool amend, bool push)
        {
            if (Module.InTheMiddleOfConflictedMerge())
            {
                MessageBox.Show(this, _mergeConflicts.Text, _mergeConflictsCaption.Text, MessageBoxButtons.OK, MessageBoxIcon.Error);
                return;
            }
            if (_useFormCommitMessage && (string.IsNullOrEmpty(Message.Text) || Message.Text == _commitTemplate))
            {
                MessageBox.Show(this, _enterCommitMessage.Text, _enterCommitMessageCaption.Text, MessageBoxButtons.OK, MessageBoxIcon.Asterisk);
                return;
            }

            if (_useFormCommitMessage && !ValidCommitMessage())
                return;

            if (Module.IsDetachedHead())
            {
                int idx = PSTaskDialog.cTaskDialog.ShowCommandBox(this,
                                                        _notOnBranchCaption.Text,
                                                        _notOnBranchMainInstruction.Text,
                                                        _notOnBranch.Text,
                                                        _notOnBranchButtons.Text,
                                                        true);
                switch (idx)
                {
                    case 0:
                        string revision = _editedCommit != null ? _editedCommit.Guid : "";
                        if (!UICommands.StartCheckoutBranch(this, revision))
                            return;
                        break;
                    case -1:
                        return;
                }
            }

            try
            {
                if (_useFormCommitMessage)
                {
                    SetCommitMessageFromTextBox(Message.Text);
                }

                ScriptManager.RunEventScripts(Module, ScriptEvent.BeforeCommit);

                var errorOccurred = !FormProcess.ShowDialog(this, Module.CommitCmd(amend, signOffToolStripMenuItem.Checked, toolAuthor.Text, _useFormCommitMessage));

                UICommands.RepoChangedNotifier.Notify();

                if (errorOccurred)
                    return;

                Amend.Checked = false;

                ScriptManager.RunEventScripts(Module, ScriptEvent.AfterCommit);

                Message.Text = string.Empty;
                GitCommands.CommitHelper.SetCommitMessage(Module, string.Empty);

                bool pushCompleted = true;
                if (push)
                {
                    UICommands.StartPushDialog(this, true, out pushCompleted);
                }

                if (pushCompleted && Module.SuperprojectModule != null && Settings.Default.StageInSuperprojectAfterCommit)
                    Module.SuperprojectModule.StageFile(Module.SubmodulePath);

                if (Settings.Default.CloseCommitDialogAfterCommit)
                {
                    Close();
                    return;
                }

                if (Unstaged.GitItemStatuses.Any(gitItemStatus => gitItemStatus.IsTracked))
                {
                    InitializedStaged();
                    return;
                }

                if (Settings.Default.CloseCommitDialogAfterLastCommit)
                    Close();
                else
                    InitializedStaged();
            }
            catch (Exception e)
            {
                MessageBox.Show(this, string.Format("Exception: {0}", e.Message));
            }
        }

        private bool ValidCommitMessage()
        {
            if (Settings.Default.CommitValidationMaxCntCharsFirstLine > 0)
            {
                var firstLine = Message.Text.Split(new string[] { "\r\n", "\n" }, StringSplitOptions.RemoveEmptyEntries)[0];
                if (firstLine.Length > Settings.Default.CommitValidationMaxCntCharsFirstLine)
                {
                    if (DialogResult.No == MessageBox.Show(this, _commitMsgFirstLineInvalid.Text, _commitValidationCaption.Text, MessageBoxButtons.YesNo, MessageBoxIcon.Asterisk))
                        return false;
                }
            }

            if (Settings.Default.CommitValidationMaxCntCharsPerLine > 0)
            {
                var lines = Message.Text.Split(new string[] { "\r\n", "\n" }, StringSplitOptions.RemoveEmptyEntries);
                foreach (var line in lines)
                {
                    if (line.Length > Settings.Default.CommitValidationMaxCntCharsPerLine)
                    {
                        if (DialogResult.No == MessageBox.Show(this, String.Format(_commitMsgLineInvalid.Text, line), _commitValidationCaption.Text, MessageBoxButtons.YesNo, MessageBoxIcon.Asterisk))
                            return false;
                    }
                }
            }

            if (Settings.Default.CommitValidationSecondLineMustBeEmpty)
            {
                var lines = Message.Text.Split(new string[] { "\r\n", "\n" }, StringSplitOptions.None);
                if (lines.Length > 2)
                {
                    if (lines[1].Length != 0)
                    {
                        if (DialogResult.No == MessageBox.Show(this, _commitMsgSecondLineNotEmpty.Text, _commitValidationCaption.Text, MessageBoxButtons.YesNo, MessageBoxIcon.Asterisk))
                            return false;
                    }
                }
            }

            if (!Settings.Default.CommitValidationRegEx.IsNullOrEmpty())
            {
                try
                {
                    if (!Regex.IsMatch(Message.Text, Settings.Default.CommitValidationRegEx))
                    {
                        if (DialogResult.No == MessageBox.Show(this, _commitMsgRegExNotMatched.Text, _commitValidationCaption.Text, MessageBoxButtons.YesNo, MessageBoxIcon.Asterisk))
                            return false;

                    }
                }
                catch
                {
                }
            }

            return true;
        }

        private void RescanChanges()
        {
            if (_shouldRescanChanges)
            {
                toolRefreshItem.Enabled = false;
                Initialize();
                toolRefreshItem.Enabled = true;
            }
        }

        private void StageClick(object sender, EventArgs e)
        {
            Stage(Unstaged.SelectedItems.ToList());
        }

        private void StageAll()
        {
            Stage(Unstaged.GitItemStatuses);
        }

        private void Stage(IList<GitItemStatus> gitItemStatusses)
        {
            EnableStageButtons(false);
            try
            {
                Cursor.Current = Cursors.WaitCursor;
                Unstaged.StoreNextIndexToSelect();
                toolStripProgressBar1.Visible = true;
                toolStripProgressBar1.Maximum = gitItemStatusses.Count() * 2;
                toolStripProgressBar1.Value = 0;

                var files = new List<GitItemStatus>();

                foreach (var gitItemStatus in gitItemStatusses)
                {
                    toolStripProgressBar1.Value = Math.Min(toolStripProgressBar1.Maximum - 1, toolStripProgressBar1.Value + 1);
                    if (gitItemStatus.Name.EndsWith("/"))
                        gitItemStatus.Name = gitItemStatus.Name.TrimEnd('/');
                    files.Add(gitItemStatus);
                }

                bool wereErrors = false;
                if (Settings.Default.ShowErrorsWhenStagingFiles)
                {
                    FormStatus.ProcessStart processStart =
                        form =>
                        {
                            form.AddMessageLine(string.Format(_stageFiles.Text,
                                                         files.Count));
                            var output = Module.StageFiles(files, out wereErrors);
                            form.AddMessageLine(output);
                            form.Done(string.IsNullOrEmpty(output));
                        };
                    using (var process = new FormStatus(processStart, null) { Text = _stageDetails.Text })
                        process.ShowDialogOnError(this);
                }
                else
                {
                    Module.StageFiles(files, out wereErrors);
                }
                if (wereErrors)
                    RescanChanges();
                else
                {
                    LockedFilesSelectionChanging(() =>
                        {
                            InitializedStaged();
                            var unStagedFiles = Unstaged.GitItemStatuses.ToList();
                            Unstaged.GitItemStatuses = null;
                            var names = new HashSet<string>();
                            foreach (var item in files)
                            {
                                names.Add(item.Name);
                                names.Add(item.OldName);
                            }
                            var unstagedItems = new HashSet<GitItemStatus>();
                            foreach (var item in unStagedFiles)
                            {
                                if (names.Contains(item.Name))
                                    unstagedItems.Add(item);
                            }
                            unStagedFiles.RemoveAll(item => !item.IsSubmodule && unstagedItems.Contains(item));
                            unStagedFiles.RemoveAll(item => item.IsSubmodule && item.SubmoduleStatus.IsCompleted && 
                                !item.SubmoduleStatus.Result.IsDirty && unstagedItems.Contains(item));
                            foreach (var item in unstagedItems.Where(item => item.IsSubmodule &&
                                item.SubmoduleStatus.IsCompleted && item.SubmoduleStatus.Result.IsDirty))
                            {
                                item.SubmoduleStatus.Result.Status = SubmoduleStatus.Unknown;
                            }
                            Unstaged.GitItemStatuses = unStagedFiles;
                        });
                    Unstaged.SelectStoredNextIndex();
                }                

                toolStripProgressBar1.Value = toolStripProgressBar1.Maximum;

                toolStripProgressBar1.Visible = false;
            }
            catch (Exception ex)
            {
                Trace.WriteLine(ex.Message);
            }
            EnableStageButtons(true);

            Commit.Enabled = true;
            Amend.Enabled = true;
            AcceptButton = Commit;
            Cursor.Current = Cursors.Default;

            if (Settings.Default.RevisionGraphShowWorkingDirChanges)
                UICommands.RepoChangedNotifier.Notify();
        }

        private void UnstageFilesClick(object sender, EventArgs e)
        {
            EnableStageButtons(false);
            try
            {
                Cursor.Current = Cursors.WaitCursor;
                if (Staged.GitItemStatuses.Count() > 10 && Staged.SelectedItems.Count() == Staged.GitItemStatuses.Count())
                {
                    Loading.Visible = true;
                    LoadingStaged.Visible = true;
                    Commit.Enabled = false;
                    CommitAndPush.Enabled = false;
                    Amend.Enabled = false;
                    Reset.Enabled = false;

                    Module.ResetMixed("HEAD");
                    Initialize();
                }
                else
                {
                    toolStripProgressBar1.Visible = true;
                    toolStripProgressBar1.Maximum = Staged.SelectedItems.Count() * 2;
                    toolStripProgressBar1.Value = 0;
                    Staged.StoreNextIndexToSelect();

                    var files = new List<GitItemStatus>();
                    var allFiles = new List<GitItemStatus>();

                    foreach (var item in Staged.SelectedItems)
                    {
                        toolStripProgressBar1.Value = Math.Min(toolStripProgressBar1.Maximum - 1, toolStripProgressBar1.Value + 1);
                        if (!item.IsNew)
                        {
                            toolStripProgressBar1.Value = Math.Min(toolStripProgressBar1.Maximum - 1, toolStripProgressBar1.Value + 1);
                            Module.UnstageFileToRemove(item.Name);

                            if (item.IsRenamed)
                                Module.UnstageFileToRemove(item.OldName);
                        }
                        else
                        {
                            files.Add(item);
                        }
                        allFiles.Add(item);
                    }

                    Module.UnstageFiles(files);

                    LockedFilesSelectionChanging(() =>
                        {
                            InitializedStaged();
                            var stagedFiles = Staged.GitItemStatuses.ToList();
                            var unStagedFiles = Unstaged.GitItemStatuses.ToList();
                            Unstaged.GitItemStatuses = null;
                            foreach (var item in allFiles)
                            {
                                var item1 = item;
                                if (stagedFiles.Exists(i => i.Name == item1.Name))
                                    continue;

                                var item2 = item;
                                if (unStagedFiles.Exists(i => i.Name == item2.Name))
                                    continue;

                                if (item.IsNew && !item.IsChanged && !item.IsDeleted)
                                    item.IsTracked = false;
                                else
                                    item.IsTracked = true;

                                if (item.IsRenamed)
                                {
                                    var clone = new GitItemStatus
                                    {
                                        Name = item.OldName,
                                        IsDeleted = true,
                                        IsTracked = true,
                                        IsStaged = false
                                    };
                                    unStagedFiles.Add(clone);

                                    item.IsRenamed = false;
                                    item.IsNew = true;
                                    item.IsTracked = false;
                                    item.OldName = string.Empty;
                                }

                                item.IsStaged = false;
                                unStagedFiles.Add(item);
                            }
                            Staged.GitItemStatuses = stagedFiles;
                            Unstaged.GitItemStatuses = unStagedFiles;
                        });
                    Staged.SelectStoredNextIndex();

                    toolStripProgressBar1.Value = toolStripProgressBar1.Maximum;
                }
                toolStripProgressBar1.Visible = false;
            }
            catch (Exception ex)
            {
                Trace.WriteLine(ex.Message);
            }
            EnableStageButtons(true);
            Cursor.Current = Cursors.Default;

            if (Settings.Default.RevisionGraphShowWorkingDirChanges)
                UICommands.RepoChangedNotifier.Notify();
        }


        private void ResetSoftClick(object sender, EventArgs e)
        {
            _shouldRescanChanges = false;
            try
            {
                if (Unstaged.SelectedItem == null)
                    return;

                // Show a form asking the user if they want to reset the changes.
                FormResetChanges.ActionEnum resetType = FormResetChanges.ShowResetDialog(this, Unstaged.SelectedItems.Any(item => !item.IsNew), Unstaged.SelectedItems.Any(item => item.IsNew));
                if (resetType == FormResetChanges.ActionEnum.Cancel)
                    return;

                //remember max selected index
                Unstaged.StoreNextIndexToSelect();

                var deleteNewFiles = Unstaged.SelectedItems.Any(item => item.IsNew) && (resetType == FormResetChanges.ActionEnum.ResetAndDelete);
                var filesInUse = new List<string>();
                var output = new StringBuilder();
                foreach (var item in Unstaged.SelectedItems)
                {
                    if (item.IsNew)
                    {
                        if (deleteNewFiles)
                        {
                            try
                            {
                                string path = Path.Combine(Module.WorkingDir, item.Name);
                                if (File.Exists(path))
                                    File.Delete(path);
                                else
                                    Directory.Delete(path, true);
                            }
                            catch (System.IO.IOException)
                            {
                                filesInUse.Add(item.Name);
                            }
                            catch (System.UnauthorizedAccessException)
                            {
                            }
                        }
                    }
                    else
                    {
                        output.Append(Module.ResetFile(item.Name));
                    }
                }

                if (filesInUse.Count > 0)
                    MessageBox.Show(this, "The following files are currently in use and will not be reset:" + Environment.NewLine + "\u2022 " + string.Join(Environment.NewLine + "\u2022 ", filesInUse), "Files In Use");

                if (!string.IsNullOrEmpty(output.ToString()))
                    MessageBox.Show(this, output.ToString(), _resetChangesCaption.Text);
            }
            finally
            {
                _shouldRescanChanges = true;
            }
            Initialize();
        }

        private void DeleteFileToolStripMenuItemClick(object sender, EventArgs e)
        {
            try
            {
                SelectedDiff.Clear();
                if (Unstaged.SelectedItem == null ||
                    MessageBox.Show(this, _deleteSelectedFiles.Text, _deleteSelectedFilesCaption.Text, MessageBoxButtons.YesNo) !=
                    DialogResult.Yes)
                    return;
                Unstaged.StoreNextIndexToSelect();
                foreach (var item in Unstaged.SelectedItems)
                    File.Delete(Path.Combine(Module.WorkingDir, item.Name));

                Initialize();
            }
            catch (Exception ex)
            {
                MessageBox.Show(this, _deleteFailed.Text + Environment.NewLine + ex.Message);
            }
        }

        private void SolveMergeConflictsClick(object sender, EventArgs e)
        {
            if (UICommands.StartResolveConflictsDialog(this))
                Initialize();
        }

        private void DeleteSelectedFilesToolStripMenuItemClick(object sender, EventArgs e)
        {
            if (MessageBox.Show(this, _deleteSelectedFiles.Text, _deleteSelectedFilesCaption.Text, MessageBoxButtons.YesNo) !=
                DialogResult.Yes)
                return;

            try
            {
                foreach (var gitItemStatus in Unstaged.SelectedItems)
                    File.Delete(Path.Combine(Module.WorkingDir, gitItemStatus.Name));
            }
            catch (Exception ex)
            {
                MessageBox.Show(this, _deleteFailed.Text + Environment.NewLine + ex);
            }
            Initialize();
        }

        private void ResetSelectedFilesToolStripMenuItemClick(object sender, EventArgs e)
        {
            if (MessageBox.Show(this, _resetSelectedChangesText.Text, _resetChangesCaption.Text, MessageBoxButtons.YesNo) !=
                DialogResult.Yes)
                return;

            foreach (var gitItemStatus in Unstaged.SelectedItems)
            {
                Module.ResetFile(gitItemStatus.Name);
            }
            Initialize();
        }

        private void ResetAlltrackedChangesToolStripMenuItemClick(object sender, EventArgs e)
        {
            ResetClick(null, null);
        }

        private void EditGitIgnoreToolStripMenuItemClick(object sender, EventArgs e)
        {
            UICommands.StartEditGitIgnoreDialog(this);
            Initialize();
        }

        private void StageAllToolStripMenuItemClick(object sender, EventArgs e)
        {
            StageAll();
        }

        private void UnstageAllToolStripMenuItemClick(object sender, EventArgs e)
        {
            Module.ResetMixed("HEAD");
            Initialize();
        }

        private void FormCommitShown(object sender, EventArgs e)
        {
            if (!initialized)
                Initialize();

            AcceptButton = Commit;

            string message;

            switch (_commitKind)
            {
                case CommitKind.Fixup:
                    message = string.Format("fixup! {0}", _editedCommit.Message);
                    break;
                case CommitKind.Squash:
                    message = string.Format("squash! {0}", _editedCommit.Message);
                    break;
                default:
                    message = Module.GetMergeMessage();

                    if (string.IsNullOrEmpty(message) && File.Exists(GitCommands.CommitHelper.GetCommitMessagePath(Module)))
                        message = File.ReadAllText(GitCommands.CommitHelper.GetCommitMessagePath(Module), Module.CommitEncoding);
                    break;
            }

            if (_useFormCommitMessage && !string.IsNullOrEmpty(message))
                Message.Text = message;

            Task.Factory.StartNew(() => string.Format(_formTitle.Text, Module.GetSelectedBranch(),
                                      Module.WorkingDir))
                .ContinueWith(task => Text = task.Result, _taskScheduler);
        }

        private void SetCommitMessageFromTextBox(string commitMessageText)
        {
            //Save last commit message in Settings.Default. This way it can be used in multiple repositories.
            Settings.Default.LastCommitMessage = commitMessageText;

            var path = Module.WorkingDirGitDir() + Settings.Default.PathSeparator.ToString() + "COMMITMESSAGE";

            //Commit messages are UTF-8 by default unless otherwise in the config file.
            //The git manual states:
            //  git commit and git commit-tree issues a warning if the commit log message 
            //  given to it does not look like a valid UTF-8 string, unless you 
            //  explicitly say your project uses a legacy encoding. The way to say 
            //  this is to have i18n.commitencoding in .git/config file, like this:...
            Encoding encoding = Module.CommitEncoding;

            using (var textWriter = new StreamWriter(path, false, encoding))
            {
                var lineNumber = 0;
                foreach (var line in commitMessageText.Split('\n'))
                {
                    //When a committemplate is used, skip comments
                    //otherwise: "#" is probably not used for comment but for issue number
                    if (!line.StartsWith("#") ||
                        string.IsNullOrEmpty(_commitTemplate))
                    {
                        if (lineNumber == 1 && !String.IsNullOrEmpty(line))
                            textWriter.WriteLine();

                        textWriter.WriteLine(line);
                    }
                    lineNumber++;
                }
            }
        }

        private void DeleteAllUntrackedFilesToolStripMenuItemClick(object sender, EventArgs e)
        {
            if (MessageBox.Show(this,
                _deleteUntrackedFiles.Text,
                _deleteUntrackedFilesCaption.Text,
                MessageBoxButtons.YesNo) !=
                DialogResult.Yes)
                return;
            FormProcess.ShowDialog(this, "clean -f");
            Initialize();
        }

        private void ShowIgnoredFilesToolStripMenuItemClick(object sender, EventArgs e)
        {
            showIgnoredFilesToolStripMenuItem.Checked = !showIgnoredFilesToolStripMenuItem.Checked;
            RescanChanges();
        }

        private void CommitMessageToolStripMenuItemDropDownOpening(object sender, EventArgs e)
        {
            commitMessageToolStripMenuItem.DropDownItems.Clear();

            var msg = Settings.Default.LastCommitMessage;

            AddCommitMessageToMenu(msg);

            foreach (var localLastCommitMessage in Module.GetPreviousCommitMessages(4))
            {
                if (!localLastCommitMessage.Trim().Equals(msg.Trim()))
                    AddCommitMessageToMenu(localLastCommitMessage);

            commitMessageToolStripMenuItem.DropDownItems.AddRange(new ToolStripItem[] {
                toolStripMenuItem1,
                generateListOfChangesInSubmodulesChangesToolStripMenuItem});
            }
        }

        private void AddCommitMessageToMenu(string commitMessage)
        {
            if (string.IsNullOrEmpty(commitMessage))
                return;

            var toolStripItem =
                new ToolStripMenuItem
                {
                    Tag = commitMessage,
                    Text =
                        commitMessage.Substring(0,
                                                Math.Min(Math.Min(50, commitMessage.Length),
                                                         commitMessage.Contains("\n") ? commitMessage.IndexOf('\n') : 99)) +
                        "..."
                };

            int count = commitMessageToolStripMenuItem.DropDownItems.Count;
            commitMessageToolStripMenuItem.DropDownItems.Add(toolStripItem);
        }

        private void CommitMessageToolStripMenuItemDropDownItemClicked(object sender, ToolStripItemClickedEventArgs e)
        {
            if (e.ClickedItem.Tag != null)
                Message.Text = ((string)e.ClickedItem.Tag).Trim();
        }

        private void generateListOfChangesInSubmodulesChangesToolStripMenuItem_Click(object sender, EventArgs e)
        {
            var stagedFiles = Staged.AllItems;

            Dictionary<string, string> modules = stagedFiles.Where(it => it.IsSubmodule).
                Select(item => item.Name).ToDictionary(item => Module.GetSubmoduleNameByPath(item));
            if (modules.Count == 0)
                return;
            StringBuilder sb = new StringBuilder();
            sb.AppendLine("Submodule" + (modules.Count == 1 ? " " : "s ") +
                String.Join(", ", modules.Keys) + " updated.");
            sb.AppendLine();
            foreach (var item in modules)
            {
                string diff = Module.RunGitCmd(
                     string.Format("diff --cached -z -- {0}", item.Value));
                var lines = diff.Split(new[] { '\n' }, StringSplitOptions.RemoveEmptyEntries);
                const string subprojCommit = "Subproject commit ";
                var from = lines.Single(s => s.StartsWith("-" + subprojCommit)).Substring(subprojCommit.Length + 1);
                var to = lines.Single(s => s.StartsWith("+" + subprojCommit)).Substring(subprojCommit.Length + 1);
                if (!String.IsNullOrEmpty(from) && !String.IsNullOrEmpty(to))
                {
                    sb.AppendLine("Submodule " + item.Key + ":");
                    GitModule module = new GitModule(Module.WorkingDir + item.Value + Settings.Default.PathSeparator);
                    string log = module.RunGitCmd(
                         string.Format("log --pretty=format:\"    %m %h - %s\" --no-merges {0}...{1}", from, to));
                    if (log.Length != 0)
                        sb.AppendLine(log);
                    else
                        sb.AppendLine("    * Revision changed to " + to.Substring(0, 7));
                    sb.AppendLine();
                }
            }
            Message.Text = sb.ToString().TrimEnd();
        }

        private void AddFileTogitignoreToolStripMenuItemClick(object sender, EventArgs e)
        {
            if (!Unstaged.SelectedItems.Any())
                return;

            SelectedDiff.Clear();
            var fileNames = Unstaged.SelectedItems.Select(item => item.Name).ToArray();
            if (UICommands.StartAddToGitIgnoreDialog(this, fileNames))
                Initialize();
        }

        private void SelectedDiffExtraDiffArgumentsChanged(object sender, EventArgs e)
        {
            ShowChanges(_currentItem, _currentItemStaged);
        }

        private void RescanChangesToolStripMenuItemClick(object sender, EventArgs e)
        {
            RescanChanges();
        }

        private void OpenToolStripMenuItemClick(object sender, EventArgs e)
        {
            FileStatusList list = sender as FileStatusList;
            if (!SenderToFileStatusList(sender, out list))
                return;

            if (!list.SelectedItems.Any())
                return;

            var item = list.SelectedItem;
            var fileName = item.Name;

            Process.Start((Path.Combine(Module.WorkingDir, fileName)).Replace(Settings.Default.PathSeparatorWrong, Settings.Default.PathSeparator));
        }

        private void OpenWithToolStripMenuItemClick(object sender, EventArgs e)
        {
            FileStatusList list;
            if (!SenderToFileStatusList(sender, out list))
                return;

            if (!list.SelectedItems.Any())
                return;

            var item = list.SelectedItem;
            var fileName = item.Name;

            OsShellUtil.OpenAs(Module.WorkingDir + fileName.Replace(Settings.Default.PathSeparatorWrong, Settings.Default.PathSeparator));
        }

        private void FilenameToClipboardToolStripMenuItemClick(object sender, EventArgs e)
        {
            FileStatusList list;
            if (!SenderToFileStatusList(sender, out list))
                return;

            if (!list.SelectedItems.Any())
                return;

            var fileNames = new StringBuilder();
            foreach (var item in list.SelectedItems)
            {
                //Only use appendline when multiple items are selected.
                //This to make it easier to use the text from clipboard when 1 file is selected.
                if (fileNames.Length > 0)
                    fileNames.AppendLine();

                fileNames.Append((Path.Combine(Module.WorkingDir, item.Name)).Replace(Settings.Default.PathSeparatorWrong, Settings.Default.PathSeparator));
            }
            Clipboard.SetText(fileNames.ToString());
        }

        private void OpenWithDifftoolToolStripMenuItemClick(object sender, EventArgs e)
        {
            if (!Unstaged.SelectedItems.Any())
                return;

            var item = Unstaged.SelectedItem;
            var fileName = item.Name;

            var cmdOutput = Module.OpenWithDifftool(fileName);

            if (!string.IsNullOrEmpty(cmdOutput))
                MessageBox.Show(this, cmdOutput);
        }


        private void ResetPartOfFileToolStripMenuItemClick(object sender, EventArgs e)
        {
            if (Unstaged.SelectedItems.Count() != 1)
            {
                MessageBox.Show(this, _onlyStageChunkOfSingleFileError.Text, _resetStageChunkOfFileCaption.Text);
                return;
            }

            foreach (var gitItemStatus in Unstaged.SelectedItems)
            {
                Module.RunGitRealCmd(
                     string.Format("checkout -p \"{0}\"", gitItemStatus.Name));
                Initialize();
            }
        }

        private void ResetClick(object sender, EventArgs e)
        {
            // Show a form asking the user if they want to reset the changes.
            FormResetChanges.ActionEnum resetAction = FormResetChanges.ShowResetDialog(this, Unstaged.AllItems.Any(item => !item.IsNew), Unstaged.AllItems.Any(item => item.IsNew));
            if (resetAction == FormResetChanges.ActionEnum.Cancel)
            {
                return;
            }

            // Reset all changes.
            Module.ResetHard("");

            // Also delete new files, if requested.
            if (resetAction == FormResetChanges.ActionEnum.ResetAndDelete)
            {
                foreach (var item in Unstaged.AllItems.Where(item => item.IsNew))
                {
                    try
                    {
                        string path = Path.Combine(Module.WorkingDir, item.Name);
                        if (File.Exists(path))
                            File.Delete(path);
                        else
                            Directory.Delete(path, true);
                    }
                    catch (System.IO.IOException) { }
                    catch (System.UnauthorizedAccessException) { }
                }
            }

            Initialize();
            UICommands.RepoChangedNotifier.Notify();
        }

        private void ShowUntrackedFilesToolStripMenuItemClick(object sender, EventArgs e)
        {
            showUntrackedFilesToolStripMenuItem.Checked = !showUntrackedFilesToolStripMenuItem.Checked;
            RescanChanges();
        }

        private void editFileToolStripMenuItem_Click(object sender, EventArgs e)
        {
            FileStatusList list;
            if (!SenderToFileStatusList(sender, out list))
                return;

            var item = list.SelectedItem;
            var fileName = Path.Combine(Module.WorkingDir, item.Name);

            UICommands.StartFileEditorDialog(fileName);

            UnstagedSelectionChanged(null, null);
        }

        private void CommitAndPush_Click(object sender, EventArgs e)
        {
            CheckForStagedAndCommit(Amend.Checked, true);
        }

        private void FormCommitActivated(object sender, EventArgs e)
        {
            if (Settings.Default.RefreshCommitDialogOnFormFocus)
                RescanChanges();
        }

        private bool SenderToFileStatusList(object sender, out FileStatusList list)
        {
            list = null;
            ToolStripMenuItem item = sender as ToolStripMenuItem;
            if (item == null)
                return false;

            ContextMenuStrip menu = item.Owner as ContextMenuStrip;
            if (menu == null)
                return false;

            ListView lv = menu.SourceControl as ListView;
            if (lv == null)
                return false;

            list = lv.Parent as FileStatusList;
            return (list != null);
        }

        private void ViewFileHistoryMenuItem_Click(object sender, EventArgs e)
        {
            FileStatusList list;
            if (!SenderToFileStatusList(sender, out list))
                return;

            if (list.SelectedItems.Count() == 1)
            {
                UICommands.StartFileHistoryDialog(this, list.SelectedItem.Name, null);
            }
            else
                MessageBox.Show(this, _selectOnlyOneFile.Text, _selectOnlyOneFileCaption.Text);
        }

        void Unstaged_DoubleClick(object sender, EventArgs e)
        {
            StageClick(sender, e);
        }

        void Staged_DoubleClick(object sender, EventArgs e)
        {
            UnstageFilesClick(sender, e);
        }

        private void Message_KeyUp(object sender, KeyEventArgs e)
        {
            // Ctrl + Enter = Commit
            if (e.Control && e.KeyCode == Keys.Enter)
            {
                ExecuteCommitCommand();
                e.Handled = true;
            }
        }

        private void ExecuteCommitCommand()
        {
            CheckForStagedAndCommit(Amend.Checked, false);
        }

        private void Message_KeyDown(object sender, KeyEventArgs e)
        {
            // Prevent adding a line break when all we want is to commit
            if (e.Control && e.KeyCode == Keys.Enter)
                e.Handled = true;
        }

        private void Message_TextChanged(object sender, EventArgs e)
        {
            //always format from 0 to handle pasted text
            FormatAllText(0);
        }

        private void Message_TextAssigned(object sender, EventArgs e)
        {
            Message_TextChanged(sender, e);
        }

        private bool FormatLine(int line)
        {
            int limit1 = Settings.Default.CommitValidationMaxCntCharsFirstLine;
            int limitX = Settings.Default.CommitValidationMaxCntCharsPerLine;
            bool empty2 = Settings.Default.CommitValidationSecondLineMustBeEmpty;

            bool textHasChanged = false;

            if (limit1 > 0 && line == 0)
            {
                ColorTextAsNecessary(line, limit1, false);
            }

            if (empty2 && line == 1)
            {
                // Ensure next line. Optionally add a bullet.
                Message.EnsureEmptyLine(Settings.Default.CommitValidationIndentAfterFirstLine, 1);
                Message.ChangeTextColor(2, 0, Message.LineLength(2), Color.Black);
                if (FormatLine(2))
                {
                    textHasChanged = true;
                }
            }

            if (limitX > 0 && line >= (empty2 ? 2 : 1))
            {
                if (Settings.Default.CommitValidationAutoWrap)
                {
                    if (WrapIfNecessary(line, limitX))
                    {
                        textHasChanged = true;
                    }
                }
                ColorTextAsNecessary(line, limitX, textHasChanged);
            }

            return textHasChanged;
        }

        private bool WrapIfNecessary(int line, int lineLimit)
        {
            if (Message.LineLength(line) > lineLimit)
            {
                var oldText = Message.Line(line);
                var newText = WordWrapper.WrapSingleLine(oldText, lineLimit);
                if (!String.Equals(oldText, newText))
                {
                    Message.ReplaceLine(line, newText);
                    return true;
                }
            }
            return false;
        }

        private void ColorTextAsNecessary(int line, int lineLimit, bool fullRefresh)
        {
            var lineLength = Message.LineLength(line);
            int offset = 0;
            bool textAppended = false;
            if (!fullRefresh && formattedLines.Count > line)
            {
                offset = formattedLines[line].CommonPrefix(Message.Line(line)).Length;
                textAppended = offset > 0 && offset == formattedLines[line].Length;
            }

            int len = Math.Min(lineLimit, lineLength) - offset;

            if (!textAppended && 0 < len)
                Message.ChangeTextColor(line, offset, len, Color.Black);

            if (lineLength > lineLimit)
            {
                if (offset <= lineLimit || !textAppended)
                {
                    offset = Math.Max(offset, lineLimit);
                    len = lineLength - offset;
                    if (len > 0)
                        Message.ChangeTextColor(line, offset, len, Color.Red);
                }
            }
        }

        private List<string> formattedLines = new List<string>();

        private bool DidFormattedLineChange(int lineNumber)
        {
            //line not formated yet
            if (formattedLines.Count <= lineNumber)
                return true;
            
            return !formattedLines[lineNumber].Equals(Message.Line(lineNumber), StringComparison.OrdinalIgnoreCase);
        }

        private void TrimFormattedLines(int lineCount)
        {
            if (formattedLines.Count > lineCount)
                formattedLines.RemoveRange(lineCount, formattedLines.Count - lineCount);
        }

        private void SetFormattedLine(int lineNumber)
        {
            //line not formated yet
            if (formattedLines.Count <= lineNumber)
            {
                Debug.Assert(formattedLines.Count == lineNumber, formattedLines.Count + ":" + lineNumber);
                formattedLines.Add(Message.Line(lineNumber));
            }
            else
                formattedLines[lineNumber] = Message.Line(lineNumber);
        }

        private void FormatAllText(int startLine)
        {
            var lineCount = Message.LineCount();
            TrimFormattedLines(lineCount);
            for (int line = startLine; line < lineCount; line++)
            {
                if (DidFormattedLineChange(line))
                {
                    bool lineChanged = FormatLine(line);
                    SetFormattedLine(line);
                    if (lineChanged)
                        FormatAllText(line);
                }
            }
        }

        private void Message_SelectionChanged(object sender, EventArgs e)
        {
            commitCursorColumn.Text = Message.CurrentColumn.ToString();
            commitCursorLine.Text = Message.CurrentLine.ToString();
        }

        private void closeDialogAfterEachCommitToolStripMenuItem_Click(object sender, EventArgs e)
        {
            closeDialogAfterEachCommitToolStripMenuItem.Checked = !closeDialogAfterEachCommitToolStripMenuItem.Checked;
            Settings.Default.CloseCommitDialogAfterCommit = closeDialogAfterEachCommitToolStripMenuItem.Checked;
        }

        private void closeDialogAfterAllFilesCommittedToolStripMenuItem_Click(object sender, EventArgs e)
        {
            closeDialogAfterAllFilesCommittedToolStripMenuItem.Checked = !closeDialogAfterAllFilesCommittedToolStripMenuItem.Checked;
            Settings.Default.CloseCommitDialogAfterLastCommit = closeDialogAfterAllFilesCommittedToolStripMenuItem.Checked;
        }

        private void refreshDialogOnFormFocusToolStripMenuItem_Click(object sender, EventArgs e)
        {
            refreshDialogOnFormFocusToolStripMenuItem.Checked = !refreshDialogOnFormFocusToolStripMenuItem.Checked;
            Settings.Default.RefreshCommitDialogOnFormFocus = refreshDialogOnFormFocusToolStripMenuItem.Checked;
        }

        protected override bool ProcessCmdKey(ref Message msg, Keys keyData)
        {
            if (keyData == Keys.F5)
                RescanChanges();

            return base.ProcessCmdKey(ref msg, keyData);
        }

        private void signOffToolStripMenuItem_Click(object snder, EventArgs e)
        {
            signOffToolStripMenuItem.Checked = !signOffToolStripMenuItem.Checked;
        }

        private void toolAuthor_TextChanged(object sender, EventArgs e)
        {
            toolAuthorLabelItem.Enabled = toolAuthorLabelItem.Checked = !string.IsNullOrEmpty(toolAuthor.Text);
        }

        private void toolAuthorLabelItem_Click(object sender, EventArgs e)
        {
            toolAuthor.Text = "";
            toolAuthorLabelItem.Enabled = toolAuthorLabelItem.Checked = false;
        }

        private long lastUserInputTime;
        private void FilterChanged(object sender, EventArgs e)
        {
            var currentTime = DateTime.Now.Ticks;
            if (lastUserInputTime == 0)
            {
                long timerLastChanged = currentTime;
                var timer = new Timer { Interval = 250 };
                timer.Tick += (s, a) =>
                {
                    if (NoUserInput(timerLastChanged))
                    {
                        var selectionCount = 0;
                        try
                        {
                            selectionCount = Unstaged.SetSelectionFilter(selectionFilter.Text);
                            selectionFilter.ToolTipText = _selectionFilterToolTip.Text;
                        }
                        catch (ArgumentException ae)
                        {
                            selectionFilter.ToolTipText = string.Format(_selectionFilterErrorToolTip.Text, ae.Message);
                        }

                        if (selectionCount > 0)
                        {
                            AddToSelectionFilter(selectionFilter.Text);
                        }

                        timer.Stop();
                        lastUserInputTime = 0;
                    }
                    timerLastChanged = lastUserInputTime;
                };

                timer.Start();
            }

            lastUserInputTime = currentTime;
        }

        private bool NoUserInput(long timerLastChanged)
        {
            return timerLastChanged == lastUserInputTime;
        }

        private void AddToSelectionFilter(string filter)
        {
            if (!selectionFilter.Items.Cast<string>().Any(candiate => candiate == filter))
            {
                const int SelectionFilterMaxLength = 10;
                if (selectionFilter.Items.Count == SelectionFilterMaxLength)
                {
                    selectionFilter.Items.RemoveAt(SelectionFilterMaxLength - 1);
                }
                selectionFilter.Items.Insert(0, filter);
            }
        }

        private void FilterIndexChanged(object sender, EventArgs e)
        {
            Unstaged.SetSelectionFilter(selectionFilter.Text);
        }

        private void ToogleShowSelectionFilter(object sender, EventArgs e)
        {
            toolbarSelectionFilter.Visible = selectionFilterToolStripMenuItem.Checked;
        }

        private void commitSubmoduleChanges_Click(object sender, EventArgs e)
        {
            GitUICommands submodulCommands = new GitUICommands(Module.WorkingDir + _currentItem.Name + Settings.Default.PathSeparator.ToString());
            submodulCommands.StartCommitDialog(this, false);
            Initialize();
        }

        private void openSubmoduleMenuItem_Click(object sender, EventArgs e)
        {
            Process process = new Process();
            process.StartInfo.FileName = Application.ExecutablePath;
            process.StartInfo.Arguments = "browse";
            process.StartInfo.WorkingDirectory = Module.WorkingDir + _currentItem.Name + Settings.Default.PathSeparator.ToString();//
            process.Start();
        }

        private void resetSubmoduleChanges_Click(object sender, EventArgs e)
        {
            var unStagedFiles = Unstaged.SelectedItems.ToList();
            if (unStagedFiles.Count == 0)
                return;

            // Show a form asking the user if they want to reset the changes.
            FormResetChanges.ActionEnum resetType = FormResetChanges.ShowResetDialog(this, true, true);
            if (resetType == FormResetChanges.ActionEnum.Cancel)
                return;

            foreach (var item in unStagedFiles.Where(it => it.IsSubmodule))
            {
                GitModule module = Module.GetSubmodule(item.Name);

                // Reset all changes.
                module.ResetHard("");

                // Also delete new files, if requested.
                if (resetType == FormResetChanges.ActionEnum.ResetAndDelete)
                {
                    var unstagedFiles = module.GetUnstagedFiles();
                    foreach (var file in unstagedFiles.Where(file => file.IsNew))
                    {
                        try
                        {
                            string path = Path.Combine(module.WorkingDir, file.Name);
                            if (File.Exists(path))
                                File.Delete(path);
                            else
                                Directory.Delete(path, true);
                        }
                        catch (System.IO.IOException) { }
                        catch (System.UnauthorizedAccessException) { }
                    }
                }
            }

            Initialize();
        }

        private void updateSubmoduleMenuItem_Click(object sender, EventArgs e)
        {
            var unStagedFiles = Unstaged.SelectedItems.ToList();
            if (unStagedFiles.Count == 0)
                return;

            foreach (var item in unStagedFiles.Where(it => it.IsSubmodule))
            {
                FormProcess.ShowDialog(this, GitCommandHelpers.SubmoduleUpdateCmd(item.Name));
            }

            Initialize();
        }

        private void stashSubmoduleChangesToolStripMenuItem_Click(object sender, EventArgs e)
        {
            var unStagedFiles = Unstaged.SelectedItems.ToList();
            if (unStagedFiles.Count == 0)
                return;

            var arguments = GitCommandHelpers.StashSaveCmd(Settings.Default.IncludeUntrackedFilesInManualStash);
            foreach (var item in unStagedFiles.Where(it => it.IsSubmodule))
            {
                GitModule module = Module.GetSubmodule(item.Name);
                FormProcess.ShowDialog(this, module, arguments);
            }

            Initialize();
        }

        private void submoduleSummaryMenuItem_Click(object sender, EventArgs e)
        {
            string summary = Module.GetSubmoduleSummary(_currentItem.Name);
            using (var frm = new FormEdit(summary)) frm.ShowDialog(this);
        }

        private void viewHistoryMenuItem_Click(object sender, EventArgs e)
        {
            ViewFileHistoryMenuItem_Click(sender, e);
        }

        private void openFolderMenuItem_Click(object sender, EventArgs e)
        {
            OpenToolStripMenuItemClick(sender, e);
        }

        private void openDiffMenuItem_Click(object sender, EventArgs e)
        {
            OpenWithDifftoolToolStripMenuItemClick(sender, e);
        }

        private void copyFolderNameMenuItem_Click(object sender, EventArgs e)
        {
            FilenameToClipboardToolStripMenuItemClick(sender, e);
        }

        private void commitTemplatesConfigtoolStripMenuItem_Click(object sender, EventArgs e)
        {
            using (var frm = new FormCommitTemplateSettings()) frm.ShowDialog(this);
            _shouldReloadCommitTemplates = true;
        }

        private void LoadCommitTemplates()
        {
            CommitTemplateItem[] commitTemplates =
                CommitTemplateItem.DeserializeCommitTemplates(Settings.Default.CommitTemplates);

            commitTemplatesToolStripMenuItem.DropDownItems.Clear();

            if (null != commitTemplates)
            {
                for (int i = 0; i < commitTemplates.Length; i++)
                {
                    if (!commitTemplates[i].Name.IsNullOrEmpty())
                        AddTemplateCommitMessageToMenu(commitTemplates[i], commitTemplates[i].Name);
                }
            }

            commitTemplatesToolStripMenuItem.DropDownItems.Add(new ToolStripSeparator());

            var toolStripItem = new ToolStripMenuItem(_commitTemplateSettings.Text);
            toolStripItem.Click += commitTemplatesConfigtoolStripMenuItem_Click;
            commitTemplatesToolStripMenuItem.DropDownItems.Add(toolStripItem);
        }

        private void AddTemplateCommitMessageToMenu(CommitTemplateItem item, string name)
        {
            if (string.IsNullOrEmpty(name))
                return;

            var toolStripItem =
                new ToolStripMenuItem
                {
                    Tag = item,
                    Text = name
                };

            toolStripItem.Click += commitTemplatesToolStripMenuItem_Clicked;
            commitTemplatesToolStripMenuItem.DropDownItems.Add(toolStripItem);
        }

        private void commitTemplatesToolStripMenuItem_Clicked(object sender, EventArgs e)
        {
            try
            {
                ToolStripMenuItem item = (ToolStripMenuItem)sender;
                CommitTemplateItem templateItem = (CommitTemplateItem)(item.Tag);
                Message.Text = templateItem.Text;
                Message.Focus();
            }
            catch
            {
                return;
            }
        }

        private void commitTemplatesToolStripMenuItem_DropDownOpening(object sender, EventArgs e)
        {
            if (_shouldReloadCommitTemplates)
            {
                LoadCommitTemplates();
                _shouldReloadCommitTemplates = false;
            }
        }

        private void openContainingFolderToolStripMenuItem_Click(object sender, EventArgs e)
        {
            OpenContainingFolder(Unstaged);
        }

        private void OpenContainingFolder(FileStatusList list)
        {
            foreach (var item in list.SelectedItems)
            {
                var fileNames = new StringBuilder();
                fileNames.Append((Path.Combine(Module.WorkingDir, item.Name)).Replace(Settings.Default.PathSeparatorWrong, Settings.Default.PathSeparator));

                string filePath = fileNames.ToString();
                if (File.Exists(filePath))
                {
                    OsShellUtil.SelectPathInFileExplorer(filePath);
                }
            }
        }

        private void toolStripMenuItem9_Click(object sender, EventArgs e)
        {
            foreach (var item in Staged.SelectedItems)
            {
                string output = Module.OpenWithDifftool(item.Name, null, null, "--cached");
                if (!string.IsNullOrEmpty(output))
                    MessageBox.Show(this, output);
            }
        }

        private void toolStripMenuItem10_Click(object sender, EventArgs e)
        {
            OpenContainingFolder(Staged);
        }

        private void toolStripMenuItem4_Click(object sender, EventArgs e)
        {
            if (Unstaged.SelectedItem == null)
                return;

            Process bashProcess = Module.RunBash("git add -p \"" + Unstaged.SelectedItem.Name + "\"");

            if (bashProcess != null)
            {
                _interactiveAddBashCloseWaitCts.Cancel();
                _interactiveAddBashCloseWaitCts = new CancellationTokenSource();
                
                var formsTaskScheduler = TaskScheduler.FromCurrentSynchronizationContext();

                Task.Factory.StartNew(() =>
                {
                    bashProcess.WaitForExit();
                        bashProcess.Dispose();
                    })
                    .ContinueWith(_ => RescanChanges(),
                    _interactiveAddBashCloseWaitCts.Token,
                    TaskContinuationOptions.OnlyOnRanToCompletion,
                formsTaskScheduler);
            }
        }

        private void Amend_CheckedChanged(object sender, EventArgs e)
        {
            if (string.IsNullOrEmpty(Message.Text) && Amend.Checked)
            {
                Message.Text = Module.GetPreviousCommitMessages(1).FirstOrDefault().Trim();
                return;
            }
        }

        private void StageInSuperproject_CheckedChanged(object sender, EventArgs e)
        {
            if (StageInSuperproject.Visible)
                Settings.Default.StageInSuperprojectAfterCommit = StageInSuperproject.Checked;
        }
    }

    /// <summary>
    /// Indicates the kind of commit being prepared. Used for adjusting the behavior of FormCommit.
    /// </summary>
    public enum CommitKind
    {
        Normal,
        Fixup,
        Squash
    }
}<|MERGE_RESOLUTION|>--- conflicted
+++ resolved
@@ -191,22 +191,7 @@
             Hotkeys = HotkeySettingsManager.LoadHotkeys(HotkeySettingsName);
 
             SelectedDiff.AddContextMenuSeparator();
-<<<<<<< HEAD
-            _StageSelectedLinesToolStripMenuItem = SelectedDiff.AddContextMenuEntry(_stageSelectedLines.Text, StageSelectedLinesToolStripMenuItemClick);
-            _StageSelectedLinesToolStripMenuItem.ShortcutKeyDisplayString = GetShortcutKeys((int)Commands.StageSelectedFile).ToShortcutKeyDisplayString();
-            _ResetSelectedLinesToolStripMenuItem = SelectedDiff.AddContextMenuEntry(_resetSelectedLines.Text, ResetSelectedLinesToolStripMenuItemClick);
-            _ResetSelectedLinesToolStripMenuItem.ShortcutKeyDisplayString = GetShortcutKeys((int)Commands.ResetSelectedFiles).ToShortcutKeyDisplayString();
-            _ResetSelectedLinesToolStripMenuItem.Image = Reset.Image;
-            resetChanges.ShortcutKeyDisplayString = _ResetSelectedLinesToolStripMenuItem.ShortcutKeyDisplayString;
-            _indent = Settings.Default.CommitValidationIndentAfterFirstLine ? "   " : String.Empty;
-=======
-            _stageSelectedLinesToolStripMenuItem = SelectedDiff.AddContextMenuEntry(_stageSelectedLines.Text, StageSelectedLinesToolStripMenuItemClick);
-            _stageSelectedLinesToolStripMenuItem.ShortcutKeyDisplayString = GetShortcutKeys((int)Commands.StageSelectedFile).ToShortcutKeyDisplayString();
-            _resetSelectedLinesToolStripMenuItem = SelectedDiff.AddContextMenuEntry(_resetSelectedLines.Text, ResetSelectedLinesToolStripMenuItemClick);
-            _resetSelectedLinesToolStripMenuItem.ShortcutKeyDisplayString = GetShortcutKeys((int)Commands.ResetSelectedFiles).ToShortcutKeyDisplayString();
-            _resetSelectedLinesToolStripMenuItem.Image = Reset.Image;
-            resetChanges.ShortcutKeyDisplayString = _resetSelectedLinesToolStripMenuItem.ShortcutKeyDisplayString;
->>>>>>> e4ebf071
+           
         }
 
         private void FormCommit_Load(object sender, EventArgs e)
