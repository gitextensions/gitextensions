--- conflicted
+++ resolved
@@ -50,7 +50,7 @@
       </trans-unit>
       <trans-unit id="chkCommitAndPushForcedWhenAmend.Text">
         <source>Push forced with lease when Commit &amp;&amp; Push action is performed with Amend option checked</source>
-        <target>若选中 Amend 选项，在执行提交并推送操作时，使用 force with lease 强制推送</target>
+        <target>若选中 Amend 选项，在执行 Commit &amp;&amp; Push 操作时，强制 Push</target>
         
       </trans-unit>
       <trans-unit id="chkConsoleEmulator.Text">
@@ -168,11 +168,6 @@
         <target>外观</target>
         
       </trans-unit>
-      <trans-unit id="AvatarProvider.Text">
-        <source>Default</source>
-        <target>默认</target>
-        
-      </trans-unit>
       <trans-unit id="ClearImageCache.Text">
         <source>Clear image cache</source>
         <target>清除图像缓存</target>
@@ -229,7 +224,7 @@
       </trans-unit>
       <trans-unit id="chkShowCurrentBranchInVisualStudio.Text">
         <source>Show current branch in Visual Studio</source>
-        <target>在 Visual Studio 中显示当前分支</target>
+        <target>在 Visual Studio 显示当前分支</target>
         
       </trans-unit>
       <trans-unit id="chkShowRelativeDate.Text">
@@ -411,7 +406,7 @@
       </trans-unit>
       <trans-unit id="cbIgnoreWhitespace.Text">
         <source>Ignore whitespace</source>
-        <target>忽略空白（空行和空格）的变化</target>
+        <target>忽略空白（空行和空格）</target>
         
       </trans-unit>
       <trans-unit id="cbShowAuthor.Text">
@@ -587,7 +582,7 @@
       </trans-unit>
       <trans-unit id="btnCopy.Text">
         <source>&amp;Copy</source>
-        <target>复制</target>
+        <target>复制 (&amp;C)</target>
         
       </trans-unit>
       <trans-unit id="btnCopy.toolTip">
@@ -642,7 +637,7 @@
       </trans-unit>
       <trans-unit id="quitButton.Text">
         <source>&amp;Quit</source>
-        <target>退出</target>
+        <target>退出 (&amp;Q)</target>
         
       </trans-unit>
       <trans-unit id="quitButton.toolTip">
@@ -657,7 +652,7 @@
       </trans-unit>
       <trans-unit id="sendAndQuitButton.Text">
         <source>&amp;Send and Quit</source>
-        <target>保存并退出</target>
+        <target>保存并退出 (&amp;S)</target>
         
       </trans-unit>
       <trans-unit id="sendAndQuitButton.toolTip">
@@ -1149,7 +1144,7 @@
       </trans-unit>
       <trans-unit id="_copyLink.Text">
         <source>Copy &amp;link ({0})</source>
-        <target>复制链接 ({0})</target>
+        <target>复制链接 ({0}) (&amp;L)</target>
         
       </trans-unit>
       <trans-unit id="_derivesFromNoTag.Text">
@@ -1179,12 +1174,12 @@
       </trans-unit>
       <trans-unit id="addNoteToolStripMenuItem.Text">
         <source>Add &amp;notes</source>
-        <target>添加备注</target>
+        <target>添加备注 (&amp;N)</target>
         
       </trans-unit>
       <trans-unit id="copyCommitInfoToolStripMenuItem.Text">
         <source>&amp;Copy commit info</source>
-        <target>复制提交信息</target>
+        <target>复制提交信息 (&amp;C)</target>
         
       </trans-unit>
       <trans-unit id="copyLinkToolStripMenuItem.Text">
@@ -1610,8 +1605,7 @@
         
       </trans-unit>
       <trans-unit id="PushWindowGB.Text">
-        <source>Push window</source>
-        <target>推送窗口</target>
+        <source>&amp;Push window</source>
         
       </trans-unit>
       <trans-unit id="addLogMessages.Text">
@@ -1619,9 +1613,13 @@
         <target>添加日志信息</target>
         
       </trans-unit>
+      <trans-unit id="chkMergeGraphLanesHavingCommonParent.Text">
+        <source>Merge graph lanes having common parent</source>
+        
+      </trans-unit>
       <trans-unit id="chkRemotesFromServer.Text">
         <source>Get remote branches directly from the remote</source>
-        <target>从远程直接获取远程分支</target>
+        <target> 从远程直接获取远程分支</target>
         
       </trans-unit>
       <trans-unit id="chkUseSSL.Text">
@@ -1629,9 +1627,12 @@
         <target>使用SSL/TLS</target>
         
       </trans-unit>
+      <trans-unit id="gbRevisionGraph.Text">
+        <source>&amp;Revision graph</source>
+        
+      </trans-unit>
       <trans-unit id="groupBoxEmailSettings.Text">
-        <source>Email settings for sending patches</source>
-        <target>为发送补丁设置电子邮件地址</target>
+        <source>&amp;Email settings for sending patches</source>
         
       </trans-unit>
       <trans-unit id="lblSmtpServerName.Text">
@@ -1645,8 +1646,7 @@
         
       </trans-unit>
       <trans-unit id="mergeWindowGroup.Text">
-        <source>Merge window</source>
-        <target>合并窗口</target>
+        <source>&amp;Merge window</source>
         
       </trans-unit>
     </body>
@@ -1715,28 +1715,6 @@
         <target>在浏览对话框中显示所有父提交的文件差异</target>
         
       </trans-unit>
-      <trans-unit id="chkShowDiffForAllParents.ToolTipText">
-        <source>Show all differences between the selected commits, not limiting to only one difference.
-
-- For a single selected commit, show the difference with its parent commit.
-- For a single selected merge commit, show the difference with all parents.
-- For two selected commits with a common ancestor (BASE), show the difference
-between the commits as well as the difference from BASE to the selected commits.
-See documentation for more details about icons and range diffs.
-- For multiple selected commits (up to four), show the difference for
-all the first selected with the last selected commit.
-- For more than four selected commits, show the difference from the first to
-the last selected commit.</source>
-        <target>显示所选提交之间的所有差异，但不限于一个差异。
-
--对于单个选定提交，显示其与父提交的差异。
--对于单个选定的合并提交，显示与所有父级的差异。
--对于具有共同祖先（基）的两个选定提交，显示提交之间差异，包括从基提交到所选提交之间的差异。
-有关图标和范围差异的详细信息，请参阅文档。
--对于多个选定提交（最多四个），显示从第一个选择的提交到最后一个选择的提交的差异。
--对于四个以上的选定提交，显示从第一个选择的提交到最后一个选择的提交的差异。</target>
-        
-      </trans-unit>
       <trans-unit id="gbGeneral.Text">
         <source>General</source>
         <target>通用</target>
@@ -1856,7 +1834,7 @@
       </trans-unit>
       <trans-unit id="_sortByContextMenu.Text">
         <source>&amp;Sort by...</source>
-        <target>按…排序</target>
+        <target>(&amp;S)按…排序</target>
         
       </trans-unit>
       <trans-unit id="columnHeader.Text">
@@ -2093,12 +2071,12 @@
       </trans-unit>
       <trans-unit id="btnFindNext.Text">
         <source>&amp;Find next</source>
-        <target>查找下一个</target>
+        <target>查找下一个(&amp;F)</target>
         
       </trans-unit>
       <trans-unit id="btnFindPrevious.Text">
         <source>Find pre&amp;vious</source>
-        <target>查找上一个</target>
+        <target>查找上一个(&amp;v)</target>
         
       </trans-unit>
       <trans-unit id="btnHighlightAll.Text">
@@ -3053,7 +3031,7 @@
       </trans-unit>
       <trans-unit id="closeToolStripMenuItem.Text">
         <source>&amp;Close (go to Dashboard)</source>
-        <target>关闭（回到主界面）</target>
+        <target>关闭（回到主界面）(&amp;C)</target>
         
       </trans-unit>
       <trans-unit id="commandsToolStripMenuItem.Text">
@@ -3298,7 +3276,7 @@
       </trans-unit>
       <trans-unit id="mergeToolStripMenuItem.Text">
         <source>Pull - &amp;merge</source>
-        <target>拉取 - 合并</target>
+        <target>拉取 - 合并(&amp;M)</target>
         
       </trans-unit>
       <trans-unit id="navigateToolStripMenuItem.Text">
@@ -3323,7 +3301,7 @@
       </trans-unit>
       <trans-unit id="pluginsToolStripMenuItem.Text">
         <source>&amp;Plugins</source>
-        <target>插件</target>
+        <target>插件 (&amp;P)</target>
         
       </trans-unit>
       <trans-unit id="pullToolStripMenuItem.Text">
@@ -3333,27 +3311,27 @@
       </trans-unit>
       <trans-unit id="pullToolStripMenuItem1.Text">
         <source>Open &amp;pull dialog...</source>
-        <target>打开拉取对话框</target>
+        <target>打开拉取对话框(&amp;P)...</target>
         
       </trans-unit>
       <trans-unit id="pushToolStripMenuItem.Text">
         <source>&amp;Push...</source>
-        <target>推送</target>
+        <target>推送(&amp;P)...</target>
         
       </trans-unit>
       <trans-unit id="rebaseToolStripMenuItem.Text">
         <source>R&amp;ebase...</source>
-        <target>重设基准</target>
+        <target>重设基准&amp;e...</target>
         
       </trans-unit>
       <trans-unit id="rebaseToolStripMenuItem1.Text">
         <source>Pull - &amp;rebase</source>
-        <target>拉取并重设基准</target>
+        <target>拉取病重设基准&amp;r</target>
         
       </trans-unit>
       <trans-unit id="recoverLostObjectsToolStripMenuItem.Text">
         <source>&amp;Recover lost objects...</source>
-        <target>恢复丢失的记录</target>
+        <target>恢复丢失的记录&amp;R...</target>
         
       </trans-unit>
       <trans-unit id="refreshDashboardToolStripMenuItem.Text">
@@ -3413,7 +3391,7 @@
       </trans-unit>
       <trans-unit id="stashChangesToolStripMenuItem.ToolTipText">
         <source>Stash changes</source>
-        <target>贮藏修改</target>
+        <target>暂存修改到缓冲区</target>
         
       </trans-unit>
       <trans-unit id="stashPopToolStripMenuItem.Text">
@@ -3588,7 +3566,7 @@
       </trans-unit>
       <trans-unit id="tsmiDiffContainsFilter.Text">
         <source>&amp;Diff contains (SLOW)</source>
-        <target>包含区别(慢)</target>
+        <target>包含区别(慢)(&amp;D)</target>
         
       </trans-unit>
       <trans-unit id="tsmiFavouriteRepositories.Text">
@@ -3770,7 +3748,7 @@
       </trans-unit>
       <trans-unit id="_applyStashedItemsAgain.Text">
         <source>Apply stashed items to working directory again?</source>
-        <target>要把贮藏区的对象再次应用到工作目录吗？</target>
+        <target>要把缓冲区的对象再次应用到工作目录吗？</target>
         
       </trans-unit>
       <trans-unit id="_applyStashedItemsAgainCaption.Text">
@@ -4032,26 +4010,15 @@
         
       </trans-unit>
       <trans-unit id="AddExclusivePath.Text">
-<<<<<<< HEAD
-=======
         <source>Add a path...</source>
         <target>添加路徑...</target>
         
       </trans-unit>
-      <trans-unit id="AddInclusivePath.Text">
->>>>>>> e8448272
-        <source>Add a path...</source>
-        <target>添加路徑...</target>
-        
-      </trans-unit>
-<<<<<<< HEAD
       <trans-unit id="AddInclusivePath.Text">
         <source>Add a path...</source>
         <target>添加路徑...</target>
         
       </trans-unit>
-=======
->>>>>>> e8448272
       <trans-unit id="CleanSubmodules.Text">
         <source>Clean submodules recursively</source>
         <target>遞迴清理子模組</target>
@@ -4118,7 +4085,6 @@
         
       </trans-unit>
       <trans-unit id="labelPathHintExclude.Text">
-<<<<<<< HEAD
         <source>(one path per line)</source>
         <target>（每行一個路徑）</target>
         
@@ -4126,15 +4092,6 @@
       <trans-unit id="labelPathHintInclude.Text">
         <source>(one path per line)</source>
         <target>（每行一個路徑）</target>
-=======
-        <source>(one path per line)</source>
-        <target>（每行一個路徑）</target>
-        
-      </trans-unit>
-      <trans-unit id="labelPathHintInclude.Text">
-        <source>(one path per line)</source>
-        <target>（每行一個路徑）</target>
->>>>>>> e8448272
         
       </trans-unit>
     </body>
@@ -4298,8 +4255,7 @@
       <trans-unit id="label1.Text">
         <source>Supported commandline arguments for
 gitex.cmd / gitex (located in the same folder as GitExtensions.exe):</source>
-        <target>支持的命令行参数：
-gitex.cmd/gitex（与GitExtensions.exe位于同一文件夹中）：</target>
+        <target>支持的命令行参数：</target>
         
       </trans-unit>
     </body>
@@ -4505,7 +4461,7 @@
       </trans-unit>
       <trans-unit id="_deleteSelectedFiles.Text">
         <source>Are you sure you want to delete the selected file(s)?</source>
-        <target>您确定要删除选中的文件吗？</target>
+        <target>确实要删除所选文件吗？</target>
         
       </trans-unit>
       <trans-unit id="_deleteSelectedFilesCaption.Text">
@@ -5002,7 +4958,7 @@
       </trans-unit>
       <trans-unit id="toolAuthorLabelItem.Text">
         <source>Author: (Format: &quot;name &lt;mail&gt;&quot;)</source>
-        <target>作者: (格式: &quot;姓名&lt;mail&gt;&quot;)</target>
+        <target>作者: (格式: &quot;姓名 &lt;右键地址&gt;&quot;)</target>
         
       </trans-unit>
       <trans-unit id="toolRefreshItem.Text">
@@ -5407,8 +5363,7 @@
       <trans-unit id="_deleteBranchQuestion.Text">
         <source>The selected branch(es) have not been merged into HEAD.
 Proceed?</source>
-        <target>所选分支尚未合并到HEAD中。
-继续吗？</target>
+        <target>所选分支未进行合并。继续？</target>
         
       </trans-unit>
       <trans-unit id="_useReflogHint.Text">
@@ -6173,14 +6128,17 @@
       </trans-unit>
       <trans-unit id="mnuClear.Text">
         <source>C&amp;lear</source>
+        <target>清除(&amp;L)</target>
         
       </trans-unit>
       <trans-unit id="mnuCopyCommandLine.Text">
         <source>&amp;Copy full command line</source>
+        <target>复制完整命令行(&amp;C)</target>
         
       </trans-unit>
       <trans-unit id="mnuSaveToFile.Text">
         <source>&amp;Save to file</source>
+        <target>保存到文件(&amp;S)</target>
         
       </trans-unit>
       <trans-unit id="tabPageCommandCache.Text">
@@ -6868,12 +6826,12 @@
       </trans-unit>
       <trans-unit id="ReachableTags.Text">
         <source>Follow &amp;tagopt, if not specified, fetch tags reachable from remote HEAD</source>
-        <target>若未指定，请遵循tagopt，将从远程HEAD获取标签</target>
+        <target>若未指定，請遵循 &amp;tagopt，從遠端 HEAD 取得可到達的標籤</target>
         
       </trans-unit>
       <trans-unit id="Rebase.Text">
         <source>R&amp;ebase current branch on top of remote branch, creates linear history (use with caution)</source>
-        <target>将远程分支变基到当前分支，创建线性提交历史。（请谨慎使用）</target>
+        <target>将远程分支变基到当前分支，创建线性提交历史。（请谨慎使用）(&amp;E)</target>
         
       </trans-unit>
       <trans-unit id="Stash.Text">
@@ -6898,7 +6856,7 @@
       </trans-unit>
       <trans-unit id="_applyStashedItemsAgain.Text">
         <source>Apply stashed items to working directory again?</source>
-        <target>是否将暂存的项目重新应用到工作目录？</target>
+        <target>要把缓冲区的对象再次应用到工作目录吗？</target>
         
       </trans-unit>
       <trans-unit id="_applyStashedItemsAgainCaption.Text">
@@ -6932,9 +6890,7 @@
         <source>You can only fetch all remote branches (*) without merge or rebase.
 If you want to fetch all remote branches, choose fetch.
 If you want to fetch and merge a branch, choose a specific branch.</source>
-        <target>如果不使用合并(merge)或者衍合(rebase)，你只能把整个远程分支 (*)都提取过来。
-如果你想获取所有远程分支，那就选择获取。
-如果你想获取并合并某一个分支，那就选择这个特定的分支。</target>
+        <target>如果不使用合并(merge)或者衍合(rebase)，你只能把整个远程分支 (*)都提取过来。如果你想获取所有远程分支，那就选择提取。如果你想获取和合并某一个分支，那就选择这个特定的分支。</target>
         
       </trans-unit>
       <trans-unit id="_formTitleFetch.Text">
@@ -7355,7 +7311,7 @@
       </trans-unit>
       <trans-unit id="labelFrom.Text">
         <source>&amp;Branch to push</source>
-        <target>推动分支&amp;B</target>
+        <target>推送分支&amp;B</target>
         
       </trans-unit>
       <trans-unit id="labelTo.Text">
@@ -7664,17 +7620,17 @@
       </trans-unit>
       <trans-unit id="PinnedLabel.Text">
         <source>Pinned repositories</source>
-        <target>固定的版本库</target>
+        <target>固定的存储库</target>
         
       </trans-unit>
       <trans-unit id="anchorToAllRecentReposToolStripMenuItem.Text">
         <source>Anchor to recent repositories</source>
-        <target>锚定到近期使用的仓库</target>
+        <target>锚定到近期使用的版本库</target>
         
       </trans-unit>
       <trans-unit id="anchorToPinnedReposToolStripMenuItem.Text">
         <source>Anchor to pinned repositories</source>
-        <target>锚定到固定标记的仓库</target>
+        <target>锚定到有固定标记的版本库</target>
         
       </trans-unit>
       <trans-unit id="chdrRepository.Text">
@@ -7749,7 +7705,7 @@
       </trans-unit>
       <trans-unit id="sortPinnedRepos.Text">
         <source>Sort pinned repositories alphabetically</source>
-        <target>按字母顺序排列标记为固定的版本库</target>
+        <target>按字母顺序排列有固定标记的版本库</target>
         
       </trans-unit>
     </body>
@@ -8610,7 +8566,7 @@
 The files have been modified locally, but deleted remotely.
 
 Choose to delete the files or keep the modified versions.</source>
-        <target>{0}和{1} 在所选{2}文件中的其他没有远程版本。
+        <target>{0}和{1} 在所选中的{2}文件中的其他文件没有远程修订版本。
 这些文件已经在本地被修改，远程却已被删除。
 
 选择删除这些文件或保持修改后的版本。</target>
@@ -9014,7 +8970,7 @@
     <body>
       <trans-unit id="$this.Text">
         <source>Stash</source>
-        <target>贮藏区</target>
+        <target>缓冲区</target>
         
       </trans-unit>
       <trans-unit id="Apply.Text">
@@ -9574,7 +9530,7 @@
       </trans-unit>
       <trans-unit id="chkShowStashCountInBrowseWindow.Text">
         <source>Show stash count on status bar in browse window</source>
-        <target>在浏览窗口的状态栏中显示贮藏区计数</target>
+        <target>在浏览窗口的状态栏中显示暂存缓冲区计数</target>
         
       </trans-unit>
       <trans-unit id="chkShowSubmoduleStatusInBrowse.Text">
@@ -10553,7 +10509,7 @@
       </trans-unit>
       <trans-unit id="filterForSelectedRefsMenuItem.Text">
         <source>&amp;Filter for selected</source>
-        <target>过滤所选内容</target>
+        <target>筛选所选内容</target>
         
       </trans-unit>
       <trans-unit id="filterForSelectedRefsMenuItem.ToolTipText">
@@ -10847,12 +10803,12 @@
       </trans-unit>
       <trans-unit id="mnubtnStashSubmodule.Text">
         <source>&amp;Stash</source>
-        <target>贮藏(&amp;S)</target>
+        <target>储藏(&amp;S)</target>
         
       </trans-unit>
       <trans-unit id="mnubtnStashSubmodule.ToolTipText">
         <source>Stash changes in selected submodule</source>
-        <target>贮藏所选子模块中的更改</target>
+        <target>储藏所选子模块中的更改</target>
         
       </trans-unit>
       <trans-unit id="mnubtnSynchronizeSubmodules.Text">
@@ -10966,7 +10922,7 @@
       </trans-unit>
       <trans-unit id="_resetSelectedChangesText.Text">
         <source>Are you sure you want to reset all selected files to {0}?</source>
-        <target>确定要将所有选中的文件重置至 {0} 吗？</target>
+        <target>您确定要将所有选中的文件重置至 {0} 吗？</target>
         
       </trans-unit>
       <trans-unit id="_saveFileFilterAllFiles.Text">
@@ -11026,7 +10982,7 @@
       </trans-unit>
       <trans-unit id="diffOpenRevisionFileWithToolStripMenuItem.Text">
         <source>Open this revision &amp;with... (temp file)</source>
-        <target>使用...打开这个版本（临时文件）</target>
+        <target>用工具打开这个版本（临时文件）</target>
         
       </trans-unit>
       <trans-unit id="diffOpenWorkingDirectoryFileWithToolStripMenuItem.Text">
@@ -11101,7 +11057,7 @@
       </trans-unit>
       <trans-unit id="resetFileToToolStripMenuItem.Text">
         <source>&amp;Reset file(s) to</source>
-        <target>重置文件到</target>
+        <target>重置文件到(&amp;R)</target>
         
       </trans-unit>
       <trans-unit id="saveAsToolStripMenuItem1.Text">
@@ -11121,12 +11077,12 @@
       </trans-unit>
       <trans-unit id="stageFileToolStripMenuItem.Text">
         <source>&amp;Stage file(s)</source>
-        <target>暂存文件</target>
+        <target>暂存文件 (&amp;S)</target>
         
       </trans-unit>
       <trans-unit id="unstageFileToolStripMenuItem.Text">
         <source>&amp;Unstage file(s)</source>
-        <target>取消暂存文件</target>
+        <target>取消暂存文件(&amp;U)</target>
         
       </trans-unit>
     </body>
@@ -12218,15 +12174,6 @@
         <target>右鍵選單中項目的設定</target>
         
       </trans-unit>
-      <trans-unit id="menuHelp.toolTip1">
-        <source>* Checked: at top level for direct access
-* Intermediate: in a cascaded context menu
-* Unchecked: not added to the menu</source>
-        <target>* 已勾選：位於頂層以直接存取
-* 中介：在層疊的上下文選單中
-* 未勾選：不會新增至選單中</target>
-        
-      </trans-unit>
     </body>
   </file>
   <file datatype="plaintext" original="SortingSettingsPage" source-language="en" target-language="zh-Hans">
@@ -12911,7 +12858,7 @@
       </trans-unit>
       <trans-unit id="_monthsAgo.Text">
         <source>{0} {1:month|months} ago</source>
-        <target>{0} {1:月|月} 前</target>
+        <target>{0} {1:个月|个月} 前</target>
         
       </trans-unit>
       <trans-unit id="_no.Text">
