--- conflicted
+++ resolved
@@ -7327,13 +7327,12 @@
         <source>Highlight selected branch (until refresh)</source>
         <target />
       </trans-unit>
-<<<<<<< HEAD
       <trans-unit id="ToggleLeftPanel.Text">
         <source>Toggle left panel</source>
-=======
+        <target />
+      </trans-unit>
       <trans-unit id="ToggleRevisionCardLayout.Text">
         <source>Change commit view layout</source>
->>>>>>> ff412847
         <target />
       </trans-unit>
       <trans-unit id="_cannotHighlightSelectedBranch.Text">
