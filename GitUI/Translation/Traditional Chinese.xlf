<?xml version="1.0" ?><xliff xmlns:xsi="http://www.w3.org/2001/XMLSchema-instance" xmlns:xsd="http://www.w3.org/2001/XMLSchema" version="1.0" GitExVersion="">
  <file datatype="plaintext" original="AdvancedSettingsPage" source-language="en" target-language="zh-Hant">
    <body>
      <trans-unit id="$this.Text">
        <source>Advanced</source>
        <target>對此提交進行...</target>
        
      </trans-unit>
      <trans-unit id="CheckoutGB.Text">
        <source>Checkout</source>
        <target>簽出</target>
        
      </trans-unit>
      <trans-unit id="GeneralGB.Text">
        <source>General</source>
        <target>一般</target>
        
      </trans-unit>
      <trans-unit id="chkAlwaysShowAdvOpt.Text">
        <source>Always show advanced options</source>
        <target>永遠顯示細項設定</target>
        
      </trans-unit>
      <trans-unit id="chkAlwaysShowCheckoutDlg.Text">
        <source>Always show checkout dialog</source>
        <target>永遠顯示Checkout對話方塊</target>
        
      </trans-unit>
      <trans-unit id="chkAutoNormaliseBranchName.Text">
        <source>Auto normalise branch name</source>
        <target>分支名稱標準自動化</target>
        
      </trans-unit>
      <trans-unit id="chkAutoNormaliseBranchName.ToolTipText">
        <source>Controls whether branch name should be automatically normalised as per git branch naming rules.
If enabled, any illegal symbols will be replaced with the replacement symbol of your choice.</source>
        <target>控制是否應根據 Git 分支命名規則自動正規化分支名稱。若啟用，任何非法符號將被替換為您選擇的替代符號。</target>
        
      </trans-unit>
      <trans-unit id="chkCheckForRCVersions.Text">
        <source>Check for release candidate versions</source>
        <target>檢查候選發佈版本</target>
        
      </trans-unit>
      <trans-unit id="chkCheckForUpdates.Text">
        <source>Check for updates weekly</source>
        <target>每周檢查更新</target>
        
      </trans-unit>
      <trans-unit id="chkCommitAndPushForcedWhenAmend.Text">
        <source>Push forced with lease when Commit &amp;&amp; Push action is performed with Amend option checked</source>
        <target>若选中修补 Amend 选项，在执行提交并推送操作时，使用 force with lease 强制推送</target>
        
      </trans-unit>
      <trans-unit id="chkConsoleEmulator.Text">
        <source>Use Console Emulator for console output in command dialogs</source>
        <target>在命令对话框使用控制台模拟器显示控制台输出</target>
        
      </trans-unit>
      <trans-unit id="chkConsoleEmulator.ToolTipText">
        <source>Controls how console programs output is displayed in command progress dialogs, like Clone or Pull.

If yes, embeds the fully functional console emulator. This is experimental and might have side-effects.
If no, redirects select strings from stdout/stderr into an edit box. This is the classic mode.

Turn off if you experience problems with the console emulator.</source>
        <target>设置命令行程序，例如克隆和拉取，在命令进度对话框中的显示样式。

如果选“是”，则嵌入全功能的命令行模拟器。这是实验性的，可能具有副作用。
如果选“否”，则将 stdout / stderr 的输出字符串重定向到编辑框中。这是经典模式。

如果您在使用命令行模拟器时遇到问题，请选“否”。</target>
        
      </trans-unit>
      <trans-unit id="chkDontSHowHelpImages.Text">
        <source>Don't show help images</source>
        <target>不顯示說明圖片</target>
        
      </trans-unit>
      <trans-unit id="chkUseLocalChangesAction.Text">
        <source>Use last chosen &quot;local changes&quot; action as default action.
This action will be performed without warning while checking out branch.</source>
        <target>在checkout branch時預設使用上次的&quot;本地變更&quot;行為而不提示</target>
        
      </trans-unit>
      <trans-unit id="grpCommit.Text">
        <source>Commit</source>
        <target>提交</target>
        
      </trans-unit>
      <trans-unit id="grpUpdates.Text">
        <source>Updates</source>
        <target>更新</target>
        
      </trans-unit>
      <trans-unit id="label1.Text">
        <source>Symbol to use:</source>
        <target>可用的标识</target>
        
      </trans-unit>
    </body>
  </file>
  <file datatype="plaintext" original="AppearanceFontsSettingsPage" source-language="en" target-language="zh-Hant">
    <body>
      <trans-unit id="$this.Text">
        <source>Fonts</source>
        <target>字體</target>
        
      </trans-unit>
      <trans-unit id="ShowEolMarkerAsGlyph.Text">
        <source>Show end-of-line markers as glyph instead of &quot;\r\n&quot; etc.</source>
        <target>以符號方式顯示行尾標記，而不是顯示 &quot;\r\n&quot; 等等。</target>
        
      </trans-unit>
      <trans-unit id="applicationFontChangeButton.Text">
        <source>font name</source>
        <target>字體名稱</target>
        
      </trans-unit>
      <trans-unit id="commitFontChangeButton.Text">
        <source>font name</source>
        <target>字體名稱</target>
        
      </trans-unit>
      <trans-unit id="diffFontChangeButton.Text">
        <source>font name</source>
        <target>字體名稱</target>
        
      </trans-unit>
      <trans-unit id="gbFonts.Text">
        <source>Fonts (restart required)</source>
        <target>字体（需要重启）</target>
        
      </trans-unit>
      <trans-unit id="label26.Text">
        <source>Application font</source>
        <target>介面字體</target>
        
      </trans-unit>
      <trans-unit id="label34.Text">
        <source>Commit font</source>
        <target>提交字體</target>
        
      </trans-unit>
      <trans-unit id="label36.Text">
        <source>Monospace font</source>
        <target>等宽字体</target>
        
      </trans-unit>
      <trans-unit id="label56.Text">
        <source>Code font</source>
        <target>編碼字體</target>
        
      </trans-unit>
      <trans-unit id="monospaceFontChangeButton.Text">
        <source>font name</source>
        <target>字體名稱</target>
        
      </trans-unit>
    </body>
  </file>
  <file datatype="plaintext" original="AppearanceSettingsPage" source-language="en" target-language="zh-Hant">
    <body>
      <trans-unit id="$this.Text">
        <source>Appearance</source>
        <target>外觀</target>
        
      </trans-unit>
      <trans-unit id="ClearImageCache.Text">
        <source>Clear image cache</source>
        <target>清除圖片緩存</target>
        
      </trans-unit>
      <trans-unit id="ShowAuthorAvatarInCommitGraph.Text">
        <source>Show author's avatar column in the commit graph</source>
        <target>在提交信息视图中显示作者头像列</target>
        
      </trans-unit>
      <trans-unit id="ShowAuthorAvatarInCommitInfo.Text">
        <source>Show author's avatar in the commit info view</source>
        <target>在提交檢視畫面顯示提交者的Avatar圖片</target>
        
      </trans-unit>
      <trans-unit id="_avatarProviderTooltip.Text">
        <source>The avatar provider defines the source for user-defined avatar images.
The &quot;Default&quot; provider uses GitHub and Gravatar,
the &quot;Custom&quot; provider allows you to set custom provider URLs and
&quot;None&quot; disables user-defined avatars.

Click this info icon for more details.</source>
        <target>头像提供者定义了用户定义的头像的来源。
“默认”使用GitHub和Gravatar，
&quot;自定义&quot;允许你设置自定义的URLs，
&quot;无&quot; 禁用用户定义头像。

点击此信息图标以获取更多详细信息。</target>
        
      </trans-unit>
      <trans-unit id="_noDictFile.Text">
        <source>None</source>
        <target>無</target>
        
      </trans-unit>
      <trans-unit id="_noDictFilesFound.Text">
        <source>No dictionary files found in: {0}</source>
        <target>資料夾中找不到檔案: {0}</target>
        
      </trans-unit>
      <trans-unit id="_noImageServiceTooltip.Text">
        <source>A default image, if the provider has no image for the email address.

Click this info icon for more details.</source>
        <target>图片提供源没有对应邮箱地址的图片时显示的默认图片。

点击此信息图标以获取更多详细信息。</target>
        
      </trans-unit>
      <trans-unit id="chkEnableAutoScale.Text">
        <source>Auto scale user interface when high DPI is used</source>
        <target>高解析度時自動縮放UI</target>
        
      </trans-unit>
      <trans-unit id="chkShowCurrentBranchInVisualStudio.Text">
        <source>Show current branch in Visual Studio</source>
        <target>在VS顯示當前分支</target>
        
      </trans-unit>
      <trans-unit id="chkShowRelativeDate.Text">
        <source>Show relative date instead of full date</source>
        <target>顯示相對日期，而不是​​完整的日期</target>
        
      </trans-unit>
      <trans-unit id="chkShowRepoCurrentBranch.Text">
        <source>Show current branch names in the dashboard and the recent repositories dropdown menu</source>
        <target>在仪表板和最近的存储库下拉菜单中显示当前分支名称</target>
        
      </trans-unit>
      <trans-unit id="downloadDictionary.Text">
        <source>Download dictionary</source>
        <target>下載字典</target>
        
      </trans-unit>
      <trans-unit id="gbAuthorImages.Text">
        <source>&amp;Author images</source>
        <target>作者頭像(&amp;A)</target>
        
      </trans-unit>
      <trans-unit id="gbGeneral.Text">
        <source>&amp;General</source>
        <target>一般設定(&amp;G)</target>
        
      </trans-unit>
      <trans-unit id="gbLanguages.Text">
        <source>&amp;Language</source>
        <target>語言選擇(&amp;L)</target>
        
      </trans-unit>
      <trans-unit id="helpTranslate.Text">
        <source>Help translate</source>
        <target>幫忙翻譯~~~</target>
        
      </trans-unit>
      <trans-unit id="lblAvatarProvider.Text">
        <source>Avatar provider</source>
        <target>头像源</target>
        
      </trans-unit>
      <trans-unit id="lblCacheDays.Text">
        <source>Cache images (days)</source>
        <target>隱藏圖片(每天)</target>
        
      </trans-unit>
      <trans-unit id="lblCustomAvatarTemplate.Text">
        <source>Custom avatar template</source>
        <target>自定义头像模板</target>
        
      </trans-unit>
      <trans-unit id="lblLanguage.Text">
        <source>Language (restart required)</source>
        <target>語言（需要重新啟動）</target>
        
      </trans-unit>
      <trans-unit id="lblNoImageService.Text">
        <source>Fallback generated avatar style</source>
        <target>默认头像风格</target>
        
      </trans-unit>
      <trans-unit id="lblSpellingDictionary.Text">
        <source>Dictionary for spelling checker</source>
        <target>拼字檢查字典檔</target>
        
      </trans-unit>
      <trans-unit id="truncateLongFilenames.Text">
        <source>Truncate long filenames</source>
        <target>截斷長檔名</target>
        
      </trans-unit>
      <trans-unit id="truncatePathMethod.Item0">
        <source>None</source>
        <target>無</target>
        
      </trans-unit>
      <trans-unit id="truncatePathMethod.Item1">
        <source>Compact</source>
        <target>压缩</target>
        
      </trans-unit>
      <trans-unit id="truncatePathMethod.Item2">
        <source>Trim start</source>
        <target>去开始空格</target>
        
      </trans-unit>
      <trans-unit id="truncatePathMethod.Item3">
        <source>Filename only</source>
        <target>只保留文件名</target>
        
      </trans-unit>
    </body>
  </file>
  <file datatype="plaintext" original="AvatarControl" source-language="en" target-language="zh-Hant">
    <body>
      <trans-unit id="avatarProviderToolStripMenuItem.Text">
        <source>Avatar provider</source>
        <target>头像源</target>
        
      </trans-unit>
      <trans-unit id="clearImagecacheToolStripMenuItem.Text">
        <source>Clear image cache</source>
        <target>清除圖片緩存</target>
        
      </trans-unit>
      <trans-unit id="fallbackAvatarStyleToolStripMenuItem.Text">
        <source>Fallback generated avatar style</source>
        <target>默认头像风格</target>
        
      </trans-unit>
      <trans-unit id="registerGravatarToolStripMenuItem.Text">
        <source>Register at gravatar.com</source>
        <target>在gravatar.com註冊</target>
        
      </trans-unit>
    </body>
  </file>
  <file datatype="plaintext" original="BlameControl" source-language="en" target-language="zh-Hant">
    <body>
      <trans-unit id="allCommitInfoToolStripMenuItem.Text">
        <source>All commit info</source>
        <target>所有提交信息</target>
        
      </trans-unit>
      <trans-unit id="blamePreviousRevisionToolStripMenuItem.Text">
        <source>Blame previous revision</source>
        <target>追溯上一個版本</target>
        
      </trans-unit>
      <trans-unit id="blameRevisionToolStripMenuItem.Text">
        <source>Blame this revision</source>
        <target>追溯当前版本</target>
        
      </trans-unit>
      <trans-unit id="commitHashToolStripMenuItem.Text">
        <source>Commit hash</source>
        <target>提交Hash</target>
        
      </trans-unit>
      <trans-unit id="commitMessageToolStripMenuItem.Text">
        <source>Commit message</source>
        <target>提交訊息</target>
        
      </trans-unit>
      <trans-unit id="copyToClipboardToolStripMenuItem.Text">
        <source>Copy to clipboard</source>
        <target>複製到剪貼簿</target>
        
      </trans-unit>
      <trans-unit id="showChangesToolStripMenuItem.Text">
        <source>Show changes</source>
        <target>顯示變更</target>
        
      </trans-unit>
    </body>
  </file>
  <file datatype="plaintext" original="BlameViewerSettingsPage" source-language="en" target-language="zh-Hant">
    <body>
      <trans-unit id="$this.Text">
        <source>Blame viewer</source>
        <target>責怪檢視器</target>
        
      </trans-unit>
      <trans-unit id="cbDetectMoveAndCopyInAllFiles.Text">
        <source>Detect move and copy in all files</source>
        <target>在所有文件中检测移动和复制</target>
        
      </trans-unit>
      <trans-unit id="cbDetectMoveAndCopyInThisFile.Text">
        <source>Detect move and copy in this file</source>
        <target>在这个文件中检测移动和复制</target>
        
      </trans-unit>
      <trans-unit id="cbDisplayAuthorFirst.Text">
        <source>Display author first</source>
        <target>首先显示作者</target>
        
      </trans-unit>
      <trans-unit id="cbIgnoreWhitespace.Text">
        <source>Ignore whitespace</source>
        <target>忽略空白（空行和空格）</target>
        
      </trans-unit>
      <trans-unit id="cbShowAuthor.Text">
        <source>Show author</source>
        <target>显示作者</target>
        
      </trans-unit>
      <trans-unit id="cbShowAuthorAvatar.Text">
        <source>Show author avatar</source>
        <target>显示作者头像</target>
        
      </trans-unit>
      <trans-unit id="cbShowAuthorDate.Text">
        <source>Show author date</source>
        <target>顯示作者日期</target>
        
      </trans-unit>
      <trans-unit id="cbShowAuthorTime.Text">
        <source>Show author time</source>
        <target>显示创作时间</target>
        
      </trans-unit>
      <trans-unit id="cbShowLineNumbers.Text">
        <source>Show line numbers</source>
        <target>显示行数</target>
        
      </trans-unit>
      <trans-unit id="cbShowOriginalFilePath.Text">
        <source>Show original file path</source>
        <target>显示原文件路径</target>
        
      </trans-unit>
      <trans-unit id="groupBoxBlameSettings.Text">
        <source>Blame settings</source>
        <target>追溯设置</target>
        
      </trans-unit>
      <trans-unit id="groupBoxDisplayResult.Text">
        <source>Display result settings</source>
        <target>显示结果设置</target>
        
      </trans-unit>
    </body>
  </file>
  <file datatype="plaintext" original="BranchComboBox" source-language="en" target-language="zh-Hant">
    <body>
      <trans-unit id="_branchCheckoutError.Text">
        <source>Branch '{0}' is not selectable, this branch has been removed from the selection.</source>
        <target>因Branch '{0}'被移除了而無法選擇</target>
        
      </trans-unit>
    </body>
  </file>
  <file datatype="plaintext" original="BranchMenuItemsStrings" source-language="en" target-language="zh-Hant">
    <body>
      <trans-unit id="Checkout.Text">
        <source>Chec&amp;kout branch...</source>
        <target>切換分支(&amp;K)...</target>
        
      </trans-unit>
      <trans-unit id="CheckoutTooltip.Text">
        <source>Checkout this branch</source>
        <target>查看此分支</target>
        
      </trans-unit>
      <trans-unit id="CreateTooltip.Text">
        <source>Create a local branch from this branch</source>
        <target>建立此分支的本機分支</target>
        
      </trans-unit>
      <trans-unit id="Delete.Text">
        <source>&amp;Delete branch...</source>
        <target>刪除分支(&amp;D)...</target>
        
      </trans-unit>
      <trans-unit id="MergeTooltip.Text">
        <source>Merge this branch into current branch</source>
        <target>合併至目前分支</target>
        
      </trans-unit>
      <trans-unit id="Rebase.Text">
        <source>&amp;Rebase current branch on this branch...</source>
        <target>在這個分支上重新基於當前分支(&amp;R)...</target>
        
      </trans-unit>
      <trans-unit id="RebaseTooltip.Text">
        <source>Rebase current branch on this branch</source>
        <target>在這個分支上重新基於當前分支</target>
        
      </trans-unit>
      <trans-unit id="RenameTooltip.Text">
        <source>Rename this branch</source>
        <target>重新命名此分支</target>
        
      </trans-unit>
      <trans-unit id="ResetTooltip.Text">
        <source>Reset current branch to here</source>
        <target>回復當前到這裡</target>
        
      </trans-unit>
    </body>
  </file>
  <file datatype="plaintext" original="BranchSelector" source-language="en" target-language="zh-Hant">
    <body>
      <trans-unit id="LocalBranch.Text">
        <source>Local branch</source>
        <target>本機分支</target>
        
      </trans-unit>
      <trans-unit id="Remotebranch.Text">
        <source>Remote branch</source>
        <target>遠端分支</target>
        
      </trans-unit>
      <trans-unit id="label1.Text">
        <source>Select branch</source>
        <target>選擇分支</target>
        
      </trans-unit>
    </body>
  </file>
  <file datatype="plaintext" original="BugReportForm" source-language="en" target-language="zh-Hant">
    <body>
      <trans-unit id="IgnoreButton.Text">
        <source>&amp;Ignore</source>
        <target>忽略(&amp;I)</target>
        
      </trans-unit>
      <trans-unit id="_noReproStepsSuppliedErrorMessage.Text">
        <source>Please provide as much as information as possible to help the developers solve this issue.</source>
        <target>请提供尽可能多的信息来帮助开发者解决此问题。</target>
        
      </trans-unit>
      <trans-unit id="_submitGitHubMessage.Text">
        <source>Give as much as information as possible please to help the developers solve this issue. Otherwise, your issue ticket may be closed without any follow-up from the developers.

Because of this, make sure to fill in all the fields in the report template please.

Send report?</source>
        <target>請提供盡可能多的「資訊」，以協助開發人員解決此問題。否則，您的問題單可能會在無任何開發人員跟進的情況下被關閉。

因此，請確保填寫報告範本中的所有欄位。

送出報告？</target>
        
      </trans-unit>
      <trans-unit id="_title.Text">
        <source>Error Report</source>
        <target>错误报告</target>
        
      </trans-unit>
      <trans-unit id="_toolTipCopy.Text">
        <source>Copy the issue details into clipboard</source>
        <target>复制此问题细节信息到剪贴板</target>
        
      </trans-unit>
      <trans-unit id="_toolTipQuit.Text">
        <source>Quit application without reporting the issue</source>
        <target>不报告问题而退出应用</target>
        
      </trans-unit>
      <trans-unit id="_toolTipSendQuit.Text">
        <source>Report the issue to GitHub and quit application.
A valid GitHub account is required</source>
        <target>向 GitHub 报告问题后退出应用。
需要有效的GitHub账号</target>
        
      </trans-unit>
      <trans-unit id="applicationLabel.Text">
        <source>Application:</source>
        <target>应用程序：</target>
        
      </trans-unit>
      <trans-unit id="btnCopy.Text">
        <source>&amp;Copy</source>
        <target>复制 &amp;C</target>
        
      </trans-unit>
      <trans-unit id="btnCopy.toolTip">
        <source>Copy the issue details into clipboard</source>
        <target>將問題詳細資訊複製到剪貼簿</target>
        
      </trans-unit>
      <trans-unit id="contentsLabel.Text">
        <source>Double-click an item to open it with the associated program.</source>
        <target>双击一个目标后用关联的程序打开它。</target>
        
      </trans-unit>
      <trans-unit id="dateTimeLabel.Text">
        <source>Date/Time:</source>
        <target>日期/时间：</target>
        
      </trans-unit>
      <trans-unit id="descriptionColumnHeader.Text">
        <source>Description</source>
        <target>說明</target>
        
      </trans-unit>
      <trans-unit id="errorDescriptionLabel.Text">
        <source>Please add a brief description (in English) of how we can reproduce the error:</source>
        <target>请添加如何重现此错误的简要描述（使用英语）：</target>
        
      </trans-unit>
      <trans-unit id="exceptionTabPage.Text">
        <source>Exception</source>
        <target>异常</target>
        
      </trans-unit>
      <trans-unit id="exceptionTypeLabel.Text">
        <source>Exception Type:</source>
        <target>异常类型：</target>
        
      </trans-unit>
      <trans-unit id="generalTabPage.Text">
        <source>General</source>
        <target>一般</target>
        
      </trans-unit>
      <trans-unit id="nameColumnHeader.Text">
        <source>Name</source>
        <target>名稱</target>
        
      </trans-unit>
      <trans-unit id="previewLabel.Text">
        <source>Preview:</source>
        <target>预览：</target>
        
      </trans-unit>
      <trans-unit id="quitButton.Text">
        <source>&amp;Quit</source>
        <target>退出 &amp;Q</target>
        
      </trans-unit>
      <trans-unit id="quitButton.toolTip">
        <source>Quit application without reporting the issue</source>
        <target>退出應用程式，並不報告問題。</target>
        
      </trans-unit>
      <trans-unit id="reportContentsTabPage.Text">
        <source>Report Contents</source>
        <target>报告内容</target>
        
      </trans-unit>
      <trans-unit id="sendAndQuitButton.Text">
        <source>&amp;Send and Quit</source>
        <target>保存并退出 &amp;S</target>
        
      </trans-unit>
      <trans-unit id="sendAndQuitButton.toolTip">
        <source>Report the issue to GitHub and quit application.
A valid GitHub account is required</source>
        <target>將問題回報至 GitHub 並結束應用程式。
 需要有效的GitHub 帳號。</target>
        
      </trans-unit>
      <trans-unit id="sizeColumnHeader.Text">
        <source>Size</source>
        <target>大小</target>
        
      </trans-unit>
      <trans-unit id="targetSiteLabel.Text">
        <source>Target Site:</source>
        <target>目标站点：</target>
        
      </trans-unit>
      <trans-unit id="warningLabel.Text">
        <source>The application has crashed and it will now be terminated. If you click Quit, the application will close immediately. If you click Send and Quit, the application will close and a bug report will be sent.</source>
        <target>应用已经崩溃并准备终止。如果你点击“退出”，应用会立即关闭。如果你点击“发送并退出”，应用将关闭并发送一份缺陷报告。</target>
        
      </trans-unit>
    </body>
  </file>
  <file datatype="plaintext" original="BuildServerIntegrationSettingsPage" source-language="en" target-language="zh-Hant">
    <body>
      <trans-unit id="$this.Text">
        <source>Build server integration</source>
        <target>build server整合</target>
        
      </trans-unit>
      <trans-unit id="_noneItem.Text">
        <source>None</source>
        <target>無</target>
        
      </trans-unit>
      <trans-unit id="checkBoxEnableBuildServerIntegration.Text">
        <source>Enable build server integration</source>
        <target>開啟build server整合</target>
        
      </trans-unit>
      <trans-unit id="checkBoxShowBuildResultPage.Text">
        <source>Show build result page</source>
        <target>显示构建结果页面</target>
        
      </trans-unit>
      <trans-unit id="labelBuildServerSettingsInfo.Text">
        <source>Git Extensions can integrate with build servers to supply per-commit Continuous Integration information.</source>
        <target>Git Extensions可整合build server，提供每次commit時的Continuous Integration資訊</target>
        
      </trans-unit>
      <trans-unit id="labelBuildServerType.Text">
        <source>Build server type</source>
        <target>build server類型</target>
        
      </trans-unit>
    </body>
  </file>
  <file datatype="plaintext" original="ChecklistSettingsPage" source-language="en" target-language="zh-Hant">
    <body>
      <trans-unit id="$this.Text">
        <source>Checklist</source>
        <target>清單</target>
        
      </trans-unit>
      <trans-unit id="CheckAtStartup.Text">
        <source>Check settings at startup (disables automatically if all settings are correct)</source>
        <target>在啟動時檢查設定（如果所有設定均正確則自動禁用）</target>
        
      </trans-unit>
      <trans-unit id="DiffTool_Fix.Text">
        <source>Repair</source>
        <target>修復</target>
        
      </trans-unit>
      <trans-unit id="GcmDetectedFix.Text">
        <source>Repair</source>
        <target>修復</target>
        
      </trans-unit>
      <trans-unit id="GitBinFound_Fix.Text">
        <source>Repair</source>
        <target>修復</target>
        
      </trans-unit>
      <trans-unit id="GitExtensionsInstall_Fix.Text">
        <source>Repair</source>
        <target>修復</target>
        
      </trans-unit>
      <trans-unit id="GitFound_Fix.Text">
        <source>Repair</source>
        <target>修復</target>
        
      </trans-unit>
      <trans-unit id="MergeTool_Fix.Text">
        <source>Repair</source>
        <target>修復</target>
        
      </trans-unit>
      <trans-unit id="Rescan.Text">
        <source>Save and rescan</source>
        <target>保存並重新掃描</target>
        
      </trans-unit>
      <trans-unit id="ShellExtensionsRegistered_Fix.Text">
        <source>Repair</source>
        <target>修復</target>
        
      </trans-unit>
      <trans-unit id="SshConfig_Fix.Text">
        <source>Repair</source>
        <target>修復</target>
        
      </trans-unit>
      <trans-unit id="UserNameSet_Fix.Text">
        <source>Repair</source>
        <target>修復</target>
        
      </trans-unit>
      <trans-unit id="_adviceDiffToolConfiguration.Text">
        <source>You should configure a diff tool to show file diff in external program.</source>
        <target>你需要在外部程序中配置一个比较工具来显示文件差异。</target>
        
      </trans-unit>
      <trans-unit id="_configureMergeTool.Text">
        <source>You need to configure merge tool in order to solve merge conflicts.</source>
        <target>你需要配置合并工具来解决这些合并冲突。</target>
        
      </trans-unit>
      <trans-unit id="_customMergeToolXConfigured.Text">
        <source>There is a custom mergetool configured: {0}</source>
        <target>已設定merge工具：</target>
        
      </trans-unit>
      <trans-unit id="_diffToolXConfigured.Text">
        <source>There is a difftool configured: {0}</source>
        <target>已設定diff工具：</target>
        
      </trans-unit>
      <trans-unit id="_emailSet.Text">
        <source>A username and an email address are configured.</source>
        <target>已設定username和email</target>
        
      </trans-unit>
      <trans-unit id="_gcmDetectedCaption.Text">
        <source>Obsolete git-credential-winstore.exe detected</source>
        <target>检测到过时的git-credential-winstore.exe</target>
        
      </trans-unit>
      <trans-unit id="_gitCanBeRun.Text">
        <source>Git can be run using: {0}</source>
        <target>Git可使用: {0}</target>
        
      </trans-unit>
      <trans-unit id="_gitCanBeRunCaption.Text">
        <source>Locate git</source>
        <target>Git位置</target>
        
      </trans-unit>
      <trans-unit id="_gitNotFound.Text">
        <source>Git not found. To solve this problem you can set the correct path in settings.</source>
        <target>找不到Git. 請設定正確路徑以解決此問題</target>
        
      </trans-unit>
      <trans-unit id="_gitVersionFound.Text">
        <source>Git {0} is found on your computer.</source>
        <target>Git {0} 已找到</target>
        
      </trans-unit>
      <trans-unit id="_languageConfigured.Text">
        <source>The configured language is {0}.</source>
        <target>語言已設定為 {0}</target>
        
      </trans-unit>
      <trans-unit id="_linuxToolsShNotFound.Text">
        <source>The path to linux tools (sh) could not be found automatically.
Please make sure there are linux tools installed (through Git for Windows or cygwin) or set the correct path manually.</source>
        <target>程式無法找到 Linux 工具 (sh) 所在位置。請確定已經安裝可用的 Linux 工具，如 Git for Windows 或 Cygwin，或者手動設定工具的正確位置</target>
        
      </trans-unit>
      <trans-unit id="_linuxToolsShNotFoundCaption.Text">
        <source>Locate linux tools</source>
        <target>Linux工具(sh)位置</target>
        
      </trans-unit>
      <trans-unit id="_linuxToolsSshFound.Text">
        <source>Linux tools (sh) found on your computer.</source>
        <target>Linux工具(sh)已找到</target>
        
      </trans-unit>
      <trans-unit id="_linuxToolsSshNotFound.Text">
        <source>Linux tools (sh) not found. To solve this problem you can set the correct path in settings.</source>
        <target>找不到Linux工具(sh), 請設定正確路徑</target>
        
      </trans-unit>
      <trans-unit id="_mergeToolXConfigured.Text">
        <source>There is a mergetool configured: {0}</source>
        <target>已配置合并工具：{0}</target>
        
      </trans-unit>
      <trans-unit id="_mergeToolXConfiguredNeedsCmd.Text">
        <source>{0} is configured as mergetool, this is a custom mergetool and needs a custom cmd to be configured.</source>
        <target>已設定merge工具為{0}, 需要提供自訂cmd</target>
        
      </trans-unit>
      <trans-unit id="_noDiffToolConfiguredCaption.Text">
        <source>Difftool</source>
        <target>Difftool</target>
        
      </trans-unit>
      <trans-unit id="_noEmailSet.Text">
        <source>You need to configure a username and an email address.</source>
        <target>您必須設定username和email</target>
        
      </trans-unit>
      <trans-unit id="_noLanguageConfigured.Text">
        <source>There is no language configured for Git Extensions.</source>
        <target>沒有設定語言</target>
        
      </trans-unit>
      <trans-unit id="_notRecommendedGitVersion.Text">
        <source>Git found but version {0} is older than recommended. Upgrade to version {1} or later</source>
        <target>已定位到Git，但版本 {0} 比推荐版本低，请更新到 {1} 或更高版本</target>
        
      </trans-unit>
      <trans-unit id="_opensshUsed.Text">
        <source>Default SSH client, OpenSSH, will be used. (commandline window will appear on pull, push and clone operations)</source>
        <target>將使用預設的SSH客戶端OpenSSH.(pull, push和clone時會出現命令列視窗)</target>
        
      </trans-unit>
      <trans-unit id="_otherSshClient.Text">
        <source>Other SSH client configured: {0}.</source>
        <target>配置的其他 SSH 客户端: {0}.</target>
        
      </trans-unit>
      <trans-unit id="_plinkputtyGenpageantNotFound.Text">
        <source>PuTTY is configured as SSH client but cannot find plink.exe, puttygen.exe or pageant.exe.</source>
        <target>設定了PuTTY為SSH客戶端, 但找不到plink.exe, puttygen.exe 或 pageant.exe</target>
        
      </trans-unit>
      <trans-unit id="_puttyConfigured.Text">
        <source>SSH client PuTTY is configured properly.</source>
        <target>已正確設定PuTTY為SSH客戶端</target>
        
      </trans-unit>
      <trans-unit id="_puttyFoundAuto.Text">
        <source>All paths needed for PuTTY could be automatically found and are set.</source>
        <target>PuTTY需要的所有路徑可以自動被找到並設定</target>
        
      </trans-unit>
      <trans-unit id="_registryKeyGitExtensionsCorrect.Text">
        <source>Git Extensions is properly registered.</source>
        <target>Git Extensions 已成功注册。</target>
        
      </trans-unit>
      <trans-unit id="_registryKeyGitExtensionsFaulty.Text">
        <source>Invalid installation directory stored in [Software\GitExtensions\InstallDir].</source>
        <target>安裝路徑登錄資訊有誤[Software\GitExtensions\InstallDir]</target>
        
      </trans-unit>
      <trans-unit id="_registryKeyGitExtensionsMissing.Text">
        <source>Registry entry missing [Software\GitExtensions\InstallDir].</source>
        <target>找不到登錄值[Software\GitExtensions\InstallDir]</target>
        
      </trans-unit>
      <trans-unit id="_shCanBeRun.Text">
        <source>Command sh can be run using: {0}sh</source>
        <target>sh指令可以在{0}sh執行</target>
        
      </trans-unit>
      <trans-unit id="_shCanBeRunCaption.Text">
        <source>Locate linux tools</source>
        <target>Linux工具位置</target>
        
      </trans-unit>
      <trans-unit id="_shellExtNeedsToBeRegistered.Text">
        <source>{0} needs to be registered in order to use the shell extensions.</source>
        <target>需要安裝權限, 註冊{0}後才可使用右鍵選單</target>
        
      </trans-unit>
      <trans-unit id="_shellExtNoInstalled.Text">
        <source>Shell extensions are not installed. Run the installer to install the shell extensions.</source>
        <target>未整合右鍵選單. 執行安裝程式以註冊右鍵選單</target>
        
      </trans-unit>
      <trans-unit id="_shellExtRegistered.Text">
        <source>Shell extensions registered properly.</source>
        <target>右鍵選單已正常註冊</target>
        
      </trans-unit>
      <trans-unit id="_solveGitCommandFailed.Text">
        <source>The command to run git could not be determined automatically.
Please make sure that Git for Windows is installed or set the correct command manually.</source>
        <target>未自动检测到 git，请确认已安装 Git For Windows或者手工设置。</target>
        
      </trans-unit>
      <trans-unit id="_solveGitCommandFailedCaption.Text">
        <source>Locate git</source>
        <target>Git位置</target>
        
      </trans-unit>
      <trans-unit id="_sshClientNotFound.Text">
        <source>SSH client not found: {0}.</source>
        <target>未找到 SSH 客户端：{0}。</target>
        
      </trans-unit>
      <trans-unit id="_wrongGitVersion.Text">
        <source>Git found but version {0} is not supported. Upgrade to version {1} or later</source>
        <target>找到了Git但版本{0}不支援. 請更新到版本{1}以上</target>
        
      </trans-unit>
      <trans-unit id="label11.Text">
        <source>The checklist below validates the basic settings needed for Git Extensions to work properly.</source>
        <target>以下检查列表校验 Git Extensions 正常工作所必须的基本设置。</target>
        
      </trans-unit>
      <trans-unit id="translationConfig_Fix.Text">
        <source>Repair</source>
        <target>修復</target>
        
      </trans-unit>
    </body>
  </file>
  <file datatype="plaintext" original="ColorsSettingsPage" source-language="en" target-language="zh-Hant">
    <body>
      <trans-unit id="$this.Text">
        <source>Colors</source>
        <target>顏色</target>
        
      </trans-unit>
      <trans-unit id="DefaultThemeName.Text">
        <source>default</source>
        <target>默认</target>
        
      </trans-unit>
      <trans-unit id="DrawNonRelativesGray.Text">
        <source>Draw non relatives graph gray</source>
        <target>把無關者的顏色設為灰色</target>
        
      </trans-unit>
      <trans-unit id="DrawNonRelativesTextGray.Text">
        <source>Draw non relatives text gray</source>
        <target>把無關者的顏色設為灰色</target>
        
      </trans-unit>
      <trans-unit id="FormatUserDefinedThemeName.Text">
        <source>{0}, user-defined</source>
        <target>{0}, 用户自定义</target>
        
      </trans-unit>
      <trans-unit id="MulticolorBranches.Text">
        <source>Multicolor branches</source>
        <target>給分支上多種顏色</target>
        
      </trans-unit>
      <trans-unit id="chkColorblind.Text">
        <source>Colorblind</source>
        <target>色盲</target>
        
      </trans-unit>
      <trans-unit id="chkDrawAlternateBackColor.Text">
        <source>Draw alternate background</source>
        <target>绘制替代背景</target>
        
      </trans-unit>
      <trans-unit id="chkFillRefLabels.Text">
        <source>Fill git ref labels</source>
        <target>填写git参考标签</target>
        
      </trans-unit>
      <trans-unit id="chkHighlightAuthored.Text">
        <source>Highlight authored revisions</source>
        <target>高亮该作者提交的版本</target>
        
      </trans-unit>
      <trans-unit id="chkUseSystemVisualStyle.Text">
        <source>Use system-defined visual style (looks bad with dark colors)</source>
        <target>使用系统默认的配色方案（深色配色方案看起来不好）</target>
        
      </trans-unit>
      <trans-unit id="gbRevisionGraph.Text">
        <source>Revision graph</source>
        <target>版本圖</target>
        
      </trans-unit>
      <trans-unit id="gbTheme.Text">
        <source>Theme</source>
        <target>主题</target>
        
      </trans-unit>
      <trans-unit id="lblRestartNeeded.Text">
        <source>Restart required to apply changes</source>
        <target>需要重新启动才能更改生效</target>
        
      </trans-unit>
      <trans-unit id="sbOpenThemeFolder.Text">
        <source>Open theme folder</source>
        <target>打开主题文件夹</target>
        
      </trans-unit>
      <trans-unit id="tsmiApplicationFolder.Text">
        <source>Application folder</source>
        <target>应用文件夹</target>
        
      </trans-unit>
      <trans-unit id="tsmiUserFolder.Text">
        <source>User folder</source>
        <target>用户文件夹</target>
        
      </trans-unit>
    </body>
  </file>
  <file datatype="plaintext" original="CommitDialogSettingsPage" source-language="en" target-language="zh-Hant">
    <body>
      <trans-unit id="$this.Text">
        <source>Commit dialog</source>
        <target>Commit對話窗</target>
        
      </trans-unit>
      <trans-unit id="cbRememberAmendCommitState.Text">
        <source>Remember 'Amend commit' checkbox on commit form close</source>
        <target>记住提交表单上的“修改提交”复选框</target>
        
      </trans-unit>
      <trans-unit id="chkAutocomplete.Text">
        <source>Provide auto-completion in commit dialog</source>
        <target>在提交窗口启用自动完成功能</target>
        
      </trans-unit>
      <trans-unit id="chkEnsureCommitMessageSecondLineEmpty.Text">
        <source>Ensure the second line of commit message is empty</source>
        <target>确保提交信息第二行是空的</target>
        
      </trans-unit>
      <trans-unit id="chkShowCommitAndPush.Text">
        <source>Commit &amp;&amp; Push</source>
        <target>提交並推送</target>
        
      </trans-unit>
      <trans-unit id="chkShowErrorsWhenStagingFiles.Text">
        <source>Show errors when staging files</source>
        <target>加入(stage)檔案時顯示錯誤</target>
        
      </trans-unit>
      <trans-unit id="chkShowResetAllChanges.Text">
        <source>Reset All Changes</source>
        <target>Reset所有變更</target>
        
      </trans-unit>
      <trans-unit id="chkShowResetWorkTreeChanges.Text">
        <source>Reset Unstaged Changes</source>
        <target>Reset未加入(Unstaged)的變更</target>
        
      </trans-unit>
      <trans-unit id="chkWriteCommitMessageInCommitWindow.Text">
        <source>Compose commit messages in Commit dialog
(otherwise the message will be requested during commit)</source>
        <target>撰寫Commit訊息(否則Commit過程中會要求)</target>
        
      </trans-unit>
      <trans-unit id="groupBoxBehaviour.Text">
        <source>Behaviour</source>
        <target>Commit對話窗行為</target>
        
      </trans-unit>
      <trans-unit id="grpAdditionalButtons.Text">
        <source>Show additional buttons in commit button area</source>
        <target>顯示額外的按鈕</target>
        
      </trans-unit>
      <trans-unit id="lblCommitDialogNumberOfPreviousMessages.Text">
        <source>Number of previous messages in commit dialog</source>
        <target>過往訊息的數量</target>
        
      </trans-unit>
    </body>
  </file>
  <file datatype="plaintext" original="CommitInfo" source-language="en" target-language="zh-Hant">
    <body>
      <trans-unit id="_brokenRefs.Text">
        <source>The repository refs seem to be broken:</source>
        <target>档案库引用似乎已损坏：</target>
        
      </trans-unit>
      <trans-unit id="_copyLink.Text">
        <source>Copy &amp;link ({0})</source>
        <target>复制链接 ({0}) &amp;L</target>
        
      </trans-unit>
      <trans-unit id="_derivesFromNoTag.Text">
        <source>Derives from no tag</source>
        <target>并非从标签派生</target>
        
      </trans-unit>
      <trans-unit id="_derivesFromTag.Text">
        <source>Derives from tag:</source>
        <target>从以下标签派生：</target>
        
      </trans-unit>
      <trans-unit id="_plusCommits.Text">
        <source>commits</source>
        <target>提交</target>
        
      </trans-unit>
      <trans-unit id="_repoFailure.Text">
        <source>Repository failure</source>
        <target>档案库故障</target>
        
      </trans-unit>
      <trans-unit id="_trsLinksRelatedToRevision.Text">
        <source>Related links:</source>
        <target>相關連結:</target>
        
      </trans-unit>
      <trans-unit id="addNoteToolStripMenuItem.Text">
        <source>Add &amp;notes</source>
        <target>添加备注 &amp;N</target>
        
      </trans-unit>
      <trans-unit id="copyCommitInfoToolStripMenuItem.Text">
        <source>&amp;Copy commit info</source>
        <target>复制提交信息 &amp;C</target>
        
      </trans-unit>
      <trans-unit id="copyLinkToolStripMenuItem.Text">
        <source>Copy link</source>
        <target>複製鏈結</target>
        
      </trans-unit>
      <trans-unit id="showContainedInBranchesRemoteIfNoLocalToolStripMenuItem.Text">
        <source>Show remote branches only when no local branch contains this commit</source>
        <target>只在沒有本機分支包含此提交的情況下，顯示遠端分支。 </target>
        
      </trans-unit>
      <trans-unit id="showContainedInBranchesRemoteToolStripMenuItem.Text">
        <source>Show remote branches containing this commit</source>
        <target>顯示包含此提交的遠端分支</target>
        
      </trans-unit>
      <trans-unit id="showContainedInBranchesToolStripMenuItem.Text">
        <source>Show local branches containing this commit</source>
        <target>顯示包含此提交的本機分支</target>
        
      </trans-unit>
      <trans-unit id="showContainedInTagsToolStripMenuItem.Text">
        <source>Show tags containing this commit</source>
        <target>顯示包含此提交的標籤</target>
        
      </trans-unit>
      <trans-unit id="showMessagesOfAnnotatedTagsToolStripMenuItem.Text">
        <source>Show messages of annotated tags</source>
        <target>显示带注解标记的信息</target>
        
      </trans-unit>
      <trans-unit id="showTagThisCommitDerivesFromMenuItem.Text">
        <source>Show the most recent tag this commit derives from</source>
        <target>显示派生该提交的最新标签</target>
        
      </trans-unit>
    </body>
  </file>
  <file datatype="plaintext" original="CommitSummaryUserControl" source-language="en" target-language="zh-Hant">
    <body>
      <trans-unit id="_noRevision.Text">
        <source>No revision</source>
        <target>無版本</target>
        
      </trans-unit>
      <trans-unit id="_notAvailable.Text">
        <source>n/a</source>
        <target>n/a</target>
        
      </trans-unit>
      <trans-unit id="labelAuthorCaption.Text">
        <source>Author:</source>
        <target>作者</target>
        
      </trans-unit>
      <trans-unit id="labelBranchesCaption.Text">
        <source>Branch(es):</source>
        <target>分支：</target>
        
      </trans-unit>
      <trans-unit id="labelDateCaption.Text">
        <source>Commit date:</source>
        <target>commit日期</target>
        
      </trans-unit>
      <trans-unit id="labelTagsCaption.Text">
        <source>Tag(s):</source>
        <target>標籤(s)</target>
        
      </trans-unit>
    </body>
  </file>
  <file datatype="plaintext" original="CommonLogic" source-language="en" target-language="zh-Hant">
    <body>
      <trans-unit id="_cantReadRegistry.Text">
        <source>Git Extensions has insufficient permissions to check the registry.</source>
        <target>Git Extensions没有足够权限检查注册表。</target>
        
      </trans-unit>
      <trans-unit id="_selectFile.Text">
        <source>Select file</source>
        <target>選檔</target>
        
      </trans-unit>
    </body>
  </file>
  <file datatype="plaintext" original="ConfirmationsSettingsPage" source-language="en" target-language="zh-Hant">
    <body>
      <trans-unit id="$this.Text">
        <source>Confirmations</source>
        <target>詢問使用者</target>
        
      </trans-unit>
      <trans-unit id="chkAddTrackingRef.Text">
        <source>Add a tracking reference for newly pushed branch</source>
        <target>為新Pushed Branch加上跟蹤參考</target>
        
      </trans-unit>
      <trans-unit id="chkAmend.Text">
        <source>Amend last commit</source>
        <target>修正最新的Commit</target>
        
      </trans-unit>
      <trans-unit id="chkAutoPopStashAfterCheckout.Text">
        <source>Apply stashed changes after successful checkout (else stash will be popped automatically)</source>
        <target>成功签出后添加上暂存更改（否则将自动删除暂存更改）</target>
        
      </trans-unit>
      <trans-unit id="chkAutoPopStashAfterPull.Text">
        <source>Apply stashed changes after successful pull (else stash will be popped automatically)</source>
        <target>成功拉取后添加上暂存更改（否则将自动删除暂存更改）</target>
        
      </trans-unit>
      <trans-unit id="chkBranchCheckoutConfirmation.Text">
        <source>Checkout branch using left panel</source>
        <target>透過左側面板切換分支</target>
        
      </trans-unit>
      <trans-unit id="chkBranchDeleteUnmerged.Text">
        <source>Delete unmerged branches</source>
        <target>删除未合并的分支</target>
        
      </trans-unit>
      <trans-unit id="chkCommitAfterConflictsResolved.Text">
        <source>Commit changes after conflicts have been resolved</source>
        <target>在衝突解決後提交</target>
        
      </trans-unit>
      <trans-unit id="chkCommitIfNoBranch.Text">
        <source>Commit when no branch is currently checked out (headless state)</source>
        <target>在当前未检出分支状态下提交（无头状态）</target>
        
      </trans-unit>
      <trans-unit id="chkConfirmStashDrop.Text">
        <source>Drop stash</source>
        <target>丟棄本地</target>
        
      </trans-unit>
      <trans-unit id="chkFetchAndPruneAllConfirmation.Text">
        <source>Fetch and prune branches</source>
        <target>提取并修剪分支</target>
        
      </trans-unit>
      <trans-unit id="chkPushNewBranch.Text">
        <source>Push a new branch for the remote</source>
        <target>Push新的Branch到遠端</target>
        
      </trans-unit>
      <trans-unit id="chkRebaseOnTopOfSelectedCommit.Text">
        <source>Rebase on top of selected commit</source>
        <target>在选中的提交上变基</target>
        
      </trans-unit>
      <trans-unit id="chkResolveConflicts.Text">
        <source>Resolve conflicts</source>
        <target>解决冲突</target>
        
      </trans-unit>
      <trans-unit id="chkSecondAbortConfirmation.Text">
        <source>Confirm for the second time to abort a merge</source>
        <target>第二次确认终止合并</target>
        
      </trans-unit>
      <trans-unit id="chkSwitchWorktree.Text">
        <source>Switch worktree</source>
        <target>切换工作树</target>
        
      </trans-unit>
      <trans-unit id="chkUndoLastCommitConfirmation.Text">
        <source>Undo last commit</source>
        <target>復原最後的提交</target>
        
      </trans-unit>
      <trans-unit id="chkUpdateModules.Text">
        <source>Update submodules on checkout</source>
        <target>Checkout時更新子模組</target>
        
      </trans-unit>
      <trans-unit id="gbConfirmations.Text">
        <source>Confirm actions</source>
        <target>确认动作</target>
        
      </trans-unit>
      <trans-unit id="lblGroupBranches.Text">
        <source>Branches:</source>
        <target>分支：</target>
        
      </trans-unit>
      <trans-unit id="lblGroupCommits.Text">
        <source>Commits:</source>
        <target>提交：</target>
        
      </trans-unit>
      <trans-unit id="lblGroupConflictResolution.Text">
        <source>Rebase / conflict resolution:</source>
        <target>变基 / 冲突解决：</target>
        
      </trans-unit>
      <trans-unit id="lblGroupStashes.Text">
        <source>Stash:</source>
        <target>暂存:</target>
        
      </trans-unit>
      <trans-unit id="lblGroupSubmodules.Text">
        <source>Submodules:</source>
        <target>子模块：</target>
        
      </trans-unit>
      <trans-unit id="lblGroupWorktrees.Text">
        <source>Worktrees:</source>
        <target>工作树：</target>
        
      </trans-unit>
    </body>
  </file>
  <file datatype="plaintext" original="ConsoleStyleSettingsPage" source-language="en" target-language="zh-Hant">
    <body>
      <trans-unit id="$this.Text">
        <source>Console style</source>
        <target>控制台类型</target>
        
      </trans-unit>
      <trans-unit id="consoleFontChangeButton.Text">
        <source>font name</source>
        <target>字體名稱</target>
        
      </trans-unit>
      <trans-unit id="groupBoxConsoleSettings.Text">
        <source>Console settings (restart required)</source>
        <target>控制台配置（需要重新启动）</target>
        
      </trans-unit>
      <trans-unit id="label1.Text">
        <source>Console style</source>
        <target>控制台类型</target>
        
      </trans-unit>
      <trans-unit id="lblFontName.Text">
        <source>Font</source>
        <target>字体</target>
        
      </trans-unit>
    </body>
  </file>
  <file datatype="plaintext" original="ControlHotkeys" source-language="en" target-language="zh-Hant">
    <body>
      <trans-unit id="bApply.Text">
        <source>Apply</source>
        <target>套用</target>
        
      </trans-unit>
      <trans-unit id="bClear.Text">
        <source>Clear</source>
        <target>清除</target>
        
      </trans-unit>
      <trans-unit id="bResetToDefaults.Text">
        <source>Reset all Hotkeys to defaults</source>
        <target>回復所有快捷鍵到預設值</target>
        
      </trans-unit>
      <trans-unit id="columnCommand.Text">
        <source>Command</source>
        <target>指令</target>
        
      </trans-unit>
      <trans-unit id="columnKey.Text">
        <source>Key</source>
        <target>键</target>
        
      </trans-unit>
      <trans-unit id="lHotkey.Text">
        <source>Hotkey</source>
        <target>快捷鍵</target>
        
      </trans-unit>
      <trans-unit id="lHotkeyableItems.Text">
        <source>Hotkeyable Items</source>
        <target>可設快捷鍵項目</target>
        
      </trans-unit>
      <trans-unit id="txtHotkey.Text">
        <source>None</source>
        <target>無</target>
        
      </trans-unit>
    </body>
  </file>
  <file datatype="plaintext" original="CreatePullRequestForm" source-language="en" target-language="zh-Hant">
    <body>
      <trans-unit id="$this.Text">
        <source>Create Pull Request</source>
        <target>建立拉取請求</target>
        
      </trans-unit>
      <trans-unit id="_createBtn.Text">
        <source>Create</source>
        <target>建立</target>
        
      </trans-unit>
      <trans-unit id="_strDone.Text">
        <source>Done</source>
        <target>完成</target>
        
      </trans-unit>
      <trans-unit id="_strFailedToCreatePullRequest.Text">
        <source>Failed to create pull request.</source>
        <target>無法建立拉取請求</target>
        
      </trans-unit>
      <trans-unit id="_strLoading.Text">
        <source>Loading...</source>
        <target>正在載入...</target>
        
      </trans-unit>
      <trans-unit id="_strPleaseCloneGitHubRep.Text">
        <source>Please clone GitHub repository before pull request.</source>
        <target>請在pull請求前先clone GitHub repository</target>
        
      </trans-unit>
      <trans-unit id="_strPullRequest.Text">
        <source>Pull request</source>
        <target>拉取需求</target>
        
      </trans-unit>
      <trans-unit id="_strRemoteFailToLoadBranches.Text">
        <source>Fail to load target branches</source>
        <target>无法加载目标分支</target>
        
      </trans-unit>
      <trans-unit id="_strYouMustSpecifyATitle.Text">
        <source>You must specify a title.</source>
        <target>需要指定標題</target>
        
      </trans-unit>
      <trans-unit id="groupBox1.Text">
        <source>Pull request data</source>
        <target>拉取需求資料</target>
        
      </trans-unit>
      <trans-unit id="label1.Text">
        <source>Title:</source>
        <target>標題:</target>
        
      </trans-unit>
      <trans-unit id="label2.Text">
        <source>Body:</source>
        <target>本文:</target>
        
      </trans-unit>
      <trans-unit id="label3.Text">
        <source>Target repository:</source>
        <target>目標版本庫:</target>
        
      </trans-unit>
      <trans-unit id="label4.Text">
        <source>Your branch:</source>
        <target>你的分支:</target>
        
      </trans-unit>
      <trans-unit id="label5.Text">
        <source>Target branch:</source>
        <target>目標分支:</target>
        
      </trans-unit>
    </body>
  </file>
  <file datatype="plaintext" original="Dashboard" source-language="en" target-language="zh-Hant">
    <body>
      <trans-unit id="_cloneFork.Text">
        <source>Clone {0} repository</source>
        <target>複製{0}版本庫</target>
        
      </trans-unit>
      <trans-unit id="_cloneRepository.Text">
        <source>Clone repository</source>
        <target>複製版本庫</target>
        
      </trans-unit>
      <trans-unit id="_createRepository.Text">
        <source>Create new repository</source>
        <target>建立新的版本庫</target>
        
      </trans-unit>
      <trans-unit id="_develop.Text">
        <source>Develop</source>
        <target>開發</target>
        
      </trans-unit>
      <trans-unit id="_donate.Text">
        <source>Donate</source>
        <target>捐贈</target>
        
      </trans-unit>
      <trans-unit id="_issues.Text">
        <source>Issues</source>
        <target>問題</target>
        
      </trans-unit>
      <trans-unit id="_openRepository.Text">
        <source>Open repository</source>
        <target>開啟版本庫</target>
        
      </trans-unit>
      <trans-unit id="_translate.Text">
        <source>Translate</source>
        <target>翻譯</target>
        
      </trans-unit>
      <trans-unit id="lblContribute.Text">
        <source>Contribute</source>
        <target>貢獻</target>
        
      </trans-unit>
    </body>
  </file>
  <file datatype="plaintext" original="DetailedSettingsPage" source-language="en" target-language="zh-Hant">
    <body>
      <trans-unit id="$this.Text">
        <source>Detailed</source>
        <target>詳細資訊</target>
        
      </trans-unit>
      <trans-unit id="PushWindowGB.Text">
        <source>&amp;Push window</source>
        
      </trans-unit>
      <trans-unit id="addLogMessages.Text">
        <source>Add log messages</source>
        <target>添加日志信息</target>
        
      </trans-unit>
      <trans-unit id="chkMergeGraphLanesHavingCommonParent.Text">
        <source>Merge graph lanes having common parent</source>
        
      </trans-unit>
      <trans-unit id="chkRemotesFromServer.Text">
        <source>Get remote branches directly from the remote</source>
        <target> 从远程直接获取远程分支</target>
        
      </trans-unit>
      <trans-unit id="chkUseSSL.Text">
        <source>Use SSL/TLS</source>
        <target>使用SSL/TLS</target>
        
      </trans-unit>
      <trans-unit id="gbRevisionGraph.Text">
        <source>&amp;Revision graph</source>
        
      </trans-unit>
      <trans-unit id="groupBoxEmailSettings.Text">
        <source>&amp;Email settings for sending patches</source>
        
      </trans-unit>
      <trans-unit id="lblSmtpServerName.Text">
        <source>SMTP server name</source>
        <target>外寄郵件SMTP伺服器</target>
        
      </trans-unit>
      <trans-unit id="lblSmtpServerPort.Text">
        <source>Port</source>
        <target>埠</target>
        
      </trans-unit>
      <trans-unit id="mergeWindowGroup.Text">
        <source>&amp;Merge window</source>
        
      </trans-unit>
    </body>
  </file>
  <file datatype="plaintext" original="DiffViewerSettingsPage" source-language="en" target-language="zh-Hant">
    <body>
      <trans-unit id="$this.Text">
        <source>Diff viewer</source>
        <target>差異檢視工具</target>
        
      </trans-unit>
      <trans-unit id="chkContScrollToNextFileOnlyWithAlt.Text">
        <source>Enable automatic continuous scroll (without ALT button)</source>
        <target>自动连续滚动（不使用Alt键）</target>
        
      </trans-unit>
      <trans-unit id="chkOmitUninterestingDiff.Text">
        <source>Omit uninteresting changes from combined diff</source>
        <target>从组合差异中忽略无价值的更改</target>
        
      </trans-unit>
      <trans-unit id="chkOpenSubmoduleDiffInSeparateWindow.Text">
        <source>Open Submodule Diff in separate window</source>
        <target>在单独的窗口中打开子模块的差异比较</target>
        
      </trans-unit>
      <trans-unit id="chkRememberIgnoreWhiteSpacePreference.Text">
        <source>Remember the 'Ignore whitespaces' preference</source>
        <target>记住“忽略空白字符”首选项</target>
        
      </trans-unit>
      <trans-unit id="chkRememberNumberOfContextLines.Text">
        <source>Remember the 'Number of context lines' preference</source>
        <target>记住&quot;上下文行的数量&quot;首选项</target>
        
      </trans-unit>
      <trans-unit id="chkRememberShowEntireFilePreference.Text">
        <source>Remember the 'Show entire file' preference</source>
        <target>记住 &quot;显示完整文件&quot; 首选项</target>
        
      </trans-unit>
      <trans-unit id="chkRememberShowNonPrintingCharsPreference.Text">
        <source>Remember the 'Show nonprinting characters' preference</source>
        <target>记住 &quot;显示非打印字符&quot; 首选项</target>
        
      </trans-unit>
      <trans-unit id="chkRememberShowSyntaxHighlightingInDiff.Text">
        <source>Remember the 'Show syntax highlighting' preference</source>
        <target>记住“显示语法高亮”选项</target>
        
      </trans-unit>
      <trans-unit id="chkShowAllCustomDiffTools.Text">
        <source>Show all available difftools</source>
        <target>显示所有可用的对比工具</target>
        
      </trans-unit>
      <trans-unit id="chkShowAllCustomDiffTools.ToolTipText">
        <source>Show all configured difftools in a dropdown.
The primary difftool can still be selected by clicking the main menu entry.</source>
        <target>在下拉列表中显示所有已配置的对比工具。
仍可通过点击主菜单条目来选择主要的对比工具。</target>
        
      </trans-unit>
      <trans-unit id="chkShowDiffForAllParents.Text">
        <source>Show file differences for all parents in browse dialog</source>
        <target>在浏览对话框中显示所有父提交的文件差异</target>
        
      </trans-unit>
      <trans-unit id="gbGeneral.Text">
        <source>General</source>
        <target>通用</target>
        
      </trans-unit>
      <trans-unit id="label1.Text">
        <source>Vertical ruler position [chars]</source>
        <target>垂直标尺位置 [chars]</target>
        
      </trans-unit>
    </body>
  </file>
  <file datatype="plaintext" original="EditNetSpell" source-language="en" target-language="zh-Hant">
    <body>
      <trans-unit id="_addToDictionaryText.Text">
        <source>Add to dictionary</source>
        <target>增加字典</target>
        
      </trans-unit>
      <trans-unit id="_autoCompletionText.Text">
        <source>Provide auto completion</source>
        <target>启用自动完成功能</target>
        
      </trans-unit>
      <trans-unit id="_copyMenuItemText.Text">
        <source>Copy</source>
        <target>複製</target>
        
      </trans-unit>
      <trans-unit id="_cutMenuItemText.Text">
        <source>Cut</source>
        <target>剪下</target>
        
      </trans-unit>
      <trans-unit id="_deleteMenuItemText.Text">
        <source>Delete</source>
        <target>刪除</target>
        
      </trans-unit>
      <trans-unit id="_dictionaryText.Text">
        <source>Dictionary</source>
        <target>字典</target>
        
      </trans-unit>
      <trans-unit id="_ignoreWordText.Text">
        <source>Ignore word</source>
        <target>忽略本字</target>
        
      </trans-unit>
      <trans-unit id="_markIllFormedLinesText.Text">
        <source>Mark ill formed lines</source>
        <target>標示不合格式那行</target>
        
      </trans-unit>
      <trans-unit id="_pasteMenuItemText.Text">
        <source>Paste</source>
        <target>貼上</target>
        
      </trans-unit>
      <trans-unit id="_removeWordText.Text">
        <source>Remove word</source>
        <target>移除本字</target>
        
      </trans-unit>
      <trans-unit id="_selectAllMenuItemText.Text">
        <source>Select all</source>
        <target>選擇全部</target>
        
      </trans-unit>
    </body>
  </file>
  <file datatype="plaintext" original="EmptyRepoControl" source-language="en" target-language="zh-Hant">
    <body>
      <trans-unit id="_repoHasNoCommits.Text">
        <source>This repository does not yet contain any commits.</source>
        <target>这个档案库还没有包含任何提交。</target>
        
      </trans-unit>
      <trans-unit id="btnEditGitIgnore.Text">
        <source>Edit .gitignore</source>
        <target>編輯.gitignore</target>
        
      </trans-unit>
      <trans-unit id="btnOpenCommitForm.Text">
        <source>Commit</source>
        <target>提交</target>
        
      </trans-unit>
      <trans-unit id="lblEmptyRepository.Text">
        <source>This repository does not yet contain any commits.</source>
        <target>这个档案库还没有包含任何提交。</target>
        
      </trans-unit>
    </body>
  </file>
  <file datatype="plaintext" original="FileStatusList" source-language="en" target-language="zh-Hant">
    <body>
      <trans-unit id="FilterToolTip.ToolTipTitle">
        <source>RegEx</source>
        <target>正規表達式（RegEx）</target>
        
      </trans-unit>
      <trans-unit id="FilterWatermarkLabel.Text">
        <source>Filter files using a regular expression...</source>
        <target>使用正则表达式筛选文件…</target>
        
      </trans-unit>
      <trans-unit id="LoadingFiles.Text">
        <source>Loading data...</source>
        <target>讀取資料中...</target>
        
      </trans-unit>
      <trans-unit id="NoFiles.Text">
        <source>No changes</source>
        <target>沒有改變</target>
        
      </trans-unit>
      <trans-unit id="_sortByContextMenu.Text">
        <source>&amp;Sort by...</source>
        <target>排序方式...</target>
        
      </trans-unit>
      <trans-unit id="columnHeader.Text">
        <source>Files</source>
        <target>檔案</target>
        
      </trans-unit>
    </body>
  </file>
  <file datatype="plaintext" original="FileViewer" source-language="en" target-language="zh-Hant">
    <body>
      <trans-unit id="_cannotViewImage.Text">
        <source>Cannot view image {0}</source>
        <target>无法查看图像 {0}</target>
        
      </trans-unit>
      <trans-unit id="_largeFileSizeWarning.Text">
        <source>This file is {0:N1} MB. Showing large files can be slow. Click to show anyway.</source>
        <target>这个文件是{0:N1}MB。显示大文件可能会很慢。点击以继续显示。</target>
        
      </trans-unit>
      <trans-unit id="automaticContinuousScrollToolStripMenuItem.Text">
        <source>Enable automatic continuous scroll (without ALT button)</source>
        <target>自动连续滚动（不使用Alt键）</target>
        
      </trans-unit>
      <trans-unit id="copyNewVersionToolStripMenuItem.Text">
        <source>Copy new version</source>
        <target>複製較新版本</target>
        
      </trans-unit>
      <trans-unit id="copyOldVersionToolStripMenuItem.Text">
        <source>Copy old version</source>
        <target>複製早期版本</target>
        
      </trans-unit>
      <trans-unit id="copyPatchToolStripMenuItem.Text">
        <source>Copy patch</source>
        <target>複製補丁</target>
        
      </trans-unit>
      <trans-unit id="copyToolStripMenuItem.Text">
        <source>Copy</source>
        <target>複製</target>
        
      </trans-unit>
      <trans-unit id="decreaseNumberOfLines.ToolTipText">
        <source>Decrease the number of lines of context</source>
        <target>减少可见的行数</target>
        
      </trans-unit>
      <trans-unit id="decreaseNumberOfLinesToolStripMenuItem.Text">
        <source>Decrease the number of lines of context</source>
        <target>减少可见的行数</target>
        
      </trans-unit>
      <trans-unit id="findToolStripMenuItem.Text">
        <source>Find</source>
        <target>尋找</target>
        
      </trans-unit>
      <trans-unit id="goToLineToolStripMenuItem.Text">
        <source>Go to line</source>
        <target>跳到...行</target>
        
      </trans-unit>
      <trans-unit id="ignoreAllWhitespaceChangesToolStripMenuItem.Text">
        <source>Ignore all whitespace changes</source>
        <target>忽略所有空行和空格的变化</target>
        
      </trans-unit>
      <trans-unit id="ignoreAllWhitespaces.ToolTipText">
        <source>Ignore all whitespace changes</source>
        <target>忽略所有空行和空格的变化</target>
        
      </trans-unit>
      <trans-unit id="ignoreWhiteSpaces.ToolTipText">
        <source>Ignore changes in amount of whitespace</source>
        <target>忽略多數空白的修改</target>
        
      </trans-unit>
      <trans-unit id="ignoreWhitespaceAtEol.ToolTipText">
        <source>Ignore whitespace changes at end of line</source>
        <target>忽略列尾空白的修改</target>
        
      </trans-unit>
      <trans-unit id="ignoreWhitespaceAtEolToolStripMenuItem.Text">
        <source>Ignore whitespace changes at end of line</source>
        <target>忽略列尾空白的修改</target>
        
      </trans-unit>
      <trans-unit id="ignoreWhitespaceChangesToolStripMenuItem.Text">
        <source>Ignore changes in amount of whitespace</source>
        <target>忽略多數空白的修改</target>
        
      </trans-unit>
      <trans-unit id="increaseNumberOfLines.ToolTipText">
        <source>Increase the number of lines of context</source>
        <target>增加可见的行数</target>
        
      </trans-unit>
      <trans-unit id="increaseNumberOfLinesToolStripMenuItem.Text">
        <source>Increase the number of lines of context</source>
        <target>增加可见的行数</target>
        
      </trans-unit>
      <trans-unit id="nextChangeButton.ToolTipText">
        <source>Next change</source>
        <target>下一個修改</target>
        
      </trans-unit>
      <trans-unit id="previousChangeButton.ToolTipText">
        <source>Previous change</source>
        <target>上一個修改</target>
        
      </trans-unit>
      <trans-unit id="resetSelectedLinesToolStripMenuItem.Text">
        <source>Reset selected line(s)</source>
        <target>Reset所選</target>
        
      </trans-unit>
      <trans-unit id="settingsButton.ToolTipText">
        <source>Settings</source>
        <target>設定</target>
        
      </trans-unit>
      <trans-unit id="showEntireFileButton.ToolTipText">
        <source>Show entire file</source>
        <target>顯示整個檔案</target>
        
      </trans-unit>
      <trans-unit id="showEntireFileToolStripMenuItem.Text">
        <source>Show entire file</source>
        <target>顯示整個檔案</target>
        
      </trans-unit>
      <trans-unit id="showNonPrintChars.ToolTipText">
        <source>Show nonprinting characters</source>
        <target>顯示非可印字</target>
        
      </trans-unit>
      <trans-unit id="showNonprintableCharactersToolStripMenuItem.Text">
        <source>Show nonprinting characters</source>
        <target>顯示非可印字</target>
        
      </trans-unit>
      <trans-unit id="showSyntaxHighlighting.ToolTipText">
        <source>Show syntax highlighting</source>
        <target>显示语法高亮</target>
        
      </trans-unit>
      <trans-unit id="stageSelectedLinesToolStripMenuItem.Text">
        <source>Stage selected line(s)</source>
        <target>加入(Stage)所選</target>
        
      </trans-unit>
      <trans-unit id="treatAllFilesAsTextToolStripMenuItem.Text">
        <source>Treat all files as text</source>
        <target>把所有檔案視為文字檔案</target>
        
      </trans-unit>
      <trans-unit id="unstageSelectedLinesToolStripMenuItem.Text">
        <source>Unstage selected line(s)</source>
        <target>沒提交的選擇行</target>
        
      </trans-unit>
    </body>
  </file>
  <file datatype="plaintext" original="FileViewerInternal" source-language="en" target-language="zh-Hant">
    <body>
      <trans-unit id="_findAndReplaceForm.Text">
        <source>Find and replace</source>
        <target>尋找和取代</target>
        
      </trans-unit>
    </body>
  </file>
  <file datatype="plaintext" original="FindAndReplaceForm" source-language="en" target-language="zh-Hant">
    <body>
      <trans-unit id="$this.Text">
        <source>Find and replace</source>
        <target>尋找和取代</target>
        
      </trans-unit>
      <trans-unit id="_findAndReplaceString.Text">
        <source>Find &amp; replace</source>
        <target>尋找與取代</target>
        
      </trans-unit>
      <trans-unit id="_findString.Text">
        <source>Find</source>
        <target>尋找</target>
        
      </trans-unit>
      <trans-unit id="_noOccurrencesFoundString.Text">
        <source>No occurrences found.</source>
        <target>找不到</target>
        
      </trans-unit>
      <trans-unit id="_noSearchString.Text">
        <source>No string specified to look for!</source>
        <target>未指定搜尋條件</target>
        
      </trans-unit>
      <trans-unit id="_notFoundString.Text">
        <source>Not found</source>
        <target>找不到</target>
        
      </trans-unit>
      <trans-unit id="_replacedOccurrencesString.Text">
        <source>Replaced {0} occurrences.</source>
        <target>取代了 {0} 個</target>
        
      </trans-unit>
      <trans-unit id="_selectionOnlyString.Text">
        <source>selection only</source>
        <target>只針對選擇部分</target>
        
      </trans-unit>
      <trans-unit id="_textNotFoundString.Text">
        <source>Text not found</source>
        <target>找不到</target>
        
      </trans-unit>
      <trans-unit id="_textNotFoundString2.Text">
        <source>Search text not found.</source>
        <target>找不到</target>
        
      </trans-unit>
      <trans-unit id="btnCancel.Text">
        <source>Cancel</source>
        <target>取消</target>
        
      </trans-unit>
      <trans-unit id="btnFindNext.Text">
        <source>&amp;Find next</source>
        <target>找下一個(&amp;F)</target>
        
      </trans-unit>
      <trans-unit id="btnFindPrevious.Text">
        <source>Find pre&amp;vious</source>
        <target>找上一個(&amp;v)</target>
        
      </trans-unit>
      <trans-unit id="btnHighlightAll.Text">
        <source>Find &amp;&amp; highlight &amp;all</source>
        <target>尋找和高亮顯示所有(&amp;a)</target>
        
      </trans-unit>
      <trans-unit id="btnReplace.Text">
        <source>&amp;Replace</source>
        <target>取代(&amp;R)</target>
        
      </trans-unit>
      <trans-unit id="btnReplaceAll.Text">
        <source>Replace &amp;All</source>
        <target>全部取代(&amp;A)</target>
        
      </trans-unit>
      <trans-unit id="chkMatchCase.Text">
        <source>Match &amp;case</source>
        <target>符合大小寫(&amp;c)</target>
        
      </trans-unit>
      <trans-unit id="chkMatchWholeWord.Text">
        <source>Match &amp;whole word</source>
        <target>全字符合(&amp;w)</target>
        
      </trans-unit>
      <trans-unit id="label1.Text">
        <source>Fi&amp;nd what:</source>
        <target>尋找內容(&amp;n)：</target>
        
      </trans-unit>
      <trans-unit id="lblReplaceWith.Text">
        <source>Re&amp;place with:</source>
        <target>取代為(&amp;p)：</target>
        
      </trans-unit>
    </body>
  </file>
  <file datatype="plaintext" original="FolderBrowserButton" source-language="en" target-language="zh-Hant">
    <body>
      <trans-unit id="buttonBrowse.Text">
        <source>Browse...</source>
        <target>瀏覽...</target>
        
      </trans-unit>
    </body>
  </file>
  <file datatype="plaintext" original="ForkAndCloneForm" source-language="en" target-language="zh-Hant">
    <body>
      <trans-unit id="$this.Text">
        <source>Remote repository fork and clone</source>
        <target>分歧與複製遠端版本庫</target>
        
      </trans-unit>
      <trans-unit id="ProtocolLabel.Text">
        <source>Protocol:</source>
        <target>协议：</target>
        
      </trans-unit>
      <trans-unit id="_strCloneFolderCanNotBeEmpty.Text">
        <source>Clone folder can not be empty</source>
        <target>複製的資料夾不能是空的</target>
        
      </trans-unit>
      <trans-unit id="_strCouldNotAddRemote.Text">
        <source>Could not add remote</source>
        <target>無法加入遠端</target>
        
      </trans-unit>
      <trans-unit id="_strCouldNotFetchReposOfUser.Text">
        <source>Could not fetch repositories of user!</source>
        <target>無法擷取使用者的版本庫</target>
        
      </trans-unit>
      <trans-unit id="_strFailedToFork.Text">
        <source>Failed to fork:</source>
        <target>無法分歧</target>
        
      </trans-unit>
      <trans-unit id="_strFailedToGetRepos.Text">
        <source>Failed to get repositories. This most likely means you didn't configure {0}, please do so via the menu &quot;Plugins/{0}&quot;.</source>
        <target>無法取得版本庫，使用者名稱/ApiToken不正確？</target>
        
      </trans-unit>
      <trans-unit id="_strLoading.Text">
        <source> : LOADING : </source>
        <target>:載入中:</target>
        
      </trans-unit>
      <trans-unit id="_strNoHomepageDefined.Text">
        <source>No homepage defined</source>
        <target>沒有首頁</target>
        
      </trans-unit>
      <trans-unit id="_strSearchFailed.Text">
        <source>Search failed!</source>
        <target>無法搜尋</target>
        
      </trans-unit>
      <trans-unit id="_strSearching.Text">
        <source> : SEARCHING : </source>
        <target>:搜尋中:</target>
        
      </trans-unit>
      <trans-unit id="_strSelectOneItem.Text">
        <source>You must select exactly one item</source>
        <target>你只能選擇一項</target>
        
      </trans-unit>
      <trans-unit id="_strUserNotFound.Text">
        <source>User not found!</source>
        <target>沒有這個使用者</target>
        
      </trans-unit>
      <trans-unit id="_strWillBeAddedAsARemote.Text">
        <source>&quot;{0}&quot; will be added as a remote.</source>
        <target>&quot;{0}&quot;的加入將視為遠端</target>
        
      </trans-unit>
      <trans-unit id="_strWillCloneInfo.Text">
        <source>Will clone {0} into {1}.
You can not push unless you are a collaborator. {2}</source>
        <target>將複製{0}到{1}，你必須是夥伴才能推送{2}</target>
        
      </trans-unit>
      <trans-unit id="_strWillCloneWithPushAccess.Text">
        <source>Will clone {0} into {1}.
You will have push access. {2}</source>
        <target>將複製{0}到{1}，你必須推送才能存取{2}</target>
        
      </trans-unit>
      <trans-unit id="browseForCloneToDirbtn.Text">
        <source>Browse...</source>
        <target>瀏覽...</target>
        
      </trans-unit>
      <trans-unit id="cloneBtn.Text">
        <source>Clone</source>
        <target>複製</target>
        
      </trans-unit>
      <trans-unit id="cloneSetupGB.Text">
        <source>Clone</source>
        <target>複製</target>
        
      </trans-unit>
      <trans-unit id="columnHeaderMyReposForks.Text">
        <source># Forks</source>
        <target># 分支</target>
        
      </trans-unit>
      <trans-unit id="columnHeaderMyReposIsFork.Text">
        <source>Is fork</source>
        <target>分歧</target>
        
      </trans-unit>
      <trans-unit id="columnHeaderMyReposIsPrivate.Text">
        <source>Private</source>
        <target>私有</target>
        
      </trans-unit>
      <trans-unit id="columnHeaderMyReposName.Text">
        <source>Name</source>
        <target>名稱</target>
        
      </trans-unit>
      <trans-unit id="columnHeaderSearchForks.Text">
        <source># Forks</source>
        <target># 分支</target>
        
      </trans-unit>
      <trans-unit id="columnHeaderSearchIsFork.Text">
        <source>Is fork</source>
        <target>分歧</target>
        
      </trans-unit>
      <trans-unit id="columnHeaderSearchName.Text">
        <source>Name</source>
        <target>名稱</target>
        
      </trans-unit>
      <trans-unit id="columnHeaderSearchOwner.Text">
        <source>Owner</source>
        <target>所有者</target>
        
      </trans-unit>
      <trans-unit id="createDirectoryLbl.Text">
        <source>Create directory:</source>
        <target>建立目錄:</target>
        
      </trans-unit>
      <trans-unit id="depthLabel.Text">
        <source>Limit Depth:</source>
        <target>深度限制</target>
        
      </trans-unit>
      <trans-unit id="descriptionLbl.Text">
        <source>Description:</source>
        <target>描述:</target>
        
      </trans-unit>
      <trans-unit id="forkBtn.Text">
        <source>Fork!</source>
        <target>分歧!</target>
        
      </trans-unit>
      <trans-unit id="getFromUserBtn.Text">
        <source>Get from user</source>
        <target>使用者提供</target>
        
      </trans-unit>
      <trans-unit id="helpTextLbl.Text">
        <source>If you want to fork a repository owned by somebody else, go to the Search for repositories tab.</source>
        <target>如果要分歧他人的版本庫，可以到版本庫夜搜尋</target>
        
      </trans-unit>
      <trans-unit id="label1.Text">
        <source>Destination folder:</source>
        <target>目的資料夾:</target>
        
      </trans-unit>
      <trans-unit id="label3.Text">
        <source>Add upstream remote as:</source>
        <target>添加远程资源库为：</target>
        
      </trans-unit>
      <trans-unit id="myReposPage.Text">
        <source>My repositories</source>
        <target>我的版本庫</target>
        
      </trans-unit>
      <trans-unit id="openGitupPageBtn.Text">
        <source>Open github page</source>
        <target>開啟github網頁</target>
        
      </trans-unit>
      <trans-unit id="orLbl.Text">
        <source>or</source>
        <target>或</target>
        
      </trans-unit>
      <trans-unit id="searchBtn.Text">
        <source>Search</source>
        <target>搜尋</target>
        
      </trans-unit>
      <trans-unit id="searchReposPage.Text">
        <source>Search for repositories</source>
        <target>搜尋版本庫</target>
        
      </trans-unit>
    </body>
  </file>
  <file datatype="plaintext" original="FormAbout" source-language="en" target-language="zh-Hant">
    <body>
      <trans-unit id="_copyTooltip.Text">
        <source>Copy environment info</source>
        <target>複製環境設置訊息</target>
        
      </trans-unit>
      <trans-unit id="_thanksToContributors.Text">
        <source>Thanks to over {0:#,##0} contributors: </source>
        <target>感谢超过 {0:#,##0} 个贡献者：</target>
        
      </trans-unit>
      <trans-unit id="label1.Text">
        <source>This program is distributed in the hope that it will be useful, but WITHOUT ANY WARRANTY; without even the implied warranty of MERCHANTABILITY of FITNESS FOR A PARTICULAR PURPOSE.</source>
        <target>本程序发布的目的是希望它将是有用的，但没有任何保证；甚至没有隐含的保证为某一特定目的适销性。</target>
        
      </trans-unit>
      <trans-unit id="label2.Text">
        <source>Git Extensions is open source. Get involved!</source>
        <target>Git Extensions是开源的。参与进来！</target>
        
      </trans-unit>
      <trans-unit id="linkLabelIcons.Text">
        <source>Some icons by Yusuke Kamiyamane (CCA3)</source>
        <target>一些图标是由Yusuke Kamiyamane 设计的 (CCA3)</target>
        
      </trans-unit>
    </body>
  </file>
  <file datatype="plaintext" original="FormAddFiles" source-language="en" target-language="zh-Hant">
    <body>
      <trans-unit id="$this.Text">
        <source>Add files</source>
        <target>增加檔案</target>
        
      </trans-unit>
      <trans-unit id="AddFiles.Text">
        <source>Add files</source>
        <target>增加檔案</target>
        
      </trans-unit>
      <trans-unit id="ShowFiles.Text">
        <source>Show files</source>
        <target>顯示檔案</target>
        
      </trans-unit>
      <trans-unit id="force.Text">
        <source>Force</source>
        <target>強制</target>
        
      </trans-unit>
      <trans-unit id="label1.Text">
        <source>Filter</source>
        <target>過濾器</target>
        
      </trans-unit>
    </body>
  </file>
  <file datatype="plaintext" original="FormAddSubmodule" source-language="en" target-language="zh-Hant">
    <body>
      <trans-unit id="$this.Text">
        <source>Add submodule</source>
        <target>新增子模組</target>
        
      </trans-unit>
      <trans-unit id="Add.Text">
        <source>Add</source>
        <target>新增</target>
        
      </trans-unit>
      <trans-unit id="Browse.Text">
        <source>Browse</source>
        <target>瀏覽</target>
        
      </trans-unit>
      <trans-unit id="_remoteAndLocalPathRequired.Text">
        <source>A remote path and local path are required</source>
        <target>須提供遠端和本機路徑</target>
        
      </trans-unit>
      <trans-unit id="chkForce.Text">
        <source>Force</source>
        <target>強制</target>
        
      </trans-unit>
      <trans-unit id="label1.Text">
        <source>Path to submodule</source>
        <target>子模組的路徑</target>
        
      </trans-unit>
      <trans-unit id="label2.Text">
        <source>Local path</source>
        <target>本機路徑</target>
        
      </trans-unit>
      <trans-unit id="label3.Text">
        <source>Branch</source>
        <target>分支</target>
        
      </trans-unit>
    </body>
  </file>
  <file datatype="plaintext" original="FormAddToGitIgnore" source-language="en" target-language="zh-Hant">
    <body>
      <trans-unit id="$this.Text">
        <source>Add file(s) to .gitignore</source>
        <target>添加文件到 .gitignore</target>
        
      </trans-unit>
      <trans-unit id="AddToIgnore.Text">
        <source>Ignore</source>
        <target>添加到.gitignore</target>
        
      </trans-unit>
      <trans-unit id="_addToLocalExcludeTitle.Text">
        <source>Add file(s) to .git/info/exclude</source>
        <target>添加文件到 .git/info/exclue</target>
        
      </trans-unit>
      <trans-unit id="_matchingFilesString.Text">
        <source>{0} file(s) matched</source>
        <target>{0} 個檔案符合</target>
        
      </trans-unit>
      <trans-unit id="_updateStatusString.Text">
        <source>Updating ...</source>
        <target>更新中...</target>
        
      </trans-unit>
      <trans-unit id="btnCancel.Text">
        <source>Cancel</source>
        <target>取消</target>
        
      </trans-unit>
      <trans-unit id="groupBox1.Text">
        <source>Preview</source>
        <target>預覽</target>
        
      </trans-unit>
      <trans-unit id="groupFilePattern.Text">
        <source>Enter a file pattern to ignore:</source>
        <target>忽略的檔案模式</target>
        
      </trans-unit>
      <trans-unit id="label2.Text">
        <source>No existing files match that pattern.</source>
        <target>沒有符合Pattern的現有檔案</target>
        
      </trans-unit>
    </body>
  </file>
  <file datatype="plaintext" original="FormApplyPatch" source-language="en" target-language="zh-Hant">
    <body>
      <trans-unit id="$this.Text">
        <source>Apply patch</source>
        <target>使用補丁</target>
        
      </trans-unit>
      <trans-unit id="Abort.Text">
        <source>A&amp;bort patch</source>
        <target>终止补丁(&amp;B)</target>
        
      </trans-unit>
      <trans-unit id="AddFiles.Text">
        <source>&amp;Add files</source>
        <target>添加文件(&amp;A)</target>
        
      </trans-unit>
      <trans-unit id="Apply.Text">
        <source>Apply patch</source>
        <target>使用補丁</target>
        
      </trans-unit>
      <trans-unit id="BrowseDir.Text">
        <source>Bro&amp;wse</source>
        <target>浏览(&amp;R)</target>
        
      </trans-unit>
      <trans-unit id="BrowsePatch.Text">
        <source>B&amp;rowse</source>
        <target>瀏覽</target>
        
      </trans-unit>
      <trans-unit id="IgnoreWhitespace.Text">
        <source>&amp;Ignore Wh.spc.</source>
        <target>忽略空白字符(&amp;I)</target>
        
      </trans-unit>
      <trans-unit id="Mergetool.Text">
        <source>&amp;Solve conflicts</source>
        <target>解决冲突(&amp;S)</target>
        
      </trans-unit>
      <trans-unit id="PatchDirMode.Text">
        <source>Patch &amp;directory</source>
        <target>补丁目录(&amp;D)</target>
        
      </trans-unit>
      <trans-unit id="PatchFileMode.Text">
        <source>Patch &amp;file</source>
        <target>补丁文件(&amp;F)</target>
        
      </trans-unit>
      <trans-unit id="Resolved.Text">
        <source>Conflicts resolved</source>
        <target>衝突解決</target>
        
      </trans-unit>
      <trans-unit id="SignOff.Text">
        <source>Sign-&amp;Off</source>
        <target>登出（&amp;O）</target>
        
      </trans-unit>
      <trans-unit id="Skip.Text">
        <source>S&amp;kip patch</source>
        <target>跳过补丁(&amp;K)</target>
        
      </trans-unit>
      <trans-unit id="SolveMergeConflicts.Text">
        <source>There are unresolved merge conflicts
</source>
        <target>有未解决的合并冲突
</target>
        
      </trans-unit>
      <trans-unit id="_applyPatchMsgBox.Text">
        <source>Apply patch</source>
        <target>使用補丁</target>
        
      </trans-unit>
      <trans-unit id="_conflictMergetoolText.Text">
        <source>&amp;Solve conflicts</source>
        <target>解决冲突(&amp;S)</target>
        
      </trans-unit>
      <trans-unit id="_conflictResolvedText.Text">
        <source>Conflicts resolved</source>
        <target>衝突解決</target>
        
      </trans-unit>
      <trans-unit id="_noFileSelectedText.Text">
        <source>Please select a patch to apply</source>
        <target>請選需套用的patch</target>
        
      </trans-unit>
      <trans-unit id="_selectPatchFileCaption.Text">
        <source>Select patch file</source>
        <target>選擇patch檔案</target>
        
      </trans-unit>
      <trans-unit id="_selectPatchFileFilter.Text">
        <source>Patch file (*.Patch)</source>
        <target>patch檔案(*.Patch)</target>
        
      </trans-unit>
    </body>
  </file>
  <file datatype="plaintext" original="FormArchive" source-language="en" target-language="zh-Hant">
    <body>
      <trans-unit id="$this.Text">
        <source>Archive</source>
        <target>存檔</target>
        
      </trans-unit>
      <trans-unit id="_noRevisionSelected.Text">
        <source>You need to choose a target revision.</source>
        <target>需要選擇目標版本</target>
        
      </trans-unit>
      <trans-unit id="_saveFileDialogCaption.Text">
        <source>Save archive as</source>
        <target>封存為</target>
        
      </trans-unit>
      <trans-unit id="_saveFileDialogFilterTar.Text">
        <source>Tar file (*.tar)</source>
        <target>Tag檔案(*.tar)</target>
        
      </trans-unit>
      <trans-unit id="_saveFileDialogFilterZip.Text">
        <source>Zip file (*.zip)</source>
        <target>Zip檔案(*.zip)</target>
        
      </trans-unit>
      <trans-unit id="buttonArchiveRevision.Text">
        <source>Save as...</source>
        <target>另存新檔</target>
        
      </trans-unit>
      <trans-unit id="checkBoxPathFilter.Text">
        <source>Archive specific paths only</source>
        <target>只封存特定路徑</target>
        
      </trans-unit>
      <trans-unit id="checkboxRevisionFilter.Text">
        <source>Take the files that have changed from the revision above to this one and archive only those</source>
        <target>僅封存此版本中變更的檔案</target>
        
      </trans-unit>
      <trans-unit id="groupBox1.Text">
        <source>Archive format</source>
        <target>封存格式</target>
        
      </trans-unit>
      <trans-unit id="groupBox2.Text">
        <source>Filter files</source>
        <target>過濾檔案</target>
        
      </trans-unit>
      <trans-unit id="label1.Text">
        <source>This revision will be archived:</source>
        <target>此版本將被封存</target>
        
      </trans-unit>
      <trans-unit id="label2.Text">
        <source>Choose another
revision:</source>
        <target>選擇另一個版本</target>
        
      </trans-unit>
      <trans-unit id="label4.Text">
        <source>separate each new path by new line</source>
        <target>每一行放一個新的路徑</target>
        
      </trans-unit>
      <trans-unit id="labelAuthorCaption.Text">
        <source>Author:</source>
        <target>作者</target>
        
      </trans-unit>
      <trans-unit id="labelDateCaption.Text">
        <source>Commit date:</source>
        <target>commit日期</target>
        
      </trans-unit>
      <trans-unit id="lblChooseDiffRevision.Text">
        <source>Choose revision to 
compare with first:</source>
        <target>选择与第一个校订比较的校订:</target>
        
      </trans-unit>
    </body>
  </file>
  <file datatype="plaintext" original="FormAvailableEncodings" source-language="en" target-language="zh-Hant">
    <body>
      <trans-unit id="$this.Text">
        <source>Configure available encodings</source>
        <target>配置可用的编码</target>
        
      </trans-unit>
      <trans-unit id="ButtonCancel.Text">
        <source>Cancel</source>
        <target>取消</target>
        
      </trans-unit>
      <trans-unit id="ButtonOk.Text">
        <source>OK</source>
        <target>確定</target>
        
      </trans-unit>
      <trans-unit id="lAvaolableEncodings.Text">
        <source>Available:</source>
        <target>可选项：</target>
        
      </trans-unit>
      <trans-unit id="lSelectedEncodings.Text">
        <source>Selected:</source>
        <target>已选项：</target>
        
      </trans-unit>
    </body>
  </file>
  <file datatype="plaintext" original="FormBisect" source-language="en" target-language="zh-Hant">
    <body>
      <trans-unit id="$this.Text">
        <source>Bisect</source>
        <target>二分</target>
        
      </trans-unit>
      <trans-unit id="Bad.Text">
        <source>Mark current revision &amp;bad</source>
        <target>将当前版本标记为坏的 &amp;B</target>
        
      </trans-unit>
      <trans-unit id="Good.Text">
        <source>Mark current revision &amp;good</source>
        <target>将当前版本标记为好的 &amp;G</target>
        
      </trans-unit>
      <trans-unit id="Start.Text">
        <source>Start bisect</source>
        <target>開始二分</target>
        
      </trans-unit>
      <trans-unit id="Stop.Text">
        <source>Stop bisect</source>
        <target>停止二分</target>
        
      </trans-unit>
      <trans-unit id="_bisectStart.Text">
        <source>Mark selected revisions as start bisect range?</source>
        <target>標記所選版本為二分範圍起點嗎?</target>
        
      </trans-unit>
      <trans-unit id="btnSkip.Text">
        <source>&amp;Skip current revision</source>
        <target>跳过当前版本 &amp;K</target>
        
      </trans-unit>
    </body>
  </file>
  <file datatype="plaintext" original="FormBlame" source-language="en" target-language="zh-Hant">
    <body>
      <trans-unit id="$this.Text">
        <source>File History</source>
        <target>歷史檔案</target>
        
      </trans-unit>
    </body>
  </file>
  <file datatype="plaintext" original="FormBrowse" source-language="en" target-language="zh-Hant">
    <body>
      <trans-unit id="$this.Text">
        <source>Git Extensions</source>
        <target>Git Extensions</target>
        
      </trans-unit>
      <trans-unit id="CommitInfoTabPage.Text">
        <source>Commit</source>
        <target>提交</target>
        
      </trans-unit>
      <trans-unit id="DiffTabPage.Text">
        <source>Diff</source>
        <target>差異</target>
        
      </trans-unit>
      <trans-unit id="EditSettings.ToolTipText">
        <source>Settings</source>
        <target>設定</target>
        
      </trans-unit>
      <trans-unit id="FilterToolTip.ToolTipTitle">
        <source>RegEx</source>
        <target>正規表達式（RegEx）</target>
        
      </trans-unit>
      <trans-unit id="GpgInfoTabPage.Text">
        <source>GPG</source>
        <target>GPG</target>
        
      </trans-unit>
      <trans-unit id="PuTTYToolStripMenuItem.Text">
        <source>&amp;PuTTY</source>
        <target>PuTTY(&amp;P)</target>
        
      </trans-unit>
      <trans-unit id="RefreshButton.ToolTipText">
        <source>Refresh</source>
        <target>重新整理</target>
        
      </trans-unit>
      <trans-unit id="ToolStripFilters.Text">
        <source>Filters</source>
        <target>过滤器</target>
        
      </trans-unit>
      <trans-unit id="ToolStripMain.Text">
        <source>Standard</source>
        <target>标准</target>
        
      </trans-unit>
      <trans-unit id="ToolStripScripts.Text">
        <source>Scripts</source>
        <target>腳本</target>
        
      </trans-unit>
      <trans-unit id="TreeTabPage.Text">
        <source>File tree</source>
        <target>檔案樹</target>
        
      </trans-unit>
      <trans-unit id="_addUpstreamRemoteToolStripMenuItem.Text">
        <source>&amp;Add upstream remote</source>
        <target>添加远程资源库(&amp;A)</target>
        
      </trans-unit>
      <trans-unit id="_buildReportTabCaption.Text">
        <source>Build Report</source>
        <target>构建报告</target>
        
      </trans-unit>
      <trans-unit id="_closeAll.Text">
        <source>Close all windows</source>
        <target>关闭所有窗口</target>
        
      </trans-unit>
      <trans-unit id="_commitButtonText.Text">
        <source>Commit</source>
        <target>提交</target>
        
      </trans-unit>
      <trans-unit id="_configureWorkingDirMenu.Text">
        <source>&amp;Configure this menu</source>
        <target>配置这个菜单(&amp;C)</target>
        
      </trans-unit>
      <trans-unit id="_consoleTabCaption.Text">
        <source>Console</source>
        <target>控制台</target>
        
      </trans-unit>
      <trans-unit id="_createPullRequestsToolStripMenuItem.Text">
        <source>&amp;Create pull requests...</source>
        <target>创建拉取请求(&amp;C)</target>
        
      </trans-unit>
      <trans-unit id="_forkCloneRepositoryToolStripMenuItem.Text">
        <source>&amp;Fork/Clone repository...</source>
        <target>派生/复制档案库...(&amp;F)</target>
        
      </trans-unit>
      <trans-unit id="_goToSuperProject.Text">
        <source>Go to superproject</source>
        <target>前往上層專案</target>
        
      </trans-unit>
      <trans-unit id="_indexLockCantDelete.Text">
        <source>Failed to delete index.lock</source>
        <target>删除文件失败：“index.lock” </target>
        
      </trans-unit>
      <trans-unit id="_loading.Text">
        <source>Loading...</source>
        <target>正在載入...</target>
        
      </trans-unit>
      <trans-unit id="_noReposHostFound.Text">
        <source>Could not find any relevant repository hosts for the currently open repository.</source>
        <target>找不到與目前Repository相關的遠端Repository主機</target>
        
      </trans-unit>
      <trans-unit id="_noReposHostPluginLoaded.Text">
        <source>No repository host plugin loaded.</source>
        <target>無遠端Repository主機插件可載入</target>
        
      </trans-unit>
      <trans-unit id="_noSubmodulesPresent.Text">
        <source>No submodules</source>
        <target>沒有子模組</target>
        
      </trans-unit>
      <trans-unit id="_noWorkingFolderText.Text">
        <source>No working directory</source>
        <target>無工作目錄</target>
        
      </trans-unit>
      <trans-unit id="_pullFetch.Text">
        <source>Fetch</source>
        <target>获取</target>
        
      </trans-unit>
      <trans-unit id="_pullFetchAll.Text">
        <source>Fetch all</source>
        <target>Fetch全部</target>
        
      </trans-unit>
      <trans-unit id="_pullFetchPruneAll.Text">
        <source>Fetch and prune all</source>
        <target>获取并剪裁全部</target>
        
      </trans-unit>
      <trans-unit id="_pullMerge.Text">
        <source>Pull - merge</source>
        <target>拉取 - 合并</target>
        
      </trans-unit>
      <trans-unit id="_pullOpenDialog.Text">
        <source>Open pull dialog</source>
        <target>打開pull對話方塊</target>
        
      </trans-unit>
      <trans-unit id="_pullRebase.Text">
        <source>Pull - rebase</source>
        <target>拉取 - 变基</target>
        
      </trans-unit>
      <trans-unit id="_repositoryHostsToolStripMenuItem.Text">
        <source>(Repository hosts)</source>
        <target>(遠端Repository主機)</target>
        
      </trans-unit>
      <trans-unit id="_superprojectModuleFormat.Text">
        <source>Superproject: {0}</source>
        <target>父工程：{0}</target>
        
      </trans-unit>
      <trans-unit id="_topProjectModuleFormat.Text">
        <source>Top project: {0}</source>
        <target>置顶项目: {0}</target>
        
      </trans-unit>
      <trans-unit id="_undoLastCommitCaption.Text">
        <source>Undo last commit</source>
        <target>復原最後的提交</target>
        
      </trans-unit>
      <trans-unit id="_undoLastCommitText.Text">
        <source>You will still be able to find all the commit's changes in the staging area

Do you want to continue?</source>
        <target>您仍然可以在暂存区域找到所有提交的更改。

您想继续吗？</target>
        
      </trans-unit>
      <trans-unit id="_updateCurrentSubmodule.Text">
        <source>Update current submodule</source>
        <target>更新現有的子模組</target>
        
      </trans-unit>
      <trans-unit id="_viewPullRequestsToolStripMenuItem.Text">
        <source>View &amp;pull requests...</source>
        <target>查看拉取请求(&amp;P)</target>
        
      </trans-unit>
      <trans-unit id="aboutToolStripMenuItem.Text">
        <source>&amp;About</source>
        <target>关于(&amp;A)</target>
        
      </trans-unit>
      <trans-unit id="applyPatchToolStripMenuItem.Text">
        <source>&amp;Apply patch...</source>
        <target>应用补丁(&amp;A)...</target>
        
      </trans-unit>
      <trans-unit id="archiveToolStripMenuItem.Text">
        <source>Archi&amp;ve revision...</source>
        <target>存档(&amp;V)...</target>
        
      </trans-unit>
      <trans-unit id="bisectToolStripMenuItem.Text">
        <source>B&amp;isect...</source>
        <target>二分法查找(I)...</target>
        
      </trans-unit>
      <trans-unit id="branchSelect.Text">
        <source>Branch</source>
        <target>分支</target>
        
      </trans-unit>
      <trans-unit id="branchSelect.ToolTipText">
        <source>Change current branch</source>
        <target>更改当前分支</target>
        
      </trans-unit>
      <trans-unit id="branchToolStripMenuItem.Text">
        <source>Create &amp;branch...</source>
        <target>创建分支...(&amp;B)</target>
        
      </trans-unit>
      <trans-unit id="changelogToolStripMenuItem.Text">
        <source>&amp;Changelog</source>
        <target>更新日志(&amp;C)</target>
        
      </trans-unit>
      <trans-unit id="checkForUpdatesToolStripMenuItem.Text">
        <source>Check for &amp;updates</source>
        <target>检查更新(&amp;U)</target>
        
      </trans-unit>
      <trans-unit id="checkoutBranchToolStripMenuItem.Text">
        <source>Chec&amp;kout branch...</source>
        <target>检出分支(&amp;K)...</target>
        
      </trans-unit>
      <trans-unit id="checkoutToolStripMenuItem.Text">
        <source>Check&amp;out revision...</source>
        <target>检出版本(&amp;O)…</target>
        
      </trans-unit>
      <trans-unit id="cherryPickToolStripMenuItem.Text">
        <source>Cherr&amp;y pick...</source>
        <target>撷取(&amp;Y)</target>
        
      </trans-unit>
      <trans-unit id="cleanupToolStripMenuItem.Text">
        <source>Clean &amp;working directory...</source>
        <target>清理工作目录(W)…</target>
        
      </trans-unit>
      <trans-unit id="cloneToolStripMenuItem.Text">
        <source>C&amp;lone repository...</source>
        <target>复制档案库...(L)</target>
        
      </trans-unit>
      <trans-unit id="closeToolStripMenuItem.Text">
        <source>&amp;Close (go to Dashboard)</source>
        <target>关闭（回到主界面）(&amp;C)</target>
        
      </trans-unit>
      <trans-unit id="commandsToolStripMenuItem.Text">
        <source>&amp;Commands</source>
        <target>命令 &amp;C</target>
        
      </trans-unit>
      <trans-unit id="commitInfoBelowMenuItem.Text">
        <source>Commit info &amp;below graph</source>
        <target>提交信息显示在示图之下(&amp;B)</target>
        
      </trans-unit>
      <trans-unit id="commitInfoLeftwardMenuItem.Text">
        <source>Commit info &amp;left of graph</source>
        <target>提交信息显示在示图左侧(&amp;L)</target>
        
      </trans-unit>
      <trans-unit id="commitInfoRightwardMenuItem.Text">
        <source>Commit info &amp;right of graph</source>
        <target>提交信息显示在示图右侧(&amp;R)</target>
        
      </trans-unit>
      <trans-unit id="commitToolStripMenuItem.Text">
        <source>&amp;Commit...</source>
        <target>提交...(&amp;C)</target>
        
      </trans-unit>
      <trans-unit id="compressGitDatabaseToolStripMenuItem.Text">
        <source>&amp;Compress git database</source>
        <target>压缩 Git 数据库(&amp;C)</target>
        
      </trans-unit>
      <trans-unit id="copyFullPathsCygwinToolStripMenuItem.Text">
        <source>Copy full path(s) - &amp;Cygwin</source>
        <target>複製完整路徑 - Cygwin 環境（&amp;C）</target>
        
      </trans-unit>
      <trans-unit id="copyFullPathsNativeToolStripMenuItem.Text">
        <source>Copy &amp;full path(s) - native</source>
        <target>複製完整路徑 - 本機環境(&amp;f)</target>
        
      </trans-unit>
      <trans-unit id="copyFullPathsWslToolStripMenuItem.Text">
        <source>Copy full path(s) - &amp;WSL</source>
        <target>複製完整路徑 - WSL 環境(&amp;W)</target>
        
      </trans-unit>
      <trans-unit id="copyRelativePathsNativeToolStripMenuItem.Text">
        <source>Copy relative path(s) - &amp;native</source>
        <target>複製相對路徑 - 本機格式(&amp;n)</target>
        
      </trans-unit>
      <trans-unit id="copyRelativePathsPosixToolStripMenuItem.Text">
        <source>Copy relative path(s) - &amp;POSIX</source>
        <target>複製相對路徑 - POSIX 格式(&amp;P)</target>
        
      </trans-unit>
      <trans-unit id="createAStashToolStripMenuItem.Text">
        <source>&amp;Create a stash...</source>
        <target>创建一个暂存(C)...</target>
        
      </trans-unit>
      <trans-unit id="dashboardToolStripMenuItem.Text">
        <source>&amp;Dashboard</source>
        <target>主界面(&amp;D)</target>
        
      </trans-unit>
      <trans-unit id="deleteBranchToolStripMenuItem.Text">
        <source>De&amp;lete branch...</source>
        <target>删除分支(&amp;L)...</target>
        
      </trans-unit>
      <trans-unit id="deleteIndexLockToolStripMenuItem.Text">
        <source>&amp;Delete index.lock</source>
        <target>删除index.lock(&amp;D)</target>
        
      </trans-unit>
      <trans-unit id="deleteTagToolStripMenuItem.Text">
        <source>&amp;Delete tag...</source>
        <target>删除标签(&amp;D)...</target>
        
      </trans-unit>
      <trans-unit id="donateToolStripMenuItem.Text">
        <source>&amp;Donate</source>
        <target>捐赠(&amp;D)</target>
        
      </trans-unit>
      <trans-unit id="editGitAttributesToolStripMenuItem.Text">
        <source>Edit .git&amp;attributes</source>
        <target>编辑.gitattributes文件(&amp;A)</target>
        
      </trans-unit>
      <trans-unit id="editLocalGitConfigToolStripMenuItem.Text">
        <source>&amp;Edit .git/config</source>
        <target>编辑 .git/config文件(&amp;E)</target>
        
      </trans-unit>
      <trans-unit id="editgitignoreToolStripMenuItem1.Text">
        <source>Edit .git&amp;ignore</source>
        <target>编辑 .gitignore 文件(&amp;I)</target>
        
      </trans-unit>
      <trans-unit id="editgitinfoexcludeToolStripMenuItem.Text">
        <source>Edit .git/info/&amp;exclude</source>
        <target>编辑.git/info/exclude文件(&amp;E)</target>
        
      </trans-unit>
      <trans-unit id="editmailmapToolStripMenuItem.Text">
        <source>Edit .&amp;mailmap</source>
        <target>编辑 .mailmap 文件(&amp;M)</target>
        
      </trans-unit>
      <trans-unit id="exitToolStripMenuItem.Text">
        <source>E&amp;xit</source>
        <target>退出(&amp;X)</target>
        
      </trans-unit>
      <trans-unit id="fetchAllToolStripMenuItem.Text">
        <source>Fetch &amp;all</source>
        <target>获取全部(&amp;A)</target>
        
      </trans-unit>
      <trans-unit id="fetchAllToolStripMenuItem.ToolTipText">
        <source>Fetch branches and tags from all remote repositories</source>
        <target>从所用远程版本库获取分支和标签</target>
        
      </trans-unit>
      <trans-unit id="fetchPruneAllToolStripMenuItem.Text">
        <source>F&amp;etch and prune all</source>
        <target>获取并剪裁全部(&amp;E)</target>
        
      </trans-unit>
      <trans-unit id="fetchPruneAllToolStripMenuItem.ToolTipText">
        <source>Fetch branches and tags from all remote repositories also prune deleted refs</source>
        <target>从所有的远程版本库获取分支和标签并剪除已被删除的引用</target>
        
      </trans-unit>
      <trans-unit id="fetchToolStripMenuItem.Text">
        <source>&amp;Fetch</source>
        <target>获取(&amp;F)</target>
        
      </trans-unit>
      <trans-unit id="fetchToolStripMenuItem.ToolTipText">
        <source>Fetch branches and tags</source>
        <target>获取分支和标签</target>
        
      </trans-unit>
      <trans-unit id="fileExplorerToolStripMenuItem.Text">
        <source>File E&amp;xplorer</source>
        <target>文件浏览器(&amp;X)</target>
        
      </trans-unit>
      <trans-unit id="fileToolStripMenuItem.Text">
        <source>&amp;Start</source>
        <target>开始 &amp;S</target>
        
      </trans-unit>
      <trans-unit id="formatPatchToolStripMenuItem.Text">
        <source>&amp;Format patch...</source>
        <target>格式补丁(&amp;F)...</target>
        
      </trans-unit>
      <trans-unit id="generateOrImportKeyToolStripMenuItem.Text">
        <source>Generate or import key</source>
        <target>產生或者輸入認證鑰匙</target>
        
      </trans-unit>
      <trans-unit id="gitBashToolStripMenuItem.Text">
        <source>Git &amp;bash</source>
        <target>Git bash 命令行(&amp;B)</target>
        
      </trans-unit>
      <trans-unit id="gitGUIToolStripMenuItem.Text">
        <source>Git &amp;GUI</source>
        <target>Git 图形界面(&amp;G)</target>
        
      </trans-unit>
      <trans-unit id="gitMaintenanceToolStripMenuItem.Text">
        <source>&amp;Git maintenance</source>
        <target>&amp;Git 程序维护</target>
        
      </trans-unit>
      <trans-unit id="gitcommandLogToolStripMenuItem.Text">
        <source>Git &amp;command log</source>
        <target>Git命令记录(&amp;C)</target>
        
      </trans-unit>
      <trans-unit id="helpToolStripMenuItem.Text">
        <source>&amp;Help</source>
        <target>帮助 &amp;H</target>
        
      </trans-unit>
      <trans-unit id="initNewRepositoryToolStripMenuItem.Text">
        <source>&amp;Create new repository...</source>
        <target>创建新的档案库...(&amp;C)</target>
        
      </trans-unit>
      <trans-unit id="kGitToolStripMenuItem.Text">
        <source>Git&amp;K</source>
        <target>Git&amp;K</target>
        
      </trans-unit>
      <trans-unit id="manageRemoteRepositoriesToolStripMenuItem1.Text">
        <source>Remo&amp;te repositories...</source>
        <target>管理远程仓库(&amp;T)…</target>
        
      </trans-unit>
      <trans-unit id="manageStashesToolStripMenuItem.Text">
        <source>&amp;Manage stashes...</source>
        <target>管理暂存(&amp;M)...</target>
        
      </trans-unit>
      <trans-unit id="manageStashesToolStripMenuItem.ToolTipText">
        <source>Manage stashes</source>
        <target>管理暂存</target>
        
      </trans-unit>
      <trans-unit id="manageSubmodulesToolStripMenuItem.Text">
        <source>Manage &amp;submodules...</source>
        <target>管理子模块(&amp;S)...</target>
        
      </trans-unit>
      <trans-unit id="manageWorktreeToolStripMenuItem.Text">
        <source>Manage &amp;worktrees...</source>
        <target>管理工作树...</target>
        
      </trans-unit>
      <trans-unit id="menuCommitInfoPosition.ToolTipText">
        <source>Commit info position</source>
        <target>提交信息的显示位置</target>
        
      </trans-unit>
      <trans-unit id="menuitemSparse.Text">
        <source>Sparse Wor&amp;king Copy</source>
        <target>稀疏工作副本(&amp;K)</target>
        
      </trans-unit>
      <trans-unit id="mergeBranchToolStripMenuItem.Text">
        <source>&amp;Merge branches...</source>
        <target>合并分支(&amp;M)...</target>
        
      </trans-unit>
      <trans-unit id="mergeToolStripMenuItem.Text">
        <source>Pull - &amp;merge</source>
        <target>拉取 - 合并(&amp;M)</target>
        
      </trans-unit>
      <trans-unit id="navigateToolStripMenuItem.Text">
        <source>&amp;Navigate</source>
        <target>导航(&amp;N)</target>
        
      </trans-unit>
      <trans-unit id="openToolStripMenuItem.Text">
        <source>&amp;Open...</source>
        <target>打开...(&amp;O)</target>
        
      </trans-unit>
      <trans-unit id="patchToolStripMenuItem.Text">
        <source>View patc&amp;h file...</source>
        <target>查看补丁文件(&amp;H)...</target>
        
      </trans-unit>
      <trans-unit id="pluginSettingsToolStripMenuItem.Text">
        <source>Plugin &amp;Settings</source>
        <target>插件设置(&amp;S)</target>
        
      </trans-unit>
      <trans-unit id="pluginsToolStripMenuItem.Text">
        <source>&amp;Plugins</source>
        <target>插件 &amp;P</target>
        
      </trans-unit>
      <trans-unit id="pullToolStripMenuItem.Text">
        <source>Pull&amp;/Fetch...</source>
        <target>拉取/获取(&amp;/)...</target>
        
      </trans-unit>
      <trans-unit id="pullToolStripMenuItem1.Text">
        <source>Open &amp;pull dialog...</source>
        <target>打开拉取对话框(&amp;P)...</target>
        
      </trans-unit>
      <trans-unit id="pushToolStripMenuItem.Text">
        <source>&amp;Push...</source>
        <target>推送(&amp;P)...</target>
        
      </trans-unit>
      <trans-unit id="rebaseToolStripMenuItem.Text">
        <source>R&amp;ebase...</source>
        <target>重设基准(&amp;e)...</target>
        
      </trans-unit>
      <trans-unit id="rebaseToolStripMenuItem1.Text">
        <source>Pull - &amp;rebase</source>
        <target>拉取病重设基准(&amp;r)</target>
        
      </trans-unit>
      <trans-unit id="recoverLostObjectsToolStripMenuItem.Text">
        <source>&amp;Recover lost objects...</source>
        <target>恢复丢失的记录(&amp;R)...</target>
        
      </trans-unit>
      <trans-unit id="refreshDashboardToolStripMenuItem.Text">
        <source>&amp;Refresh</source>
        <target>刷新 &amp;R</target>
        
      </trans-unit>
      <trans-unit id="refreshToolStripMenuItem.Text">
        <source>&amp;Refresh</source>
        <target>刷新 (&amp;R)</target>
        
      </trans-unit>
      <trans-unit id="repoSettingsToolStripMenuItem.Text">
        <source>Rep&amp;ository settings</source>
        <target>存储库设置(&amp;o)</target>
        
      </trans-unit>
      <trans-unit id="reportAnIssueToolStripMenuItem.Text">
        <source>&amp;Report an issue</source>
        <target>报告问题(&amp;R)</target>
        
      </trans-unit>
      <trans-unit id="repositoryToolStripMenuItem.Text">
        <source>&amp;Repository</source>
        <target>仓库 &amp;R</target>
        
      </trans-unit>
      <trans-unit id="resetToolStripMenuItem.Text">
        <source>&amp;Reset changes...</source>
        <target>重置更改(&amp;R)...</target>
        
      </trans-unit>
      <trans-unit id="runMergetoolToolStripMenuItem.Text">
        <source>&amp;Solve merge conflicts...</source>
        <target>解决合并冲突&amp;S...</target>
        
      </trans-unit>
      <trans-unit id="setDefaultPullButtonActionToolStripMenuItem.Text">
        <source>Set &amp;default Pull button action</source>
        <target>设置拉取按钮的默认操作&amp;d</target>
        
      </trans-unit>
      <trans-unit id="settingsToolStripMenuItem.Text">
        <source>&amp;Settings</source>
        <target>设置&amp;S</target>
        
      </trans-unit>
      <trans-unit id="startAuthenticationAgentToolStripMenuItem.Text">
        <source>Start authentication agent</source>
        <target>啟動認證代理</target>
        
      </trans-unit>
      <trans-unit id="stashChangesToolStripMenuItem.Text">
        <source>&amp;Stash</source>
        <target>储藏(&amp;S)</target>
        
      </trans-unit>
      <trans-unit id="stashChangesToolStripMenuItem.ToolTipText">
        <source>Stash changes</source>
        <target>隱藏修改</target>
        
      </trans-unit>
      <trans-unit id="stashPopToolStripMenuItem.Text">
        <source>Stash &amp;pop</source>
        <target>删除暂存&amp;p</target>
        
      </trans-unit>
      <trans-unit id="stashPopToolStripMenuItem.ToolTipText">
        <source>Apply and drop single stash</source>
        <target>应用并丢弃一份暂存</target>
        
      </trans-unit>
      <trans-unit id="stashStagedToolStripMenuItem.Text">
        <source>S&amp;tash staged</source>
        <target>贮藏已暂存(&amp;T)</target>
        
      </trans-unit>
      <trans-unit id="stashStagedToolStripMenuItem.ToolTipText">
        <source>Stash staged changes</source>
        <target>贮藏已暂存的修改</target>
        
      </trans-unit>
      <trans-unit id="stashToolStripMenuItem.Text">
        <source>Ma&amp;nage stashes...</source>
        <target>管理暂存(&amp;N)...</target>
        
      </trans-unit>
      <trans-unit id="synchronizeAllSubmodulesToolStripMenuItem.Text">
        <source>Synchronize all su&amp;bmodules</source>
        <target>同步所有子模块(&amp;B)</target>
        
      </trans-unit>
      <trans-unit id="tagToolStripMenuItem.Text">
        <source>Create &amp;tag...</source>
        <target>创建标签...</target>
        
      </trans-unit>
      <trans-unit id="toggleLeftPanel.ToolTipText">
        <source>Toggle left panel</source>
        <target>切換左側面板</target>
        
      </trans-unit>
      <trans-unit id="toggleSplitViewLayout.ToolTipText">
        <source>Toggle split view layout</source>
        <target>固定分割視窗排列</target>
        
      </trans-unit>
      <trans-unit id="toolStripButtonCommit.Text">
        <source>Commit</source>
        <target>提交</target>
        
      </trans-unit>
      <trans-unit id="toolStripButtonLevelUp.ToolTipText">
        <source>Submodules</source>
        <target>子模組</target>
        
      </trans-unit>
      <trans-unit id="toolStripButtonPull.Text">
        <source>Pull</source>
        <target>拉取</target>
        
      </trans-unit>
      <trans-unit id="toolStripButtonPush.Text">
        <source>Push</source>
        <target>推送</target>
        
      </trans-unit>
      <trans-unit id="toolStripFileExplorer.ToolTipText">
        <source>File Explorer</source>
        <target>檔案總管</target>
        
      </trans-unit>
      <trans-unit id="toolStripLabel1.Text">
        <source>&amp;Branches:</source>
        <target>分支：</target>
        
      </trans-unit>
      <trans-unit id="toolStripLabel1.ToolTipText">
        <source>Branch filter</source>
        <target>分支过滤器</target>
        
      </trans-unit>
      <trans-unit id="toolStripMenuItemReflog.Text">
        <source>Show reflo&amp;g...</source>
        <target>显示引用日志(&amp;G)...</target>
        
      </trans-unit>
      <trans-unit id="toolStripSplitStash.ToolTipText">
        <source>Manage stashes</source>
        <target>管理暂存</target>
        
      </trans-unit>
      <trans-unit id="toolbarsMenuItem.Text">
        <source>Toolbars</source>
        <target>工具栏</target>
        
      </trans-unit>
      <trans-unit id="toolsToolStripMenuItem.Text">
        <source>&amp;Tools</source>
        <target>工具 &amp;T</target>
        
      </trans-unit>
      <trans-unit id="translateToolStripMenuItem.Text">
        <source>&amp;Translate</source>
        <target>翻译(&amp;T)</target>
        
      </trans-unit>
      <trans-unit id="tsbShowReflog.ToolTipText">
        <source>Show all reflog references</source>
        <target>显示所有引用日志的引用</target>
        
      </trans-unit>
      <trans-unit id="tsbtnAdvancedFilter.ToolTipText">
        <source>Advanced filter</source>
        <target>高级过滤器</target>
        
      </trans-unit>
      <trans-unit id="tsddbtnBranchFilter.Text">
        <source>Branch type</source>
        <target>分支类型</target>
        
      </trans-unit>
      <trans-unit id="tsddbtnRevisionFilter.Text">
        <source>Filter type</source>
        <target>过滤器类型</target>
        
      </trans-unit>
      <trans-unit id="tslblRevisionFilter.Text">
        <source>&amp;Filter:</source>
        <target>过滤器(&amp;F)：</target>
        
      </trans-unit>
      <trans-unit id="tslblRevisionFilter.ToolTipText">
        <source>Text filter</source>
        <target>文本过滤器</target>
        
      </trans-unit>
      <trans-unit id="tsmiAdvancedFilter.Text">
        <source>&amp;Advanced filter</source>
        <target>高级过滤器(&amp;A)</target>
        
      </trans-unit>
      <trans-unit id="tsmiAuthorFilter.Text">
        <source>&amp;Author</source>
        <target>作者(&amp;A)</target>
        
      </trans-unit>
      <trans-unit id="tsmiBranchLocal.Text">
        <source>&amp;Local</source>
        <target>本地(&amp;L)</target>
        
      </trans-unit>
      <trans-unit id="tsmiBranchRemote.Text">
        <source>&amp;Remote</source>
        <target>远端(&amp;R)</target>
        
      </trans-unit>
      <trans-unit id="tsmiBranchTag.Text">
        <source>&amp;Tag</source>
        <target>标签(&amp;T)</target>
        
      </trans-unit>
      <trans-unit id="tsmiCommitFilter.Text">
        <source>Commit &amp;message</source>
        <target>提交信息(&amp;M)</target>
        
      </trans-unit>
      <trans-unit id="tsmiCommitterFilter.Text">
        <source>&amp;Committer</source>
        <target>提交者(&amp;C)</target>
        
      </trans-unit>
      <trans-unit id="tsmiDiffContainsFilter.Text">
        <source>&amp;Diff contains (SLOW)</source>
        <target>包含区别(慢)(&amp;D)</target>
        
      </trans-unit>
      <trans-unit id="tsmiFavouriteRepositories.Text">
        <source>&amp;Favorite repositories</source>
        <target>收藏的版本库(&amp;F)</target>
        
      </trans-unit>
      <trans-unit id="tsmiRecentRepositories.Text">
        <source>&amp;Recent repositories</source>
        <target>最近使用的版本库(&amp;R)</target>
        
      </trans-unit>
      <trans-unit id="tsmiRecentRepositoriesClear.Text">
        <source>Clear list</source>
        <target>清除列表</target>
        
      </trans-unit>
      <trans-unit id="tsmiResetAllFilters.Text">
        <source>&amp;Reset revision filters</source>
        <target>重置版本过滤器(&amp;R)</target>
        
      </trans-unit>
      <trans-unit id="tsmiResetPathFilters.Text">
        <source>Reset &amp;path filter</source>
        <target>重置路径过滤器(&amp;P)</target>
        
      </trans-unit>
      <trans-unit id="tsmiShowBranchesAll.Text">
        <source>&amp;All branches</source>
        <target>全部分支(&amp;A)</target>
        
      </trans-unit>
      <trans-unit id="tsmiShowBranchesAll.ToolTipText">
        <source>Show all branches</source>
        <target>顯示所有branches</target>
        
      </trans-unit>
      <trans-unit id="tsmiShowBranchesCurrent.Text">
        <source>&amp;Current branch only</source>
        <target>仅当前分支(&amp;C)</target>
        
      </trans-unit>
      <trans-unit id="tsmiShowBranchesCurrent.ToolTipText">
        <source>Show current branch only</source>
        <target>只顯示目前分支</target>
        
      </trans-unit>
      <trans-unit id="tsmiShowBranchesFiltered.Text">
        <source>&amp;Filtered branches</source>
        <target>过滤的分支(&amp;F)</target>
        
      </trans-unit>
      <trans-unit id="tsmiShowBranchesFiltered.ToolTipText">
        <source>Show filtered branches</source>
        <target>顯示過濾的branches</target>
        
      </trans-unit>
      <trans-unit id="tsmiShowOnlyFirstParent.ToolTipText">
        <source>Show only first parent</source>
        <target>仅显示第一个父提交</target>
        
      </trans-unit>
      <trans-unit id="tsmiTelemetryEnabled.Text">
        <source>&amp;Yes, I allow telemetry</source>
        <target>是，我允许进行遥测 (&amp;Y)</target>
        
      </trans-unit>
      <trans-unit id="tssbtnShowBranches.Text">
        <source>&amp;All branches</source>
        <target>全部分支(&amp;A)</target>
        
      </trans-unit>
      <trans-unit id="tssbtnShowBranches.ToolTipText">
        <source>Show all branches</source>
        <target>顯示所有branches</target>
        
      </trans-unit>
      <trans-unit id="undoLastCommitToolStripMenuItem.Text">
        <source>&amp;Undo last commit...</source>
        <target>修改最后一次提交(&amp;U)</target>
        
      </trans-unit>
      <trans-unit id="updateAllSubmodulesToolStripMenuItem.Text">
        <source>&amp;Update all submodules</source>
        <target>更新所有的子模块(&amp;U)</target>
        
      </trans-unit>
      <trans-unit id="userManualToolStripMenuItem.Text">
        <source>User &amp;manual</source>
        <target>用户手册(&amp;M)</target>
        
      </trans-unit>
      <trans-unit id="userShell.ToolTipText">
        <source>Git bash</source>
        <target>Git bash</target>
        
      </trans-unit>
      <trans-unit id="viewToolStripMenuItem.Text">
        <source>&amp;View</source>
        <target>视图(&amp;V)</target>
        
      </trans-unit>
    </body>
  </file>
  <file datatype="plaintext" original="FormBrowseRepoSettingsPage" source-language="en" target-language="zh-Hant">
    <body>
      <trans-unit id="$this.Text">
        <source>Browse repository window</source>
        <target>浏览仓库窗口</target>
        
      </trans-unit>
      <trans-unit id="chkChowConsoleTab.Text">
        <source>Show the Console tab</source>
        <target>显示控制台页</target>
        
      </trans-unit>
      <trans-unit id="chkShowGpgInformation.Text">
        <source>Show GPG information</source>
        <target>显示 GPG 密钥信息</target>
        
      </trans-unit>
      <trans-unit id="chkUseBrowseForFileHistory.Text">
        <source>Show file history in the main window</source>
        <target>在主窗口中显示文件历史</target>
        
      </trans-unit>
      <trans-unit id="chkUseDiffViewerForBlame.Text">
        <source>Show blame in diff viewer</source>
        <target>在差异视图中显示 blame</target>
        
      </trans-unit>
      <trans-unit id="gbGeneral.Text">
        <source>General</source>
        <target>一般</target>
        
      </trans-unit>
      <trans-unit id="gbTabs.Text">
        <source>Tabs (restart required)</source>
        <target>标签（需要重启）</target>
        
      </trans-unit>
      <trans-unit id="label2.Text">
        <source>Default shell</source>
        <target>默认命令行工具</target>
        
      </trans-unit>
    </body>
  </file>
  <file datatype="plaintext" original="FormChangeLog" source-language="en" target-language="zh-Hant">
    <body>
      <trans-unit id="$this.Text">
        <source>Change log</source>
        <target>異動日誌</target>
        
      </trans-unit>
    </body>
  </file>
  <file datatype="plaintext" original="FormCheckoutBranch" source-language="en" target-language="zh-Hant">
    <body>
      <trans-unit id="$this.Text">
        <source>Checkout branch</source>
        <target>簽出分支</target>
        
      </trans-unit>
      <trans-unit id="LocalBranch.Text">
        <source>Local &amp;branch</source>
        <target>本地分支</target>
        
      </trans-unit>
      <trans-unit id="Ok.Text">
        <source>&amp;Checkout</source>
        <target>迁出(&amp;C)</target>
        
      </trans-unit>
      <trans-unit id="Remotebranch.Text">
        <source>Remote &amp;branch</source>
        <target>远程分支</target>
        
      </trans-unit>
      <trans-unit id="_applyStashedItemsAgain.Text">
        <source>Apply stashed items to working directory again?</source>
        <target>再次套用儲藏(stash)項目到工作目錄?</target>
        
      </trans-unit>
      <trans-unit id="_applyStashedItemsAgainCaption.Text">
        <source>Auto stash</source>
        <target>自動儲藏(stash)</target>
        
      </trans-unit>
      <trans-unit id="_createBranch.Text">
        <source>Cr&amp;eate local branch with the name:</source>
        <target>创建本地分支并输入它的名称</target>
        
      </trans-unit>
      <trans-unit id="_customBranchNameIsEmpty.Text">
        <source>Custom branch name is empty.
Enter valid branch name or select predefined value.</source>
        <target>未輸入自訂Branch.
輸入正確的branch名稱或使用預定義</target>
        
      </trans-unit>
      <trans-unit id="_customBranchNameIsNotValid.Text">
        <source>“{0}” is not valid branch name.
Enter valid branch name or select predefined value.</source>
        <target>“{0}”不是正確的branch名稱.
輸入正確的branch名稱或使用預定義</target>
        
      </trans-unit>
      <trans-unit id="_invalidBranchName.Text">
        <source>An existing branch must be selected.</source>
        <target>必须选择现有的分支。</target>
        
      </trans-unit>
      <trans-unit id="_resetCaption.Text">
        <source>Reset branch</source>
        <target>重設分支</target>
        
      </trans-unit>
      <trans-unit id="_resetNonFastForwardBranch.Text">
        <source>You are going to reset the “{0}” branch to a new location discarding ALL the commited changes since the {1} revision.

Are you sure?</source>
        <target>您将重置 &quot;{0}&quot; 分支到一个新位置, 这将丢弃自 {1} 以后所有提交的改动.

确定吗？</target>
        
      </trans-unit>
      <trans-unit id="chkSetLocalChangesActionAsDefault.Text">
        <source>Set as &amp;default</source>
        <target>设置为默认值</target>
        
      </trans-unit>
      <trans-unit id="label1.Text">
        <source>&amp;Select branch</source>
        <target>选择分支</target>
        
      </trans-unit>
      <trans-unit id="localChangesGB.Text">
        <source>Local changes</source>
        <target>本機變更</target>
        
      </trans-unit>
      <trans-unit id="rbCreateBranchWithCustomName.Text">
        <source>Cr&amp;eate local branch with custom name:</source>
        <target>创建本地分支并输入它的名称</target>
        
      </trans-unit>
      <trans-unit id="rbDontChange.Text">
        <source>Do&amp;n't change</source>
        <target>不要更改</target>
        
      </trans-unit>
      <trans-unit id="rbDontCreate.Text">
        <source>Ch&amp;eckout remote branch</source>
        <target>检出远程分支(&amp;E)</target>
        
      </trans-unit>
      <trans-unit id="rbMerge.Text">
        <source>&amp;Merge</source>
        <target>合併(&amp;M)</target>
        
      </trans-unit>
      <trans-unit id="rbReset.Text">
        <source>&amp;Reset</source>
        <target>重置(&amp;R)</target>
        
      </trans-unit>
      <trans-unit id="rbResetBranch.Text">
        <source>R&amp;eset local branch with the name:</source>
        <target>复位本地分支并输入名称(&amp;E)：</target>
        
      </trans-unit>
      <trans-unit id="rbStash.Text">
        <source>S&amp;tash</source>
        <target>暂存(&amp;T)</target>
        
      </trans-unit>
    </body>
  </file>
  <file datatype="plaintext" original="FormCheckoutRevision" source-language="en" target-language="zh-Hant">
    <body>
      <trans-unit id="$this.Text">
        <source>Checkout revision</source>
        <target>簽出版本</target>
        
      </trans-unit>
      <trans-unit id="Force.Text">
        <source>&amp;Force (reset local changes)</source>
        <target>强制（重置本地更改）</target>
        
      </trans-unit>
      <trans-unit id="OkCheckout.Text">
        <source>&amp;Checkout</source>
        <target>迁出(&amp;C)</target>
        
      </trans-unit>
      <trans-unit id="_noRevisionSelectedMsgBox.Text">
        <source>Select 1 revision to checkout.</source>
        <target>選擇一個版本來checkout</target>
        
      </trans-unit>
      <trans-unit id="_noRevisionSelectedMsgBoxCaption.Text">
        <source>Checkout</source>
        <target>簽出</target>
        
      </trans-unit>
      <trans-unit id="label2.Text">
        <source>Checkout this &amp;revision</source>
        <target>校验此修订</target>
        
      </trans-unit>
    </body>
  </file>
  <file datatype="plaintext" original="FormCherryPick" source-language="en" target-language="zh-Hant">
    <body>
      <trans-unit id="$this.Text">
        <source>Cherry pick commit</source>
        <target>優選</target>
        
      </trans-unit>
      <trans-unit id="_noneParentSelectedText.Text">
        <source>None parent is selected!</source>
        <target>未選擇parent!</target>
        
      </trans-unit>
      <trans-unit id="btnAbort.Text">
        <source>A&amp;bort</source>
        <target>中止(&amp;b)</target>
        
      </trans-unit>
      <trans-unit id="btnPick.Text">
        <source>&amp;Cherry pick</source>
        <target>選取此提交(&amp;C)</target>
        
      </trans-unit>
      <trans-unit id="cbxAddReference.Text">
        <source>A&amp;dd commit reference to commit message</source>
        <target>在提交訊息中增加提交參照(&amp;d)</target>
        
      </trans-unit>
      <trans-unit id="cbxAutoCommit.Text">
        <source>&amp;Automatically create a commit</source>
        <target>自動建立一個提交(&amp;A)</target>
        
      </trans-unit>
      <trans-unit id="columnHeader1.Text">
        <source>No.</source>
        <target>序號</target>
        
      </trans-unit>
      <trans-unit id="columnHeader2.Text">
        <source>Message</source>
        <target>訊息</target>
        
      </trans-unit>
      <trans-unit id="columnHeader3.Text">
        <source>Author</source>
        <target>作者</target>
        
      </trans-unit>
      <trans-unit id="columnHeader4.Text">
        <source>Date</source>
        <target>日期</target>
        
      </trans-unit>
      <trans-unit id="lblBranchInfo.Text">
        <source>Cherry pick this commit:</source>
        <target>選取此提交：</target>
        
      </trans-unit>
      <trans-unit id="lblParents.Text">
        <source>This commit is a merge, select &amp;parent:</source>
        <target>此提交是合併的，請選擇父項目(&amp;p)：</target>
        
      </trans-unit>
    </body>
  </file>
  <file datatype="plaintext" original="FormChooseCommit" source-language="en" target-language="zh-Hant">
    <body>
      <trans-unit id="$this.Text">
        <source>Choose Commit</source>
        <target>選擇Commit</target>
        
      </trans-unit>
      <trans-unit id="btnOK.Text">
        <source>OK</source>
        <target>確定</target>
        
      </trans-unit>
      <trans-unit id="buttonGotoCommit.Text">
        <source>Go to commit...</source>
        <target>到commit...</target>
        
      </trans-unit>
      <trans-unit id="label1.Text">
        <source>Find specific commit:</source>
        <target>找指定的commit:</target>
        
      </trans-unit>
      <trans-unit id="labelParents.Text">
        <source>Parent(s):</source>
        <target>父修订：</target>
        
      </trans-unit>
      <trans-unit id="linkLabelParent.Text">
        <source>sha parent 1</source>
        <target>父修订1的SHA1</target>
        
      </trans-unit>
      <trans-unit id="linkLabelParent2.Text">
        <source>sha parent 2</source>
        <target>父修订2的SHA1</target>
        
      </trans-unit>
    </body>
  </file>
  <file datatype="plaintext" original="FormChooseTranslation" source-language="en" target-language="zh-Hant">
    <body>
      <trans-unit id="$this.Text">
        <source>Choose language</source>
        <target>選擇使用語言</target>
        
      </trans-unit>
      <trans-unit id="label1.Text">
        <source>Choose your language</source>
        <target>選擇你要用的語言</target>
        
      </trans-unit>
      <trans-unit id="label2.Text">
        <source>You can change the language at any time in the settings dialog</source>
        <target>你隨時都可以利用設定對話方塊改變使用的語言</target>
        
      </trans-unit>
    </body>
  </file>
  <file datatype="plaintext" original="FormCleanupRepository" source-language="en" target-language="zh-Hant">
    <body>
      <trans-unit id="$this.Text">
        <source>Clean working directory</source>
        <target>清理工作目錄</target>
        
      </trans-unit>
      <trans-unit id="AddExclusivePath.Text">
        <source>Add a path...</source>
        <target>添加路徑...</target>
        
      </trans-unit>
      <trans-unit id="AddInclusivePath.Text">
        <source>Add a path...</source>
        <target>添加路徑...</target>
        
      </trans-unit>
      <trans-unit id="CleanSubmodules.Text">
        <source>Clean submodules recursively</source>
        <target>遞迴清理子模組</target>
        
      </trans-unit>
      <trans-unit id="Cleanup.Text">
        <source>Cleanup</source>
        <target>清理</target>
        
      </trans-unit>
      <trans-unit id="Preview.Text">
        <source>Preview</source>
        <target>預覽</target>
        
      </trans-unit>
      <trans-unit id="RemoveAll.Text">
        <source>Remove all untracked files</source>
        <target>移除所有未追踪的檔案</target>
        
      </trans-unit>
      <trans-unit id="RemoveDirectories.Text">
        <source>Remove untracked directories</source>
        <target>移除所有未追踪的目錄</target>
        
      </trans-unit>
      <trans-unit id="RemoveIgnored.Text">
        <source>Remove only ignored untracked files</source>
        <target>只移除忽略的未追踪的檔案</target>
        
      </trans-unit>
      <trans-unit id="RemoveNonIgnored.Text">
        <source>Remove only non-ignored untracked files</source>
        <target>只移除未忽略的未追踪的檔案</target>
        
      </trans-unit>
      <trans-unit id="_reallyCleanupQuestion.Text">
        <source>Are you sure you want to cleanup the repository?</source>
        <target>你確定要清理此repository?</target>
        
      </trans-unit>
      <trans-unit id="_reallyCleanupQuestionCaption.Text">
        <source>Cleanup</source>
        <target>清理</target>
        
      </trans-unit>
      <trans-unit id="checkBoxExcludePathFilter.Text">
        <source>Exclude the following file path(s):</source>
        <target>排除以下文件路徑：</target>
        
      </trans-unit>
      <trans-unit id="checkBoxIncludePathFilter.Text">
        <source>Affect the following directory path(s) only:</source>
        <target>僅影響以下目錄路徑：</target>
        
      </trans-unit>
      <trans-unit id="groupBox1.Text">
        <source>Remove untracked files from working directory</source>
        <target>從工作目錄刪除未追蹤的檔案</target>
        
      </trans-unit>
      <trans-unit id="label1.Text">
        <source>Log:</source>
        <target>紀錄</target>
        
      </trans-unit>
      <trans-unit id="labelPathHintExclude.Text">
        <source>(one path per line)</source>
        <target>（每行一個路徑）</target>
        
      </trans-unit>
      <trans-unit id="labelPathHintInclude.Text">
        <source>(one path per line)</source>
        <target>（每行一個路徑）</target>
        
      </trans-unit>
    </body>
  </file>
  <file datatype="plaintext" original="FormClone" source-language="en" target-language="zh-Hant">
    <body>
      <trans-unit id="$this.Text">
        <source>Clone</source>
        <target>複製</target>
        
      </trans-unit>
      <trans-unit id="Central.Text">
        <source>Central repository, no working directory  (--bare --shared=all)</source>
        <target>中心repository, 無工作目錄(--bare --shared=all)</target>
        
      </trans-unit>
      <trans-unit id="CentralRepository.Text">
        <source>P&amp;ublic repository, no working directory  (--bare)</source>
        <target>公開repository, 無工作目錄(--bare)</target>
        
      </trans-unit>
      <trans-unit id="FromBrowse.Text">
        <source>&amp;Browse</source>
        <target>瀏覽</target>
        
      </trans-unit>
      <trans-unit id="LoadSSHKey.Text">
        <source>&amp;Load SSH key</source>
        <target>加載SSH密鑰</target>
        
      </trans-unit>
      <trans-unit id="Ok.Text">
        <source>Clone</source>
        <target>複製</target>
        
      </trans-unit>
      <trans-unit id="Personal.Text">
        <source>Personal repository</source>
        <target>個人版本庫</target>
        
      </trans-unit>
      <trans-unit id="PersonalRepository.Text">
        <source>&amp;Personal repository</source>
        <target>個人版本庫</target>
        
      </trans-unit>
      <trans-unit id="ToBrowse.Text">
        <source>B&amp;rowse</source>
        <target>瀏覽</target>
        
      </trans-unit>
      <trans-unit id="_branchDefaultRemoteHead.Text">
        <source>(default: remote HEAD)</source>
        <target>(默认值: 远程存储库HEAD)</target>
        
      </trans-unit>
      <trans-unit id="_branchNone.Text">
        <source>(none: don't checkout after clone)</source>
        <target>(None: 克隆后不迁出)</target>
        
      </trans-unit>
      <trans-unit id="_errorCloneFailed.Text">
        <source>Clone Failed</source>
        <target>克隆失败</target>
        
      </trans-unit>
      <trans-unit id="_errorDestinationNotRooted.Text">
        <source>Destination folder must be an absolute path.</source>
        <target>目标文件夹必须是绝对路径。</target>
        
      </trans-unit>
      <trans-unit id="_errorDestinationNotSupplied.Text">
        <source>You need to specify destination folder.</source>
        <target>您需要指定目标文件夹。</target>
        
      </trans-unit>
      <trans-unit id="_infoDirectoryExists.Text">
        <source>(Directory already exists)</source>
        <target>(既有資料夾)</target>
        
      </trans-unit>
      <trans-unit id="_infoDirectoryNew.Text">
        <source>(New directory)</source>
        <target>(新資料夾)</target>
        
      </trans-unit>
      <trans-unit id="_infoNewRepositoryLocation.Text">
        <source>The repository will be cloned to a new directory located here:
{0}</source>
        <target>此repository會被clone到此:
{0}</target>
        
      </trans-unit>
      <trans-unit id="_questionOpenRepo.Text">
        <source>The repository has been cloned successfully.
Do you want to open the new repository &quot;{0}&quot; now?</source>
        <target>此repository已被成功clone.
現在打開&quot;{0}&quot;嗎?</target>
        
      </trans-unit>
      <trans-unit id="_questionOpenRepoCaption.Text">
        <source>Open</source>
        <target>開啟</target>
        
      </trans-unit>
      <trans-unit id="brachLabel.Text">
        <source>&amp;Branch:</source>
        <target>分支</target>
        
      </trans-unit>
      <trans-unit id="cbDownloadFullHistory.Text">
        <source>Download full &amp;history</source>
        <target>下载完整历史(&amp;h)</target>
        
      </trans-unit>
      <trans-unit id="cbDownloadFullHistory.ttHints">
        <source>The default Git behavior is to download all historical revisions.
If you turn this off, we'll only download the latest revision for all branches.

Actual command line (if unchecked): --depth 1 --no-single-branch</source>
        <target>預設的 Git 行為是下載所有的歷史版本。 
如果你關閉這個選項，我們只會下載所有分支的最新版本。

實際的命令行（如果未勾選）：--depth 1 --no-single-branch</target>
        
      </trans-unit>
      <trans-unit id="cbIntializeAllSubmodules.Text">
        <source>Initialize all submodules</source>
        <target>初始化所有子模組</target>
        
      </trans-unit>
      <trans-unit id="destinationLabel.Text">
        <source>&amp;Destination:</source>
        <target>目的地</target>
        
      </trans-unit>
      <trans-unit id="groupBox1.Text">
        <source>Repository type</source>
        <target>版本庫類型</target>
        
      </trans-unit>
      <trans-unit id="repositoryLabel.Text">
        <source>Repository to &amp;clone:</source>
        <target>要克隆的仓库： &amp;C</target>
        
      </trans-unit>
      <trans-unit id="subdirectoryLabel.Text">
        <source>&amp;Subdirectory to create:</source>
        <target>要建立的子目錄</target>
        
      </trans-unit>
    </body>
  </file>
  <file datatype="plaintext" original="FormCommandlineHelp" source-language="en" target-language="zh-Hant">
    <body>
      <trans-unit id="$this.Text">
        <source>Commandline usage</source>
        <target>命令行使用</target>
        
      </trans-unit>
      <trans-unit id="label1.Text">
        <source>Supported commandline arguments for
gitex.cmd / gitex (located in the same folder as GitExtensions.exe):</source>
        <target>支持的命令行參數：</target>
        
      </trans-unit>
    </body>
  </file>
  <file datatype="plaintext" original="FormCommit" source-language="en" target-language="zh-Hant">
    <body>
      <trans-unit id="$this.Text">
        <source>Commit</source>
        <target>提交</target>
        
      </trans-unit>
      <trans-unit id="Amend.Text">
        <source>&amp;Amend commit</source>
        <target>修正當前提交(&amp;A)</target>
        
      </trans-unit>
      <trans-unit id="Cancel.Text">
        <source>Cancel</source>
        <target>取消</target>
        
      </trans-unit>
      <trans-unit id="Commit.Text">
        <source>&amp;Commit</source>
        <target>提交(&amp;C)</target>
        
      </trans-unit>
      <trans-unit id="Ok.Text">
        <source>Commit</source>
        <target>提交</target>
        
      </trans-unit>
      <trans-unit id="ResetAuthor.Text">
        <source>R&amp;eset author</source>
        <target>重新設定提交者資訊(&amp;e)</target>
        
      </trans-unit>
      <trans-unit id="ResetSoft.Text">
        <source>Reset so&amp;ft</source>
        <target>軟性重設操作(&amp;f)</target>
        
      </trans-unit>
      <trans-unit id="ResetSoft.fileTooltip">
        <source>Perform a soft reset to the previous commit; leaves working directory and index untouched</source>
        <target>執行軟重置至前一次提交；保留工作目錄和索引的內容不變。</target>
        
      </trans-unit>
<<<<<<< HEAD
      <trans-unit id="ResetUnStaged.Text">
        <source>Reset u&amp;nstaged changes</source>
        <target>重置尚未暂存的更改 &amp;N</target>
        
      </trans-unit>
=======
>>>>>>> b0c0b284
      <trans-unit id="ShowOnlyMyMessagesToolStripMenuItem.Text">
        <source>Show only my messages</source>
        <target>只显示我的条目</target>
        
      </trans-unit>
      <trans-unit id="SolveMergeconflicts.Text">
        <source>There are unresolved merge conflicts
</source>
        <target>有未解决的合并冲突
</target>
        
      </trans-unit>
      <trans-unit id="StageInSuperproject.Text">
        <source>Stage &amp;in Superproject</source>
        <target>在父项目中暂存 &amp;I</target>
        
      </trans-unit>
      <trans-unit id="StageInSuperproject.fileTooltip">
        <source>Stage current submodule in superproject after commit</source>
        <target>在提交後，將當前子模組加入到超級專案中的階段</target>
        
      </trans-unit>
      <trans-unit id="StashStaged.Text">
        <source>Stas&amp;h staged changes</source>
        <target>臨時儲存變更(&amp;h)</target>
        
      </trans-unit>
      <trans-unit id="_addSelectionToCommitMessage.Text">
        <source>Add selection to commit message</source>
        <target>添加选择内容做提交消息</target>
        
      </trans-unit>
      <trans-unit id="_amendCommit.Text">
        <source>You are about to rewrite history.
Only use Amend if the commit has not been published yet!

Do you want to continue?</source>
        <target>您即將重新編寫歷史。
只有在提交尚未發佈時才使用修正（Amend）功能！

您要繼續嗎？</target>
        
      </trans-unit>
      <trans-unit id="_amendCommitCaption.Text">
        <source>Amend commit</source>
        <target>修改(Amend)提交</target>
        
      </trans-unit>
      <trans-unit id="_amendResetSoft.Text">
        <source>You are about to rewrite history by Soft Reset to the previous commit.
Only use Amend / Reset if the commit has not been published yet!

Do you want to continue?</source>
        <target>你即將透過軟重設（Soft Reset）回到前一次的提交，這將改寫歷史紀錄。
只有在提交尚未發佈的情況下，才能使用修正（Amend）/重設（Reset）功能！

你是否要繼續進行？</target>
        
      </trans-unit>
      <trans-unit id="_assumeUnchangedToolTip.Text">
        <source>Tell git to not check the status of this file for performance benefits.
Use this feature when a file is big and never change.
Git will never check if the file has changed that will improve status check performance.</source>
        <target>为提升性能，让 Git 不检查此文件的状态。
可对不会修改的大文件使用此功能。
Git 将不会检查此文件是否被修改，借此改善文件状态检查功能的性能。</target>
        
      </trans-unit>
      <trans-unit id="_commitAndForcePush.Text">
        <source>Commit &amp;&amp; force &amp;push</source>
        <target>強制推送並提交(&amp;p)</target>
        
      </trans-unit>
      <trans-unit id="_commitAndPush.Text">
        <source>Commit &amp;&amp; &amp;push</source>
        <target>提交并推送(&amp;P)</target>
        
      </trans-unit>
      <trans-unit id="_commitAuthorInfo.Text">
        <source>Author</source>
        <target>作者</target>
        
      </trans-unit>
      <trans-unit id="_commitCommitterInfo.Text">
        <source>Committer</source>
        <target>提交者</target>
        
      </trans-unit>
      <trans-unit id="_commitCommitterToolTip.Text">
        <source>Click to change committer information.</source>
        <target>按下以變更commiter資訊</target>
        
      </trans-unit>
      <trans-unit id="_commitMessageDisabled.Text">
        <source>Commit Message is requested during commit</source>
        <target>Commit時請求Commit訊息</target>
        
      </trans-unit>
      <trans-unit id="_commitMessageSettings.Text">
        <source>Edit commit message templates and settings...</source>
        <target>编辑提交信息模板和设置</target>
        
      </trans-unit>
      <trans-unit id="_commitMsgFirstLineInvalid.Text">
        <source>First line of commit message contains too many characters.
Do you want to continue?</source>
        <target>Commit訊息第一行有太多字. 要繼續嗎?</target>
        
      </trans-unit>
      <trans-unit id="_commitMsgLineInvalid.Text">
        <source>The following line of commit message contains too many characters:

{0}

Do you want to continue?</source>
        <target>下面这行提交信息中包含太多的字符：

{0}

你要继续吗？</target>
        
      </trans-unit>
      <trans-unit id="_commitMsgRegExNotMatched.Text">
        <source>Commit message does not match RegEx.
Do you want to continue?</source>
        <target>Commit訊息不符合設定的正規標達式.
要繼續嗎?</target>
        
      </trans-unit>
      <trans-unit id="_commitMsgSecondLineNotEmpty.Text">
        <source>Second line of commit message is not empty.
Do you want to continue?</source>
        <target>Commit訊息第二行不是空的.
要繼續嗎?</target>
        
      </trans-unit>
      <trans-unit id="_commitValidationCaption.Text">
        <source>Commit validation</source>
        <target>Commit檢核</target>
        
      </trans-unit>
      <trans-unit id="_deleteFailed.Text">
        <source>Delete file failed</source>
        <target>刪除檔案失敗</target>
        
      </trans-unit>
      <trans-unit id="_deleteSelectedFiles.Text">
        <source>Are you sure you want to delete the selected file(s)?</source>
        <target>确实要删除所选文件吗？</target>
        
      </trans-unit>
      <trans-unit id="_deleteSelectedFilesCaption.Text">
        <source>Delete</source>
        <target>刪除</target>
        
      </trans-unit>
      <trans-unit id="_deleteUntrackedFiles.Text">
        <source>Are you sure you want to delete all untracked files?</source>
        <target>你確定要刪除所有未追踪的檔案嗎？ </target>
        
      </trans-unit>
      <trans-unit id="_deleteUntrackedFilesCaption.Text">
        <source>Delete untracked files.</source>
        <target>刪除未追踪檔案。 </target>
        
      </trans-unit>
      <trans-unit id="_enterCommitMessage.Text">
        <source>Please enter commit message</source>
        <target>請輸入提交訊息</target>
        
      </trans-unit>
      <trans-unit id="_enterCommitMessageCaption.Text">
        <source>Commit message</source>
        <target>提交訊息</target>
        
      </trans-unit>
      <trans-unit id="_enterCommitMessageHint.Text">
        <source>Enter commit message</source>
        <target>輸入提交訊息</target>
        
      </trans-unit>
      <trans-unit id="_formTitle.Text">
        <source>Commit to {0} ({1})</source>
        <target>提交到 {0} ({1})</target>
        
      </trans-unit>
      <trans-unit id="_mergeConflicts.Text">
        <source>There are unresolved merge conflicts, solve merge conflicts before committing.</source>
        <target>有未解决的合并冲突，提交之前要先结果合并冲突。</target>
        
      </trans-unit>
      <trans-unit id="_mergeConflictsCaption.Text">
        <source>Merge conflicts</source>
        <target>合併衝突</target>
        
      </trans-unit>
      <trans-unit id="_modifyCommitMessageButtonToolTip.Text">
        <source>If you change the first line of the commit message, git will treat this commit as an ordinary commit,
i.e. it may no longer be a fixup or an autosquash commit.</source>
        <target>如果您更改了提交信息的第一行，git将把这个提交视为普通的提交，

也就是说，它可能不再是一个修复或自动终止提交。</target>
        
      </trans-unit>
      <trans-unit id="_noFilesStagedAndConfirmAnEmptyMergeCommit.Text">
        <source>There are no files staged for this commit.
Are you sure you want to commit?</source>
        <target>此commit沒有加入(stage)任何檔案.
確定要commit嗎? </target>
        
      </trans-unit>
      <trans-unit id="_noFilesStagedCommitAllFilteredUnstagedOption.Text">
        <source>Stage and commit the unstaged files that match your filter</source>
        <target>暂存并提交与过滤器匹配的未暂存文件</target>
        
      </trans-unit>
      <trans-unit id="_noFilesStagedCommitAllUnstagedOption.Text">
        <source>Stage and commit all unstaged files</source>
        <target>暂存并提交所有未暂存的文件</target>
        
      </trans-unit>
      <trans-unit id="_noFilesStagedCommitCaption.Text">
        <source>Confirm commit</source>
        <target>确认提交</target>
        
      </trans-unit>
      <trans-unit id="_noFilesStagedCommitInstructions.Text">
        <source>There aren't any changes in the staging area.
How do you want to proceed?</source>
        <target>在暂存区域没有任何变化。接下来你想怎么做？</target>
        
      </trans-unit>
      <trans-unit id="_noFilesStagedMakeEmptyCommitOption.Text">
        <source>Make an empty commit</source>
        <target>生成一个空的提交</target>
        
      </trans-unit>
      <trans-unit id="_noStagedChanges.Text">
        <source>There are no staged changes</source>
        <target>沒有提交修改</target>
        
      </trans-unit>
      <trans-unit id="_noUnstagedChanges.Text">
        <source>There are no unstaged changes</source>
        <target>沒有未提交的修改</target>
        
      </trans-unit>
      <trans-unit id="_notOnBranch.Text">
        <source>This commit will be unreferenced when switching to another branch and can be lost.

Do you want to continue?</source>
        <target>您尚未位於任何一個分支下工作。 
當切換到另一分支時，此次提交將變得不會被任何分支引用且有可能丟失。 

您想繼續嗎？ </target>
        
      </trans-unit>
      <trans-unit id="_onlyStageChunkOfSingleFileError.Text">
        <source>You can only use this option when selecting a single file</source>
        <target>只有在選擇單一檔案的時候，您才能使用此選項。 </target>
        
      </trans-unit>
      <trans-unit id="_resetSelectedChangesText.Text">
        <source>Are you sure you want to reset all selected files?</source>
        <target>你確定要回復所有選定的檔案？ </target>
        
      </trans-unit>
      <trans-unit id="_resetStageChunkOfFileCaption.Text">
        <source>Unstage chunk of file</source>
        <target>不提交大量檔案</target>
        
      </trans-unit>
      <trans-unit id="_selectOnlyOneFile.Text">
        <source>You must have only one file selected.</source>
        <target>你只能選一個檔案</target>
        
      </trans-unit>
      <trans-unit id="_selectionFilterErrorToolTip.Text">
        <source>Error {0}</source>
        <target>錯誤 {0}</target>
        
      </trans-unit>
      <trans-unit id="_selectionFilterToolTip.Text">
        <source>Enter a regular expression to select unstaged files.</source>
        <target>輸入正規表達式來選擇未加入的(unstaged)檔案</target>
        
      </trans-unit>
      <trans-unit id="_skipWorktreeToolTip.Text">
        <source>Hide already tracked files that will change but that you don't want to commit.
Suitable for some config files modified locally.</source>
        <target>隐藏那些不想提交且会被修改的已跟踪文件。
适合一些本地修改的配置文件。</target>
        
      </trans-unit>
      <trans-unit id="_stageAll.Text">
        <source>Stage all</source>
        <target>暂存所有更改</target>
        
      </trans-unit>
      <trans-unit id="_stageDetails.Text">
        <source>Stage Details</source>
        <target>載入詳細情形</target>
        
      </trans-unit>
      <trans-unit id="_stageFiles.Text">
        <source>Stage {0} files</source>
        <target>載入{0}個檔案</target>
        
      </trans-unit>
      <trans-unit id="_stageFiltered.Text">
        <source>Stage filtered</source>
        <target>暂存已过滤的</target>
        
      </trans-unit>
      <trans-unit id="_statusBarBranchWithoutRemote.Text">
        <source>(remote not configured)</source>
        <target>（未配置远程版本库）</target>
        
      </trans-unit>
      <trans-unit id="_stopTrackingFail.Text">
        <source>Fail to stop tracking the file '{0}'.</source>
        <target>取消跟踪文件失败：“{0}”。</target>
        
      </trans-unit>
      <trans-unit id="_templateLoadErrorCaption.Text">
        <source>Template could not be loaded</source>
        <target>无法加载模板</target>
        
      </trans-unit>
      <trans-unit id="_templateNotFound.Text">
        <source>Template not found: {0}.

You can set your template:
	$ git config commit.template ./.git_commit_msg.txt
You can unset the template:
	$ git config --unset commit.template</source>
        <target>找不到提交模板：{0}.

您可以使用此命令设置您的提交模板：
	$ git config commit.template ./.git_commit_msg.txt
您可以使用此命令取消设置提交模板：
	$ git config --unset commit.template</target>
        
      </trans-unit>
      <trans-unit id="_templateNotFoundCaption.Text">
        <source>Template Error</source>
        <target>模板错误</target>
        
      </trans-unit>
      <trans-unit id="_unstageAll.Text">
        <source>Unstage all</source>
        <target>丢弃所有暂存的更改</target>
        
      </trans-unit>
      <trans-unit id="_unstageFiltered.Text">
        <source>Unstage filtered</source>
        <target>撤销暂存已过滤的</target>
        
      </trans-unit>
      <trans-unit id="_untrackedRemote.Text">
        <source>(untracked)</source>
        <target>(未跟踪的)</target>
        
      </trans-unit>
      <trans-unit id="addFileToGitIgnoreToolStripMenuItem.Text">
        <source>Add file to .gitignore</source>
        <target>添加檔案到.gitignore</target>
        
      </trans-unit>
      <trans-unit id="addFileToGitInfoExcludeLocallyToolStripMenuItem.Text">
        <source>Add file to .git/info/exclude</source>
        <target>添加文件到 .git/info/exclude</target>
        
      </trans-unit>
      <trans-unit id="assumeUnchangedToolStripMenuItem.Text">
        <source>Assume unchanged</source>
        <target>假定未更改</target>
        
      </trans-unit>
      <trans-unit id="branchNameLabel.Text">
        <source>(Branch name)</source>
        <target>(分支名称)</target>
        
      </trans-unit>
      <trans-unit id="btnResetAllChanges.Text">
        <source>&amp;Reset all changes</source>
        <target>重置所有更改(&amp;R)</target>
        
      </trans-unit>
      <trans-unit id="btnResetUnstagedChanges.Text">
        <source>Reset u&amp;nstaged changes</source>
        <target>重置未暂存更改(&amp;N)</target>
        
      </trans-unit>
      <trans-unit id="closeDialogAfterAllFilesCommittedToolStripMenuItem.Text">
        <source>Close dialog when all changes are committed</source>
        <target>所有修改提交後關閉視窗</target>
        
      </trans-unit>
      <trans-unit id="closeDialogAfterEachCommitToolStripMenuItem.Text">
        <source>Close dialog after each commit</source>
        <target>提交後關閉視窗</target>
        
      </trans-unit>
      <trans-unit id="commitAuthorStatus.ToolTipText">
        <source>Click to change author information.</source>
        <target>单击此处可更改作者信息。</target>
        
      </trans-unit>
      <trans-unit id="commitCursorColumnLabel.Text">
        <source>Col</source>
        <target>列</target>
        
      </trans-unit>
      <trans-unit id="commitCursorLineLabel.Text">
        <source>Ln</source>
        <target>行</target>
        
      </trans-unit>
      <trans-unit id="commitMessageToolStripMenuItem.Text">
        <source>Commit &amp;message</source>
        <target>提交訊息(&amp;m)</target>
        
      </trans-unit>
      <trans-unit id="commitStagedCountLabel.Text">
        <source>Staged</source>
        <target>已暂存</target>
        
      </trans-unit>
      <trans-unit id="commitSubmoduleChanges.Text">
        <source>Commit submodule changes</source>
        <target>Commit 子模組變更</target>
        
      </trans-unit>
      <trans-unit id="commitTemplatesToolStripMenuItem.Text">
        <source>Commit &amp;templates</source>
        <target>Commit 樣板(&amp;T)</target>
        
      </trans-unit>
      <trans-unit id="commitTemplatesToolStripMenuItem.ToolTipText">
        <source>Commit templates</source>
        <target>Commit樣板</target>
        
      </trans-unit>
      <trans-unit id="copyFolderNameMenuItem.Text">
        <source>Copy folder name</source>
        <target>複製資料夾名稱</target>
        
      </trans-unit>
      <trans-unit id="createBranchToolStripButton.Text">
        <source>Create &amp;branch</source>
        <target>创建分支(&amp;B)</target>
        
      </trans-unit>
      <trans-unit id="createBranchToolStripButton.ToolTipText">
        <source>Create branch</source>
        <target>建立分支</target>
        
      </trans-unit>
      <trans-unit id="deleteAllUntrackedFilesToolStripMenuItem.Text">
        <source>Delete all untracked files</source>
        <target>刪除所有未追蹤檔案</target>
        
      </trans-unit>
      <trans-unit id="deleteFileToolStripMenuItem.Text">
        <source>Delete file</source>
        <target>移除檔案</target>
        
      </trans-unit>
      <trans-unit id="doNotAssumeUnchangedToolStripMenuItem.Text">
        <source>Do not assume unchanged</source>
        <target>不要假定未更改</target>
        
      </trans-unit>
      <trans-unit id="doNotSkipWorktreeToolStripMenuItem.Text">
        <source>Do not skip worktree</source>
        <target>不要跳过工作树</target>
        
      </trans-unit>
      <trans-unit id="editFileToolStripMenuItem.Text">
        <source>Edit file</source>
        <target>編輯檔案</target>
        
      </trans-unit>
      <trans-unit id="editGitIgnoreToolStripMenuItem.Text">
        <source>Edit ignored files</source>
        <target>編輯忽略的檔案</target>
        
      </trans-unit>
      <trans-unit id="editLocallyIgnoredFilesToolStripMenuItem.Text">
        <source>Edit locally ignored files</source>
        <target>编辑本地忽略文件</target>
        
      </trans-unit>
      <trans-unit id="filenameToClipboardToolStripMenuItem.Text">
        <source>Copy full path</source>
        <target>檔案名複製到剪貼簿</target>
        
      </trans-unit>
      <trans-unit id="generateListOfChangesInSubmodulesChangesToolStripMenuItem.Text">
        <source>Generate a list of changes in submodules</source>
        <target>建立子模組的變更列表</target>
        
      </trans-unit>
      <trans-unit id="interactiveAddToolStripMenuItem.Text">
        <source>Interactive Add</source>
        <target>互動式Add</target>
        
      </trans-unit>
      <trans-unit id="modifyCommitMessageButton.Text">
        <source>Modify the commit m&amp;essage</source>
        <target>修改提交信息(&amp;E)</target>
        
      </trans-unit>
      <trans-unit id="noVerifyToolStripMenuItem.Text">
        <source>No verify</source>
        <target>没有验证</target>
        
      </trans-unit>
      <trans-unit id="openContainingFolderToolStripMenuItem.Text">
        <source>Show in folder</source>
        <target>在文件夹显示</target>
        
      </trans-unit>
      <trans-unit id="openFolderMenuItem.Text">
        <source>Show in folder</source>
        <target>在文件夹显示</target>
        
      </trans-unit>
      <trans-unit id="openToolStripMenuItem.Text">
        <source>Open</source>
        <target>開啟</target>
        
      </trans-unit>
      <trans-unit id="openWithDifftoolToolStripMenuItem.Text">
        <source>Open with difftool</source>
        <target>用Difftool開啟</target>
        
      </trans-unit>
      <trans-unit id="openWithToolStripMenuItem.Text">
        <source>Open with...</source>
        <target>打开方式</target>
        
      </trans-unit>
      <trans-unit id="refreshDialogOnFormFocusToolStripMenuItem.Text">
        <source>Refresh dialog on form focus</source>
        <target>表單前置時重新整理</target>
        
      </trans-unit>
      <trans-unit id="remoteNameLabel.Text">
        <source>(Remote name)</source>
        <target>(远程版本库名称)</target>
        
      </trans-unit>
<<<<<<< HEAD
      <trans-unit id="resetChanges.Text">
        <source>Reset file or directory changes</source>
        <target>重設檔案修改</target>
        
      </trans-unit>
=======
>>>>>>> b0c0b284
      <trans-unit id="resetPartOfFileToolStripMenuItem.Text">
        <source>Reset chunk of file</source>
        <target>重設多個檔案</target>
        
      </trans-unit>
      <trans-unit id="resetSubmoduleChanges.Text">
        <source>Reset submodule changes</source>
        <target>Reset子模組變更</target>
        
      </trans-unit>
      <trans-unit id="selectionFilterToolStripMenuItem.Text">
        <source>Selection filter</source>
        <target>顯示選取過濾器</target>
        
      </trans-unit>
      <trans-unit id="showAssumeUnchangedFilesToolStripMenuItem.Text">
        <source>Show assumed-unchanged files</source>
        <target>显示假定未更改的文件</target>
        
      </trans-unit>
      <trans-unit id="showIgnoredFilesToolStripMenuItem.Text">
        <source>Show ignored files</source>
        <target>顯示被忽略的檔案</target>
        
      </trans-unit>
      <trans-unit id="showSkipWorktreeFilesToolStripMenuItem.Text">
        <source>Show skip-worktree files</source>
        <target>显示跳过工作文件</target>
        
      </trans-unit>
      <trans-unit id="showUntrackedFilesToolStripMenuItem.Text">
        <source>Show untracked files</source>
        <target>顯示未追踪檔案</target>
        
      </trans-unit>
      <trans-unit id="signOffToolStripMenuItem.Text">
        <source>Sign-off commit</source>
        <target>註銷(sign-off)commit</target>
        
      </trans-unit>
      <trans-unit id="skipWorktreeToolStripMenuItem.Text">
        <source>Skip worktree</source>
        <target>跳过工作树</target>
        
      </trans-unit>
      <trans-unit id="stagedCopyPathToolStripMenuItem14.Text">
        <source>Copy full path</source>
        <target>把檔案名複製到剪貼簿</target>
        
      </trans-unit>
      <trans-unit id="stagedEditFileToolStripMenuItem11.Text">
        <source>Edit file</source>
        <target>編輯檔案</target>
        
      </trans-unit>
      <trans-unit id="stagedFileHistoryToolStripMenuItem6.Text">
        <source>View file history</source>
        <target>檢視檔案歷史</target>
        
      </trans-unit>
      <trans-unit id="stagedOpenDifftoolToolStripMenuItem9.Text">
        <source>Open with difftool</source>
        <target>用difftool開啟</target>
        
      </trans-unit>
      <trans-unit id="stagedOpenFolderToolStripMenuItem10.Text">
        <source>Show in folder</source>
        <target>在文件夹显示</target>
        
      </trans-unit>
      <trans-unit id="stagedOpenToolStripMenuItem7.Text">
        <source>Open</source>
        <target>開啟</target>
        
      </trans-unit>
      <trans-unit id="stagedOpenWithToolStripMenuItem8.Text">
        <source>Open with...</source>
        <target>打开方式</target>
        
      </trans-unit>
      <trans-unit id="stagedResetChanges.Text">
        <source>Reset file or directory changes</source>
        <target>Reset檔案/資料夾變更</target>
        
      </trans-unit>
      <trans-unit id="stashSubmoduleChangesToolStripMenuItem.Text">
        <source>Stash submodule changes</source>
        <target>儲藏(stash)子模組的變更</target>
        
      </trans-unit>
      <trans-unit id="stopTrackingThisFileToolStripMenuItem.Text">
        <source>Stop tracking this file</source>
        <target>停止跟踪这个文件</target>
        
      </trans-unit>
      <trans-unit id="toolAuthorLabelItem.Text">
        <source>Author: (Format: &quot;name &lt;mail&gt;&quot;)</source>
        <target>作者:(格式:&quot;name &lt;mail&gt;&quot;)</target>
        
      </trans-unit>
      <trans-unit id="toolRefreshItem.Text">
        <source>Refresh</source>
        <target>重新整理</target>
        
      </trans-unit>
      <trans-unit id="toolStageItem.Text">
        <source>&amp;Stage</source>
        <target>加入提交(&amp;S)</target>
        
      </trans-unit>
      <trans-unit id="toolStripLabel1.Text">
        <source>Selection Filter</source>
        <target>過濾條件:</target>
        
      </trans-unit>
      <trans-unit id="toolStripMenuItem3.Text">
        <source>&amp;Options</source>
        <target>选项 &amp;O</target>
        
      </trans-unit>
      <trans-unit id="toolUnstageItem.Text">
        <source>&amp;Unstage</source>
        <target>不要提交(&amp;U)</target>
        
      </trans-unit>
      <trans-unit id="tsmiResetUnstagedChanges.Text">
        <source>Reset file or directory changes</source>
        <target>重置文件或目录更改</target>
        
      </trans-unit>
      <trans-unit id="updateSubmoduleMenuItem.Text">
        <source>Update submodule</source>
        <target>更新子模組</target>
        
      </trans-unit>
      <trans-unit id="viewFileHistoryToolStripItem.Text">
        <source>View file history</source>
        <target>檢視檔案歷史</target>
        
      </trans-unit>
      <trans-unit id="viewHistoryMenuItem.Text">
        <source>View history</source>
        <target>檢視歷史</target>
        
      </trans-unit>
      <trans-unit id="workingToolStripMenuItem.Text">
        <source>&amp;Working directory changes</source>
        <target>工作目录的修改(&amp;W)</target>
        
      </trans-unit>
    </body>
  </file>
  <file datatype="plaintext" original="FormCommitDiff" source-language="en" target-language="zh-Hant">
    <body>
      <trans-unit id="$this.Text">
        <source>Diff</source>
        <target>差異</target>
        
      </trans-unit>
    </body>
  </file>
  <file datatype="plaintext" original="FormCommitTemplateSettings" source-language="en" target-language="zh-Hant">
    <body>
      <trans-unit id="$this.Text">
        <source>Commit message settings</source>
        <target>提交信息设置</target>
        
      </trans-unit>
      <trans-unit id="_emptyTemplate.Text">
        <source>empty</source>
        <target>空</target>
        
      </trans-unit>
      <trans-unit id="buttonCancel.Text">
        <source>Cancel</source>
        <target>取消</target>
        
      </trans-unit>
      <trans-unit id="buttonOk.Text">
        <source>OK</source>
        <target>確定</target>
        
      </trans-unit>
      <trans-unit id="labelAutoWrap.Text">
        <source>Auto-wrap commit message (except subject line)</source>
        <target>Commit訊息自動換行(除了主旨行之外)</target>
        
      </trans-unit>
      <trans-unit id="labelCommitTemplate.Text">
        <source>Commit template:</source>
        <target>Commit樣板:</target>
        
      </trans-unit>
      <trans-unit id="labelCommitTemplateName.Text">
        <source>Name:</source>
        <target>名字:</target>
        
      </trans-unit>
      <trans-unit id="labelMaxFirstLineLength.Text">
        <source>Maximum numbers of characters in first line (0 = check disabled):</source>
        <target>第一行最大字數 (0=不檢查)</target>
        
      </trans-unit>
      <trans-unit id="labelMaxLineLength.Text">
        <source>Maximum numbers of characters per line (0 = check disabled):</source>
        <target>每一行最大字數 (0=不檢查)</target>
        
      </trans-unit>
      <trans-unit id="labelRegExCheck.Text">
        <source>Commit must match following RegEx (Empty = check disabled):</source>
        <target>提交訊息必須符合正規表達式 (不設定=不檢查)</target>
        
      </trans-unit>
      <trans-unit id="labelSecondLineEmpty.Text">
        <source>Second line must be empty:</source>
        <target>第二行必須為空:</target>
        
      </trans-unit>
      <trans-unit id="labelUseIndent.Text">
        <source>Indent lines after first line:</source>
        <target>第一行之後縮排幾行?</target>
        
      </trans-unit>
      <trans-unit id="tabPage1.Text">
        <source>Commit templates</source>
        <target>Commit樣板</target>
        
      </trans-unit>
      <trans-unit id="tabPage2.Text">
        <source>Commit validation</source>
        <target>Commit檢核</target>
        
      </trans-unit>
    </body>
  </file>
  <file datatype="plaintext" original="FormCompareToBranch" source-language="en" target-language="zh-Hant">
    <body>
      <trans-unit id="$this.Text">
        <source>Compare to branch</source>
        <target>与此分支比较</target>
        
      </trans-unit>
      <trans-unit id="btnCompare.Text">
        <source>Compare</source>
        <target>比较</target>
        
      </trans-unit>
    </body>
  </file>
  <file datatype="plaintext" original="FormCreateBranch" source-language="en" target-language="zh-Hant">
    <body>
      <trans-unit id="$this.Text">
        <source>Create branch</source>
        <target>建立branch</target>
        
      </trans-unit>
      <trans-unit id="ClearOrphan.Text">
        <source>Clear &amp;working directory and index</source>
        <target>清空工作目录及其索引 &amp;W</target>
        
      </trans-unit>
      <trans-unit id="ClearOrphan.toolTip">
        <source>Remove files from the working directory and from the index</source>
        <target>刪除工作目錄和索引中的檔案</target>
        
      </trans-unit>
      <trans-unit id="Ok.Text">
        <source>&amp;Create branch</source>
        <target>创建分支 &amp;C</target>
        
      </trans-unit>
      <trans-unit id="Orphan.Text">
        <source>Create or&amp;phan</source>
        <target>创建空分支 &amp;P</target>
        
      </trans-unit>
      <trans-unit id="Orphan.toolTip">
        <source>New branch will have NO parents</source>
        <target>新的分支將沒有父節點</target>
        
      </trans-unit>
      <trans-unit id="_branchNameIsEmpty.Text">
        <source>Enter branch name.</source>
        <target>輸入branch名稱</target>
        
      </trans-unit>
      <trans-unit id="_branchNameIsNotValid.Text">
        <source>“{0}” is not valid branch name.</source>
        <target>“{0}”並非正確的branch名稱</target>
        
      </trans-unit>
      <trans-unit id="_noRevisionSelected.Text">
        <source>Select 1 revision to create the branch on.</source>
        <target>選擇建立branch的版本</target>
        
      </trans-unit>
      <trans-unit id="chkbxCheckoutAfterCreate.Text">
        <source>Checkout &amp;after create</source>
        <target>创建后检出 &amp;A</target>
        
      </trans-unit>
      <trans-unit id="groupBox1.Text">
        <source>Orphan</source>
        <target>孤兒(沒有parent的Branch)</target>
        
      </trans-unit>
      <trans-unit id="label1.Text">
        <source>&amp;Branch name</source>
        <target>分支名称 &amp;B</target>
        
      </trans-unit>
      <trans-unit id="label2.Text">
        <source>Create b&amp;ranch at this revision</source>
        <target>从这个修订创建分支(&amp;r)</target>
        
      </trans-unit>
    </body>
  </file>
  <file datatype="plaintext" original="FormCreateTag" source-language="en" target-language="zh-Hant">
    <body>
      <trans-unit id="$this.Text">
        <source>Create tag</source>
        <target>建立Tag</target>
        
      </trans-unit>
      <trans-unit id="ForceTag.Text">
        <source>Force</source>
        <target>強制</target>
        
      </trans-unit>
      <trans-unit id="Ok.Text">
        <source>Create tag</source>
        <target>建立Tag</target>
        
      </trans-unit>
      <trans-unit id="_messageCaption.Text">
        <source>Tag</source>
        <target>標籤</target>
        
      </trans-unit>
      <trans-unit id="_noRevisionSelected.Text">
        <source>Select 1 revision to create the tag on.</source>
        <target>選擇建立Tag的版本</target>
        
      </trans-unit>
      <trans-unit id="_pushToCaption.Text">
        <source>Push tag to '{0}'</source>
        <target>推送Tag到{0}</target>
        
      </trans-unit>
      <trans-unit id="_trsAnnotated.Text">
        <source>Annotated tag</source>
        <target>带注解的标签</target>
        
      </trans-unit>
      <trans-unit id="_trsLightweight.Text">
        <source>Lightweight tag</source>
        <target>轻量化标签</target>
        
      </trans-unit>
      <trans-unit id="_trsSignDefault.Text">
        <source>Sign with default GPG</source>
        <target>用默认的GPG签名</target>
        
      </trans-unit>
      <trans-unit id="_trsSignSpecificKey.Text">
        <source>Sign with specific GPG</source>
        <target>签署特定的GPG</target>
        
      </trans-unit>
      <trans-unit id="keyIdLbl.Text">
        <source>Specific Key Id</source>
        <target>特定键ID</target>
        
      </trans-unit>
      <trans-unit id="label1.Text">
        <source>Tag name</source>
        <target>Tag名稱</target>
        
      </trans-unit>
      <trans-unit id="label2.Text">
        <source>Message</source>
        <target>訊息</target>
        
      </trans-unit>
      <trans-unit id="label3.Text">
        <source>Create tag at this revision</source>
        <target>在此版本建立Tag</target>
        
      </trans-unit>
      <trans-unit id="pushTag.Text">
        <source>Push tag to '{0}'</source>
        <target>推送Tag到{0}</target>
        
      </trans-unit>
    </body>
  </file>
  <file datatype="plaintext" original="FormCreateWorktree" source-language="en" target-language="zh-Hant">
    <body>
      <trans-unit id="$this.Text">
        <source>Create a new worktree</source>
        <target>创建新的工作树</target>
        
      </trans-unit>
      <trans-unit id="createWorktreeButton.Text">
        <source>Create the new worktree</source>
        <target>创建新的工作树</target>
        
      </trans-unit>
      <trans-unit id="groupBoxWhatToCheckout.Text">
        <source>What to checkout: </source>
        <target>要签出的内容:</target>
        
      </trans-unit>
      <trans-unit id="label2.Text">
        <source>New worktree directory:</source>
        <target>新的工作树文件夹：</target>
        
      </trans-unit>
      <trans-unit id="openWorktreeCheckBox.Text">
        <source>Open the new worktree after the creation</source>
        <target>创建后打开新的工作树</target>
        
      </trans-unit>
      <trans-unit id="radioButtonCheckoutExistingBranch.Text">
        <source>Checkout an existing branch:</source>
        <target>检出现有分支：</target>
        
      </trans-unit>
      <trans-unit id="radioButtonCreateNewBranch.Text">
        <source>Create a new branch:
 (from current commit) </source>
        <target>创建一个分支：
（从当前提交）</target>
        
      </trans-unit>
    </body>
  </file>
  <file datatype="plaintext" original="FormDashboardCategoryTitle" source-language="en" target-language="zh-Hant">
    <body>
      <trans-unit id="$this.Text">
        <source>Enter Caption</source>
        <target>輸入標題</target>
        
      </trans-unit>
      <trans-unit id="_categoryNameExistsText.Text">
        <source>Category name already exists</source>
        <target>分类目录名已经存在</target>
        
      </trans-unit>
      <trans-unit id="_categoryNameRequiredText.Text">
        <source>Category name is required</source>
        <target>分类目录名是必须的</target>
        
      </trans-unit>
      <trans-unit id="_renameCategoryText.Text">
        <source>Rename category</source>
        <target>重命名分类</target>
        
      </trans-unit>
      <trans-unit id="btnCancel.Text">
        <source>Cancel</source>
        <target>取消</target>
        
      </trans-unit>
      <trans-unit id="btnOk.Text">
        <source>OK</source>
        <target>確定</target>
        
      </trans-unit>
      <trans-unit id="lblCategoryName.Text">
        <source>Category name</source>
        <target>分类目录名</target>
        
      </trans-unit>
    </body>
  </file>
  <file datatype="plaintext" original="FormDeleteBranch" source-language="en" target-language="zh-Hant">
    <body>
      <trans-unit id="$this.Text">
        <source>Delete branch</source>
        <target>刪除分支</target>
        
      </trans-unit>
      <trans-unit id="Delete.Text">
        <source>&amp;Delete</source>
        <target>删除(&amp;D)</target>
        
      </trans-unit>
      <trans-unit id="_cannotDeleteCurrentBranchMessage.Text">
        <source>Cannot delete the branch “{0}” which you are currently on.</source>
        <target>無法刪除您正在使用中的branch “{0}”</target>
        
      </trans-unit>
      <trans-unit id="_deleteBranchCaption.Text">
        <source>Delete Branches</source>
        <target>删除分支</target>
        
      </trans-unit>
      <trans-unit id="_deleteBranchConfirmTitle.Text">
        <source>Delete Confirmation</source>
        <target>删除确认</target>
        
      </trans-unit>
      <trans-unit id="_deleteBranchQuestion.Text">
        <source>The selected branch(es) have not been merged into HEAD.
Proceed?</source>
        <target>所选分支未进行合并。继续？</target>
        
      </trans-unit>
      <trans-unit id="_useReflogHint.Text">
        <source>Did you know you can use reflog to restore deleted branches?</source>
        <target>您知道可以使用reflog来恢复已删除的分支吗？</target>
        
      </trans-unit>
      <trans-unit id="labelSelectBranches.Text">
        <source>Select &amp;branches</source>
        <target>选择分支(&amp;B)</target>
        
      </trans-unit>
    </body>
  </file>
  <file datatype="plaintext" original="FormDeleteRemoteBranch" source-language="en" target-language="zh-Hant">
    <body>
      <trans-unit id="$this.Text">
        <source>Delete branch</source>
        <target>刪除分支</target>
        
      </trans-unit>
      <trans-unit id="Delete.Text">
        <source>&amp;Delete</source>
        <target>删除(&amp;D)</target>
        
      </trans-unit>
      <trans-unit id="DeleteRemote.Text">
        <source>Delete branch(es) from &amp;remote repository</source>
        <target>删除远程服务器上的分支(&amp;R)</target>
        
      </trans-unit>
      <trans-unit id="_confirmDeleteUnmergedRemoteBranchMessage.Text">
        <source>At least one remote branch is unmerged. Are you sure you want to delete it?
Deleting a branch can cause commits to be deleted too!</source>
        <target>至少还有一个远程分支未被合并。你确定要删除此分支？
如果删除一个分支，它对应的提交也会被删除！</target>
        
      </trans-unit>
      <trans-unit id="_deleteRemoteBranchesCaption.Text">
        <source>Delete remote branches</source>
        <target>删除远程分支</target>
        
      </trans-unit>
      <trans-unit id="labelSelectBranches.Text">
        <source>Select &amp;branches</source>
        <target>选择分支(&amp;B)</target>
        
      </trans-unit>
    </body>
  </file>
  <file datatype="plaintext" original="FormDeleteTag" source-language="en" target-language="zh-Hant">
    <body>
      <trans-unit id="$this.Text">
        <source>Delete tag</source>
        <target>刪除標籤</target>
        
      </trans-unit>
      <trans-unit id="Ok.Text">
        <source>Delete</source>
        <target>刪除</target>
        
      </trans-unit>
      <trans-unit id="deleteTag.Text">
        <source>Delete tag also from the following remote(s):</source>
        <target>也從以下的遠端刪除tag:</target>
        
      </trans-unit>
      <trans-unit id="label1.Text">
        <source>Select tag</source>
        <target>選擇標籤</target>
        
      </trans-unit>
      <trans-unit id="label2.Text">
        <source>This will delete the selected tag from the (local) repository.</source>
        <target>將從(本地)repository刪除選擇的tag</target>
        
      </trans-unit>
      <trans-unit id="label3.Text">
        <source>(includes information about deleting tags which are already pushed)</source>
        <target>(包含已push到遠端的刪除中Tag的資訊)</target>
        
      </trans-unit>
    </body>
  </file>
  <file datatype="plaintext" original="FormDiff" source-language="en" target-language="zh-Hant">
    <body>
      <trans-unit id="$this.Text">
        <source>Diff</source>
        <target>差異</target>
        
      </trans-unit>
      <trans-unit id="_anotherBranchTooltip.Text">
        <source>Select another branch</source>
        <target>选择另一个分支</target>
        
      </trans-unit>
      <trans-unit id="_anotherCommitTooltip.Text">
        <source>Select another commit</source>
        <target>选择另一个提交</target>
        
      </trans-unit>
      <trans-unit id="_btnSwapTooltip.Text">
        <source>Swap BASE and Compare commits</source>
        <target>交换BASE和比较的提交</target>
        
      </trans-unit>
      <trans-unit id="_ckCompareToMergeBase.Text">
        <source>Compare to merge &amp;base</source>
        <target>比较并与基合并 (&amp;b)</target>
        
      </trans-unit>
      <trans-unit id="blameToolStripMenuItem.Text">
        <source>Blame</source>
        <target>檔案記錄</target>
        
      </trans-unit>
      <trans-unit id="btnCompareDirectoriesWithDiffTool.Text">
        <source>Open diff using &amp;directory diff tool</source>
        <target>使用比较工具比较文件夹(&amp;d)</target>
        
      </trans-unit>
      <trans-unit id="copyPathsToolStripMenuItem.Text">
        <source>Copy &amp;path(s)</source>
        <target>複製檔案路徑(&amp;p)</target>
        
      </trans-unit>
      <trans-unit id="diffShowInFileTreeToolStripMenuItem.Text">
        <source>Show in File tree</source>
        <target>在檔案樹顯示</target>
        
      </trans-unit>
      <trans-unit id="fileHistoryDiffToolstripMenuItem.Text">
        <source>File history</source>
        <target>歷史檔案</target>
        
      </trans-unit>
      <trans-unit id="findInDiffToolStripMenuItem.Text">
        <source>Find</source>
        <target>尋找</target>
        
      </trans-unit>
      <trans-unit id="firstCommitGroup.Text">
        <source>BASE</source>
        <target>BASE</target>
        
      </trans-unit>
      <trans-unit id="firstToLocalToolStripMenuItem.Text">
        <source>First -&gt; Working directory</source>
        <target>第一个 -&gt; 工作目录</target>
        
      </trans-unit>
      <trans-unit id="firstToSelectedToolStripMenuItem.Text">
        <source>First -&gt; Compare</source>
        <target>Firt -&gt; 比较</target>
        
      </trans-unit>
      <trans-unit id="openContainingFolderToolStripMenuItem.Text">
        <source>Show in folder</source>
        <target>在文件夹显示</target>
        
      </trans-unit>
      <trans-unit id="openWithDifftoolToolStripMenuItem.Text">
        <source>Open with difftool</source>
        <target>用difftool開啟</target>
        
      </trans-unit>
      <trans-unit id="secondCommitGroup.Text">
        <source>Compare</source>
        <target>比较</target>
        
      </trans-unit>
      <trans-unit id="selectedToLocalToolStripMenuItem.Text">
        <source>Compare -&gt; Working directory</source>
        <target>比较-&gt;工作目录</target>
        
      </trans-unit>
    </body>
  </file>
  <file datatype="plaintext" original="FormDonate" source-language="en" target-language="zh-Hant">
    <body>
      <trans-unit id="$this.Text">
        <source>Donate</source>
        <target>捐贈</target>
        
      </trans-unit>
      <trans-unit id="_donateText.Text">
        <source>We have a dedicated team of collaborators that spends a lot of time maintaining the app, working on new features and fixing bugs.You can support the project by making a financial contribution. Donations will be used to cover running costs and to get the resources needed to keep the project running. We will also use donations to thank collaborators for their efforts.

Click on the button below to get more information about making a donation.</source>
        <target>我们有一个专门的合作团队，他们花费大量时间维护应用程序、开发新特性和修复bug。你可以通过捐款来支持这个项目。捐款将用于支付运行成本，并获得维持项目运行所需的资源。我们也会用捐款来感谢合作者的努力。

点击下面的按钮获得更多关于捐赠的信息。</target>
        
      </trans-unit>
      <trans-unit id="lblText.Text">
        <source>We have a dedicated team of collaborators that spends a lot of time maintaining the app, working on new features and fixing bugs.You can support the project by making a financial contribution. Donations will be used to cover running costs and to get the resources needed to keep the project running. We will also use donations to thank collaborators for their efforts.

Click on the button below to get more information about making a donation.</source>
        <target>我们有一个专门的合作团队，他们花费大量时间维护应用程序、开发新特性和修复bug。你可以通过捐款来支持这个项目。捐款将用于支付运行成本，并获得维持项目运行所需的资源。我们也会用捐款来感谢合作者的努力。

点击下面的按钮获得更多关于捐赠的信息。</target>
        
      </trans-unit>
    </body>
  </file>
  <file datatype="plaintext" original="FormEdit" source-language="en" target-language="zh-Hant">
    <body>
      <trans-unit id="$this.Text">
        <source>View</source>
        <target>查看</target>
        
      </trans-unit>
    </body>
  </file>
  <file datatype="plaintext" original="FormEditor" source-language="en" target-language="zh-Hant">
    <body>
      <trans-unit id="$this.Text">
        <source>Editor</source>
        <target>編輯者</target>
        
      </trans-unit>
      <trans-unit id="_cannotOpenFile.Text">
        <source>Cannot open file:</source>
        <target>無法開啟檔案:</target>
        
      </trans-unit>
      <trans-unit id="_cannotSaveFile.Text">
        <source>Cannot save file:</source>
        <target>無法存檔:</target>
        
      </trans-unit>
      <trans-unit id="_saveChanges.Text">
        <source>Do you want to save changes?</source>
        <target>要儲存修改嗎？</target>
        
      </trans-unit>
      <trans-unit id="_saveChangesCaption.Text">
        <source>Save changes</source>
        <target>儲存修改</target>
        
      </trans-unit>
      <trans-unit id="labelWarning.Text">
        <source>Here be dragons!
Changing this file by hand can be harmful and might break something.
If you are not sure just close this window.</source>
        <target>有怪獸!
手動變更這個檔案可能是有害的, 會弄壞東西.
如果你不確定你在作什麼,關掉這個視窗!</target>
        
      </trans-unit>
      <trans-unit id="toolStripSaveButton.ToolTipText">
        <source>Save</source>
        <target>儲存</target>
        
      </trans-unit>
    </body>
  </file>
  <file datatype="plaintext" original="FormFileHistory" source-language="en" target-language="zh-Hant">
    <body>
      <trans-unit id="$this.Text">
        <source>File History</source>
        <target>檔案歷史</target>
        
      </trans-unit>
      <trans-unit id="BlameTab.Text">
        <source>Blame</source>
        <target>檔案記錄</target>
        
      </trans-unit>
      <trans-unit id="CommitInfoTabPage.Text">
        <source>Commit</source>
        <target>提交</target>
        
      </trans-unit>
      <trans-unit id="DiffTab.Text">
        <source>Diff</source>
        <target>差異</target>
        
      </trans-unit>
      <trans-unit id="ShowFullHistory.ToolTipText">
        <source>Show Full History</source>
        <target>显示完整的历史</target>
        
      </trans-unit>
      <trans-unit id="ViewTab.Text">
        <source>View</source>
        <target>查看</target>
        
      </trans-unit>
      <trans-unit id="_buildReportTabCaption.Text">
        <source>Build Report</source>
        <target>构建报告</target>
        
      </trans-unit>
      <trans-unit id="blameSettingsToolStripMenuItem.Text">
        <source>Blame settings:</source>
        <target>追溯设置：</target>
        
      </trans-unit>
      <trans-unit id="cherryPickThisCommitToolStripMenuItem.Text">
        <source>Cherry pick commit</source>
        <target>Cherry pick 提交</target>
        
      </trans-unit>
      <trans-unit id="copyToClipboardToolStripMenuItem.Text">
        <source>Copy to clipboard</source>
        <target>複製到剪貼簿</target>
        
      </trans-unit>
      <trans-unit id="detectMoveAndCopyInAllFilesToolStripMenuItem.Text">
        <source>Detect move and copy in all files</source>
        <target>在所有文件中检测移动和复制</target>
        
      </trans-unit>
      <trans-unit id="detectMoveAndCopyInThisFileToolStripMenuItem.Text">
        <source>Detect move and copy in this file</source>
        <target>在这个文件中检测移动和复制</target>
        
      </trans-unit>
      <trans-unit id="diffToolRemoteLocalStripMenuItem.Text">
        <source>Difftool selected &lt; - &gt; local</source>
        <target>diff工具 所選&lt; - &gt;本地</target>
        
      </trans-unit>
      <trans-unit id="displayAuthorFirstToolStripMenuItem.Text">
        <source>Display author first</source>
        <target>首先显示作者</target>
        
      </trans-unit>
      <trans-unit id="displaySettingsToolStripMenuItem.Text">
        <source>Display result settings:</source>
        <target>显示结果设置：</target>
        
      </trans-unit>
      <trans-unit id="followFileHistoryRenamesToolStripMenuItem.Text">
        <source>Detect and follow - exact renames and copies only</source>
        <target>检测和跟随 - 只提取重名和副本</target>
        
      </trans-unit>
      <trans-unit id="followFileHistoryToolStripMenuItem.Text">
        <source>Detect and follow renames</source>
        <target>偵測後改名</target>
        
      </trans-unit>
      <trans-unit id="gitcommandLogToolStripMenuItem.ToolTipText">
        <source>Git command log</source>
        <target>Git 提交记录</target>
        
      </trans-unit>
      <trans-unit id="ignoreWhitespaceToolStripMenuItem.Text">
        <source>Ignore whitespace</source>
        <target>忽略空白（空行和空格）</target>
        
      </trans-unit>
      <trans-unit id="loadBlameOnShowToolStripMenuItem.Text">
        <source>Load blame on show</source>
        <target>顯示時載入檔案記錄</target>
        
      </trans-unit>
      <trans-unit id="loadHistoryOnShowToolStripMenuItem.Text">
        <source>Load history on show</source>
        <target>顯示時載入歷史</target>
        
      </trans-unit>
      <trans-unit id="manipulateCommitToolStripMenuItem.Text">
        <source>Manipulate commit</source>
        <target>對此提交進行...</target>
        
      </trans-unit>
      <trans-unit id="openWithDifftoolToolStripMenuItem.Text">
        <source>Open with difftool</source>
        <target>用difftool開啟</target>
        
      </trans-unit>
      <trans-unit id="revertCommitToolStripMenuItem.Text">
        <source>Revert commit</source>
        <target>Revert 提交</target>
        
      </trans-unit>
      <trans-unit id="saveAsToolStripMenuItem.Text">
        <source>Save as</source>
        <target>另存為</target>
        
      </trans-unit>
      <trans-unit id="showAuthorAvatarToolStripMenuItem.Text">
        <source>Show author avatar</source>
        <target>显示作者头像</target>
        
      </trans-unit>
      <trans-unit id="showAuthorDateToolStripMenuItem.Text">
        <source>Show author date</source>
        <target>顯示作者日期</target>
        
      </trans-unit>
      <trans-unit id="showAuthorTimeToolStripMenuItem.Text">
        <source>Show author time</source>
        <target>显示创作时间</target>
        
      </trans-unit>
      <trans-unit id="showAuthorToolStripMenuItem.Text">
        <source>Show author</source>
        <target>显示作者</target>
        
      </trans-unit>
      <trans-unit id="showFullHistoryToolStripMenuItem.Text">
        <source>Show full history</source>
        <target>显示完整的历史</target>
        
      </trans-unit>
      <trans-unit id="showLineNumbersToolStripMenuItem.Text">
        <source>Show line numbers</source>
        <target>显示行数</target>
        
      </trans-unit>
      <trans-unit id="showOriginalFilePathToolStripMenuItem.Text">
        <source>Show original file path</source>
        <target>显示原文件路径</target>
        
      </trans-unit>
      <trans-unit id="simplifyMergesToolStripMenuItem.Text">
        <source>Simplify merges</source>
        <target>简化合并</target>
        
      </trans-unit>
      <trans-unit id="toolStripBlameOptions.Text">
        <source>Blame options</source>
        <target>Blame选项</target>
        
      </trans-unit>
      <trans-unit id="toolStripSplitLoad.ToolTipText">
        <source>Load file history</source>
        <target>載入檔案歷史</target>
        
      </trans-unit>
    </body>
  </file>
  <file datatype="plaintext" original="FormFilePrompt" source-language="en" target-language="zh-Hant">
    <body>
      <trans-unit id="$this.Text">
        <source>Select script files</source>
        <target>选择脚本文件</target>
        
      </trans-unit>
      <trans-unit id="btnBrowse.Text">
        <source>Browse...</source>
        <target>瀏覽...</target>
        
      </trans-unit>
      <trans-unit id="btnOk.Text">
        <source>&amp;OK</source>
        <target>確定(&amp;O)</target>
        
      </trans-unit>
      <trans-unit id="lblSelectFiles.Text">
        <source>Select file(s)</source>
        <target>选择文件</target>
        
      </trans-unit>
    </body>
  </file>
  <file datatype="plaintext" original="FormFixHome" source-language="en" target-language="zh-Hant">
    <body>
      <trans-unit id="$this.Text">
        <source>Home</source>
        <target>首頁</target>
        
      </trans-unit>
      <trans-unit id="_gitGlobalConfigNotFound.Text">
        <source>The environment variable HOME does not point to a directory that contains the global git config file:
&quot; {0} &quot;

Do you want Git Extensions to help locate the correct folder?</source>
        <target>环境变量 HOME 不包含存在 git config文件的路径：
“{0}”

你想让Git Extensions来帮助你找到这样的文件夹吗？</target>
        
      </trans-unit>
      <trans-unit id="_gitGlobalConfigNotFoundCaption.Text">
        <source>Global config</source>
        <target>全域設定</target>
        
      </trans-unit>
      <trans-unit id="_gitconfigFoundHome.Text">
        <source>Located .gitconfig in %HOME% ({0}). This setting has been chosen automatically.</source>
        <target>自動選擇.gitconfig存放設定於%HOME% ({0}).</target>
        
      </trans-unit>
      <trans-unit id="_gitconfigFoundHomedrive.Text">
        <source>Located .gitconfig in %HOMEDRIVE%%HOMEPATH% ({0}). This setting has been chosen automatically.</source>
        <target>自動選擇.gitconfig存放設定於%HOMEDRIVE%%HOMEPATH% ({0}).</target>
        
      </trans-unit>
      <trans-unit id="_gitconfigFoundPersonalFolder.Text">
        <source>Located .gitconfig in personal folder ({0}). This setting has been chosen automatically.</source>
        <target>自動選擇.gitconfig存放設定於個人資料夾 ({0}).</target>
        
      </trans-unit>
      <trans-unit id="_gitconfigFoundUserprofile.Text">
        <source>Located .gitconfig in %USERPROFILE% ({0}). This setting has been chosen automatically.</source>
        <target>自動選擇.gitconfig存放設定於%USERPROFILE% ({0}).</target>
        
      </trans-unit>
      <trans-unit id="_homeNotAccessible.Text">
        <source>The environment variable HOME points to a directory that is not accessible:
&quot;{0}&quot;</source>
        <target>環境變數HOME指到了無法存取的位置:
&quot;{0}&quot;</target>
        
      </trans-unit>
      <trans-unit id="_noHomeDirectorySpecified.Text">
        <source>Please enter a HOME directory.</source>
        <target>請指定HOME資料夾</target>
        
      </trans-unit>
      <trans-unit id="defaultHome.Text">
        <source>Use default for HOME</source>
        <target>使用預設HOME</target>
        
      </trans-unit>
      <trans-unit id="groupBox8.Text">
        <source>Environment</source>
        <target>環境</target>
        
      </trans-unit>
      <trans-unit id="label51.Text">
        <source>The global config file located in the location stored environment variable %HOME%. 
By default %HOME% will be set to %HOMEDRIVE%%HOMEPATH% if empty. 
Change the default behaviour only if you experience problems.</source>
        <target>全體設定檔案位於%HOME%的位置。預設情形下，如果%HOME%為空，%HOME%將被設置為%HOMEDRIVE%%HOMEPATH%。 
你應該只在遇到問題的時候才考慮改變預設設置。</target>
        
      </trans-unit>
      <trans-unit id="ok.Text">
        <source>OK</source>
        <target>確定</target>
        
      </trans-unit>
      <trans-unit id="otherHome.Text">
        <source>Other</source>
        <target>其他</target>
        
      </trans-unit>
      <trans-unit id="userprofileHome.Text">
        <source>Set HOME to USERPROFILE</source>
        <target>把USERPROFILE設為HOME</target>
        
      </trans-unit>
    </body>
  </file>
  <file datatype="plaintext" original="FormFormatPatch" source-language="en" target-language="zh-Hant">
    <body>
      <trans-unit id="$this.Text">
        <source>Format patch</source>
        <target>格式補丁</target>
        
      </trans-unit>
      <trans-unit id="Browse.Text">
        <source>Browse</source>
        <target>流覽</target>
        
      </trans-unit>
      <trans-unit id="FormatPatch.Text">
        <source>Create patch(es)</source>
        <target>建立補丁</target>
        
      </trans-unit>
      <trans-unit id="SaveToDir.Text">
        <source>Save patches in directory</source>
        <target>儲存補丁到目錄</target>
        
      </trans-unit>
      <trans-unit id="SelectedBranch.Text">
        <source>Branch</source>
        <target>分支</target>
        
      </trans-unit>
      <trans-unit id="_currentBranchText.Text">
        <source>Current branch:</source>
        <target>當前branch:</target>
        
      </trans-unit>
      <trans-unit id="_failCreatePatch.Text">
        <source>Unable to create patch file(s)</source>
        <target>无法创建修补程序文件</target>
        
      </trans-unit>
      <trans-unit id="_noEmailEnteredText.Text">
        <source>You need to enter an email address.</source>
        <target>需要您輸入電子郵件</target>
        
      </trans-unit>
      <trans-unit id="_noGitMailConfigured.Text">
        <source>There is no email address configured in the settings dialog.</source>
        <target>尚未設定電子郵件地址</target>
        
      </trans-unit>
      <trans-unit id="_noOutputPathEnteredText.Text">
        <source>You need to enter an output path.</source>
        <target>需要您決定輸出路徑</target>
        
      </trans-unit>
      <trans-unit id="_noSubjectEnteredText.Text">
        <source>You need to enter a mail subject.</source>
        <target>需要您輸入郵件主旨</target>
        
      </trans-unit>
      <trans-unit id="_patchResultCaption.Text">
        <source>Patch result</source>
        <target>Patch結果</target>
        
      </trans-unit>
      <trans-unit id="_revisionsNeededCaption.Text">
        <source>Patch error</source>
        <target>Patch錯誤</target>
        
      </trans-unit>
      <trans-unit id="_revisionsNeededText.Text">
        <source>You need to select at least one revision</source>
        <target>您至少需要选择一个版本</target>
        
      </trans-unit>
      <trans-unit id="_sendMailResult.Text">
        <source>Send to:</source>
        <target>送給:</target>
        
      </trans-unit>
      <trans-unit id="_sendMailResultFailed.Text">
        <source>Failed to send mail.</source>
        <target>電子郵件發送失敗</target>
        
      </trans-unit>
      <trans-unit id="_wrongSmtpSettingsText.Text">
        <source>You need to enter a valid smtp in the settings dialog.</source>
        <target>需要您設定正確的SMTP伺服器</target>
        
      </trans-unit>
      <trans-unit id="label1.Text">
        <source>Subject</source>
        <target>主旨</target>
        
      </trans-unit>
      <trans-unit id="label2.Text">
        <source>Body</source>
        <target>本文</target>
        
      </trans-unit>
      <trans-unit id="label3.Text">
        <source>To</source>
        <target>寄給</target>
        
      </trans-unit>
      <trans-unit id="radioButton1.Text">
        <source>Mail patches from</source>
        <target>從...寄送patches</target>
        
      </trans-unit>
    </body>
  </file>
  <file datatype="plaintext" original="FormGitAttributes" source-language="en" target-language="zh-Hant">
    <body>
      <trans-unit id="$this.Text">
        <source>Edit .gitattributes</source>
        <target>編輯.gitattributes文件</target>
        
      </trans-unit>
      <trans-unit id="Save.Text">
        <source>Save</source>
        <target>儲存</target>
        
      </trans-unit>
      <trans-unit id="_cannotAccessGitattributes.Text">
        <source>Failed to save .gitattributes.
Check if file is accessible.</source>
        <target>儲存.gitattributes失敗!請檢查檔案存取權限.</target>
        
      </trans-unit>
      <trans-unit id="_cannotAccessGitattributesCaption.Text">
        <source>Failed to save .gitattributes</source>
        <target>儲存.gitattributes失敗</target>
        
      </trans-unit>
      <trans-unit id="_noWorkingDir.Text">
        <source>.gitattributes is only supported when there is a working directory.</source>
        <target>.gitattributes只支援有工作目錄的個人repository.</target>
        
      </trans-unit>
      <trans-unit id="_noWorkingDirCaption.Text">
        <source>No working directory</source>
        <target>無工作目錄</target>
        
      </trans-unit>
      <trans-unit id="_saveFileQuestion.Text">
        <source>Save changes to .gitattributes?</source>
        <target>儲存變更到.gitattributes?</target>
        
      </trans-unit>
      <trans-unit id="_saveFileQuestionCaption.Text">
        <source>Save changes?</source>
        <target>儲存變更</target>
        
      </trans-unit>
      <trans-unit id="label1.Text">
        <source>Edit the git attributes
Define attributes per path

Examples
Mark all jpg files as binary:
*.jpg binary

Mark sln files as binary:
*.sln binary

Mark single file as text:
weirdchars.txt text

For more information run
command &quot;git help gitattributes&quot;
</source>
        <target>編輯git的屬性 
按路徑定義屬性 

舉例： 
標記所有jpg文件為二進制： 
*.jpg binary 

標記所有sln文件為二進制： 
*.sln binary 

標記單個文件為文本 
weirdchars.txt text 

更多訊息請看git幫助 
</target>
        
      </trans-unit>
    </body>
  </file>
  <file datatype="plaintext" original="FormGitCommandLog" source-language="en" target-language="zh-Hant">
    <body>
      <trans-unit id="$this.Text">
        <source>Git Command Log</source>
        <target>Git 命令日志</target>
        
      </trans-unit>
      <trans-unit id="chkAlwaysOnTop.Text">
        <source>Always on top</source>
        <target>最上層顯示</target>
        
      </trans-unit>
      <trans-unit id="chkCaptureCallStacks.Text">
        <source>Capture call stacks</source>
        <target>捕获调用栈</target>
        
      </trans-unit>
      <trans-unit id="chkWordWrap.Text">
        <source>Word wrap</source>
        <target>自动换行</target>
        
      </trans-unit>
      <trans-unit id="mnuClear.Text">
        <source>C&amp;lear</source>
        <target>清除(&amp;L)</target>
        
      </trans-unit>
      <trans-unit id="mnuCopyCommandLine.Text">
        <source>&amp;Copy full command line</source>
        <target>复制完整命令行(&amp;C)</target>
        
      </trans-unit>
      <trans-unit id="mnuSaveToFile.Text">
        <source>&amp;Save to file</source>
        <target>保存到文件(&amp;S)</target>
        
      </trans-unit>
      <trans-unit id="tabPageCommandCache.Text">
        <source>Command cache</source>
        <target>命令快取</target>
        
      </trans-unit>
      <trans-unit id="tabPageCommandLog.Text">
        <source>Command log</source>
        <target>命令日誌</target>
        
      </trans-unit>
    </body>
  </file>
  <file datatype="plaintext" original="FormGitIgnore" source-language="en" target-language="zh-Hant">
    <body>
      <trans-unit id="$this.Text">
        <source>Edit .gitignore</source>
        <target>編輯 .gitignore 文件</target>
        
      </trans-unit>
      <trans-unit id="AddDefault.Text">
        <source>Add default ignores</source>
        <target>添加預設的忽略項</target>
        
      </trans-unit>
      <trans-unit id="AddPattern.Text">
        <source>Add pattern</source>
        <target>添加pattern</target>
        
      </trans-unit>
      <trans-unit id="Save.Text">
        <source>Save</source>
        <target>儲存</target>
        
      </trans-unit>
      <trans-unit id="_gitignoreOnlyInWorkingDirSupportedCaption.Text">
        <source>No working directory</source>
        <target>無工作目錄</target>
        
      </trans-unit>
      <trans-unit id="_saveFileQuestionCaption.Text">
        <source>Save changes?</source>
        <target>儲存變更?</target>
        
      </trans-unit>
      <trans-unit id="btnCancel.Text">
        <source>Cancel</source>
        <target>取消</target>
        
      </trans-unit>
      <trans-unit id="label1.Text">
        <source>Specify filepatterns you want git to ignore.

Example:
#Ignore thumbnails created by Windows
Thumbs.db
#Ignore files built by Visual Studio
*.user
*.aps
*.pch
*.vspscc
*_i.c
*_p.c
*.ncb
*.suo
*.bak
*.cache
*.ilk
*.log
[Bb]in
[Dd]ebug*/
*.sbr
obj/
[Rr]elease*/
_ReSharper*/</source>
        <target>列出你想让git忽略的文件类型。

例如:
#忽略windows生成的缩略图文件
Thunbs.db
#忽略Visual Studio生成时的产生的文件
*.user
*.aps
*.pch
*.vspscc
*_i.c
*_p.c
*.ncb
*.suo
*.tlb
*.tlh
*.bak
*.cache
*.ilk
*.log
[Bb]in
[Dd]ebug*/
*.lib
*.sbr
obj/
[Rr]elease*/
_ReSharper*/</target>
        
      </trans-unit>
      <trans-unit id="lnkGitIgnoreGenerate.Text">
        <source>Generate a custom ignore file for git</source>
        <target>为Git生成一个自定义的忽略文件</target>
        
      </trans-unit>
      <trans-unit id="lnkGitIgnorePatterns.Text">
        <source>Example ignore patterns</source>
        <target>忽略模板示例</target>
        
      </trans-unit>
    </body>
  </file>
  <file datatype="plaintext" original="FormGoToCommit" source-language="en" target-language="zh-Hant">
    <body>
      <trans-unit id="$this.Text">
        <source>Go to commit</source>
        <target>提交</target>
        
      </trans-unit>
      <trans-unit id="goButton.Text">
        <source>Go</source>
        <target>執行</target>
        
      </trans-unit>
      <trans-unit id="groupBox1.Text">
        <source>Help</source>
        <target>幫助</target>
        
      </trans-unit>
      <trans-unit id="label1.Text">
        <source>Commit expression:</source>
        <target>提交式子:</target>
        
      </trans-unit>
      <trans-unit id="label2.Text">
        <source>Commit expression examples:
- complete commit hash: e. g.: 8eab51fcb9c4538eb74c4dcd4c31ffd693ad25c9
- partial commit hash (if unique): e. g.: 8eab51fcb9c453
- tag name
- branch name</source>
        <target>Commit表達式範例:
- 完整的commit hash,如: 8eab51fcb9c4538eb74c4dcd4c31ffd693ad25c9
- 部分的commit hash (若唯一),如: 8eab51fcb9c453
- tag名稱
- branch名稱</target>
        
      </trans-unit>
      <trans-unit id="label3.Text">
        <source>Go to tag:</source>
        <target>到tag:</target>
        
      </trans-unit>
      <trans-unit id="label4.Text">
        <source>Go to branch:</source>
        <target>到branch:</target>
        
      </trans-unit>
      <trans-unit id="linkGitRevParse.Text">
        <source>More see git-rev-parse</source>
        <target>更多请看git-rev-parse</target>
        
      </trans-unit>
    </body>
  </file>
  <file datatype="plaintext" original="FormGoToLine" source-language="en" target-language="zh-Hant">
    <body>
      <trans-unit id="$this.Text">
        <source>Go to line</source>
        <target>到行</target>
        
      </trans-unit>
      <trans-unit id="cancelBtn.Text">
        <source>Cancel</source>
        <target>取消</target>
        
      </trans-unit>
      <trans-unit id="lineLabel.Text">
        <source>Line number</source>
        <target>行數</target>
        
      </trans-unit>
      <trans-unit id="okBtn.Text">
        <source>OK</source>
        <target>確定</target>
        
      </trans-unit>
    </body>
  </file>
  <file datatype="plaintext" original="FormInit" source-language="en" target-language="zh-Hant">
    <body>
      <trans-unit id="$this.Text">
        <source>Create new repository</source>
        <target>建立新Repository</target>
        
      </trans-unit>
      <trans-unit id="Central.Text">
        <source>Central repository, no working directory  (--bare --shared=all)</source>
        <target>中心repository, 無工作目錄(--bare --shared=all)</target>
        
      </trans-unit>
      <trans-unit id="Init.Text">
        <source>Create</source>
        <target>建立</target>
        
      </trans-unit>
      <trans-unit id="Personal.Text">
        <source>Personal repository</source>
        <target>個人版本庫</target>
        
      </trans-unit>
      <trans-unit id="_chooseDirectory.Text">
        <source>Please choose a directory.</source>
        <target>請選擇一個目錄。</target>
        
      </trans-unit>
      <trans-unit id="_chooseDirectoryCaption.Text">
        <source>Choose directory</source>
        <target>選擇資料夾</target>
        
      </trans-unit>
      <trans-unit id="_chooseDirectoryNotFile.Text">
        <source>Cannot initialize a new repository on a file.
Please choose a directory.</source>
        <target>無法初始化新repository. 請選擇其他資料夾.</target>
        
      </trans-unit>
      <trans-unit id="_initMsgBoxCaption.Text">
        <source>Create new repository</source>
        <target>建立新Repository</target>
        
      </trans-unit>
      <trans-unit id="groupBox1.Text">
        <source>Repository type</source>
        <target>版本庫種類</target>
        
      </trans-unit>
      <trans-unit id="label1.Text">
        <source>Directory</source>
        <target>目錄</target>
        
      </trans-unit>
    </body>
  </file>
  <file datatype="plaintext" original="FormMailMap" source-language="en" target-language="zh-Hant">
    <body>
      <trans-unit id="$this.Text">
        <source>Edit .mailmap</source>
        <target>編輯.mailmap檔案</target>
        
      </trans-unit>
      <trans-unit id="Save.Text">
        <source>Save</source>
        <target>儲存</target>
        
      </trans-unit>
      <trans-unit id="_cannotAccessMailmap.Text">
        <source>Failed to save .mailmap.
Check if file is accessible.</source>
        <target>儲存.mailmap失敗!請檢查檔案存取權限.</target>
        
      </trans-unit>
      <trans-unit id="_cannotAccessMailmapCaption.Text">
        <source>Failed to save .mailmap</source>
        <target>儲存.mailmap失敗</target>
        
      </trans-unit>
      <trans-unit id="_mailmapOnlyInWorkingDirSupported.Text">
        <source>.mailmap is only supported when there is a working directory.</source>
        <target>.mailmap只支援有工作目錄的個人repository.</target>
        
      </trans-unit>
      <trans-unit id="_mailmapOnlyInWorkingDirSupportedCaption.Text">
        <source>No working directory</source>
        <target>無工作目錄</target>
        
      </trans-unit>
      <trans-unit id="_saveFileQuestion.Text">
        <source>Save changes to .mailmap?</source>
        <target>儲存變更到.mailmap?</target>
        
      </trans-unit>
      <trans-unit id="_saveFileQuestionCaption.Text">
        <source>Save changes?</source>
        <target>儲存變更</target>
        
      </trans-unit>
      <trans-unit id="label1.Text">
        <source>Edit the mailmap.
This file is meant to correct usernames.

Example:
Henk Westhuis &lt;Henk@.(none)&gt;
Henk Westhuis &lt;henk_westhuis@hotmail.com&gt;

For more information run
command &quot;git help shortlog&quot;</source>
        <target>編輯.mailmap檔案。 
此文件用來給改正用戶名。 

例如： 
Henk Westhuis &lt;Henk@.(none)&gt; 
Henk Westhuis &lt;henk_westhuis@hotmail.com&gt;</target>
        
      </trans-unit>
    </body>
  </file>
  <file datatype="plaintext" original="FormManageWorktree" source-language="en" target-language="zh-Hant">
    <body>
      <trans-unit id="$this.Text">
        <source>Existing worktrees</source>
        <target>已经存在的工作树</target>
        
      </trans-unit>
      <trans-unit id="Branch.HeaderText">
        <source>Branch</source>
        <target>分支</target>
        
      </trans-unit>
      <trans-unit id="Path.HeaderText">
        <source>Path</source>
        <target>路徑</target>
        
      </trans-unit>
      <trans-unit id="Sha1.HeaderText">
        <source>SHA-1</source>
        <target>SHA-1</target>
        
      </trans-unit>
      <trans-unit id="Type.HeaderText">
        <source>Type</source>
        <target>類型</target>
        
      </trans-unit>
      <trans-unit id="_deleteWorktreeFailedText.Text">
        <source>Failed to delete a worktree</source>
        <target>删除工作树失败</target>
        
      </trans-unit>
      <trans-unit id="_deleteWorktreeText.Text">
        <source>Are you sure you want to delete this worktree?</source>
        <target>你确认要删除这个工作树吗？</target>
        
      </trans-unit>
      <trans-unit id="_deleteWorktreeTitle.Text">
        <source>Delete a worktree</source>
        <target>删除一棵工作树</target>
        
      </trans-unit>
      <trans-unit id="_switchWorktreeText.Text">
        <source>Are you sure you want to switch to this worktree?</source>
        <target>你要确认切换到这棵工作树上吗？</target>
        
      </trans-unit>
      <trans-unit id="_switchWorktreeTitle.Text">
        <source>Open a worktree</source>
        <target>打开工作树</target>
        
      </trans-unit>
      <trans-unit id="buttonCreateNewWorktree.Text">
        <source>&amp;Create...</source>
        <target>创建(&amp;C)...</target>
        
      </trans-unit>
      <trans-unit id="buttonDeleteSelectedWorktree.Text">
        <source>&amp;Delete selected</source>
        <target>删除选中的(&amp;D)</target>
        
      </trans-unit>
      <trans-unit id="buttonOpenSelectedWorktree.Text">
        <source>&amp;Open selected</source>
        <target>打开选中的(&amp;O)</target>
        
      </trans-unit>
      <trans-unit id="buttonPruneWorktrees.Text">
        <source>&amp;Prune deleted worktrees</source>
        <target>修建已经删除的工作树&amp;P</target>
        
      </trans-unit>
    </body>
  </file>
  <file datatype="plaintext" original="FormMergeBranch" source-language="en" target-language="zh-Hant">
    <body>
      <trans-unit id="$this.Text">
        <source>Merge branches</source>
        <target>合併分行</target>
        
      </trans-unit>
      <trans-unit id="Currentbranch.Text">
        <source>Into current branch</source>
        <target>进入当前分支</target>
        
      </trans-unit>
      <trans-unit id="NonDefaultMergeStrategy.Text">
        <source>Use non-default merge strategy</source>
        <target>使用非預設的合併策略</target>
        
      </trans-unit>
      <trans-unit id="Ok.Text">
        <source>&amp;Merge</source>
        <target>合併(&amp;M)</target>
        
      </trans-unit>
      <trans-unit id="_formMergeBranchHoverShowImageLabelText.Text">
        <source>Hover to see scenario when fast forward is possible.</source>
        <target>游標移上來檢視套用fast forward後的情境</target>
        
      </trans-unit>
      <trans-unit id="addLogMessages.Text">
        <source>Add log messages</source>
        <target>添加日志信息</target>
        
      </trans-unit>
      <trans-unit id="addMergeMessage.Text">
        <source>Specify merge message</source>
        <target>指定合并消息</target>
        
      </trans-unit>
      <trans-unit id="advanced.Text">
        <source>Show advanced options</source>
        <target>顯示進階選項</target>
        
      </trans-unit>
      <trans-unit id="allowUnrelatedHistories.Text">
        <source>Allow unrelated histories</source>
        <target>允许不相关的历史记录</target>
        
      </trans-unit>
      <trans-unit id="fastForward.Text">
        <source>Keep a single branch line if possible (fast forward)</source>
        <target>如果可能的話，建立一個單一分支線(快轉)</target>
        
      </trans-unit>
      <trans-unit id="groupBox1.Text">
        <source>Merge</source>
        <target>合併</target>
        
      </trans-unit>
      <trans-unit id="label2.Text">
        <source>Merge branch</source>
        <target>合并分行</target>
        
      </trans-unit>
      <trans-unit id="noCommit.Text">
        <source>Do not commit</source>
        <target>不提交</target>
        
      </trans-unit>
      <trans-unit id="noFastForward.Text">
        <source>Always create a new merge commit</source>
        <target>總是建立一個新的合併提交(merge commit)</target>
        
      </trans-unit>
      <trans-unit id="squash.Text">
        <source>Squash commits</source>
        <target>壓縮提交</target>
        
      </trans-unit>
      <trans-unit id="strategyHelp.Text">
        <source>Help</source>
        <target>幫助</target>
        
      </trans-unit>
    </body>
  </file>
  <file datatype="plaintext" original="FormMergeSubmodule" source-language="en" target-language="zh-Hant">
    <body>
      <trans-unit id="$this.Text">
        <source>Submodule conflict</source>
        <target>子模組衝突</target>
        
      </trans-unit>
      <trans-unit id="_deleted.Text">
        <source>deleted</source>
        <target>已刪除</target>
        
      </trans-unit>
      <trans-unit id="_stageFilename.Text">
        <source>Stage {0}</source>
        <target>加入(Stage){0}</target>
        
      </trans-unit>
      <trans-unit id="btCheckoutBranch.Text">
        <source>Checkout Branch</source>
        <target>检出分支</target>
        
      </trans-unit>
      <trans-unit id="btOpenSubmodule.Text">
        <source>Open submodule</source>
        <target>開啟子模組</target>
        
      </trans-unit>
      <trans-unit id="btStageCurrent.Text">
        <source>Stage Current</source>
        <target>加入(Stage)目前的</target>
        
      </trans-unit>
      <trans-unit id="label1.Text">
        <source>Base:</source>
        <target>源：</target>
        
      </trans-unit>
      <trans-unit id="label2.Text">
        <source>There is a conflict on the submodule:</source>
        <target>子模組有衝突:</target>
        
      </trans-unit>
      <trans-unit id="label3.Text">
        <source>Local:</source>
        <target>本地:</target>
        
      </trans-unit>
      <trans-unit id="label4.Text">
        <source>Remote:</source>
        <target>遠端:</target>
        
      </trans-unit>
      <trans-unit id="label5.Text">
        <source>Current:</source>
        <target>目前:</target>
        
      </trans-unit>
      <trans-unit id="lbSubmodule.Text">
        <source>Submodule</source>
        <target>子模块</target>
        
      </trans-unit>
    </body>
  </file>
  <file datatype="plaintext" original="FormOpenDirectory" source-language="en" target-language="zh-Hant">
    <body>
      <trans-unit id="$this.Text">
        <source>Open local repository</source>
        <target>開啟版本庫</target>
        
      </trans-unit>
      <trans-unit id="Load.Text">
        <source>Open</source>
        <target>開啟</target>
        
      </trans-unit>
      <trans-unit id="_warningOpenFailed.Text">
        <source>The selected directory is not a valid git repository.</source>
        <target>所选目录是无效档案库</target>
        
      </trans-unit>
      <trans-unit id="folderBrowserButton.Text">
        <source>&amp;Browse...</source>
        <target>(&amp;B) 浏览...</target>
        
      </trans-unit>
      <trans-unit id="folderGoUpButton.toolTip1">
        <source>Go to parent directory...</source>
        <target>前往上層目錄...</target>
        
      </trans-unit>
      <trans-unit id="label1.Text">
        <source>&amp;Directory:</source>
        <target>(&amp;D) 目录:</target>
        
      </trans-unit>
      <trans-unit id="toolTip1.ToolTipTitle">
        <source>Help</source>
        <target>帮助</target>
        
      </trans-unit>
    </body>
  </file>
  <file datatype="plaintext" original="FormPull" source-language="en" target-language="zh-Hant">
    <body>
      <trans-unit id="$this.Text">
        <source>Pull</source>
        <target>拉取</target>
        
      </trans-unit>
      <trans-unit id="AddRemote.Text">
        <source>Mana&amp;ge remotes</source>
        <target>管理远程(&amp;G)</target>
        
      </trans-unit>
      <trans-unit id="AllTags.Text">
        <source>Fetch &amp;all tags</source>
        <target>获取所有标签(&amp;A)</target>
        
      </trans-unit>
      <trans-unit id="AutoStash.Text">
        <source>Auto stas&amp;h</source>
        <target>自动贮藏(&amp;H)</target>
        
      </trans-unit>
      <trans-unit id="Fetch.Text">
        <source>Do not merge, only &amp;fetch remote changes</source>
        <target>不合併，只獲取遠端分支</target>
        
      </trans-unit>
      <trans-unit id="GroupBranch.Text">
        <source>Branch</source>
        <target>分支</target>
        
      </trans-unit>
      <trans-unit id="GroupMergeOptions.Text">
        <source>Merge options</source>
        <target>合併選項</target>
        
      </trans-unit>
      <trans-unit id="GroupPullFrom.Text">
        <source>Pull from</source>
        <target>從這裡拉取</target>
        
      </trans-unit>
      <trans-unit id="GroupTagOptions.Text">
        <source>Tag options</source>
        <target>Tag選項</target>
        
      </trans-unit>
      <trans-unit id="Merge.Text">
        <source>&amp;Merge remote branch into current branch</source>
        <target>遠端分支合併到當前分支(&amp;M)</target>
        
      </trans-unit>
      <trans-unit id="Mergetool.Text">
        <source>&amp;Solve conflicts</source>
        <target>解决冲突(&amp;S)</target>
        
      </trans-unit>
      <trans-unit id="NoTags.Text">
        <source>Fetch &amp;no tag</source>
        <target>不获取标签(&amp;N)</target>
        
      </trans-unit>
      <trans-unit id="Prune.Text">
        <source>&amp;Prune remote branches</source>
        <target>精简远端分支(&amp;P)</target>
        
      </trans-unit>
      <trans-unit id="Prune.Tooltip">
        <source>Removes remote tracking branches that no longer exist on the remote (e.g. if someone else deleted them).

Actual command line (if checked): --prune --force
</source>
        <target>刪除不再存在於遠端的遠端追蹤分支（例如，如果其他人已經刪除了它們）。

實際的命令行（如果已勾選）：--prune --force
</target>
        
      </trans-unit>
      <trans-unit id="PruneTags.Text">
        <source>Prune remote branches an&amp;d tags</source>
        <target>修剪远程分支和标签（&amp;D）</target>
        
      </trans-unit>
      <trans-unit id="PruneTags.Tooltip">
        <source>Before fetching, remove any local tags that no longer exist on the remote if --prune is enabled.</source>
        <target>在執行取得（fetch）前，如果啟用了 --prune，請移除所有在遠端不存在的本地標籤。</target>
        
      </trans-unit>
      <trans-unit id="Pull.Text">
        <source>Pull</source>
        <target>拉取</target>
        
      </trans-unit>
      <trans-unit id="PullFromRemote.Text">
        <source>&amp;Remote</source>
        <target>远端(&amp;R)</target>
        
      </trans-unit>
      <trans-unit id="PullFromRemote.Tooltip">
        <source>Remote repository to pull from</source>
        <target>選擇拉取的遠端倉庫</target>
        
      </trans-unit>
      <trans-unit id="PullFromUrl.Text">
        <source>&amp;URL</source>
        <target>URL(&amp;U)</target>
        
      </trans-unit>
      <trans-unit id="PullFromUrl.Tooltip">
        <source>Url to pull from</source>
        <target>拉取的網址</target>
        
      </trans-unit>
      <trans-unit id="ReachableTags.Text">
        <source>Follow &amp;tagopt, if not specified, fetch tags reachable from remote HEAD</source>
        <target>若未指定，請遵循 &amp;tagopt，從遠端 HEAD 取得可到達的標籤</target>
        
      </trans-unit>
      <trans-unit id="Rebase.Text">
        <source>R&amp;ebase current branch on top of remote branch, creates linear history (use with caution)</source>
        <target>将远程分支变基到当前分支，创建线性提交历史。（请谨慎使用）(&amp;E)</target>
        
      </trans-unit>
      <trans-unit id="Stash.Text">
        <source>Stash &amp;changes</source>
        <target>贮藏修改(&amp;C)</target>
        
      </trans-unit>
      <trans-unit id="Unshallow.Text">
        <source>Do&amp;wnload full history</source>
        <target>下载完整历史(&amp;W)</target>
        
      </trans-unit>
      <trans-unit id="_allMergeConflictSolvedQuestion.Text">
        <source>Are all merge conflicts solved? Do you want to commit?</source>
        <target>所有的合併衝突都解決了嗎？要不要提交？ </target>
        
      </trans-unit>
      <trans-unit id="_allMergeConflictSolvedQuestionCaption.Text">
        <source>Conflicts solved</source>
        <target>衝突解決了</target>
        
      </trans-unit>
      <trans-unit id="_applyStashedItemsAgain.Text">
        <source>Apply stashed items to working directory again?</source>
        <target>再次套用儲藏(stash)項目到工作目錄?</target>
        
      </trans-unit>
      <trans-unit id="_applyStashedItemsAgainCaption.Text">
        <source>Auto stash</source>
        <target>自動儲藏(stash)</target>
        
      </trans-unit>
      <trans-unit id="_areYouSureYouWantToRebaseMerge.Text">
        <source>The current commit is a merge.
Are you sure you want to rebase this merge?</source>
        <target>此commit需要merge. 你確定要rebase這次merge嗎?</target>
        
      </trans-unit>
      <trans-unit id="_areYouSureYouWantToRebaseMergeCaption.Text">
        <source>Rebase merge commit?</source>
        <target>是否变基合并提交？</target>
        
      </trans-unit>
      <trans-unit id="_buttonFetch.Text">
        <source>&amp;Fetch</source>
        <target>获取(&amp;F)</target>
        
      </trans-unit>
      <trans-unit id="_buttonPull.Text">
        <source>&amp;Pull</source>
        <target>拉取(&amp;P)</target>
        
      </trans-unit>
      <trans-unit id="_fetchAllBranchesCanOnlyWithFetch.Text">
        <source>You can only fetch all remote branches (*) without merge or rebase.
If you want to fetch all remote branches, choose fetch.
If you want to fetch and merge a branch, choose a specific branch.</source>
        <target>如果不使用合併(merge)或者衍合(rebase)，你只能把整個遠端分支(*)都提取過來。如果你想獲取所有遠端分支，那就選擇提取。如果你想獲取和合併某一個分支，那就選擇這個特定的分支。 </target>
        
      </trans-unit>
      <trans-unit id="_formTitleFetch.Text">
        <source>Fetch ({0})</source>
        <target>获取 ({0})</target>
        
      </trans-unit>
      <trans-unit id="_formTitlePull.Text">
        <source>Pull ({0})</source>
        <target>拉取 ({0})</target>
        
      </trans-unit>
      <trans-unit id="_hoverShowImageLabelText.Text">
        <source>Hover to see scenario when fast forward is possible.</source>
        <target>游標移上來檢視套用fast forward後的情境</target>
        
      </trans-unit>
      <trans-unit id="_noRemoteBranch.Text">
        <source>You didn't specify a remote branch</source>
        <target>你尚未指定遠端branch</target>
        
      </trans-unit>
      <trans-unit id="_noRemoteBranchButton.Text">
        <source>Pull from {0}</source>
        <target>从 {0} 拉取</target>
        
      </trans-unit>
      <trans-unit id="_noRemoteBranchCaption.Text">
        <source>Remote branch not specified</source>
        <target>遠端branch未指定</target>
        
      </trans-unit>
      <trans-unit id="_noRemoteBranchForFetchButton.Text">
        <source>Fetch from {0}</source>
        <target>从 {0} 获取</target>
        
      </trans-unit>
      <trans-unit id="_noRemoteBranchForFetchMainInstruction.Text">
        <source>You asked to fetch from the remote '{0}',
but did not specify a remote branch.
Because this is not the current branch, you must specify a remote branch.</source>
        <target>你要求fetch遠端'{0}'但未指定branch.
因為這並非目前branch, 請指定遠端branch.</target>
        
      </trans-unit>
      <trans-unit id="_noRemoteBranchMainInstruction.Text">
        <source>You asked to pull from the remote '{0}',
but did not specify a remote branch.
Because this is not the default configured remote for your local branch,
you must specify a remote branch.</source>
        <target>你要求pull遠端'{0}'但未指定branch.
因為這並非你本地branch預設的遠端, 請指定遠端branch.</target>
        
      </trans-unit>
      <trans-unit id="_notOnBranch.Text">
        <source>You cannot &quot;pull&quot; when git head detached.

Do you want to continue?</source>
        <target>git HEAD已经变化了，你不能拉取。

你要继续吗？</target>
        
      </trans-unit>
      <trans-unit id="_pruneBranchesBranch.Text">
        <source>Do you want to delete all stale remote-tracking branches?</source>
        <target>是否删除陈旧的远程分支</target>
        
      </trans-unit>
      <trans-unit id="_pruneBranchesCaption.Text">
        <source>Pull was rejected</source>
        <target>Pull被拒絕了</target>
        
      </trans-unit>
      <trans-unit id="_pruneBranchesMainInstruction.Text">
        <source>Remote branch no longer exist</source>
        <target>遠端branch不存在了</target>
        
      </trans-unit>
      <trans-unit id="_pruneFromCaption.Text">
        <source>Prune remote branches from {0}</source>
        <target>修剪(Prune)遠端branches從{0}</target>
        
      </trans-unit>
      <trans-unit id="_pullFetchPruneAllConfirmation.Text">
        <source>Warning! The fetch with prune will remove all the remote-tracking references which no longer exist on remotes. Do you want to proceed?</source>
        <target>警告！用剪枝取将删除远程跟踪中不再存在的所有远程跟踪引用。你想继续吗？</target>
        
      </trans-unit>
      <trans-unit id="_questionInitSubmodules.Text">
        <source>The pulled has submodules configured.
Do you want to initialize the submodules?
This will initialize and update all submodules recursive.</source>
        <target>pulled專案有設定子模組.
你要初始化子模組嗎?
這會遞迴地更新所有子模組.</target>
        
      </trans-unit>
      <trans-unit id="_questionInitSubmodulesCaption.Text">
        <source>Submodules</source>
        <target>子模組</target>
        
      </trans-unit>
      <trans-unit id="_selectRemoteRepository.Text">
        <source>Please select a remote repository</source>
        <target>請選擇一個遠端版本庫</target>
        
      </trans-unit>
      <trans-unit id="_selectSourceDirectory.Text">
        <source>Please select a source directory</source>
        <target>請選擇來源目錄</target>
        
      </trans-unit>
      <trans-unit id="lblLocalBranch.Text">
        <source>&amp;Local branch</source>
        <target>本地分支(&amp;L)</target>
        
      </trans-unit>
      <trans-unit id="lblLocalBranch.Tooltip">
        <source>Local branch to create or reset to the remote branch selected.</source>
        <target>建立或重設本地分支到所選的遠端分支。</target>
        
      </trans-unit>
      <trans-unit id="lblRemoteBranch.Text">
        <source>Rem&amp;ote branch</source>
        <target>远端分支(&amp;O)</target>
        
      </trans-unit>
      <trans-unit id="lblRemoteBranch.Tooltip">
        <source>Remote branch to pull. Leave empty to pull all branches.</source>
        <target>要拉取的遠端分支。留空以拉取所有分支。</target>
        
      </trans-unit>
    </body>
  </file>
  <file datatype="plaintext" original="FormPush" source-language="en" target-language="zh-Hant">
    <body>
      <trans-unit id="$this.Text">
        <source>Push</source>
        <target>推送</target>
        
      </trans-unit>
      <trans-unit id="AddRemote.Text">
        <source>&amp;Manage remotes</source>
        <target>管理远程(&amp;M)</target>
        
      </trans-unit>
      <trans-unit id="BranchTab.Text">
        <source>Push branches</source>
        <target>推送分支</target>
        
      </trans-unit>
      <trans-unit id="BranchTab.ToolTipText">
        <source>Push branches and commits to remote repository.</source>
        <target>推送分支和提交到远程档案库。</target>
        
      </trans-unit>
      <trans-unit id="DeleteColumn.HeaderText">
        <source>Delete Remote Branch</source>
        <target>刪除遠端Branch</target>
        
      </trans-unit>
      <trans-unit id="ForceColumn.HeaderText">
        <source>Force</source>
        <target>強制</target>
        
      </trans-unit>
      <trans-unit id="ForcePushBranches.Text">
        <source>F&amp;orce push</source>
        <target>強制推送(&amp;O)</target>
        
      </trans-unit>
      <trans-unit id="ForcePushTags.Text">
        <source>&amp;Force push</source>
        <target>強制推送(&amp;F)</target>
        
      </trans-unit>
      <trans-unit id="LoadSSHKey.Text">
        <source>Load SSH key</source>
        <target>載入SSH密鑰</target>
        
      </trans-unit>
      <trans-unit id="LocalColumn.HeaderText">
        <source>Local Branch</source>
        <target>本地Branch</target>
        
      </trans-unit>
      <trans-unit id="MultipleBranchTab.Text">
        <source>Push multiple branches</source>
        <target>推送多個分支</target>
        
      </trans-unit>
      <trans-unit id="NewColumn.HeaderText">
        <source>Ahead/Behind</source>
        <target>提前/落后</target>
        
      </trans-unit>
      <trans-unit id="Pull.Text">
        <source>P&amp;ull</source>
        <target>拉取(&amp;U)</target>
        
      </trans-unit>
      <trans-unit id="PushColumn.HeaderText">
        <source>Push</source>
        <target>推送</target>
        
      </trans-unit>
      <trans-unit id="PushToRemote.Text">
        <source>&amp;Remote</source>
        <target>远端(&amp;R)</target>
        
      </trans-unit>
      <trans-unit id="PushToRemote.toolTip1">
        <source>Remote repository to push to</source>
        <target>選擇推送的遠端倉庫</target>
        
      </trans-unit>
      <trans-unit id="PushToUrl.Text">
        <source>U&amp;rl</source>
        <target>URL(&amp;R)</target>
        
      </trans-unit>
      <trans-unit id="PushToUrl.toolTip1">
        <source>Url to push to</source>
        <target>推送的網址</target>
        
      </trans-unit>
      <trans-unit id="RecursiveSubmodules.Item0">
        <source>None</source>
        <target>無</target>
        
      </trans-unit>
      <trans-unit id="RecursiveSubmodules.Item1">
        <source>Check</source>
        <target>勾选</target>
        
      </trans-unit>
      <trans-unit id="RecursiveSubmodules.Item2">
        <source>On-demand</source>
        <target>按要求</target>
        
      </trans-unit>
      <trans-unit id="RemoteColumn.HeaderText">
        <source>Remote Branch</source>
        <target>遠端Branch</target>
        
      </trans-unit>
      <trans-unit id="ReplaceTrackingReference.Text">
        <source>R&amp;eplace tracking reference</source>
        <target>替换跟踪参考&amp;e</target>
        
      </trans-unit>
      <trans-unit id="ShowOptions.Text">
        <source>Show options</source>
        <target>顯示選項</target>
        
      </trans-unit>
      <trans-unit id="TagTab.Text">
        <source>Push tags</source>
        <target>推送標籤</target>
        
      </trans-unit>
      <trans-unit id="TagTab.ToolTipText">
        <source>Push tags to remote repository</source>
        <target>推送标签到远程档案库</target>
        
      </trans-unit>
      <trans-unit id="_branchNewForRemote.Text">
        <source>The branch you are about to push seems to be a new branch for the remote.
Are you sure you want to push this branch?</source>
        <target>您將要推送的這個分支對於遠端來說似乎是個新的分支。 
您確認要推動這個分支嗎？</target>
        
      </trans-unit>
      <trans-unit id="_configureRemote.Text">
        <source>Please configure a remote repository first.
Would you like to do it now?</source>
        <target>请先配置一个远程档案库。
现在开始配置吗？</target>
        
      </trans-unit>
      <trans-unit id="_createPullRequestCB.Text">
        <source>&amp;Create pull request after push</source>
        <target>推送后创建合并请求(&amp;C)</target>
        
      </trans-unit>
      <trans-unit id="_errorPushToRemoteCaption.Text">
        <source>Push to remote</source>
        <target>推送到远程服务器</target>
        
      </trans-unit>
      <trans-unit id="_forceWithLeaseTooltips.Text">
        <source>Force with lease is a safer way to force push. It ensures you only overwrite work that you have seen in your local repository</source>
        <target>强制租用是一种更安全的强制推送方式。它确保您只覆盖您在本地存储库中数据</target>
        
      </trans-unit>
      <trans-unit id="_noCurrentBranch.Text">
        <source>No branch is selected, cannot push.</source>
        <target>尚未選取任何分支，無法進行推送。</target>
        
      </trans-unit>
      <trans-unit id="_pullActionFetch.Text">
        <source>fetch</source>
        <target>获取</target>
        
      </trans-unit>
      <trans-unit id="_pullActionMerge.Text">
        <source>merge</source>
        <target>合并</target>
        
      </trans-unit>
      <trans-unit id="_pullActionNone.Text">
        <source>none</source>
        <target>無</target>
        
      </trans-unit>
      <trans-unit id="_pullActionRebase.Text">
        <source>rebase</source>
        <target>变基</target>
        
      </trans-unit>
      <trans-unit id="_pullDefaultButton.Text">
        <source>&amp;Pull with the default pull action ({0})</source>
        <target>使用默认拉取操作（{0}）拉取</target>
        
      </trans-unit>
      <trans-unit id="_pullMergeButton.Text">
        <source>Pull with &amp;merge</source>
        <target>拉取并合并(&amp;M)</target>
        
      </trans-unit>
      <trans-unit id="_pullRebaseButton.Text">
        <source>Pull with &amp;rebase</source>
        <target>拉取并变基(&amp;R)</target>
        
      </trans-unit>
      <trans-unit id="_pullRepositoryCaption.Text">
        <source>Push was rejected from &quot;{0}&quot;</source>
        <target>Push被&quot;{0}&quot;拒絕了</target>
        
      </trans-unit>
      <trans-unit id="_pullRepositoryForceInstruction.Text">
        <source>The push was rejected because the tip of your current branch is behind its remote counterpart</source>
        <target>推送被拒绝，因为当前分支已落后与远程分支。</target>
        
      </trans-unit>
      <trans-unit id="_pullRepositoryMainForceInstruction.Text">
        <source>Push rejected</source>
        <target>推送被拒绝</target>
        
      </trans-unit>
      <trans-unit id="_pullRepositoryMainMergeInstruction.Text">
        <source>Pull latest changes from remote repository</source>
        <target>從遠端repository Pull最新的變更</target>
        
      </trans-unit>
      <trans-unit id="_pullRepositoryMergeInstruction.Text">
        <source>The push was rejected because the tip of your current branch is behind its remote counterpart. Merge the remote changes before pushing again.</source>
        <target>推送被拒绝，因为当前分支已落后与远程分支的，与远程分支合并后再进行推送。</target>
        
      </trans-unit>
      <trans-unit id="_pushCaption.Text">
        <source>Push</source>
        <target>推送</target>
        
      </trans-unit>
      <trans-unit id="_pushForceButton.Text">
        <source>&amp;Force push with lease</source>
        <target>强制推送(with lease)</target>
        
      </trans-unit>
      <trans-unit id="_pushToCaption.Text">
        <source>Push to {0}</source>
        <target>推送到{0}</target>
        
      </trans-unit>
      <trans-unit id="_selectDestinationDirectory.Text">
        <source>Please select a destination directory</source>
        <target>請選擇一個目的目錄</target>
        
      </trans-unit>
      <trans-unit id="_selectTag.Text">
        <source>You need to select a tag to push or select &quot;Push all tags&quot;.</source>
        <target>您需要選擇一個標籤來推送，或者您可以選擇“推送所有標籤。”</target>
        
      </trans-unit>
      <trans-unit id="_updateTrackingReference.Text">
        <source>The branch {0} does not have a tracking reference. Do you want to add a tracking reference to {1}?</source>
        <target>此branch {0}沒有追蹤參考. 你要加入追蹤參考到{1}嗎?</target>
        
      </trans-unit>
      <trans-unit id="_useForceWithLeaseInstead.Text">
        <source>Force push may overwrite changes since your last fetch. Do you want to use the safer force with lease instead?</source>
        <target>强制推送可能会改写自上次拉取以来的更改。你想用更安全的强制租用的方式来替代吗？</target>
        
      </trans-unit>
      <trans-unit id="ckForceWithLease.Text">
        <source>&amp;Force with lease</source>
        <target>强制租赁&amp;F</target>
        
      </trans-unit>
      <trans-unit id="groupBox2.Text">
        <source>Push to</source>
        <target>推送到</target>
        
      </trans-unit>
      <trans-unit id="label1.Text">
        <source>&amp;Tag to push</source>
        <target>推送标签&amp;T</target>
        
      </trans-unit>
      <trans-unit id="label2.Text">
        <source>Recursive &amp;submodules</source>
        <target>遍历子模块&amp;s</target>
        
      </trans-unit>
      <trans-unit id="labelFrom.Text">
        <source>&amp;Branch to push</source>
        <target>推动分支&amp;B</target>
        
      </trans-unit>
      <trans-unit id="labelTo.Text">
        <source>&amp;to</source>
        <target>到&amp;t</target>
        
      </trans-unit>
      <trans-unit id="selectAllToolStripMenuItem.Text">
        <source>Select all</source>
        <target>選擇全部</target>
        
      </trans-unit>
      <trans-unit id="selectTrackedToolStripMenuItem.Text">
        <source>Select tracked</source>
        <target>选择跟踪</target>
        
      </trans-unit>
      <trans-unit id="unselectAllToolStripMenuItem.Text">
        <source>Unselect all</source>
        <target>全部取消选择</target>
        
      </trans-unit>
    </body>
  </file>
  <file datatype="plaintext" original="FormPuttyError" source-language="en" target-language="zh-Hant">
    <body>
      <trans-unit id="$this.Text">
        <source>Authentication error</source>
        <target>驗證錯誤</target>
        
      </trans-unit>
      <trans-unit id="Cancel.Text">
        <source>Cancel</source>
        <target>取消</target>
        
      </trans-unit>
      <trans-unit id="LoadSSHKey.Text">
        <source>Load SSH key</source>
        <target>載入SSH密鑰</target>
        
      </trans-unit>
      <trans-unit id="Retry.Text">
        <source>Retry</source>
        <target>重試</target>
        
      </trans-unit>
      <trans-unit id="lblMustAuthenticate.Text">
        <source>You must authenticate to run this command.</source>
        <target>需要認證以執行此命令</target>
        
      </trans-unit>
      <trans-unit id="lblPleaseLoadKey.Text">
        <source>Please load your SSH private key</source>
        <target>請載入SSH私鑰</target>
        
      </trans-unit>
    </body>
  </file>
  <file datatype="plaintext" original="FormQuickGitRefSelector" source-language="en" target-language="zh-Hant">
    <body>
      <trans-unit id="_actionDelete.Text">
        <source>Delete</source>
        <target>刪除</target>
        
      </trans-unit>
      <trans-unit id="_actionRename.Text">
        <source>Rename</source>
        <target>執行</target>
        
      </trans-unit>
      <trans-unit id="_actionSelect.Text">
        <source>Select</source>
        <target>选择</target>
        
      </trans-unit>
      <trans-unit id="_tag.Text">
        <source>tag</source>
        <target>标签</target>
        
      </trans-unit>
      <trans-unit id="btnAction.Text">
        <source>Action</source>
        <target>动作</target>
        
      </trans-unit>
      <trans-unit id="lbxRefs.Item0">
        <source>local1 (ref)</source>
        <target>local1 (ref)</target>
        
      </trans-unit>
      <trans-unit id="lbxRefs.Item1">
        <source>local2 (ref)</source>
        <target>local2 (ref)</target>
        
      </trans-unit>
      <trans-unit id="lbxRefs.Item2">
        <source>tag1 (tag)</source>
        <target>tag1 (tag)</target>
        
      </trans-unit>
      <trans-unit id="lbxRefs.Item3">
        <source>tag2 (tag)</source>
        <target>tag2 (tag)</target>
        
      </trans-unit>
    </body>
  </file>
  <file datatype="plaintext" original="FormRebase" source-language="en" target-language="zh-Hant">
    <body>
      <trans-unit id="$this.Text">
        <source>Rebase</source>
        <target>衍合(Rebase)</target>
        
      </trans-unit>
      <trans-unit id="_branchUpToDateCaption.Text">
        <source>Rebase</source>
        <target>衍合(Rebase)</target>
        
      </trans-unit>
      <trans-unit id="_branchUpToDateText.Text">
        <source>Current branch a is up to date.
Nothing to rebase.</source>
        <target>當下Branch為最新版. 沒有可Rebase的.</target>
        
      </trans-unit>
      <trans-unit id="_continueRebaseText.Text">
        <source>&amp;Continue rebase</source>
        <target>继续变基</target>
        
      </trans-unit>
      <trans-unit id="_continueRebaseText2.Text">
        <source>&gt;&amp;Continue rebase&lt;</source>
        <target>&gt;继续变基(&amp;C)&lt;</target>
        
      </trans-unit>
      <trans-unit id="_hoverShowImageLabelText.Text">
        <source>Hover to see scenario when fast forward is possible.</source>
        <target>游標移上來檢視套用fast forward後的情境</target>
        
      </trans-unit>
      <trans-unit id="_noBranchSelectedText.Text">
        <source>Please select a branch</source>
        <target>請選擇branch</target>
        
      </trans-unit>
      <trans-unit id="_solveConflictsText.Text">
        <source>&amp;Solve conflicts</source>
        <target>解决冲突(&amp;S)</target>
        
      </trans-unit>
      <trans-unit id="_solveConflictsText2.Text">
        <source>&gt;&amp;Solve conflicts&lt;</source>
        <target>&gt;解决冲突&lt;</target>
        
      </trans-unit>
      <trans-unit id="btnAbort.Text">
        <source>A&amp;bort</source>
        <target>取消操作(&amp;b)</target>
        
      </trans-unit>
      <trans-unit id="btnAddFiles.Text">
        <source>&amp;Add files</source>
        <target>新增檔案(&amp;A)</target>
        
      </trans-unit>
      <trans-unit id="btnCommit.Text">
        <source>C&amp;ommit...</source>
        <target>開始提交...(&amp;o)</target>
        
      </trans-unit>
      <trans-unit id="btnContinueRebase.Text">
        <source>&amp;Continue rebase</source>
        <target>繼續進行變基(&amp;C)</target>
        
      </trans-unit>
      <trans-unit id="btnEditTodo.Text">
        <source>&amp;Edit todo...</source>
        <target>編輯待辦清單...(&amp;E)</target>
        
      </trans-unit>
      <trans-unit id="btnRebase.Text">
        <source>Rebase</source>
        <target>重构</target>
        
      </trans-unit>
      <trans-unit id="btnSkip.Text">
        <source>S&amp;kip currently applying commit</source>
        <target>略過目前應用的提交(&amp;S)</target>
        
      </trans-unit>
      <trans-unit id="btnSolveConflicts.Text">
        <source>&amp;Solve conflicts</source>
        <target>解決衝突問題(&amp;S)</target>
        
      </trans-unit>
      <trans-unit id="btnSolveMergeconflicts.Text">
        <source>There are unresolved merge conflicts
</source>
        <target>有未解決的合併衝突。
</target>
        
      </trans-unit>
      <trans-unit id="chkAutosquash.Text">
        <source>Autos&amp;quash</source>
        <target>自动合并提交</target>
        
      </trans-unit>
      <trans-unit id="chkCommitterDateIsAuthorDate.Text">
        <source>Co&amp;mmitter date is author date</source>
        <target>提交日期是作者日期</target>
        
      </trans-unit>
      <trans-unit id="chkCommitterDateIsAuthorDate.toolTip1">
        <source>Sets the commit date to the original author date
(instead of the current date).</source>
        <target>設定提交日期為原始作者日期
 (而非當前日期)。</target>
        
      </trans-unit>
      <trans-unit id="chkIgnoreDate.Text">
        <source>Ignore &amp;date</source>
        <target>忽视日期</target>
        
      </trans-unit>
      <trans-unit id="chkIgnoreDate.toolTip1">
        <source>Sets the author date to the current date (same as
commit date), ignoring the original author date.</source>
        <target>將作者日期設定為當前日期（與提交日期相同）
，忽略原始作者日期。</target>
        
      </trans-unit>
      <trans-unit id="chkInteractive.Text">
        <source>&amp;Interactive Rebase</source>
        <target>交互式变基</target>
        
      </trans-unit>
      <trans-unit id="chkPreserveMerges.Text">
        <source>&amp;Preserve Merges</source>
        <target>保留合并</target>
        
      </trans-unit>
      <trans-unit id="chkSpecificRange.Text">
        <source>Specific ra&amp;nge</source>
        <target>選擇特定範疇(&amp;n)</target>
        
      </trans-unit>
      <trans-unit id="chkStash.Text">
        <source>A&amp;uto stash</source>
        <target>自动贮藏(&amp;U)</target>
        
      </trans-unit>
      <trans-unit id="label2.Text">
        <source>&amp;Rebase on</source>
        <target>变基</target>
        
      </trans-unit>
      <trans-unit id="lblCommitsToReapply.Text">
        <source>Commits to re-apply:</source>
        <target>提交後再次應用：</target>
        
      </trans-unit>
      <trans-unit id="lblCurrent.Text">
        <source>Current branch:</source>
        <target>當前branch:</target>
        
      </trans-unit>
      <trans-unit id="lblRangeFrom.Text">
        <source>&amp;From (exc.)</source>
        <target>从</target>
        
      </trans-unit>
      <trans-unit id="lblRangeTo.Text">
        <source>&amp;To</source>
        <target>到(&amp;T)</target>
        
      </trans-unit>
      <trans-unit id="lblRebase.Text">
        <source>Rebase current branch on top of another branch</source>
        <target>將當前分支衍合到另一分支頂部</target>
        
      </trans-unit>
      <trans-unit id="llblShowOptions.Text">
        <source>Show options</source>
        <target>显示选项</target>
        
      </trans-unit>
    </body>
  </file>
  <file datatype="plaintext" original="FormRecentReposSettings" source-language="en" target-language="zh-Hant">
    <body>
      <trans-unit id="$this.Text">
        <source>Recent repositories settings</source>
        <target>最近的repositories設定</target>
        
      </trans-unit>
      <trans-unit id="Abort.Text">
        <source>Cancel</source>
        <target>取消</target>
        
      </trans-unit>
      <trans-unit id="Ok.Text">
        <source>OK</source>
        <target>確定</target>
        
      </trans-unit>
      <trans-unit id="PinnedLabel.Text">
        <source>Pinned repositories</source>
        <target>固定的存储库</target>
        
      </trans-unit>
      <trans-unit id="anchorToAllRecentReposToolStripMenuItem.Text">
        <source>Anchor to recent repositories</source>
        <target>锚定到近期使用的仓库</target>
        
      </trans-unit>
      <trans-unit id="anchorToPinnedReposToolStripMenuItem.Text">
        <source>Anchor to pinned repositories</source>
        <target>锚定到固定标记的仓库</target>
        
      </trans-unit>
      <trans-unit id="chdrRepository.Text">
        <source>Header</source>
        <target>Header</target>
        
      </trans-unit>
      <trans-unit id="chdrRepository1.Text">
        <source>Header</source>
        <target>Header</target>
        
      </trans-unit>
      <trans-unit id="comboMinWidthLabel.Text">
        <source>Combobox minimum width (0 = Autosize)</source>
        <target>下拉式選單最小寬度(0=自動寬度)</target>
        
      </trans-unit>
      <trans-unit id="comboMinWidthNote.Text">
        <source>NB: The width of the columns helps to visualise how the repository name will be shown in the combobox.</source>
        <target>NB: 列的宽度有助于形象化如何在组合框中显示存储库名称。</target>
        
      </trans-unit>
      <trans-unit id="dontShortenRB.Text">
        <source>Do not shorten  </source>
        <target>不要縮短</target>
        
      </trans-unit>
      <trans-unit id="label1.Text">
        <source>Recent repositories</source>
        <target>最近使用的版本库</target>
        
      </trans-unit>
      <trans-unit id="lblRecentRepositoriesHistorySize.Text">
        <source>Recent repositories history size</source>
        <target>最近版本库历史大小</target>
        
      </trans-unit>
      <trans-unit id="maxRecentRepositories.Text">
        <source>Maximum number of pinned recent repositories</source>
        <target>标记为固定的版本库的最大数量</target>
        
      </trans-unit>
      <trans-unit id="middleDotRB.Text">
        <source>Replace middle part with dots </source>
        <target>用dot取代中間部分</target>
        
      </trans-unit>
      <trans-unit id="mostSigDirRB.Text">
        <source>The most significant directory </source>
        <target>最顯著的資料夾</target>
        
      </trans-unit>
      <trans-unit id="removeAnchorToolStripMenuItem.Text">
        <source>Remove anchor</source>
        <target>移除錨點</target>
        
      </trans-unit>
      <trans-unit id="removeRecentToolStripMenuItem.Text">
        <source>Remove from recent repositories</source>
        <target>從最近的repositories移除</target>
        
      </trans-unit>
      <trans-unit id="shorteningGB.Text">
        <source>Shortening strategy</source>
        <target>縮短策略</target>
        
      </trans-unit>
      <trans-unit id="sortAllRecentRepos.Text">
        <source>Sort recent repositories alphabetically</source>
        <target>按字母顺序排列近期使用的版本库</target>
        
      </trans-unit>
      <trans-unit id="sortPinnedRepos.Text">
        <source>Sort pinned repositories alphabetically</source>
        <target>按字母顺序排列标记为固定的版本库</target>
        
      </trans-unit>
    </body>
  </file>
  <file datatype="plaintext" original="FormReflog" source-language="en" target-language="zh-Hant">
    <body>
      <trans-unit id="$this.Text">
        <source>Reflog</source>
        <target>参考日志</target>
        
      </trans-unit>
      <trans-unit id="Action.HeaderText">
        <source>Action</source>
        <target>动作</target>
        
      </trans-unit>
      <trans-unit id="Ref.HeaderText">
        <source>Ref</source>
        <target>参考</target>
        
      </trans-unit>
      <trans-unit id="Sha.HeaderText">
        <source>SHA-1</source>
        <target>SHA-1</target>
        
      </trans-unit>
      <trans-unit id="_continueResetCurrentBranchCaptionText.Text">
        <source>Changes not committed...</source>
        <target>修改未被提交...</target>
        
      </trans-unit>
      <trans-unit id="_continueResetCurrentBranchEvenWithChangesText.Text">
        <source>You have changes in your working directory that could be lost.

Do you want to continue?</source>
        <target>工作目录中的更改有可能丢失。
要继续吗？</target>
        
      </trans-unit>
      <trans-unit id="copySha1ToolStripMenuItem.Text">
        <source>Copy SHA-1</source>
        <target>复制 SHA-1</target>
        
      </trans-unit>
      <trans-unit id="createABranchOnThisCommitToolStripMenuItem.Text">
        <source>Create a branch on this commit...</source>
        <target>从这个提交处创建一个分支...</target>
        
      </trans-unit>
      <trans-unit id="label1.Text">
        <source>Display reflog for:</source>
        <target>显示参考日志:</target>
        
      </trans-unit>
      <trans-unit id="label2.Text">
        <source>Reference:</source>
        <target>参考：</target>
        
      </trans-unit>
      <trans-unit id="lblDirtyWorkingDirectory.Text">
        <source>Warning: you've got changes in your working directory that could be lost if you want to reset the current branch to another commit.
Stash them before if you don't want to lose them.</source>
        <target>警告：如果要将当前分支重置为另一个提交，那么工作目录中的更改可能会丢失。
如果你不想丢弃它们，就把它们放到暂存区。</target>
        
      </trans-unit>
      <trans-unit id="linkCurrentBranch.Text">
        <source>(Current branch name)</source>
        <target>（当前分支名称）</target>
        
      </trans-unit>
      <trans-unit id="linkHead.Text">
        <source>HEAD</source>
        <target>HEAD</target>
        
      </trans-unit>
      <trans-unit id="resetCurrentBranchOnThisCommitToolStripMenuItem.Text">
        <source>Reset current branch to this commit...</source>
        <target>重置当前分支到这个提交...</target>
        
      </trans-unit>
    </body>
  </file>
  <file datatype="plaintext" original="FormRemoteProcess" source-language="en" target-language="zh-Hant">
    <body>
      <trans-unit id="$this.Text">
        <source>FormRemoteProcess</source>
        <target>FormRemoteProcess</target>
        
      </trans-unit>
      <trans-unit id="Abort.Text">
        <source>Abort</source>
        <target>終止</target>
        
      </trans-unit>
      <trans-unit id="KeepDialogOpen.Text">
        <source>Keep dialog open</source>
        <target>保持對話方塊開啟</target>
        
      </trans-unit>
      <trans-unit id="Ok.Text">
        <source>OK</source>
        <target>確定</target>
        
      </trans-unit>
      <trans-unit id="_fingerprintNotRegistredText.Text">
        <source>The fingerprint of this host is not registered by PuTTY.
This causes this process to hang, and that why it is automatically stopped.

When the connection is opened detached from Git and Git Extensions, the host's fingerprint can be registered.
You could also manually add the host's fingerprint or run Test Connection from the remotes dialog.

Do you want to register the host's fingerprint and restart the process?</source>
        <target>此主机的指纹不是由PuTTY注册的。
这会导致进程挂起，也就是它自动停止的原因。

当打开的通信连接与Git和GitExtensions分离时，才可以注册这个主机指纹。
您也可以手动添加主机指纹或从远端对话框中运行测试连接。

你要现在注册主机的指纹，并重新启动该进程吗？</target>
        
      </trans-unit>
      <trans-unit id="_fingerprintNotRegistredTextCaption.Text">
        <source>Host Fingerprint not registered</source>
        <target>主机指纹未注册</target>
        
      </trans-unit>
    </body>
  </file>
  <file datatype="plaintext" original="FormRemotes" source-language="en" target-language="zh-Hant">
    <body>
      <trans-unit id="$this.Text">
        <source>Remote repositories</source>
        <target>遠端版本庫</target>
        
      </trans-unit>
      <trans-unit id="BranchName.HeaderText">
        <source>Local branch name</source>
        <target>本機分支名稱</target>
        
      </trans-unit>
      <trans-unit id="Delete.toolTip1">
        <source>Delete the selected remote</source>
        <target>刪除所選的遠端倉庫</target>
        
      </trans-unit>
      <trans-unit id="LoadSSHKey.Text">
        <source>Load SSH key</source>
        <target>載入SSH鑰匙</target>
        
      </trans-unit>
      <trans-unit id="MergeWith.HeaderText">
        <source>Default merge with</source>
        <target>預設合併</target>
        
      </trans-unit>
      <trans-unit id="New.toolTip1">
        <source>Add new remote</source>
        <target>新增遠端倉庫</target>
        
      </trans-unit>
      <trans-unit id="RemoteCombo.HeaderText">
        <source>Remote repository</source>
        <target>遠端版本庫</target>
        
      </trans-unit>
      <trans-unit id="Save.Text">
        <source>Save changes</source>
        <target>儲存</target>
        
      </trans-unit>
      <trans-unit id="SaveDefaultPushPull.Text">
        <source>Save changes</source>
        <target>儲存修改</target>
        
      </trans-unit>
      <trans-unit id="SshBrowse.Text">
        <source> Browse...</source>
        <target>浏览...</target>
        
      </trans-unit>
      <trans-unit id="TestConnection.Text">
        <source>Test connection</source>
        <target>連接測試</target>
        
      </trans-unit>
      <trans-unit id="_btnDeleteTooltip.Text">
        <source>Delete the selected remote</source>
        <target>删除选中的远程</target>
        
      </trans-unit>
      <trans-unit id="_btnNewTooltip.Text">
        <source>Add a new remote</source>
        <target>添加新的远程资源库</target>
        
      </trans-unit>
      <trans-unit id="_btnToggleStateTooltip_Activate.Text">
        <source>Activate the selected remote</source>
        <target>激活选中的远程</target>
        
      </trans-unit>
      <trans-unit id="_btnToggleStateTooltip_Deactivate.Text">
        <source>Deactivate the selected remote.
Inactive remote is completely invisible to git.</source>
        <target>停用选中的远程。
被停用的远程对 git 而言完全不可见。</target>
        
      </trans-unit>
      <trans-unit id="_disabledRemoteAlreadyExists.Text">
        <source>An inactive remote named &quot;{0}&quot; already exists.</source>
        <target>名为&quot;{0}&quot;的非活动远程版本库已存在。</target>
        
      </trans-unit>
      <trans-unit id="_enabledRemoteAlreadyExists.Text">
        <source>An active remote named &quot;{0}&quot; already exists.</source>
        <target>名为&quot;{0}&quot;的活动远程版本库已存在。</target>
        
      </trans-unit>
      <trans-unit id="_gbMgtPanelHeaderEdit.Text">
        <source>Edit Remote Details</source>
        <target>编辑远程的详细信息</target>
        
      </trans-unit>
      <trans-unit id="_gbMgtPanelHeaderNew.Text">
        <source>Create New Remote</source>
        <target>创建新的远程</target>
        
      </trans-unit>
      <trans-unit id="_gitMessage.Text">
        <source>Message</source>
        <target>訊息</target>
        
      </trans-unit>
      <trans-unit id="_labelUrlAsFetch.Text">
        <source>Fetch Url</source>
        <target>Fetch位址</target>
        
      </trans-unit>
      <trans-unit id="_labelUrlAsFetchPush.Text">
        <source>Url</source>
        <target>網址</target>
        
      </trans-unit>
      <trans-unit id="_lvgDisabledHeader.Text">
        <source>Inactive</source>
        <target>无效</target>
        
      </trans-unit>
      <trans-unit id="_lvgEnabledHeader.Text">
        <source>Active</source>
        <target>有效</target>
        
      </trans-unit>
      <trans-unit id="_questionAutoPullBehaviour.Text">
        <source>You have added a new remote repository.
Do you want to automatically configure the default push and pull behavior for this remote?</source>
        <target>你加入了新遠端repository.
想要自動設定push和pull行為嗎?</target>
        
      </trans-unit>
      <trans-unit id="_questionAutoPullBehaviourCaption.Text">
        <source>New remote</source>
        <target>新遠端</target>
        
      </trans-unit>
      <trans-unit id="_questionDeleteRemote.Text">
        <source>Are you sure you want to delete this remote?</source>
        <target>確定刪除此遠端?</target>
        
      </trans-unit>
      <trans-unit id="_questionDeleteRemoteCaption.Text">
        <source>Delete</source>
        <target>刪除</target>
        
      </trans-unit>
      <trans-unit id="_remoteBranchDataError.Text">
        <source>Invalid ´{1}´ found for branch ´{0}´.
Value has been reset to empty value.</source>
        <target>在branch ´{0}´找到不正確的´{1}´, 值已經被reset為空值</target>
        
      </trans-unit>
      <trans-unit id="_sshKeyOpenCaption.Text">
        <source>Select ssh key file</source>
        <target>選擇ssh私鑰檔</target>
        
      </trans-unit>
      <trans-unit id="_sshKeyOpenFilter.Text">
        <source>Private key (*.ppk)</source>
        <target>私鑰 (*.ppk)</target>
        
      </trans-unit>
      <trans-unit id="btnToggleState.toolTip1">
        <source>Enable or disable the selected remote</source>
        <target>啟用或停用所選的遠端。</target>
        
      </trans-unit>
      <trans-unit id="checkBoxSepPushUrl.Text">
        <source>Separate Push Url</source>
        <target>分開Push與Fetch位址</target>
        
      </trans-unit>
      <trans-unit id="gbMgtPanel.Text">
        <source>Create New Remote</source>
        <target>创建新的远程</target>
        
      </trans-unit>
      <trans-unit id="label1.Text">
        <source>Name</source>
        <target>名稱</target>
        
      </trans-unit>
      <trans-unit id="label2.Text">
        <source>Url</source>
        <target>網址</target>
        
      </trans-unit>
      <trans-unit id="label3.Text">
        <source>Private key file</source>
        <target>私鑰檔案</target>
        
      </trans-unit>
      <trans-unit id="label4.Text">
        <source>Local branch name</source>
        <target>本機分支名稱</target>
        
      </trans-unit>
      <trans-unit id="label5.Text">
        <source>Remote repository</source>
        <target>遠端版本庫</target>
        
      </trans-unit>
      <trans-unit id="label6.Text">
        <source>Default merge with</source>
        <target>預設合併</target>
        
      </trans-unit>
      <trans-unit id="labelPushUrl.Text">
        <source>Push Url</source>
        <target>Push位址</target>
        
      </trans-unit>
      <trans-unit id="lblMgtPuttyPanelHeader.Text">
        <source>PuTTY SSH</source>
        <target>PuTTY SSH</target>
        
      </trans-unit>
      <trans-unit id="pnlMgtDetails.Text">
        <source>Details</source>
        <target>詳細資料</target>
        
      </trans-unit>
      <trans-unit id="pnlMgtPuttySsh.Text">
        <source>PuTTY SSH</source>
        <target>PuTTY SSH</target>
        
      </trans-unit>
      <trans-unit id="tabPage1.Text">
        <source>Remote repositories</source>
        <target>遠端版本庫</target>
        
      </trans-unit>
      <trans-unit id="tabPage2.Text">
        <source>Default pull behavior (fetch &amp; merge)</source>
        <target>預設拉取動作(獲取與合併)</target>
        
      </trans-unit>
    </body>
  </file>
  <file datatype="plaintext" original="FormRenameBranch" source-language="en" target-language="zh-Hant">
    <body>
      <trans-unit id="$this.Text">
        <source>Rename branch</source>
        <target>重新命名分支</target>
        
      </trans-unit>
      <trans-unit id="Ok.Text">
        <source>Rename</source>
        <target>執行</target>
        
      </trans-unit>
      <trans-unit id="_branchRenameFailed.Text">
        <source>Rename failed.</source>
        <target>重新命名失敗</target>
        
      </trans-unit>
      <trans-unit id="label1.Text">
        <source>New name</source>
        <target>分支更名為</target>
        
      </trans-unit>
    </body>
  </file>
  <file datatype="plaintext" original="FormResetAnotherBranch" source-language="en" target-language="zh-Hant">
    <body>
      <trans-unit id="$this.Text">
        <source>Reset branch</source>
        <target>重設分支</target>
        
      </trans-unit>
      <trans-unit id="BranchInfo.Text">
        <source>Reset local &amp;branch:</source>
        <target>复位本地 &amp;分支:</target>
        
      </trans-unit>
      <trans-unit id="Cancel.Text">
        <source>Cancel</source>
        <target>取消</target>
        
      </trans-unit>
      <trans-unit id="ForceReset.Text">
        <source>&amp;Force reset for a non-fast-forward reset</source>
        <target>以非快进复位强制复位(&amp;F)</target>
        
      </trans-unit>
      <trans-unit id="Ok.Text">
        <source>OK</source>
        <target>確定</target>
        
      </trans-unit>
      <trans-unit id="_localRefInvalid.Text">
        <source>The entered value '{0}' is not the name of an existing local branch.</source>
        <target>输入的值“{0}”不是任何一个现有的本地分支的名称。</target>
        
      </trans-unit>
      <trans-unit id="labelResetBranchWarning.Text">
        <source>You can only reset a branch safely if there is a direct path from it to selected revision.
Forcing a branch to reset if it has not been merged might leave some commits unreachable.</source>
        <target>仅当分支到所选修订版有直接路径时，才可以安全地重置分支。
如果尚未合并分支，则强制重置该分支可能会导致某些提交无法访问。</target>
        
      </trans-unit>
    </body>
  </file>
  <file datatype="plaintext" original="FormResetChanges" source-language="en" target-language="zh-Hant">
    <body>
      <trans-unit id="$this.Text">
        <source>Reset changes</source>
        <target>回復修改</target>
        
      </trans-unit>
      <trans-unit id="btnCancel.Text">
        <source>&amp;Cancel</source>
        <target>取消(&amp;C)</target>
        
      </trans-unit>
      <trans-unit id="btnReset.Text">
        <source>R&amp;eset</source>
        <target>复位(&amp;E)</target>
        
      </trans-unit>
      <trans-unit id="cbDeleteNewFilesAndDirectories.Text">
        <source>Also delete &amp;new files and/or directories</source>
        <target>也删除新的文件和/或目录</target>
        
      </trans-unit>
      <trans-unit id="label1.Text">
        <source>Are you sure you want to reset your changes?</source>
        <target>確定要Reset你做的變更嗎?</target>
        
      </trans-unit>
      <trans-unit id="label2.Text">
        <source>This will delete any uncommitted work.</source>
        <target>即將刪除任何未commit的變更</target>
        
      </trans-unit>
    </body>
  </file>
  <file datatype="plaintext" original="FormResetCurrentBranch" source-language="en" target-language="zh-Hant">
    <body>
      <trans-unit id="$this.Text">
        <source>Reset current branch</source>
        <target>重置當前分支</target>
        
      </trans-unit>
      <trans-unit id="Cancel.Text">
        <source>Cancel</source>
        <target>取消</target>
        
      </trans-unit>
      <trans-unit id="Hard.Text">
        <source>&amp;Hard: reset working directory and index
(discard ALL local changes, even uncommitted changes)</source>
        <target>硬模式：复位工作目录和索引
(放弃所有的本地修改，甚至未提交的修改)</target>
        
      </trans-unit>
      <trans-unit id="Keep.Text">
        <source>&amp;Keep: update working directory to the commit 
(abort if there are local changes), reset index</source>
        <target>保持:将工作目录更新到提交
(如果有局部更改，则中止)，重置索引</target>
        
      </trans-unit>
      <trans-unit id="Merge.Text">
        <source>&amp;Merge: update working directory to the commit and keep local changes 
(abort if there are conflicts), reset index</source>
        <target>合并:将工作目录更新为提交并保留本地更改
(如果有冲突，则中止)，重置索引</target>
        
      </trans-unit>
      <trans-unit id="Mixed.Text">
        <source>Mi&amp;xed: leave working directory untouched, reset index</source>
        <target>混合模式：不碰工作目录，只是复位索引</target>
        
      </trans-unit>
      <trans-unit id="Ok.Text">
        <source>OK</source>
        <target>確定</target>
        
      </trans-unit>
      <trans-unit id="Soft.Text">
        <source>&amp;Soft: leave working directory and index untouched</source>
        <target>软模式：保持工作目录和索引均不变</target>
        
      </trans-unit>
      <trans-unit id="_branchInfo.Text">
        <source>Reset branch '{0}' to revision:</source>
        <target>Reset Branch '{0}'到版本:</target>
        
      </trans-unit>
      <trans-unit id="_resetCaption.Text">
        <source>Reset branch</source>
        <target>重設分支</target>
        
      </trans-unit>
      <trans-unit id="_resetHardWarning.Text">
        <source>You are about to discard ALL local changes, are you sure?</source>
        <target>您將要放棄所有的本機修改，你確定嗎？ </target>
        
      </trans-unit>
    </body>
  </file>
  <file datatype="plaintext" original="FormResolveConflicts" source-language="en" target-language="zh-Hant">
    <body>
      <trans-unit id="$this.Text">
        <source>Resolve merge conflicts</source>
        <target>解決合併衝突</target>
        
      </trans-unit>
      <trans-unit id="ContextChooseBase.Text">
        <source>Choose base</source>
        <target>選擇基底</target>
        
      </trans-unit>
      <trans-unit id="ContextChooseLocal.Text">
        <source>Choose local</source>
        <target>選擇本機</target>
        
      </trans-unit>
      <trans-unit id="ContextChooseRemote.Text">
        <source>Choose remote</source>
        <target>選擇遠端</target>
        
      </trans-unit>
      <trans-unit id="ContextMarkAsSolved.Text">
        <source>Mark conflict as solved</source>
        <target>把衝突標記為已解決</target>
        
      </trans-unit>
      <trans-unit id="ContextOpenBaseWith.Text">
        <source>Open base with</source>
        <target>用工具開啟基底</target>
        
      </trans-unit>
      <trans-unit id="ContextOpenLocalWith.Text">
        <source>Open local with</source>
        <target>用工具開啟本機</target>
        
      </trans-unit>
      <trans-unit id="ContextOpenRemoteWith.Text">
        <source>Open remote with</source>
        <target>用工具開啟遠端</target>
        
      </trans-unit>
      <trans-unit id="ContextSaveBaseAs.Text">
        <source>Save base as</source>
        <target>儲存基為</target>
        
      </trans-unit>
      <trans-unit id="ContextSaveLocalAs.Text">
        <source>Save local as</source>
        <target>儲存本機為</target>
        
      </trans-unit>
      <trans-unit id="ContextSaveRemoteAs.Text">
        <source>Save remote as</source>
        <target>儲存遠端為</target>
        
      </trans-unit>
      <trans-unit id="FileName.HeaderText">
        <source>Filename</source>
        <target>檔名</target>
        
      </trans-unit>
      <trans-unit id="OpenMergetool.Text">
        <source>Open in mergetool</source>
        <target>用mergetool開啟</target>
        
      </trans-unit>
      <trans-unit id="Rescan.Text">
        <source>Rescan merge conflicts</source>
        <target>重新扫描合并冲突</target>
        
      </trans-unit>
      <trans-unit id="Reset.Text">
        <source>&amp;Reset</source>
        <target>重置(&amp;R)</target>
        
      </trans-unit>
      <trans-unit id="_abortCurrentOperation.Text">
        <source>You can abort the current conflict resolution by resetting hard.
All changes since the last commit will be deleted.

Do you want to reset the changes?</source>
        <target>您可以通過硬重置中止當前的衝突解決。
 自上次提交以來的所有更改都將被刪除。

您要重置更改嗎？</target>
        
      </trans-unit>
      <trans-unit id="_allConflictsResolved.Text">
        <source>All merge conflicts are resolved, you can commit.
Do you want to commit now?</source>
        <target>所有合并冲突都解决了，你可以提交了。
你想现在提交吗？</target>
        
      </trans-unit>
      <trans-unit id="_allConflictsResolvedCaption.Text">
        <source>Commit</source>
        <target>提交</target>
        
      </trans-unit>
      <trans-unit id="_allFilesFilter.Text">
        <source>All files (*.*)</source>
        <target>全部檔案(*.*)</target>
        
      </trans-unit>
      <trans-unit id="_areYouSureYouWantDeleteFiles.Text">
        <source>Are you sure you want to DELETE all changes?

This action cannot be made undone.</source>
        <target>你确定你要删除所有的更改吗？

这个动作是不能撤消的。</target>
        
      </trans-unit>
      <trans-unit id="_areYouSureYouWantDeleteFilesCaption.Text">
        <source>WARNING!</source>
        <target>警告!</target>
        
      </trans-unit>
      <trans-unit id="_askMergeConflictSolved.Text">
        <source>Is the merge conflict solved?</source>
        <target>合并冲突是否已解决？</target>
        
      </trans-unit>
      <trans-unit id="_askMergeConflictSolvedAfterCustomMergeScript.Text">
        <source>The merge conflict need to be solved and the result must be saved as:
{0}

Is the merge conflict solved?</source>
        <target>合并冲突需要解决，必须将结果保存为：
{0}

合并冲突解决了吗？</target>
        
      </trans-unit>
      <trans-unit id="_askMergeConflictSolvedCaption.Text">
        <source>Conflict solved?</source>
        <target>衝突解決了？ </target>
        
      </trans-unit>
      <trans-unit id="_button1Text.Text">
        <source>Open in</source>
        <target>開啟於</target>
        
      </trans-unit>
      <trans-unit id="_chooseBaseFileFailedText.Text">
        <source>Choose base file failed.</source>
        <target>選擇base檔案失敗</target>
        
      </trans-unit>
      <trans-unit id="_chooseLocalButtonText.Text">
        <source>Choose local</source>
        <target>選擇本機</target>
        
      </trans-unit>
      <trans-unit id="_chooseLocalFileFailedText.Text">
        <source>Choose local file failed.</source>
        <target>選擇本機檔案失敗</target>
        
      </trans-unit>
      <trans-unit id="_chooseRemoteButtonText.Text">
        <source>Choose remote</source>
        <target>選擇遠端</target>
        
      </trans-unit>
      <trans-unit id="_chooseRemoteFileFailedText.Text">
        <source>Choose remote file failed.</source>
        <target>選擇遠端檔案失敗</target>
        
      </trans-unit>
      <trans-unit id="_conflictedFilesContextMenuText.Text">
        <source>Solve</source>
        <target>解決</target>
        
      </trans-unit>
      <trans-unit id="_contextChooseLocalMergeText.Text">
        <source>Choose local (ours)</source>
        <target>選擇本機(我們的)</target>
        
      </trans-unit>
      <trans-unit id="_contextChooseLocalRebaseText.Text">
        <source>Choose local (theirs)</source>
        <target>選擇本機(他們的)</target>
        
      </trans-unit>
      <trans-unit id="_contextChooseRemoteMergeText.Text">
        <source>Choose remote (theirs)</source>
        <target>選擇遠端(他們的)</target>
        
      </trans-unit>
      <trans-unit id="_contextChooseRemoteRebaseText.Text">
        <source>Choose remote (ours)</source>
        <target>選擇遠端(我們的)</target>
        
      </trans-unit>
      <trans-unit id="_currentFormatFilter.Text">
        <source>Current format (*.{0})</source>
        <target>目前格式(*.{0})</target>
        
      </trans-unit>
      <trans-unit id="_deleteFileButtonText.Text">
        <source>Delete file</source>
        <target>移除檔案</target>
        
      </trans-unit>
      <trans-unit id="_deleted.Text">
        <source>deleted</source>
        <target>已刪除</target>
        
      </trans-unit>
      <trans-unit id="_errorStartingMergetool.Text">
        <source>Error starting mergetool: {0}</source>
        <target>启动合并工具的错误：{0}</target>
        
      </trans-unit>
      <trans-unit id="_failureWhileOpenFile.Text">
        <source>Open temporary file failed.</source>
        <target>開啟暫存檔失敗</target>
        
      </trans-unit>
      <trans-unit id="_failureWhileSaveFile.Text">
        <source>Save file failed.</source>
        <target>儲存檔案失敗</target>
        
      </trans-unit>
      <trans-unit id="_fileBinaryChooseLocalBaseRemote.Text">
        <source>File ({0}) appears to be a binary file.
Choose to keep the local ({1}), remote ({2}) or base file.</source>
        <target>文件 ({0}) 可能是二进制文件。
选择保留本地文件 ({1})、远程文件 ({2}) 还是基线文件。</target>
        
      </trans-unit>
      <trans-unit id="_fileChangeLocallyAndRemotely.Text">
        <source>The file has been changed both locally ({0}) and remotely ({1}). Merge the changes.</source>
        <target>该文件在本地 ({0}) 和远程 ({1}) 都进行了修改。请合并修改。</target>
        
      </trans-unit>
      <trans-unit id="_fileCreatedLocallyAndRemotely.Text">
        <source>A file with the same name has been created locally ({0}) and remotely ({1}). Choose the file you want to keep or merge the files.</source>
        <target>本地 ({0}) 和远程 ({1}) 都创建了同名文件。请选择要保存的文件或合并文件。</target>
        
      </trans-unit>
      <trans-unit id="_fileCreatedLocallyAndRemotelyLong.Text">
        <source>File {0} does not have a base revision.
A file with the same name has been created locally ({1}) and remotely ({2}) causing this conflict.

Choose the file you want to keep, merge the files or delete the file?</source>
        <target>文件{0}没有父版本修订。
在本地({1})创建了与远程({2})具有相同名称的文件，导致此冲突。

请选择要保留的文件、合并文件还是删除文件？</target>
        
      </trans-unit>
      <trans-unit id="_fileDeletedLocallyAndModifiedRemotely.Text">
        <source>The file has been deleted locally ({0}) and modified remotely ({1}). Choose to delete the file or keep the modified version.</source>
        <target>该文件在本地({0})被删除或修改自远程({1})文件。 选择删除文件或保留修改后的版本。</target>
        
      </trans-unit>
      <trans-unit id="_fileDeletedLocallyAndModifiedRemotelyLong.Text">
        <source>File {0} does not have a local revision.
The file has been deleted locally ({1}) but modified remotely ({2}).

Choose to delete the file or keep the modified version.</source>
        <target>文件 {0} 在本地不存在。
文件在本地被删除 ({1}) 但在远程被修改 ({2})。

请选择删除文件还是保留修改后的版本。</target>
        
      </trans-unit>
      <trans-unit id="_fileIsBinary.Text">
        <source>The selected file appears to be a binary file.
Are you sure you want to open this file in {0}?</source>
        <target>所選定的檔案似乎是一個二進位檔案。您確定要用{0}開啟這個文件嗎？ </target>
        
      </trans-unit>
      <trans-unit id="_fileModifiedLocallyAndDeletedRemotely.Text">
        <source>The file has been modified locally ({0}) and deleted remotely ({1}). Choose to delete the file or keep the modified version.</source>
        <target>该文件在本地被修改 ({0})，在远程被删除 ({1})。请选择删除该文件还是保持修改后的版本。</target>
        
      </trans-unit>
      <trans-unit id="_fileModifiedLocallyAndDeletedRemotelyLong.Text">
        <source>File {0} does not have a remote revision.
The file has been modified locally ({1}) but deleted remotely ({2}).

Choose to delete the file or keep the modified version.</source>
        <target>文件 {0} 在远程不存在。
该文件已经在本地被修改 ({1})，但在远程被删除 ({2})。

请选择要删除此文件还是保持修改后的版本。</target>
        
      </trans-unit>
      <trans-unit id="_fileUnchangedAfterMerge.Text">
        <source>The file has not been modified by the merge. Usually this means that the file has been saved to the wrong location.

The merge conflict will not be marked as solved. Please try again.</source>
        <target>合併後檔案沒有變化，通常是因為檔案儲存到其它地方。

合併衝突並沒有解決，請再試一次。</target>
        
      </trans-unit>
      <trans-unit id="_filesDeletedLocallyAndModifiedRemotelyLong.Text">
        <source>{0} and {1} other out of {2} selected files do not have a local revision.
The files have been deleted locally, but modified remotely

Choose to delete the files or keep the modified versions.</source>
        <target>{0}和{1} 在所选中的{2}文件中的其他文件没有本地修订版本。
这些文件已经在本地被删除，远程却已被修改。

选择删除这些文件或保持修改后的版本。</target>
        
      </trans-unit>
      <trans-unit id="_filesDeletedLocallyAndModifiedRemotelyLongNoOtherFilesSelected.Text">
        <source>{0} and {1} other selected file(s) do not have a local revision.
The files have been deleted locally, but modified remotely

Choose to delete the files or keep the modified versions.</source>
        <target>{0}和{1} 所选中的其他文件没有本地修订版本。
这些文件已经在本地被删除，远程却已被修改。

选择删除这些文件或保持修改后的版本。</target>
        
      </trans-unit>
      <trans-unit id="_filesModifiedLocallyAndDeletedRemotelyLong.Text">
        <source>{0} and {1} other out of {2} selected files do not have a remote revision.
The files have been modified locally, but deleted remotely.

Choose to delete the files or keep the modified versions.</source>
        <target>{0}和{1} 在所选{2}文件中的其他没有远程版本。
这些文件已经在本地被修改，远程却已被删除。

选择删除这些文件或保持修改后的版本。</target>
        
      </trans-unit>
      <trans-unit id="_filesModifiedLocallyAndDeletedRemotelyLongNoOtherFilesSelected.Text">
        <source>{0} and {1} other selected file(s) do not have a remote revision.
The files have been modified locally, but deleted remotely.

Choose to delete the files or keep the modified versions.</source>
        <target>{0}和{1} 所选中的其他文件没有远程修订版本。
这些文件已经在本地被修改，远程却已被删除。

选择删除这些文件或保持修改后的版本。</target>
        
      </trans-unit>
      <trans-unit id="_keepBaseButtonText.Text">
        <source>Keep base file</source>
        <target>保留基底</target>
        
      </trans-unit>
      <trans-unit id="_keepModifiedButtonText.Text">
        <source>Keep modified</source>
        <target>保留修改</target>
        
      </trans-unit>
      <trans-unit id="_noBase.Text">
        <source>no base</source>
        <target>沒有基底</target>
        
      </trans-unit>
      <trans-unit id="_noBaseFileMergeCaption.Text">
        <source>Merge</source>
        <target>合併</target>
        
      </trans-unit>
      <trans-unit id="_noBaseRevision.Text">
        <source>There is no base revision for {0}.
Fall back to 2-way merge?</source>
        <target>{0}沒有base版本，改用雙向合併？</target>
        
      </trans-unit>
      <trans-unit id="_noMergeTool.Text">
        <source>There is no mergetool configured.
Please go to settings and set a mergetool!</source>
        <target>没有配置合并工具。
请进入设置，设置合并工具!</target>
        
      </trans-unit>
      <trans-unit id="_noMergeToolConfigured.Text">
        <source>The mergetool is not correctly configured.
Please go to settings and configure the mergetool!</source>
        <target>合并工具没有正确配置。
请进入设置并配置合并工具!</target>
        
      </trans-unit>
      <trans-unit id="_openMergeToolItemText.Text">
        <source>Open in</source>
        <target>開啟於</target>
        
      </trans-unit>
      <trans-unit id="_ours.Text">
        <source>ours</source>
        <target>我們的</target>
        
      </trans-unit>
      <trans-unit id="_resetCaption.Text">
        <source>Reset</source>
        <target>重置</target>
        
      </trans-unit>
      <trans-unit id="_solveMergeConflictApplyToAllCheckBoxText.Text">
        <source>Apply to {0} and {1} other file(s)</source>
        <target>应用到 {0} 和 {1} 个其他文件</target>
        
      </trans-unit>
      <trans-unit id="_solveMergeConflictDialogCaption.Text">
        <source>Solve merge conflict</source>
        <target>解决合并冲突</target>
        
      </trans-unit>
      <trans-unit id="_stageFilename.Text">
        <source>Stage {0}</source>
        <target>加入(Stage){0}</target>
        
      </trans-unit>
      <trans-unit id="_theirs.Text">
        <source>theirs</source>
        <target>他們的</target>
        
      </trans-unit>
      <trans-unit id="_uskUseCustomMergeScript.Text">
        <source>There is a custom merge script ({0}) for this file type.

Do you want to use this custom merge script?</source>
        <target>有專門針對此類型的合併腳本({0})

你要用這個合併腳本嗎？</target>
        
      </trans-unit>
      <trans-unit id="_uskUseCustomMergeScriptCaption.Text">
        <source>Custom merge script</source>
        <target>客製合併腳本</target>
        
      </trans-unit>
      <trans-unit id="conflictDescription.Text">
        <source>Select file</source>
        <target>選檔</target>
        
      </trans-unit>
      <trans-unit id="customMergetool.Text">
        <source>Open in &amp;mergetool</source>
        <target>使用合并工具打开(&amp;M)</target>
        
      </trans-unit>
      <trans-unit id="fileHistoryToolStripMenuItem.Text">
        <source>File history</source>
        <target>歷史檔案</target>
        
      </trans-unit>
      <trans-unit id="label1.Text">
        <source>Unresolved merge conflicts</source>
        <target>未解決的合併衝突</target>
        
      </trans-unit>
      <trans-unit id="label2.Text">
        <source>Base</source>
        <target>基底</target>
        
      </trans-unit>
      <trans-unit id="label5.Text">
        <source>Remote</source>
        <target>遠端</target>
        
      </trans-unit>
      <trans-unit id="label7.Text">
        <source>Local</source>
        <target>本機</target>
        
      </trans-unit>
      <trans-unit id="merge.Text">
        <source>Merge</source>
        <target>合併</target>
        
      </trans-unit>
      <trans-unit id="openFolderToolStripMenuItem.Text">
        <source>Show in folder</source>
        <target>在文件夹显示</target>
        
      </trans-unit>
      <trans-unit id="openMergeToolBtn.Text">
        <source>Open in mergetool</source>
        <target>用mergetool開啟</target>
        
      </trans-unit>
      <trans-unit id="openToolStripMenuItem.Text">
        <source>Open</source>
        <target>開啟</target>
        
      </trans-unit>
      <trans-unit id="openWithToolStripMenuItem.Text">
        <source>Open With</source>
        <target>開啟方式</target>
        
      </trans-unit>
      <trans-unit id="startMergetool.Text">
        <source>Start mergetool</source>
        <target>開始mergetool</target>
        
      </trans-unit>
    </body>
  </file>
  <file datatype="plaintext" original="FormRevertCommit" source-language="en" target-language="zh-Hant">
    <body>
      <trans-unit id="$this.Text">
        <source>Revert commit</source>
        <target>Revert 提交</target>
        
      </trans-unit>
      <trans-unit id="AutoCommit.Text">
        <source>&amp;Automatically create a commit</source>
        <target>自动创建提交</target>
        
      </trans-unit>
      <trans-unit id="BranchInfo.Text">
        <source>Revert this commit:</source>
        <target>回復提交：</target>
        
      </trans-unit>
      <trans-unit id="ParentsLabel.Text">
        <source>This commit is a merge, select &amp;parent:</source>
        <target>这提交是一个合并，选择合并的上一代&amp;p：</target>
        
      </trans-unit>
      <trans-unit id="Revert.Text">
        <source>&amp;Revert this commit</source>
        <target>还原此提交&amp;R</target>
        
      </trans-unit>
      <trans-unit id="_noneParentSelectedText.Text">
        <source>None parent is selected!</source>
        <target>未選parent</target>
        
      </trans-unit>
      <trans-unit id="columnHeader1.Text">
        <source>No.</source>
        <target>序號</target>
        
      </trans-unit>
      <trans-unit id="columnHeader2.Text">
        <source>Message</source>
        <target>訊息</target>
        
      </trans-unit>
      <trans-unit id="columnHeader3.Text">
        <source>Author</source>
        <target>作者</target>
        
      </trans-unit>
      <trans-unit id="columnHeader4.Text">
        <source>Date</source>
        <target>日期</target>
        
      </trans-unit>
    </body>
  </file>
  <file datatype="plaintext" original="FormRevisionFilter" source-language="en" target-language="zh-Hant">
    <body>
      <trans-unit id="$this.Text">
        <source>Filter</source>
        <target>過濾器</target>
        
      </trans-unit>
      <trans-unit id="CurrentBranchOnlyCheck.Text">
        <source>Show current branch &amp;only</source>
        <target>只显示当前分支</target>
        
      </trans-unit>
      <trans-unit id="FullHistoryCheck.Text">
        <source>Full &amp;history</source>
        <target>完整历史(&amp;H)</target>
        
      </trans-unit>
      <trans-unit id="HideMergeCommitsCheck.Text">
        <source>Hide merge commi&amp;ts</source>
        <target>隱藏合併提交(&amp;t)</target>
        
      </trans-unit>
      <trans-unit id="IgnoreCase.Text">
        <source>&amp;Ignore case</source>
        <target>忽略大小写</target>
        
      </trans-unit>
      <trans-unit id="Ok.Text">
        <source>OK</source>
        <target>確定</target>
        
      </trans-unit>
      <trans-unit id="OnlyFirstParentCheck.Text">
        <source>Show only &amp;first parent</source>
        <target>僅顯示第一父項目(&amp;f)</target>
        
      </trans-unit>
      <trans-unit id="ReflogCheck.Text">
        <source>Show &amp;reflog</source>
        <target>显示 reflog</target>
        
      </trans-unit>
      <trans-unit id="SimplifyByDecorationCheck.Text">
        <source>Simplify b&amp;y decoration</source>
        <target>通过装饰简化</target>
        
      </trans-unit>
      <trans-unit id="SimplifyMergesCheck.Text">
        <source>Simplify mer&amp;ges</source>
        <target>简化合并</target>
        
      </trans-unit>
      <trans-unit id="_author.Text">
        <source>&amp;Author</source>
        <target>作者</target>
        
      </trans-unit>
      <trans-unit id="_branches.Text">
        <source>&amp;Branches</source>
        <target>分支</target>
        
      </trans-unit>
      <trans-unit id="_committer.Text">
        <source>&amp;Committer</source>
        <target>提交者</target>
        
      </trans-unit>
      <trans-unit id="_diffContent.Text">
        <source>&amp;Diff contains</source>
        <target>包含区别</target>
        
      </trans-unit>
      <trans-unit id="_diffContentToolTip.Text">
        <source>SLOW</source>
        <target>缓慢的</target>
        
      </trans-unit>
      <trans-unit id="_limit.Text">
        <source>&amp;Limit</source>
        <target>限制(&amp;L)</target>
        
      </trans-unit>
      <trans-unit id="_message.Text">
        <source>&amp;Message</source>
        <target>消息(&amp;M)</target>
        
      </trans-unit>
      <trans-unit id="_pathFilter.Text">
        <source>&amp;Path filter</source>
        <target>路径过滤器(&amp;P)</target>
        
      </trans-unit>
      <trans-unit id="_since.Text">
        <source>&amp;Since</source>
        <target>从(&amp;S)</target>
        
      </trans-unit>
      <trans-unit id="_until.Text">
        <source>&amp;Until</source>
        <target>到(&amp;U)</target>
        
      </trans-unit>
    </body>
  </file>
  <file datatype="plaintext" original="FormSelectMultipleBranches" source-language="en" target-language="zh-Hant">
    <body>
      <trans-unit id="$this.Text">
        <source>Select multiple branches</source>
        <target>選擇數個branches</target>
        
      </trans-unit>
      <trans-unit id="okButton.Text">
        <source>OK</source>
        <target>確定</target>
        
      </trans-unit>
      <trans-unit id="selectBranchesLabel.Text">
        <source>Select branches</source>
        <target>選擇分支</target>
        
      </trans-unit>
    </body>
  </file>
  <file datatype="plaintext" original="FormSettings" source-language="en" target-language="zh-Hant">
    <body>
      <trans-unit id="$this.Text">
        <source>Settings</source>
        <target>設定</target>
        
      </trans-unit>
      <trans-unit id="_cantSaveSettings.Text">
        <source>Failed to save all settings</source>
        <target>保存所有设置失败</target>
        
      </trans-unit>
      <trans-unit id="buttonApply.Text">
        <source>Apply</source>
        <target>套用</target>
        
      </trans-unit>
      <trans-unit id="buttonCancel.Text">
        <source>Cancel</source>
        <target>取消</target>
        
      </trans-unit>
      <trans-unit id="buttonDiscard.Text">
        <source>Discard</source>
        <target>放棄</target>
        
      </trans-unit>
      <trans-unit id="buttonOk.Text">
        <source>OK</source>
        <target>確定</target>
        
      </trans-unit>
      <trans-unit id="label10.Text">
        <source>You need to set the correct path to 
git.cmd before you can change
any global setting.
</source>
        <target>您需要設定git.cmd正確的路徑，才能更改全體設定。 </target>
        
      </trans-unit>
      <trans-unit id="labelInstantSaveNotice.Text">
        <source>Changes on the selected page will be saved instantly. 
Therefore the Cancel button does NOT revert any changes made.</source>
        <target>对所选择页面其更改会即可生效。
因此，“取消”按钮也不会恢复其所做的所有更改。</target>
        
      </trans-unit>
    </body>
  </file>
  <file datatype="plaintext" original="FormStash" source-language="en" target-language="zh-Hant">
    <body>
      <trans-unit id="$this.Text">
        <source>Stash</source>
        <target>緩衝區</target>
        
      </trans-unit>
      <trans-unit id="Apply.Text">
        <source>&amp;Apply Selected Stash</source>
        <target>应用选中的贮藏(&amp;A)</target>
        
      </trans-unit>
      <trans-unit id="Apply.toolTip">
        <source>Apply the selected stash on top of the current working directory state</source>
        <target>將選取的隱藏套用於目前工作目錄的狀態之上。</target>
        
      </trans-unit>
      <trans-unit id="Clear.Text">
        <source>&amp;Drop Selected Stash</source>
        <target>删除选中的贮藏(&amp;A)</target>
        
      </trans-unit>
      <trans-unit id="Clear.toolTip">
        <source>Remove the selected stash from the list</source>
        <target>移除列表中選取的暫存區</target>
        
      </trans-unit>
      <trans-unit id="Stash.Text">
        <source>S&amp;tash all changes</source>
        <target>暂存所有更改</target>
        
      </trans-unit>
      <trans-unit id="Stash.toolTip">
        <source>Save local changes to a new stash, then revert local changes</source>
        <target>儲存本地變更到新的隱藏區（stash），然後還原本地變更。</target>
        
      </trans-unit>
      <trans-unit id="StashKeepIndex.Text">
        <source>&amp;Keep index</source>
        <target>保持索引</target>
        
      </trans-unit>
      <trans-unit id="StashKeepIndex.toolTip">
        <source>All changes already added to the index are left intact</source>
        <target>所有已經添加到索引的更改將保持不變</target>
        
      </trans-unit>
      <trans-unit id="StashSelectedFiles.Text">
        <source>Stash &amp;selected changes</source>
        <target>暂存选中的更改</target>
        
      </trans-unit>
      <trans-unit id="StashSelectedFiles.toolTip">
        <source>Stash changes for the selected files, then revert them to the original state</source>
        <target>將選取的檔案儲存並隱藏更改，然後將它們還原至原始狀態</target>
        
      </trans-unit>
      <trans-unit id="Stashes.ToolTipText">
        <source>Select a stash</source>
        <target>選擇儲藏(stash)</target>
        
      </trans-unit>
      <trans-unit id="_currentWorkingDirChanges.Text">
        <source>Current working directory changes</source>
        <target>當前工作目錄變更</target>
        
      </trans-unit>
      <trans-unit id="_noStashes.Text">
        <source>There are no stashes.</source>
        <target>沒有隱藏的</target>
        
      </trans-unit>
      <trans-unit id="cherryPickFileChangesToolStripMenuItem.Text">
        <source>&amp;Cherry pick file changes</source>
        <target>优选文件变更</target>
        
      </trans-unit>
      <trans-unit id="chkIncludeUntrackedFiles.Text">
        <source>&amp;Include untracked files</source>
        <target>包括未跟踪的文件</target>
        
      </trans-unit>
      <trans-unit id="chkIncludeUntrackedFiles.toolTip">
        <source>All untracked files are also stashed and then cleaned</source>
        <target>所有未追蹤的檔案也會被儲藏並進行清理</target>
        
      </trans-unit>
      <trans-unit id="messageLabel.Text">
        <source>&amp;Message:</source>
        <target>消息(&amp;M):</target>
        
      </trans-unit>
      <trans-unit id="refreshToolStripButton.Text">
        <source>Refresh</source>
        <target>重新整理</target>
        
      </trans-unit>
      <trans-unit id="showToolStripLabel.Text">
        <source>S&amp;how:</source>
        <target>显示：</target>
        
      </trans-unit>
    </body>
  </file>
  <file datatype="plaintext" original="FormStatus" source-language="en" target-language="zh-Hant">
    <body>
      <trans-unit id="$this.Text">
        <source>Process</source>
        <target>進度</target>
        
      </trans-unit>
      <trans-unit id="Abort.Text">
        <source>Abort</source>
        <target>終止</target>
        
      </trans-unit>
      <trans-unit id="KeepDialogOpen.Text">
        <source>Keep dialog open</source>
        <target>保持對話方塊開啟</target>
        
      </trans-unit>
      <trans-unit id="Ok.Text">
        <source>OK</source>
        <target>確定</target>
        
      </trans-unit>
    </body>
  </file>
  <file datatype="plaintext" original="FormSubmodules" source-language="en" target-language="zh-Hant">
    <body>
      <trans-unit id="$this.Text">
        <source>Submodules</source>
        <target>子模組</target>
        
      </trans-unit>
      <trans-unit id="AddSubmodule.Text">
        <source>Add submodule</source>
        <target>新增子模組</target>
        
      </trans-unit>
      <trans-unit id="RemoveSubmodule.Text">
        <source>Remove</source>
        <target>刪除</target>
        
      </trans-unit>
      <trans-unit id="Status.HeaderText">
        <source>Status</source>
        <target>狀態</target>
        
      </trans-unit>
      <trans-unit id="SynchronizeSubmodule.Text">
        <source>Synchronize</source>
        <target>同步</target>
        
      </trans-unit>
      <trans-unit id="UpdateSubmodule.Text">
        <source>Update</source>
        <target>更新</target>
        
      </trans-unit>
      <trans-unit id="_removeSelectedSubmodule.Text">
        <source>Are you sure you want remove the selected submodule?</source>
        <target>確定移除所選子模組?</target>
        
      </trans-unit>
      <trans-unit id="_removeSelectedSubmoduleCaption.Text">
        <source>Remove</source>
        <target>刪除</target>
        
      </trans-unit>
      <trans-unit id="groupBox1.Text">
        <source>Details</source>
        <target>詳細資料</target>
        
      </trans-unit>
      <trans-unit id="label1.Text">
        <source>Name</source>
        <target>名稱</target>
        
      </trans-unit>
      <trans-unit id="label2.Text">
        <source>Remote path</source>
        <target>遠端路徑</target>
        
      </trans-unit>
      <trans-unit id="label3.Text">
        <source>Local path</source>
        <target>本機路徑</target>
        
      </trans-unit>
      <trans-unit id="label4.Text">
        <source>Commit</source>
        <target>提交</target>
        
      </trans-unit>
      <trans-unit id="label5.Text">
        <source>Branch</source>
        <target>分支</target>
        
      </trans-unit>
      <trans-unit id="label6.Text">
        <source>Status</source>
        <target>狀態</target>
        
      </trans-unit>
      <trans-unit id="nameDataGridViewTextBoxColumn.HeaderText">
        <source>Name</source>
        <target>名稱</target>
        
      </trans-unit>
    </body>
  </file>
  <file datatype="plaintext" original="FormUpdates" source-language="en" target-language="zh-Hant">
    <body>
      <trans-unit id="$this.Text">
        <source>Check for update</source>
        <target>檢查更新</target>
        
      </trans-unit>
      <trans-unit id="UpdateLabel.Text">
        <source>Searching for updates</source>
        <target>搜尋更新</target>
        
      </trans-unit>
      <trans-unit id="_downloadingUpdate.Text">
        <source>Downloading update...</source>
        <target>下载更新中...</target>
        
      </trans-unit>
      <trans-unit id="_errorHeading.Text">
        <source>Download Failed</source>
        <target>下载失败</target>
        
      </trans-unit>
      <trans-unit id="_errorMessage.Text">
        <source>Failed to download an update.</source>
        <target>下载更新失败</target>
        
      </trans-unit>
      <trans-unit id="_newVersionAvailable.Text">
        <source>There is a new version {0} of Git Extensions available</source>
        <target>有可用的新版GitExtentions</target>
        
      </trans-unit>
      <trans-unit id="_noUpdatesFound.Text">
        <source>No updates found</source>
        <target>沒有找到更新</target>
        
      </trans-unit>
      <trans-unit id="btnUpdateNow.Text">
        <source>&amp;Update Now</source>
        <target>更新</target>
        
      </trans-unit>
      <trans-unit id="linkChangeLog.Text">
        <source>Show Change&amp;Log</source>
        <target>显示更改日志</target>
        
      </trans-unit>
      <trans-unit id="linkDirectDownload.Text">
        <source>&amp;Direct Download</source>
        <target>直接下载</target>
        
      </trans-unit>
    </body>
  </file>
  <file datatype="plaintext" original="FormVerify" source-language="en" target-language="zh-Hant">
    <body>
      <trans-unit id="$this.Text">
        <source>Verify database</source>
        <target>檢查資料庫</target>
        
      </trans-unit>
      <trans-unit id="DeleteAllLostAndFoundTags.Text">
        <source>Delete all LOST_AND_FOUND tags</source>
        <target>刪除所有LOST_AND_FOUND標籤</target>
        
      </trans-unit>
      <trans-unit id="FullCheck.Text">
        <source>Check not just objects in GIT_OBJECT_DIRECTORY ($GIT_DIR/objects), 
but also the ones found in alternate object pools.
</source>
        <target>檢查不僅存在於在GIT_OBJECT_DIRECTORY($GIT_DIR/objects)目錄，
而且還存在於替代目標池的目標。 </target>
        
      </trans-unit>
      <trans-unit id="NoReflogs.Text">
        <source>Do not consider commits that are referenced only by an entry in a 
reflog to be reachable.</source>
        <target>不要認為在reflog中引用的提交是可取得的</target>
        
      </trans-unit>
      <trans-unit id="Remove.Text">
        <source>Remove all dangling objects</source>
        <target>刪除所有未決定的目標</target>
        
      </trans-unit>
      <trans-unit id="SaveObjects.Text">
        <source>Save objects to .git/lost-found</source>
        <target>儲存到.git/lost-found目錄</target>
        
      </trans-unit>
      <trans-unit id="ShowCommitsAndTags.Text">
        <source>Show commits and tags</source>
        <target>显示提交和标记</target>
        
      </trans-unit>
      <trans-unit id="ShowOtherObjects.Text">
        <source>Show other objects</source>
        <target>显示其他对象</target>
        
      </trans-unit>
      <trans-unit id="Unreachable.Text">
        <source>Print out objects that exist but that aren't readable from any of the reference 
nodes.
</source>
        <target>輸出所有存在但是不可讀的目標</target>
        
      </trans-unit>
      <trans-unit id="_removeDanglingObjectsCaption.Text">
        <source>Remove</source>
        <target>移除</target>
        
      </trans-unit>
      <trans-unit id="_removeDanglingObjectsQuestion.Text">
        <source>Are you sure you want to delete all dangling objects?</source>
        <target>你確定要刪除所有不可讀目標？ </target>
        
      </trans-unit>
      <trans-unit id="_selectLostObjectsToRestoreCaption.Text">
        <source>Restore lost objects</source>
        <target>儲存遺失的物件</target>
        
      </trans-unit>
      <trans-unit id="_selectLostObjectsToRestoreMessage.Text">
        <source>Select objects to restore.</source>
        <target>選擇物件來儲存</target>
        
      </trans-unit>
      <trans-unit id="_xTagsCreated.Text">
        <source>{0} Tags created.

Do not forget to delete these tags when finished.</source>
        <target>{0}個標記已經建立。不要忘記在完成時刪除這些標記。 </target>
        
      </trans-unit>
      <trans-unit id="btnCloseDialog.Text">
        <source>Cancel</source>
        <target>取消</target>
        
      </trans-unit>
      <trans-unit id="btnRestoreSelectedObjects.Text">
        <source>Recover selected objects</source>
        <target>標記所有丟失的提交</target>
        
      </trans-unit>
      <trans-unit id="columnAuthor.HeaderText">
        <source>Author</source>
        <target>作者</target>
        
      </trans-unit>
      <trans-unit id="columnDate.HeaderText">
        <source>Date</source>
        <target>日期</target>
        
      </trans-unit>
      <trans-unit id="columnHash.HeaderText">
        <source>Hash</source>
        <target>Hash</target>
        
      </trans-unit>
      <trans-unit id="columnParent.HeaderText">
        <source>Parent(s) hashs</source>
        <target>父提交哈希值</target>
        
      </trans-unit>
      <trans-unit id="columnSubject.HeaderText">
        <source>Subject</source>
        <target>主旨</target>
        
      </trans-unit>
      <trans-unit id="columnType.HeaderText">
        <source>Type</source>
        <target>類型</target>
        
      </trans-unit>
      <trans-unit id="copyHashToolStripMenuItem.Text">
        <source>Copy object hash</source>
        <target>复制对象哈希值</target>
        
      </trans-unit>
      <trans-unit id="copyParentHashToolStripMenuItem.Text">
        <source>Copy parent hash</source>
        <target>复制父提交哈希值</target>
        
      </trans-unit>
      <trans-unit id="label1.Text">
        <source>Double-click on a row for quick view</source>
        <target>雙擊一列包含SHA1的來查看。 </target>
        
      </trans-unit>
      <trans-unit id="label2.Text">
        <source>By default only unreferenced objects that are older than 
2 weeks are removed when cleaning up the database. All
other object are only deleted when you run &quot;Remove all
dangling objects&quot;

Check commits you want to recover and press Recover button
Context menu for additional operations</source>
        <target>預設情況下，在清理資料庫的時候， 
兩週以上的未被引用的目標將會被刪除， 
其他的目標只會在運行“刪除所有不可讀目標”的時候移除。 </target>
        
      </trans-unit>
      <trans-unit id="mnuLostObjectView.Text">
        <source>View</source>
        <target>查看所選目標</target>
        
      </trans-unit>
      <trans-unit id="mnuLostObjectsCreateBranch.Text">
        <source>Create branch</source>
        <target>建立分支</target>
        
      </trans-unit>
      <trans-unit id="mnuLostObjectsCreateTag.Text">
        <source>Create tag</source>
        <target>標記選定的目標</target>
        
      </trans-unit>
      <trans-unit id="saveAsToolStripMenuItem.Text">
        <source>Save as...</source>
        <target>另存新檔</target>
        
      </trans-unit>
    </body>
  </file>
  <file datatype="plaintext" original="FormViewPatch" source-language="en" target-language="zh-Hant">
    <body>
      <trans-unit id="$this.Text">
        <source>View patch file</source>
        <target>查看補丁檔案</target>
        
      </trans-unit>
      <trans-unit id="BrowsePatch.Text">
        <source>Browse</source>
        <target>瀏覽</target>
        
      </trans-unit>
      <trans-unit id="File.HeaderText">
        <source>Type</source>
        <target>類型</target>
        
      </trans-unit>
      <trans-unit id="FileNameA.HeaderText">
        <source>Filename</source>
        <target>檔名</target>
        
      </trans-unit>
      <trans-unit id="_patchFileFilterString.Text">
        <source>Patch file (*.Patch)</source>
        <target>Patch檔(*.Patch)</target>
        
      </trans-unit>
      <trans-unit id="_patchFileFilterTitle.Text">
        <source>Select patch file</source>
        <target>選擇patch檔</target>
        
      </trans-unit>
      <trans-unit id="labelPatch.Text">
        <source>Patch</source>
        <target>補丁</target>
        
      </trans-unit>
      <trans-unit id="typeDataGridViewTextBoxColumn.HeaderText">
        <source>Change</source>
        <target>變更</target>
        
      </trans-unit>
    </body>
  </file>
  <file datatype="plaintext" original="GeneralSettingsPage" source-language="en" target-language="zh-Hant">
    <body>
      <trans-unit id="$this.Text">
        <source>General</source>
        <target>一般</target>
        
      </trans-unit>
      <trans-unit id="_fetch.Text">
        <source>Fetch</source>
        <target>获取</target>
        
      </trans-unit>
      <trans-unit id="_fetchAll.Text">
        <source>Fetch all</source>
        <target>Fetch全部</target>
        
      </trans-unit>
      <trans-unit id="_fetchAndPruneAll.Text">
        <source>Fetch and prune all</source>
        <target>获取并剪裁全部</target>
        
      </trans-unit>
      <trans-unit id="_openPullDialog.Text">
        <source>Open pull dialog</source>
        <target>打開pull對話方塊</target>
        
      </trans-unit>
      <trans-unit id="_pullMerge.Text">
        <source>Pull - merge</source>
        <target>拉取 - 合并</target>
        
      </trans-unit>
      <trans-unit id="_pullRebase.Text">
        <source>Pull - rebase</source>
        <target>拉取 - 变基</target>
        
      </trans-unit>
      <trans-unit id="btnDefaultDestinationBrowse.Text">
        <source>Browse</source>
        <target>流覽</target>
        
      </trans-unit>
      <trans-unit id="chkCheckForUncommittedChangesInCheckoutBranch.Text">
        <source>Check for uncommitted changes in checkout branch dialog</source>
        <target>在checkout分支對話視窗, 檢查未commit的變更</target>
        
      </trans-unit>
      <trans-unit id="chkCloseProcessDialog.Text">
        <source>Close Process dialog when process succeeds</source>
        <target>當進度完成後關閉進度對話方塊</target>
        
      </trans-unit>
      <trans-unit id="chkFollowRenamesInFileHistory.Text">
        <source>Follow renames in file history</source>
        <target>追蹤檔案更名歷史</target>
        
      </trans-unit>
      <trans-unit id="chkFollowRenamesInFileHistoryExact.Text">
        <source>Follow exact renames and copies only</source>
        <target>只跟随精确重命名和拷贝</target>
        
      </trans-unit>
      <trans-unit id="chkShowAheadBehindDataInBrowseWindow.Text">
        <source>Show ahead and behind information on status bar in browse window</source>
        <target>在浏览窗口的状态栏上显示前后信息</target>
        
      </trans-unit>
      <trans-unit id="chkShowGitCommandLine.Text">
        <source>Show console window when executing git process</source>
        <target>執行git過程中顯示命令行視窗</target>
        
      </trans-unit>
      <trans-unit id="chkShowGitStatusForArtificialCommits.Text">
        <source>Show number of changed files for artificial commits</source>
        <target>显示人工提交的更改文件数</target>
        
      </trans-unit>
      <trans-unit id="chkShowGitStatusInToolbar.Text">
        <source>Show number of changed files on commit button</source>
        <target>在提交按钮显示文件变更数量</target>
        
      </trans-unit>
      <trans-unit id="chkShowStashCountInBrowseWindow.Text">
        <source>Show stash count on status bar in browse window</source>
        <target>在瀏覽窗口的狀態欄中顯示暫存緩衝區計數</target>
        
      </trans-unit>
      <trans-unit id="chkShowSubmoduleStatusInBrowse.Text">
        <source>Show submodule status in browse menu</source>
        <target>在浏览菜单显示子模块</target>
        
      </trans-unit>
      <trans-unit id="chkStartWithRecentWorkingDir.Text">
        <source>Open last working directory on startup</source>
        <target>啟動時開啟最後的工作目錄</target>
        
      </trans-unit>
      <trans-unit id="chkStashUntrackedFiles.Text">
        <source>Include untracked files in autostash</source>
        <target>自动隐藏未追踪的文件</target>
        
      </trans-unit>
      <trans-unit id="chkTelemetry.Text">
        <source>Yes, I allow telemetry!</source>
        <target>是，我允许进行遥测！</target>
        
      </trans-unit>
      <trans-unit id="chkUpdateModules.Text">
        <source>Update submodules on checkout</source>
        <target>Checkout時更新子模組</target>
        
      </trans-unit>
      <trans-unit id="chkUseHistogramDiffAlgorithm.Text">
        <source>Use histogram diff algorithm</source>
        <target>使用直方图差异算法（histogram diff algorithm）</target>
        
      </trans-unit>
      <trans-unit id="groupBoxBehaviour.Text">
        <source>Behaviour</source>
        <target>Commit對話窗行為</target>
        
      </trans-unit>
      <trans-unit id="groupBoxPerformance.Text">
        <source>Performance</source>
        <target>效能</target>
        
      </trans-unit>
      <trans-unit id="groupBoxTelemetry.Text">
        <source>Telemetry</source>
        <target>遥测</target>
        
      </trans-unit>
      <trans-unit id="lblCommitsLimit.Text">
        <source>Limit number of commits to be loaded</source>
        <target>限制要加载的提交数</target>
        
      </trans-unit>
      <trans-unit id="lblDefaultCloneDestination.Text">
        <source>Default clone destination</source>
        <target>預設clone目的地(專案資料夾)</target>
        
      </trans-unit>
      <trans-unit id="lblDefaultPullAction.Text">
        <source>Default pull action</source>
        <target>默认的拉取动作</target>
        
      </trans-unit>
      <trans-unit id="lblQuickSearchTimeout.Text">
        <source>Revision grid quick search timeout [ms]</source>
        <target>版本網格快速搜尋逾時[毫秒]</target>
        
      </trans-unit>
      <trans-unit id="llblTelemetryPrivacyLink.Text">
        <source>Why and what is captured?</source>
        <target>为什么以及捕获了什么？</target>
        
      </trans-unit>
    </body>
  </file>
  <file datatype="plaintext" original="GitConfigAdvancedSettingsPage" source-language="en" target-language="zh-Hant">
    <body>
      <trans-unit id="$this.Text">
        <source>Advanced</source>
        <target>對此提交進行...</target>
        
      </trans-unit>
      <trans-unit id="checkBoxFetchPrune.Text">
        <source>Prune remote branches during fetch</source>
        <target>获取过程中修剪远程分支</target>
        
      </trans-unit>
      <trans-unit id="checkBoxPullRebase.Text">
        <source>Rebase local branch when pulling (instead of merge)</source>
        <target>在拉取 pull 时变基 rebase 本地分支（而不是合并 merge）</target>
        
      </trans-unit>
      <trans-unit id="checkBoxRebaseAutosquash.Text">
        <source>Automatically squash commits when doing an interactive rebase</source>
        <target>在進行互動式變基時自動合併提交</target>
        
      </trans-unit>
      <trans-unit id="checkBoxRebaseAutostash.Text">
        <source>Automatically stash before doing a rebase</source>
        <target>在衍合前自动隐藏</target>
        
      </trans-unit>
      <trans-unit id="checkBoxUpdateRefs.Text">
        <source>Rebase also dependent branches</source>
        <target>重新设置从属分支</target>
        
      </trans-unit>
    </body>
  </file>
  <file datatype="plaintext" original="GitConfigSettingsPage" source-language="en" target-language="zh-Hant">
    <body>
      <trans-unit id="$this.Text">
        <source>Config</source>
        <target>设置</target>
        
      </trans-unit>
      <trans-unit id="ConfigureEncoding.Text">
        <source>Configure</source>
        <target>配置</target>
        
      </trans-unit>
      <trans-unit id="_selectFile.Text">
        <source>Select file</source>
        <target>選檔</target>
        
      </trans-unit>
      <trans-unit id="btnCommitTemplateBrowse.AccessibleName">
        <source>Browse Path to commit template</source>
        <target>浏览提交模板目录</target>
        
      </trans-unit>
      <trans-unit id="btnCommitTemplateBrowse.Text">
        <source>Browse</source>
        <target>流覽</target>
        
      </trans-unit>
      <trans-unit id="btnDiffToolBrowse.AccessibleName">
        <source>Browse Difftool command</source>
        <target>浏览对比工具命令</target>
        
      </trans-unit>
      <trans-unit id="btnDiffToolBrowse.Text">
        <source>Browse</source>
        <target>流覽</target>
        
      </trans-unit>
      <trans-unit id="btnDiffToolCommandSuggest.AccessibleName">
        <source>Suggest Difftool command</source>
        <target>建议的对比工具命令参数</target>
        
      </trans-unit>
      <trans-unit id="btnDiffToolCommandSuggest.Text">
        <source>Suggest</source>
        <target>建議</target>
        
      </trans-unit>
      <trans-unit id="btnMergeToolBrowse.AccessibleName">
        <source>Browse Path to mergetool</source>
        <target>合并工具的路径</target>
        
      </trans-unit>
      <trans-unit id="btnMergeToolBrowse.Text">
        <source>Browse</source>
        <target>流覽</target>
        
      </trans-unit>
      <trans-unit id="btnMergeToolCommandSuggest.AccessibleName">
        <source>Suggest Mergetool command</source>
        <target>建议的合并工具命令参数</target>
        
      </trans-unit>
      <trans-unit id="btnMergeToolCommandSuggest.Text">
        <source>Suggest</source>
        <target>建議</target>
        
      </trans-unit>
      <trans-unit id="globalAutoCrlfFalse.Text">
        <source>Checkout as-is, commit as-is (&quot;core.autocrlf&quot;  is set to &quot;false&quot;)</source>
        <target>以既有形式Checkout和Commit(core.autocrlf = false)</target>
        
      </trans-unit>
      <trans-unit id="globalAutoCrlfInput.Text">
        <source>Checkout as-is, commit Unix-style line endings (&quot;core.autocrlf&quot;  is set to &quot;input&quot;)</source>
        <target>以既有形式Checkout,Unix形式Commit(core.autocrlf = input)</target>
        
      </trans-unit>
      <trans-unit id="globalAutoCrlfNotSet.Text">
        <source>Not set</source>
        <target>未設定</target>
        
      </trans-unit>
      <trans-unit id="globalAutoCrlfTrue.Text">
        <source>Checkout Windows-style, commit Unix-style line endings (&quot;core.autocrlf&quot;  is set to &quot;true&quot;)</source>
        <target>以Windows形式Checkout,Unix形式Commit(core.autocrlf = true)</target>
        
      </trans-unit>
      <trans-unit id="groupBoxLineEndings.Text">
        <source>Line endings</source>
        <target>換行符號</target>
        
      </trans-unit>
      <trans-unit id="label3.Text">
        <source>User name</source>
        <target>用戶名</target>
        
      </trans-unit>
      <trans-unit id="label4.Text">
        <source>User email</source>
        <target>用戶電子郵件</target>
        
      </trans-unit>
      <trans-unit id="label6.Text">
        <source>Editor</source>
        <target>編輯者</target>
        
      </trans-unit>
      <trans-unit id="label60.Text">
        <source>Files content encoding</source>
        <target>檔案內容編碼</target>
        
      </trans-unit>
      <trans-unit id="label9.Text">
        <source>You need to set the correct path to 
git before you can change
global settings.
</source>
        <target>您需要設定git正確的路徑，才能更改全體設定。 </target>
        
      </trans-unit>
      <trans-unit id="lblCommitTemplatePath.Text">
        <source>Path to commit template</source>
        <target>commit樣板路徑</target>
        
      </trans-unit>
      <trans-unit id="lblDiffTool.Text">
        <source>Difftool</source>
        <target>Difftool</target>
        
      </trans-unit>
      <trans-unit id="lblDiffToolCommand.Text">
        <source>Difftool command</source>
        <target>diff工具指令</target>
        
      </trans-unit>
      <trans-unit id="lblDiffToolPath.Text">
        <source>Path to difftool</source>
        <target>diff工具路徑</target>
        
      </trans-unit>
      <trans-unit id="lblMergeTool.Text">
        <source>Mergetool</source>
        <target>合併工具</target>
        
      </trans-unit>
      <trans-unit id="lblMergeToolCommand.Text">
        <source>Mergetool command</source>
        <target>merge工具命令</target>
        
      </trans-unit>
      <trans-unit id="lblMergeToolPath.Text">
        <source>Path to mergetool</source>
        <target>merge工具路徑</target>
        
      </trans-unit>
    </body>
  </file>
  <file datatype="plaintext" original="GitExtensionsSettingsGroup" source-language="en" target-language="zh-Hant">
    <body>
      <trans-unit id="$this.Title">
        <source>Git Extensions</source>
        <target>Git Extensions</target>
        
      </trans-unit>
    </body>
  </file>
  <file datatype="plaintext" original="GitIgnoreModel" source-language="en" target-language="zh-Hant">
    <body>
      <trans-unit id="_cannotAccessGitignore.Text">
        <source>Failed to save .gitignore.
Check if file is accessible.</source>
        <target>儲存.gitignore失敗!請檢查檔案存取權限.</target>
        
      </trans-unit>
      <trans-unit id="_cannotAccessGitignoreCaption.Text">
        <source>Failed to save .gitignore</source>
        <target>儲存.gitignore失敗!</target>
        
      </trans-unit>
      <trans-unit id="_editGitignoreTitle.Text">
        <source>Edit .gitignore</source>
        <target>編輯.gitignore</target>
        
      </trans-unit>
      <trans-unit id="_gitignoreOnlyInWorkingDirSupported.Text">
        <source>.gitignore is only supported when there is a working directory.</source>
        <target>.gitignore只支援有工作目錄的個人repository.</target>
        
      </trans-unit>
      <trans-unit id="_saveFileQuestion.Text">
        <source>Save changes to .gitignore?</source>
        <target>儲存變更到.gitignore?</target>
        
      </trans-unit>
    </body>
  </file>
  <file datatype="plaintext" original="GitLocalExcludeModel" source-language="en" target-language="zh-Hant">
    <body>
      <trans-unit id="_cannotAccessLocalExclude.Text">
        <source>Failed to save .git/info/exclude.
Check if file is accessible.</source>
        <target>保存.git/info/exclude失败。
检查该文件是否可写。</target>
        
      </trans-unit>
      <trans-unit id="_cannotAccessLocalExcludeCaption.Text">
        <source>Failed to save .git/info/exclude</source>
        <target>保存.git/info/exclude失败</target>
        
      </trans-unit>
      <trans-unit id="_editLocalExcludeTitle.Text">
        <source>Edit .git/info/exclude</source>
        <target>编辑.git/info/exclude</target>
        
      </trans-unit>
      <trans-unit id="_localExcludeOnlyInWorkingDirSupported.Text">
        <source>.git/info/exclude is only supported when there is a working directory.</source>
        <target>.git/info/exclude只在工作目录下支持。</target>
        
      </trans-unit>
      <trans-unit id="_saveFileQuestion.Text">
        <source>Save changes to .git/info/exclude?</source>
        <target>保存修改变更到.git/info/exclude？</target>
        
      </trans-unit>
    </body>
  </file>
  <file datatype="plaintext" original="GitRootIntroductionPage" source-language="en" target-language="zh-Hant">
    <body>
      <trans-unit id="$this.Text">
        <source>Git Settings</source>
        <target>Git 配置</target>
        
      </trans-unit>
      <trans-unit id="label1.Text">
        <source>Select one of the subnodes to view or edit the Git settings</source>
        <target>选择一个子节点以查看或编辑GIT设置</target>
        
      </trans-unit>
    </body>
  </file>
  <file datatype="plaintext" original="GitSettingsGroup" source-language="en" target-language="zh-Hant">
    <body>
      <trans-unit id="$this.Title">
        <source>Git</source>
        <target>Git</target>
        
      </trans-unit>
    </body>
  </file>
  <file datatype="plaintext" original="GitSettingsPage" source-language="en" target-language="zh-Hant">
    <body>
      <trans-unit id="$this.Text">
        <source>Paths</source>
        <target>路径</target>
        
      </trans-unit>
      <trans-unit id="BrowseGitPath.Text">
        <source>Browse</source>
        <target>瀏覽</target>
        
      </trans-unit>
      <trans-unit id="BrowseLinuxToolsDir.Text">
        <source>Browse</source>
        <target>瀏覽功能</target>
        
      </trans-unit>
      <trans-unit id="ChangeHomeButton.Text">
        <source>Change HOME</source>
        <target>變更git HOME路徑</target>
        
      </trans-unit>
      <trans-unit id="_homeIsSetToString.Text">
        <source>HOME is set to:</source>
        <target>全域git HOME路徑設定在 </target>
        
      </trans-unit>
      <trans-unit id="downloadGitForWindows.Text">
        <source>Download Git</source>
        <target>下载 Git</target>
        
      </trans-unit>
      <trans-unit id="gbEnvironment.Text">
        <source>Environment</source>
        <target>環境</target>
        
      </trans-unit>
      <trans-unit id="gbPaths.Text">
        <source>Paths</source>
        <target>路径</target>
        
      </trans-unit>
      <trans-unit id="homeIsSetToLabel.Text">
        <source>HOME is set to: {0}</source>
        <target>全域git HOME路徑設定在 </target>
        
      </trans-unit>
      <trans-unit id="label50.Text">
        <source>Set the correct paths to Git for Windows. (WSL Git will be used for WSL repositories).</source>
        <target>設定正確的 Git for Windows 路徑。（WSL 儲存庫將使用 WSL Git）。</target>
        
      </trans-unit>
      <trans-unit id="lblGitCommand.Text">
        <source>Command used to run git (git.cmd or git.exe)</source>
        <target>用於執行git的命令（git.cmd或git.exe）</target>
        
      </trans-unit>
      <trans-unit id="lblGlobalConfigPath.Text">
        <source>The global config file located in the location stored environment variable %HOME%. By default %HOME% will be set 
to %HOMEDRIVE%%HOMEPATH% if empty. Change the default behaviour only if you experience problems.</source>
        <target>整體設定檔案位於%HOME%的位置。預設情形下，如果%HOME%為空，%HOME%將被設定為%HOMEDRIVE%%HOMEPATH%。 
你應該只在遇到問題的時候才考慮改變預設設置。</target>
        
      </trans-unit>
      <trans-unit id="lblShPath.Text">
        <source>Path to linux tools (sh). Leave empty when it is in the path.</source>
        <target>Linux工具（sh）的路徑。如果已在路徑中則留空。 </target>
        
      </trans-unit>
    </body>
  </file>
  <file datatype="plaintext" original="Globalized" source-language="en" target-language="zh-Hant">
    <body>
      <trans-unit id="Cancel.Text">
        <source>Cancel</source>
        <target>取消</target>
        
      </trans-unit>
      <trans-unit id="CannotLoadTheTextOfTheSparseFile.Text">
        <source>Cannot load the text of the sparse file.</source>
        <target>无法加载稀疏文件的文本。</target>
        
      </trans-unit>
      <trans-unit id="ConfirmDisableGitSparse.Text">
        <source>You are about to disable Git Sparse feature for this repository, {0}.
Git won't be able to restore the working copy to its full content this way.

Would you like to have the filter modified so that it allowed for the full working copy?</source>
        <target>您即将禁用此存储库的 git 稀疏功能, {0}。
这样Git 无法将工作副本还原为完整内容。

是否修改该过滤器以使其能够获得完整的工作副本？</target>
        
      </trans-unit>
      <trans-unit id="CouldNotSave.Text">
        <source>Could not save the modified settings and rules.</source>
        <target>无法保存修改的设置和规则。</target>
        
      </trans-unit>
      <trans-unit id="DisableForThisRepository.Text">
        <source>Disable for this repository</source>
        <target>对这个存储库禁用</target>
        
      </trans-unit>
      <trans-unit id="DisableGitSparse.Text">
        <source>Disable Git Sparse</source>
        <target>禁用Git稀疏化</target>
        
      </trans-unit>
      <trans-unit id="EditsTheContentsOfTheGitInfoSparseCheckoutFile.Text">
        <source>Edits the contents of the “.git/info/sparse-checkout” file.</source>
        <target>编辑 &quot;.git/info/sparse-checkout&quot; 文件的内容。</target>
        
      </trans-unit>
      <trans-unit id="Enable.Text">
        <source>&amp;Enable</source>
        <target>&amp;可用</target>
        
      </trans-unit>
      <trans-unit id="HeaderDetailsText.Text">
        <source>Need only a small part of a large repository?
With sparse checkout, you can skip the rest from being extracted into your working copy.</source>
        <target>只需要大型存储库中的很小一部分吗？
通过稀疏签出, 您可以跳过其余部分, 将其提取到工作副本中。</target>
        
      </trans-unit>
      <trans-unit id="LoadFile.Text">
        <source>Load File</source>
        <target>载入文件</target>
        
      </trans-unit>
      <trans-unit id="RefreshWorkingCopyCheckboxHint.Text">
        <source>As the sparse working copy rules are changed, it might become outdated.
Refreshes the working copy against the current set of the rules to restore any missing files and remove any extra files.

nActual command line: {0}</source>
        <target>随着工作副本稀疏规则的更改, 它可能会过时。
根据当前的规则集刷新工作副本, 以还原任何丢失的文件并删除任何多余的文件。
n 当前命令行: {0}</target>
        
      </trans-unit>
      <trans-unit id="RefreshWorkingCopyUsingTheCurrentSettingsAndRules.Text">
        <source>Refresh working copy using the current settings and rules</source>
        <target>使用当前设置和规则刷新工作副本</target>
        
      </trans-unit>
      <trans-unit id="Save.Text">
        <source>&amp;Save</source>
        <target>&amp;保存</target>
        
      </trans-unit>
      <trans-unit id="SaveFile.Text">
        <source>Save File</source>
        <target>保存文件</target>
        
      </trans-unit>
      <trans-unit id="SetsTheGitPropertyToFalseForTheLocalRepository.Text">
        <source>Sets the Git property “{0}” to False for the local repository.</source>
        <target>将 git &quot;{0}&quot;属性设置为 False 以用于本地存储库。</target>
        
      </trans-unit>
      <trans-unit id="SetsTheGitPropertyToTrueForTheLocalRepository.Text">
        <source>Sets the Git property “{0}” to True for the local repository.</source>
        <target>将 git &quot;{0}&quot;属性设置为 True 以用于本地存储库。</target>
        
      </trans-unit>
      <trans-unit id="SparseWorkingCopy.Text">
        <source>Sparse Working Copy</source>
        <target>稀疏工作副本</target>
        
      </trans-unit>
      <trans-unit id="SparseWorkingCopySupportHasNotBeenEnabledForThisRepository.Text">
        <source>Git Sparse feature has not been enabled for this repository.</source>
        <target>尚未为此存储库启用 git 稀疏功能。</target>
        
      </trans-unit>
      <trans-unit id="SparseWorkingCopySupportIsEnabled.Text">
        <source>Git Sparse feature is currently enabled.</source>
        <target>Git 稀疏功能已启用 。</target>
        
      </trans-unit>
      <trans-unit id="SpecifyTheRulesForIncludingOrExcludingFilesAndDirectories.Text">
        <source>Specify the pass-filter rules for files and directories:</source>
        <target>指定文件和目录的传递筛选规则:</target>
        
      </trans-unit>
      <trans-unit id="SpecifyTheRulesForIncludingOrExcludingFilesAndDirectoriesLine2.Text">
        <source>The rules have the same format as the “.gitignore” file, matched items are included. To exclude, prefix a rule with an exclamation mark “!”.
“#” comments a line. This is only a filter, so it cannot change the structure like pulling up a deep subfolder to the first level.</source>
        <target>规则与 &quot;. gitignore&quot; 文件的格式相同, 包括匹配的项。排除项, 请用感叹号 &quot;!&quot;。
&quot;#&quot; 注释一条线。这只是一个过滤器, 所以它不能改变结构, 就像把一个深子文件夹拉到第一层。</target>
        
      </trans-unit>
      <trans-unit id="WithSomeRulesStillInTheSparsePassFilter.Text">
        <source>with some rules still in the sparse pass-filter</source>
        <target>使用现有规则的稀疏的过滤器</target>
        
      </trans-unit>
      <trans-unit id="WithTheSparsePassFilterEmptyOrMissing.Text">
        <source>with the sparse pass-filter empty or missing</source>
        <target>使用空或缺失的稀疏的过滤器</target>
        
      </trans-unit>
      <trans-unit id="YouHaveMadeChangesToSettingsOrRulesWouldYouLikeToSaveThem.Text">
        <source>You have made changes to settings or rules.
Would you like to save them?</source>
        <target>你已经改变了设置或者规则。
你想保存它们吗？</target>
        
      </trans-unit>
    </body>
  </file>
  <file datatype="plaintext" original="GotoUserManualControl" source-language="en" target-language="zh-Hant">
    <body>
      <trans-unit id="_gotoUserManualControlTooltip.Text">
        <source>Read more about this feature at {0}</source>
        <target>關於此功能的說明, 可在{0}找到</target>
        
      </trans-unit>
      <trans-unit id="linkLabelHelp.Text">
        <source>Help</source>
        <target>幫助</target>
        
      </trans-unit>
    </body>
  </file>
  <file datatype="plaintext" original="HelpImageDisplayUserControl" source-language="en" target-language="zh-Hant">
    <body>
      <trans-unit id="linkLabelHide.Text">
        <source>Hide help</source>
        <target>隱藏幫助</target>
        
      </trans-unit>
      <trans-unit id="linkLabelShowHelp.Text">
        <source>Show
help</source>
        <target>顯示幫助</target>
        
      </trans-unit>
    </body>
  </file>
  <file datatype="plaintext" original="HotkeysSettingsPage" source-language="en" target-language="zh-Hant">
    <body>
      <trans-unit id="$this.Text">
        <source>Hotkeys</source>
        <target>快捷鍵</target>
        
      </trans-unit>
    </body>
  </file>
  <file datatype="plaintext" original="InteractiveGitActionControl" source-language="en" target-language="zh-Hant">
    <body>
      <trans-unit id="AbortButton.Text">
        <source>Abort</source>
        <target>終止</target>
        
      </trans-unit>
      <trans-unit id="ContinueButton.Text">
        <source>Continue</source>
        <target>继续</target>
        
      </trans-unit>
      <trans-unit id="MoreButton.Text">
        <source>M&amp;ore...</source>
        <target>更多… (&amp;M)</target>
        
      </trans-unit>
      <trans-unit id="ResolveButton.Text">
        <source>Resolve...</source>
        <target>解决...</target>
        
      </trans-unit>
      <trans-unit id="_bisect.Text">
        <source>Bisect</source>
        <target>二分</target>
        
      </trans-unit>
      <trans-unit id="_conflictsMessage.Text">
        <source>There are unresolved merge conflicts.</source>
        <target>有尚未解决的合并冲突。</target>
        
      </trans-unit>
      <trans-unit id="_merge.Text">
        <source>Merge</source>
        <target>合併</target>
        
      </trans-unit>
      <trans-unit id="_patch.Text">
        <source>Patch</source>
        <target>補丁</target>
        
      </trans-unit>
      <trans-unit id="_progressMessage.Text">
        <source>{0} is currently in progress.</source>
        <target>正在处理 {0}</target>
        
      </trans-unit>
      <trans-unit id="_progressWithConflictsMessage.Text">
        <source>{0} is currently in progress with merge conflicts.</source>
        <target>{0}是正在合并冲突中</target>
        
      </trans-unit>
      <trans-unit id="_rebase.Text">
        <source>Rebase</source>
        <target>衍合(Rebase)</target>
        
      </trans-unit>
    </body>
  </file>
  <file datatype="plaintext" original="LocalBranchMenuItemsStrings" source-language="en" target-language="zh-Hant">
    <body>
      <trans-unit id="DeleteTooltip.Text">
        <source>Delete the branch, which must be fully merged in its upstream branch or in HEAD</source>
        <target>删除已完全合并到其上游分支或HEAD的分支</target>
        
      </trans-unit>
    </body>
  </file>
  <file datatype="plaintext" original="MenuItemsStrings" source-language="en" target-language="zh-Hant">
    <body>
      <trans-unit id="CreateBranch.Text">
        <source>Create &amp;branch...</source>
        <target>创建分支...(&amp;B)</target>
        
      </trans-unit>
      <trans-unit id="Merge.Text">
        <source>&amp;Merge into current branch...</source>
        <target>將變更合併至目前分支...(&amp;M)</target>
        
      </trans-unit>
      <trans-unit id="Rename.Text">
        <source>R&amp;ename branch...</source>
        <target>重命名分支...(&amp;E)</target>
        
      </trans-unit>
      <trans-unit id="Reset.Text">
        <source>Re&amp;set current branch to here...</source>
        <target>复位当前分支到此处</target>
        
      </trans-unit>
    </body>
  </file>
  <file datatype="plaintext" original="MessageBoxes" source-language="en" target-language="zh-Hant">
    <body>
      <trans-unit id="_archiveRevisionCaption.Text">
        <source>Archive revision</source>
        <target>存檔</target>
        
      </trans-unit>
      <trans-unit id="_cannotFindRevisionCaption.Text">
        <source>Cannot find revision</source>
        <target>找不到修订版</target>
        
      </trans-unit>
      <trans-unit id="_cannotFindRevisionFilter.Text">
        <source>Revision &quot;{0}&quot; is not visible in the revision grid. Remove the revision filter.</source>
        <target>版本 &quot;{0}&quot; 在版本格中不可見。請移除版本篩選器。</target>
        
      </trans-unit>
      <trans-unit id="_cannotOpenGitExtensionsCaption.Text">
        <source>Cannot open Git Extensions</source>
        <target>无法打开Git扩展</target>
        
      </trans-unit>
      <trans-unit id="_cannotOpenSubmoduleCaption.Text">
        <source>Cannot open submodule</source>
        <target>不能打开子模块</target>
        
      </trans-unit>
      <trans-unit id="_confirmBranchCheckout.Text">
        <source>Are you sure you want to check out branch &quot;{0}&quot;?</source>
        <target>您確定要切換到分支&quot;{0}&quot;嗎？</target>
        
      </trans-unit>
      <trans-unit id="_confirmBranchCheckoutCaption.Text">
        <source>Confirm checkout</source>
        <target>確認切換</target>
        
      </trans-unit>
      <trans-unit id="_directoryDoesNotExist.Text">
        <source>The directory &quot;{0}&quot; does not exist.</source>
        <target>目录 &quot;{0}&quot; 不存在。</target>
        
      </trans-unit>
      <trans-unit id="_failedToRunShell.Text">
        <source>Failed to run shell</source>
        <target>运行shell失败</target>
        
      </trans-unit>
      <trans-unit id="_middleOfPatchApply.Text">
        <source>You are in the middle of a patch apply, continue patch apply?</source>
        <target>patch套用到一半, 繼續套用?</target>
        
      </trans-unit>
      <trans-unit id="_middleOfPatchApplyCaption.Text">
        <source>Patch apply</source>
        <target>套用patch</target>
        
      </trans-unit>
      <trans-unit id="_middleOfRebase.Text">
        <source>You are in the middle of a rebase, continue rebase?</source>
        <target>rebase執行到一半, 繼續執行?</target>
        
      </trans-unit>
      <trans-unit id="_middleOfRebaseCaption.Text">
        <source>Rebase</source>
        <target>衍合(Rebase)</target>
        
      </trans-unit>
      <trans-unit id="_noRevisionFoundError.Text">
        <source>No revision found.</source>
        <target>找不到版本</target>
        
      </trans-unit>
      <trans-unit id="_notValidGitDirectory.Text">
        <source>The current directory is not a valid git repository.</source>
        <target>目前資料夾並非正確的git repository</target>
        
      </trans-unit>
      <trans-unit id="_reason.Text">
        <source>Reason</source>
        <target>原因</target>
        
      </trans-unit>
      <trans-unit id="_rememberChoice.Text">
        <source>Remember choice</source>
        <target>記住我的選擇</target>
        
      </trans-unit>
      <trans-unit id="_selectOnlyOneOrTwoRevisions.Text">
        <source>Select only one or two revisions. Abort.</source>
        <target>仅选择一个或两个修订版。操作中止。</target>
        
      </trans-unit>
      <trans-unit id="_serverHostkeyNotCachedText.Text">
        <source>The server's host key is not cached in the registry.

Do you want to trust this host key and then try again?</source>
        <target>服务器的主机密钥没存储在注册表中。

你要相信这个主机密钥，然后再试一次吗？</target>
        
      </trans-unit>
      <trans-unit id="_shellNotFound.Text">
        <source>The selected shell is not installed, or is not on your path.</source>
        <target>未安装所选shell，或者不在路径上。</target>
        
      </trans-unit>
      <trans-unit id="_shellNotFoundCaption.Text">
        <source>Shell not found</source>
        <target>找不到 shell</target>
        
      </trans-unit>
      <trans-unit id="_submoduleDirectoryDoesNotExist.Text">
        <source>The directory &quot;{0}&quot; does not exist for submodule &quot;{1}&quot;.</source>
        <target>子模块 &quot;{1}&quot; 的目录 &quot;{0}&quot; 不存在。</target>
        
      </trans-unit>
      <trans-unit id="_theRepositorySubmodules.Text">
        <source>Update submodules on checkout?</source>
        <target>checkout時更新子模組?</target>
        
      </trans-unit>
      <trans-unit id="_unresolvedMergeConflicts.Text">
        <source>There are unresolved merge conflicts, solve conflicts now?</source>
        <target>有未解決的合併衝突, 現在解決?</target>
        
      </trans-unit>
      <trans-unit id="_unresolvedMergeConflictsCaption.Text">
        <source>Merge conflicts</source>
        <target>合併衝突</target>
        
      </trans-unit>
      <trans-unit id="_updateSubmodules.Text">
        <source>Update submodules</source>
        <target>更新子模組</target>
        
      </trans-unit>
      <trans-unit id="_updateSubmodulesToo.Text">
        <source>Since this repository has submodules, it's necessary to update them on every checkout.

This will just checkout on the submodule the commit determined by the superproject.</source>
        <target>此仓库含有子模块，每次检出时必须更新这些子模块。

这只会在子模块上检出由父工程决定的提交。</target>
        
      </trans-unit>
    </body>
  </file>
  <file datatype="plaintext" original="PatchGrid" source-language="en" target-language="zh-Hant">
    <body>
      <trans-unit id="Action.HeaderText">
        <source>Action</source>
        <target>進行動作</target>
        
      </trans-unit>
      <trans-unit id="CommitHash.HeaderText">
        <source>Commit hash</source>
        <target>提交哈希碼</target>
        
      </trans-unit>
      <trans-unit id="FileName.HeaderText">
        <source>Name</source>
        <target>名稱</target>
        
      </trans-unit>
      <trans-unit id="Status.HeaderText">
        <source>Status</source>
        <target>狀態</target>
        
      </trans-unit>
      <trans-unit id="_unableToShowPatchDetails.Text">
        <source>Unable to show details of patch file.</source>
        <target>無法顯示patch檔的詳細資訊</target>
        
      </trans-unit>
      <trans-unit id="authorDataGridViewTextBoxColumn.HeaderText">
        <source>Author</source>
        <target>作者</target>
        
      </trans-unit>
      <trans-unit id="dateDataGridViewTextBoxColumn.HeaderText">
        <source>Date</source>
        <target>日期</target>
        
      </trans-unit>
      <trans-unit id="subjectDataGridViewTextBoxColumn.HeaderText">
        <source>Subject</source>
        <target>主旨</target>
        
      </trans-unit>
    </body>
  </file>
  <file datatype="plaintext" original="PluginRootIntroductionPage" source-language="en" target-language="zh-Hant">
    <body>
      <trans-unit id="$this.Text">
        <source>Plugins Settings</source>
        <target>插件設定</target>
        
      </trans-unit>
      <trans-unit id="label1.Text">
        <source>Select one of the subnodes to view or edit the settings of a Git Extensions Plugin.</source>
        <target>選擇子節點之一, 以瀏覽或編輯GitExtensions的插件設定</target>
        
      </trans-unit>
    </body>
  </file>
  <file datatype="plaintext" original="PluginSettingsPage" source-language="en" target-language="zh-Hant">
    <body>
      <trans-unit id="labelNoSettings.Text">
        <source>There are no settings available for this plugin.</source>
        <target>沒有與此插件相關的設定</target>
        
      </trans-unit>
    </body>
  </file>
  <file datatype="plaintext" original="PluginsSettingsGroup" source-language="en" target-language="zh-Hant">
    <body>
      <trans-unit id="$this.Title">
        <source>Plugins</source>
        <target>插件</target>
        
      </trans-unit>
    </body>
  </file>
  <file datatype="plaintext" original="RemoteBranchMenuItemsStrings" source-language="en" target-language="zh-Hant">
    <body>
      <trans-unit id="Checkout.Text">
        <source>Chec&amp;kout remote branch...</source>
        <target>切換至遠端分支...(&amp;k)</target>
        
      </trans-unit>
      <trans-unit id="Delete.Text">
        <source>&amp;Delete remote branch...</source>
        <target>刪除遠端分支...(&amp;D)</target>
        
      </trans-unit>
      <trans-unit id="DeleteTooltip.Text">
        <source>Delete the branch from the remote</source>
        <target>从远程仓库中删除分支</target>
        
      </trans-unit>
      <trans-unit id="Rebase.Text">
        <source>&amp;Rebase current branch on this remote branch...</source>
        <target>重新基於遠端分支將當前分支進行變基(&amp;R)...</target>
        
      </trans-unit>
    </body>
  </file>
  <file datatype="plaintext" original="RepoObjectsTree" source-language="en" target-language="zh-Hant">
    <body>
      <trans-unit id="_searchTooltip.Text">
        <source>Search</source>
        <target>搜尋</target>
        
      </trans-unit>
      <trans-unit id="_sortByContextMenuItem.Text">
        <source>&amp;Sort by...</source>
        <target>排序方式...</target>
        
      </trans-unit>
      <trans-unit id="_sortOrderContextMenuItem.Text">
        <source>&amp;Sort order...</source>
        <target>排序(&amp;S)...</target>
        
      </trans-unit>
      <trans-unit id="btnSearch.toolTip">
        <source>Search</source>
        <target>搜索</target>
        
      </trans-unit>
      <trans-unit id="copyContextMenuItem.Text">
        <source>&amp;Copy to clipboard</source>
        <target>&amp;复制到剪贴板</target>
        
      </trans-unit>
      <trans-unit id="filterForSelectedRefsMenuItem.Text">
        <source>&amp;Filter for selected</source>
        <target>筛选所选内容</target>
        
      </trans-unit>
      <trans-unit id="filterForSelectedRefsMenuItem.ToolTipText">
        <source>Filter the revision grid to show selected (underlined) refs (branches and tags) only.
Hold CTRL while clicking to de/select multiple and include descendant tree nodes by additionally holding SHIFT.
Reset the filter via View &gt; Show all branches.</source>
        <target>篩選版本網格以僅顯示所選（加底線）參考（分支和標籤）。 
按住CTRL鍵單擊以選擇/取消選擇多個項目，並通過同時按住SHIFT鍵包括後代樹節點。 
透過檢視 &gt; 顯示所有分支 重設篩選器。</target>
        
      </trans-unit>
      <trans-unit id="mnuBtnFetchAllRemotes.Text">
        <source>Fetch all remotes</source>
        <target>获取所有远程版本库</target>
        
      </trans-unit>
      <trans-unit id="mnuBtnManageRemotesFromRootNode.Text">
        <source>&amp;Manage...</source>
        <target>(&amp;M)管理...</target>
        
      </trans-unit>
      <trans-unit id="mnuBtnManageRemotesFromRootNode.ToolTipText">
        <source>Manage remotes</source>
        <target>管理遠端</target>
        
      </trans-unit>
      <trans-unit id="mnuBtnOpenRemoteUrlInBrowser.Text">
        <source>Open remote Url</source>
        <target>打开远程 URL</target>
        
      </trans-unit>
      <trans-unit id="mnuBtnOpenRemoteUrlInBrowser.ToolTipText">
        <source>Redirects you to the actual repository page</source>
        <target>重定向到实际的档案库页面</target>
        
      </trans-unit>
      <trans-unit id="mnuBtnPruneAllBranchesFromARemote.Text">
        <source>Fetch and prune</source>
        <target>提取并修剪</target>
        
      </trans-unit>
      <trans-unit id="mnuBtnPruneAllRemotes.Text">
        <source>Fetch and prune all remotes</source>
        <target>提取并修剪所有远程版本</target>
        
      </trans-unit>
      <trans-unit id="mnubtnApplyStash.Text">
        <source>&amp;Apply stash</source>
        <target>应用贮藏(&amp;A)</target>
        
      </trans-unit>
      <trans-unit id="mnubtnApplyStash.ToolTipText">
        <source>Apply this stash</source>
        <target>应用这个贮藏</target>
        
      </trans-unit>
      <trans-unit id="mnubtnCollapse.Text">
        <source>Collapse</source>
        <target>折叠</target>
        
      </trans-unit>
      <trans-unit id="mnubtnCollapse.ToolTipText">
        <source>Collapse all subnodes</source>
        <target>折叠所有子节点</target>
        
      </trans-unit>
      <trans-unit id="mnubtnCommitSubmodule.Text">
        <source>&amp;Commit</source>
        <target>提交(&amp;C)</target>
        
      </trans-unit>
      <trans-unit id="mnubtnCommitSubmodule.ToolTipText">
        <source>Commit changes in selected submodule</source>
        <target>提交所选子模块中的更改</target>
        
      </trans-unit>
      <trans-unit id="mnubtnCreateBranch.Text">
        <source>Create Branch...</source>
        <target>创建分支</target>
        
      </trans-unit>
      <trans-unit id="mnubtnCreateBranch.ToolTipText">
        <source>Create a local branch</source>
        <target>创建一个本地分支</target>
        
      </trans-unit>
      <trans-unit id="mnubtnDeleteAllBranches.Text">
        <source>Delete All</source>
        <target>删除全部</target>
        
      </trans-unit>
      <trans-unit id="mnubtnDeleteAllBranches.ToolTipText">
        <source>Delete all child branches, which must all be fully merged in its upstream branch or in HEAD</source>
        <target>刪除所有子分支，這些子分支必須完全合併到其上游分支或 HEAD 中</target>
        
      </trans-unit>
      <trans-unit id="mnubtnDisableRemote.Text">
        <source>&amp;Deactivate</source>
        <target>(&amp;D)停用</target>
        
      </trans-unit>
      <trans-unit id="mnubtnDropStash.Text">
        <source>&amp;Drop stash...</source>
        <target>删除贮藏(&amp;D)...</target>
        
      </trans-unit>
      <trans-unit id="mnubtnDropStash.ToolTipText">
        <source>Drop this stash</source>
        <target>删除这个贮藏</target>
        
      </trans-unit>
      <trans-unit id="mnubtnEnableRemote.Text">
        <source>&amp;Activate</source>
        <target>(&amp;A)激活</target>
        
      </trans-unit>
      <trans-unit id="mnubtnEnableRemoteAndFetch.Text">
        <source>A&amp;ctivate and fetch</source>
        <target>激活(&amp;c)并拉取</target>
        
      </trans-unit>
      <trans-unit id="mnubtnExpand.Text">
        <source>Expand</source>
        <target>展开</target>
        
      </trans-unit>
      <trans-unit id="mnubtnExpand.ToolTipText">
        <source>Expand all subnodes</source>
        <target>展开所有子节点</target>
        
      </trans-unit>
      <trans-unit id="mnubtnFetchAllBranchesFromARemote.Text">
        <source>&amp;Fetch</source>
        <target>获取(&amp;F)</target>
        
      </trans-unit>
      <trans-unit id="mnubtnFetchCreateBranch.Text">
        <source>Fetc&amp;h &amp;&amp; Create Branch</source>
        <target>获取并创建分支(&amp;h)</target>
        
      </trans-unit>
      <trans-unit id="mnubtnFetchCreateBranch.ToolTipText">
        <source>Fetch then create a local branch from the remote branch</source>
        <target>从远程分支获取并创建一个本地分支</target>
        
      </trans-unit>
      <trans-unit id="mnubtnFetchOneBranch.Text">
        <source>Fe&amp;tch</source>
        <target>获取(&amp;t)</target>
        
      </trans-unit>
      <trans-unit id="mnubtnFetchOneBranch.ToolTipText">
        <source>Fetch this remote branch</source>
        <target>下載此遠端分支</target>
        
      </trans-unit>
      <trans-unit id="mnubtnFetchRebase.Text">
        <source>Fetch &amp;&amp; Re&amp;base</source>
        <target>获取并Rebase(&amp;b)</target>
        
      </trans-unit>
      <trans-unit id="mnubtnFetchRebase.ToolTipText">
        <source>Fetch then rebase current branch on this remote branch</source>
        <target>從遠端分支取回並在目前分支上進行變基（rebase）</target>
        
      </trans-unit>
      <trans-unit id="mnubtnManageRemotes.Text">
        <source>&amp;Manage...</source>
        <target>(&amp;M)管理...</target>
        
      </trans-unit>
      <trans-unit id="mnubtnManageRemotes.ToolTipText">
        <source>Manage remotes</source>
        <target>管理遠端</target>
        
      </trans-unit>
      <trans-unit id="mnubtnManageStashFromRootNode.Text">
        <source>&amp;Manage stashes...</source>
        <target>管理贮藏(&amp;M)...</target>
        
      </trans-unit>
      <trans-unit id="mnubtnManageSubmodules.Text">
        <source>&amp;Manage...</source>
        <target>(&amp;M)管理...</target>
        
      </trans-unit>
      <trans-unit id="mnubtnManageSubmodules.ToolTipText">
        <source>Manage submodules</source>
        <target>管理子模块</target>
        
      </trans-unit>
      <trans-unit id="mnubtnMoveDown.Text">
        <source>Move Down</source>
        <target>下移</target>
        
      </trans-unit>
      <trans-unit id="mnubtnMoveDown.ToolTipText">
        <source>Move node down</source>
        <target>下移节点</target>
        
      </trans-unit>
      <trans-unit id="mnubtnMoveUp.Text">
        <source>Move Up</source>
        <target>上移</target>
        
      </trans-unit>
      <trans-unit id="mnubtnMoveUp.ToolTipText">
        <source>Move node up</source>
        <target>上移节点</target>
        
      </trans-unit>
      <trans-unit id="mnubtnOpenGESubmodule.Text">
        <source>O&amp;pen</source>
        <target>打开(&amp;P)</target>
        
      </trans-unit>
      <trans-unit id="mnubtnOpenGESubmodule.ToolTipText">
        <source>Open selected submodule in a new instance</source>
        <target>在新的窗口中打开选中的子模块</target>
        
      </trans-unit>
      <trans-unit id="mnubtnOpenStash.Text">
        <source>&amp;Open stash</source>
        <target>打开贮藏区(&amp;O)</target>
        
      </trans-unit>
      <trans-unit id="mnubtnOpenStash.ToolTipText">
        <source>Open this stash</source>
        <target>打开这个贮藏</target>
        
      </trans-unit>
      <trans-unit id="mnubtnOpenSubmodule.Text">
        <source>&amp;Open</source>
        <target>打开(&amp;O)</target>
        
      </trans-unit>
      <trans-unit id="mnubtnOpenSubmodule.ToolTipText">
        <source>Open selected submodule</source>
        <target>打开选中的子模块</target>
        
      </trans-unit>
      <trans-unit id="mnubtnPopStash.Text">
        <source>&amp;Pop stash</source>
        <target>弹出贮藏(&amp;P)</target>
        
      </trans-unit>
      <trans-unit id="mnubtnPopStash.ToolTipText">
        <source>Pop this stash</source>
        <target>弹出这个贮藏</target>
        
      </trans-unit>
      <trans-unit id="mnubtnPullFromRemoteBranch.Text">
        <source>Fetch &amp;&amp; Merge (&amp;Pull)</source>
        <target>获取 &amp;&amp; 合并 (&amp;拉取)</target>
        
      </trans-unit>
      <trans-unit id="mnubtnPullFromRemoteBranch.ToolTipText">
        <source>Fetch then merge this remote branch into current branch</source>
        <target>從遠端分支拉取後合併到目前分支</target>
        
      </trans-unit>
      <trans-unit id="mnubtnRemoteBranchFetchAndCheckout.Text">
        <source>&amp;Fetch &amp;&amp; Checkout</source>
        <target>获取并检出 &amp;F</target>
        
      </trans-unit>
      <trans-unit id="mnubtnRemoteBranchFetchAndCheckout.ToolTipText">
        <source>Fetch then checkout this remote branch</source>
        <target>取得並切換到這個遠端分支</target>
        
      </trans-unit>
      <trans-unit id="mnubtnResetSubmodule.Text">
        <source>&amp;Reset</source>
        <target>重置(&amp;R)</target>
        
      </trans-unit>
      <trans-unit id="mnubtnResetSubmodule.ToolTipText">
        <source>Reset selected submodule</source>
        <target>重置选中的子模块</target>
        
      </trans-unit>
      <trans-unit id="mnubtnStashAllFromRootNode.Text">
        <source>&amp;Stash</source>
        <target>贮藏(&amp;S)</target>
        
      </trans-unit>
      <trans-unit id="mnubtnStashStagedFromRootNode.Text">
        <source>S&amp;tash staged</source>
        <target>贮藏已暂存(&amp;T)</target>
        
      </trans-unit>
      <trans-unit id="mnubtnStashSubmodule.Text">
        <source>&amp;Stash</source>
        <target>储藏(&amp;S)</target>
        
      </trans-unit>
      <trans-unit id="mnubtnStashSubmodule.ToolTipText">
        <source>Stash changes in selected submodule</source>
        <target>储藏所选子模块中的更改</target>
        
      </trans-unit>
      <trans-unit id="mnubtnSynchronizeSubmodules.Text">
        <source>Synchronize</source>
        <target>同步</target>
        
      </trans-unit>
      <trans-unit id="mnubtnSynchronizeSubmodules.ToolTipText">
        <source>Synchronize selected submodule recursively</source>
        <target>递归同步选中的子模块</target>
        
      </trans-unit>
      <trans-unit id="mnubtnUpdateSubmodule.Text">
        <source>&amp;Update</source>
        <target>(&amp;U)更新</target>
        
      </trans-unit>
      <trans-unit id="mnubtnUpdateSubmodule.ToolTipText">
        <source>Update selected submodule recursively</source>
        <target>递归更新选中的子模块</target>
        
      </trans-unit>
      <trans-unit id="runScriptToolStripMenuItem.Text">
        <source>Run script</source>
        <target>執行腳本</target>
        
      </trans-unit>
      <trans-unit id="tsbCollapseAll.ToolTipText">
        <source>Collapse all subnodes</source>
        <target>折叠所有子节点</target>
        
      </trans-unit>
      <trans-unit id="tsbShowBranches.Text">
        <source>&amp;Branches</source>
        <target>(&amp;B)分支</target>
        
      </trans-unit>
      <trans-unit id="tsbShowBranches.ToolTipText">
        <source>Branches</source>
        <target>分支</target>
        
      </trans-unit>
      <trans-unit id="tsbShowRemotes.Text">
        <source>&amp;Remotes</source>
        <target>(&amp;R)远程</target>
        
      </trans-unit>
      <trans-unit id="tsbShowRemotes.ToolTipText">
        <source>Remotes</source>
        <target>远程</target>
        
      </trans-unit>
      <trans-unit id="tsbShowStashes.Text">
        <source>St&amp;ashes</source>
        <target>贮藏(&amp;A)</target>
        
      </trans-unit>
      <trans-unit id="tsbShowStashes.ToolTipText">
        <source>Stashes</source>
        <target>贮藏</target>
        
      </trans-unit>
      <trans-unit id="tsbShowSubmodules.Text">
        <source>&amp;Submodules</source>
        <target>(&amp;S)子模块</target>
        
      </trans-unit>
      <trans-unit id="tsbShowSubmodules.ToolTipText">
        <source>Submodules</source>
        <target>子模組</target>
        
      </trans-unit>
      <trans-unit id="tsbShowTags.Text">
        <source>&amp;Tags</source>
        <target>(&amp;T)标签</target>
        
      </trans-unit>
      <trans-unit id="tsbShowTags.ToolTipText">
        <source>Tags</source>
        <target>标签</target>
        
      </trans-unit>
    </body>
  </file>
  <file datatype="plaintext" original="RevisionDiffControl" source-language="en" target-language="zh-Hant">
    <body>
      <trans-unit id="_deleteFailed.Text">
        <source>Delete file failed</source>
        <target>刪除檔案失敗</target>
        
      </trans-unit>
      <trans-unit id="_deleteSelectedFiles.Text">
        <source>Are you sure you want to delete the selected file(s)?</source>
        <target>确实要删除所选文件吗？</target>
        
      </trans-unit>
      <trans-unit id="_deleteSelectedFilesCaption.Text">
        <source>Delete</source>
        <target>刪除</target>
        
      </trans-unit>
      <trans-unit id="_firstRevision.Text">
        <source>First: A </source>
        <target>第一个： A</target>
        
      </trans-unit>
      <trans-unit id="_multipleDescription.Text">
        <source>&lt;multiple&gt;</source>
        <target>&lt;multiple&gt;</target>
        
      </trans-unit>
      <trans-unit id="_resetSelectedChangesText.Text">
        <source>Are you sure you want to reset all selected files to {0}?</source>
        <target>确定要将所有选中的文件重置至 {0} 吗？</target>
        
      </trans-unit>
      <trans-unit id="_saveFileFilterAllFiles.Text">
        <source>All files</source>
        <target>全部檔案</target>
        
      </trans-unit>
      <trans-unit id="_saveFileFilterCurrentFormat.Text">
        <source>Current format</source>
        <target>目前格式</target>
        
      </trans-unit>
      <trans-unit id="_selectedRevision.Text">
        <source>Second: B </source>
        <target>第二个：B</target>
        
      </trans-unit>
      <trans-unit id="blameToolStripMenuItem.Text">
        <source>&amp;Blame</source>
        <target>Blame(&amp;B)</target>
        
      </trans-unit>
      <trans-unit id="cherryPickSelectedDiffFileToolStripMenuItem.Text">
        <source>Cherr&amp;y pick changes</source>
        <target>优选变更</target>
        
      </trans-unit>
      <trans-unit id="copyPathsToolStripMenuItem.Text">
        <source>Copy &amp;path(s)</source>
        <target>複製路徑(&amp;p)</target>
        
      </trans-unit>
      <trans-unit id="diffCommitSubmoduleChanges.Text">
        <source>&amp;Commit submodule changes</source>
        <target>提交子模块的更改</target>
        
      </trans-unit>
      <trans-unit id="diffDeleteFileToolStripMenuItem.Text">
        <source>De&amp;lete file</source>
        <target>删除文件(&amp;L)</target>
        
      </trans-unit>
      <trans-unit id="diffEditWorkingDirectoryFileToolStripMenuItem.Text">
        <source>&amp;Edit working directory file</source>
        <target>编辑工作目录的文件</target>
        
      </trans-unit>
      <trans-unit id="diffFilterFileInGridToolStripMenuItem.Text">
        <source>Filter file in &amp;grid</source>
        <target>过滤网格中的文件</target>
        
      </trans-unit>
      <trans-unit id="diffOpenRevisionFileToolStripMenuItem.Text">
        <source>Ope&amp;n this revision (temp file)</source>
        <target>打开此修订版（临时文件）</target>
        
      </trans-unit>
      <trans-unit id="diffOpenRevisionFileWithToolStripMenuItem.Text">
        <source>Open this revision &amp;with... (temp file)</source>
        <target>用工具打开这个版本（临时文件）</target>
        
      </trans-unit>
      <trans-unit id="diffOpenWorkingDirectoryFileWithToolStripMenuItem.Text">
        <source>&amp;Open working directory file with...</source>
        <target>使用...打开工作目录文件</target>
        
      </trans-unit>
      <trans-unit id="diffResetSubmoduleChanges.Text">
        <source>R&amp;eset submodule changes</source>
        <target>重置子模块的更改</target>
        
      </trans-unit>
      <trans-unit id="diffShowInFileTreeToolStripMenuItem.Text">
        <source>Show in File &amp;tree</source>
        <target>显示在文件树</target>
        
      </trans-unit>
      <trans-unit id="diffStashSubmoduleChangesToolStripMenuItem.Text">
        <source>S&amp;tash submodule changes</source>
        <target>暂存子模块的更改</target>
        
      </trans-unit>
      <trans-unit id="diffTwoSelectedDifftoolToolStripMenuItem.Text">
        <source>&amp;Diff the selected files</source>
        <target>比较选中的文件</target>
        
      </trans-unit>
      <trans-unit id="diffUpdateSubmoduleMenuItem.Text">
        <source>&amp;Update submodule</source>
        <target>更新子模块(&amp;U)</target>
        
      </trans-unit>
      <trans-unit id="fileHistoryDiffToolstripMenuItem.Text">
        <source>File &amp;history</source>
        <target>文件历史(&amp;H)</target>
        
      </trans-unit>
      <trans-unit id="findInDiffToolStripMenuItem.Text">
        <source>&amp;Find</source>
        <target>查找(&amp;F)</target>
        
      </trans-unit>
      <trans-unit id="firstToLocalToolStripMenuItem.Text">
        <source>First -&gt; &amp;Working directory</source>
        <target>第一个 -&gt; 工作目录(&amp;W)</target>
        
      </trans-unit>
      <trans-unit id="firstToSelectedToolStripMenuItem.Text">
        <source>&amp;First -&gt; Second</source>
        <target>第一个 -&gt; 第二个(&amp;F)</target>
        
      </trans-unit>
      <trans-unit id="openContainingFolderToolStripMenuItem.Text">
        <source>Show &amp;in folder</source>
        <target>在文件夹显示(&amp;I)</target>
        
      </trans-unit>
      <trans-unit id="openWithDifftoolToolStripMenuItem.Text">
        <source>Open with &amp;difftool</source>
        <target>使用对比工具打开(&amp;D)</target>
        
      </trans-unit>
      <trans-unit id="rememberFirstRevDiffToolStripMenuItem.Text">
        <source>R&amp;emember First for diff</source>
        <target>记住第一个差异</target>
        
      </trans-unit>
      <trans-unit id="rememberSecondRevDiffToolStripMenuItem.Text">
        <source>&amp;Remember Second for diff</source>
        <target>记住第二个差异</target>
        
      </trans-unit>
      <trans-unit id="resetFileToToolStripMenuItem.Text">
        <source>&amp;Reset file(s) to</source>
        <target>重置文件到(&amp;R)</target>
        
      </trans-unit>
      <trans-unit id="saveAsToolStripMenuItem1.Text">
        <source>S&amp;ave selected as...</source>
        <target>选择另存为(&amp;A)</target>
        
      </trans-unit>
      <trans-unit id="saveToolStripMenuItem.Text">
        <source>Save</source>
        <target>儲存</target>
        
      </trans-unit>
      <trans-unit id="selectedToLocalToolStripMenuItem.Text">
        <source>&amp;Second -&gt; Working directory</source>
        <target>第二个 -&gt; 工作目录(&amp;S)</target>
        
      </trans-unit>
      <trans-unit id="stageFileToolStripMenuItem.Text">
        <source>&amp;Stage file(s)</source>
        <target>暂存文件 (&amp;S)</target>
        
      </trans-unit>
      <trans-unit id="unstageFileToolStripMenuItem.Text">
        <source>&amp;Unstage file(s)</source>
        <target>取消暂存文件(&amp;U)</target>
        
      </trans-unit>
    </body>
  </file>
  <file datatype="plaintext" original="RevisionFileTreeControl" source-language="en" target-language="zh-Hant">
    <body>
      <trans-unit id="_assumeUnchangedCaption.Text">
        <source>Assume this file won't change</source>
        <target>假定此文件不变</target>
        
      </trans-unit>
      <trans-unit id="_assumeUnchangedFail.Text">
        <source>Fail to assume unchanged the file '{0}'.</source>
        <target>对文件假定不变失败：'{0}'.</target>
        
      </trans-unit>
      <trans-unit id="_assumeUnchangedMessage.Text">
        <source>This feature should be used for performance purpose when it is costly for git to check the state of a big file.


Are you sure to assume this file won't change ?</source>
        <target>当git检查一个大文件的状态时，这个特性应该用于性能目的。


你确定假定这个文件不会改变吗？</target>
        
      </trans-unit>
      <trans-unit id="_assumeUnchangedSuccess.Text">
        <source>File successfully assumed unchanged.</source>
        <target>成功假定此文件不变。</target>
        
      </trans-unit>
      <trans-unit id="_nodeNotFoundNextAvailableParentSelected.Text">
        <source>Node not found. The next available parent node will be selected.</source>
        <target>找不到節點. 下一個可用父節點會被選擇.</target>
        
      </trans-unit>
      <trans-unit id="_nodeNotFoundSelectionNotChanged.Text">
        <source>Node not found. File tree selection was not changed.</source>
        <target>找不到節點. 檔案樹選擇未改變.</target>
        
      </trans-unit>
      <trans-unit id="_resetFileCaption.Text">
        <source>Reset</source>
        <target>重置</target>
        
      </trans-unit>
      <trans-unit id="_resetFileText.Text">
        <source>Are you sure you want to reset this file or directory?</source>
        <target>确定要复位这个文件或文件夹吗？</target>
        
      </trans-unit>
      <trans-unit id="_saveFileFilterAllFiles.Text">
        <source>All files</source>
        <target>全部檔案</target>
        
      </trans-unit>
      <trans-unit id="_saveFileFilterCurrentFormat.Text">
        <source>Current format</source>
        <target>目前格式</target>
        
      </trans-unit>
      <trans-unit id="_stopTrackingCaption.Text">
        <source>Stop tracking the file</source>
        <target>停止跟踪此文件</target>
        
      </trans-unit>
      <trans-unit id="_stopTrackingFail.Text">
        <source>Fail to stop tracking the file '{0}'.</source>
        <target>取消跟踪文件失败：“{0}”。</target>
        
      </trans-unit>
      <trans-unit id="_stopTrackingMessage.Text">
        <source>Are you sure you want to stop tracking the file
'{0}'?</source>
        <target>你确定要停止跟踪此文件
'{0}'?</target>
        
      </trans-unit>
      <trans-unit id="_stopTrackingSuccess.Text">
        <source>File successfully untracked. Removal has been added to the staging area.

See the changes in the commit form.</source>
        <target>已成功取消对此文件的跟踪，并将其从暂存区移除。

请注意提交对话框中的改变。</target>
        
      </trans-unit>
      <trans-unit id="_success.Text">
        <source>Success</source>
        <target>成功</target>
        
      </trans-unit>
      <trans-unit id="assumeUnchangedTheFileToolStripMenuItem.Text">
        <source>Assume unchanged this file</source>
        <target>假定此文件不变</target>
        
      </trans-unit>
      <trans-unit id="blameToolStripMenuItem1.Text">
        <source>Blame</source>
        <target>檔案記錄</target>
        
      </trans-unit>
      <trans-unit id="collapseAllToolStripMenuItem.Text">
        <source>Collapse All</source>
        <target>折叠全部</target>
        
      </trans-unit>
      <trans-unit id="copyPathsToolStripMenuItem.Text">
        <source>Copy &amp;path(s)</source>
        <target>Copy &amp;path(s)</target>
        
      </trans-unit>
      <trans-unit id="editCheckedOutFileToolStripMenuItem.Text">
        <source>Edit working directory file</source>
        <target>編輯工作目錄檔案</target>
        
      </trans-unit>
      <trans-unit id="expandToolStripMenuItem.Text">
        <source>Expand</source>
        <target>展开</target>
        
      </trans-unit>
      <trans-unit id="fileHistoryToolStripMenuItem.Text">
        <source>View history</source>
        <target>檢視歷史</target>
        
      </trans-unit>
      <trans-unit id="fileTreeArchiveToolStripMenuItem.Text">
        <source>Archive...</source>
        <target>封存...</target>
        
      </trans-unit>
      <trans-unit id="fileTreeCleanWorkingTreeToolStripMenuItem.Text">
        <source>Clean this folder in the working directory...</source>
        <target>在工作目录中清理这个文件夹...</target>
        
      </trans-unit>
      <trans-unit id="fileTreeOpenContainingFolderToolStripMenuItem.Text">
        <source>Show in folder</source>
        <target>在文件夹显示</target>
        
      </trans-unit>
      <trans-unit id="filterFileInGridToolStripMenuItem.Text">
        <source>Filter file in &amp;grid</source>
        <target>通过 grid 过滤文件(&amp;G)</target>
        
      </trans-unit>
      <trans-unit id="findToolStripMenuItem.Text">
        <source>Find in file tree...</source>
        <target>在文件树上查找...</target>
        
      </trans-unit>
      <trans-unit id="openFileToolStripMenuItem.Text">
        <source>Open this revision (temp file)</source>
        <target>開啟這個版本（臨時檔案）</target>
        
      </trans-unit>
      <trans-unit id="openFileWithToolStripMenuItem.Text">
        <source>Open this revision with... (temp file)</source>
        <target>用工具開啟這個版本（臨時檔案）</target>
        
      </trans-unit>
      <trans-unit id="openSubmoduleMenuItem.Text">
        <source>&amp;Open with Git Extensions</source>
        <target>使用 Git Extensions 打开(&amp;O)</target>
        
      </trans-unit>
      <trans-unit id="openWithDifftoolToolStripMenuItem.Text">
        <source>Open with difftool</source>
        <target>用difftool開啟</target>
        
      </trans-unit>
      <trans-unit id="openWithToolStripMenuItem.Text">
        <source>Open working directory file with...</source>
        <target>用...開啟工作目錄實體檔</target>
        
      </trans-unit>
      <trans-unit id="rememberFileStripMenuItem.Text">
        <source>Remember file for diff</source>
        <target>记忆要比较的文件</target>
        
      </trans-unit>
      <trans-unit id="resetToThisRevisionToolStripMenuItem.Text">
        <source>Reset to selected revision</source>
        <target>Reset到此版本</target>
        
      </trans-unit>
      <trans-unit id="saveAsToolStripMenuItem.Text">
        <source>Save as...</source>
        <target>另存新檔</target>
        
      </trans-unit>
      <trans-unit id="stopTrackingThisFileToolStripMenuItem.Text">
        <source>Stop tracking this file</source>
        <target>停止跟踪这个文件</target>
        
      </trans-unit>
    </body>
  </file>
  <file datatype="plaintext" original="RevisionGpgInfoControl" source-language="en" target-language="zh-Hant">
    <body>
      <trans-unit id="_commitNotSigned.Text">
        <source>Commit is not signed</source>
        <target>提交未被签名</target>
        
      </trans-unit>
      <trans-unit id="_tagNotSigned.Text">
        <source>Tag is not signed</source>
        <target>标签未被签名</target>
        
      </trans-unit>
      <trans-unit id="txtCommitGpgInfo.Text">
        <source>Commit is not signed</source>
        <target>提交未被签名</target>
        
      </trans-unit>
    </body>
  </file>
  <file datatype="plaintext" original="RevisionGrid" source-language="en" target-language="zh-Hant">
    <body>
      <trans-unit id="AuthorDateSort.Text">
        <source>&amp;Sort commits by author date</source>
        <target>按作者日期排序</target>
        
      </trans-unit>
      <trans-unit id="BranchesToolStripMenuItem.Text">
        <source>Branches</source>
        <target>分支</target>
        
      </trans-unit>
      <trans-unit id="ColumnsToolStripMenuItem.Text">
        <source>Columns</source>
        <target>列</target>
        
      </trans-unit>
      <trans-unit id="CommitsToolStripMenuItem.Text">
        <source>Commits</source>
        <target>提交</target>
        
      </trans-unit>
      <trans-unit id="GotoChildCommit.Text">
        <source>Go to c&amp;hild commit</source>
        <target>转到子提交</target>
        
      </trans-unit>
      <trans-unit id="GotoCommit.Text">
        <source>Go to &amp;commit...</source>
        <target>前往提交……</target>
        
      </trans-unit>
      <trans-unit id="GotoCurrentRevision.Text">
        <source>Go to c&amp;urrent revision</source>
        <target>到当前修订</target>
        
      </trans-unit>
      <trans-unit id="GotoMergeBaseCommit.Text">
        <source>Go to common &amp;ancestor (merge base)</source>
        <target>定位到共同祖先（合并基础）</target>
        
      </trans-unit>
      <trans-unit id="GotoMergeBaseCommit.ToolTipText">
        <source>Selects the common ancestor commit (merge base), which is the most recent shared ancestor of the selected commits (or if only one commit is selected, between it and the checked out commit (HEAD))</source>
        <target>選擇共同祖先提交（合併基礎），它是所選提交的最近共享祖先（或如果僅選擇一個提交，則在其和檢出的提交（HEAD）之間）</target>
        
      </trans-unit>
      <trans-unit id="GotoParentCommit.Text">
        <source>Go to &amp;parent commit</source>
        <target>转到父提交(&amp;P)</target>
        
      </trans-unit>
      <trans-unit id="Grid_infoToolStripMenuItem.Text">
        <source>Grid info</source>
        <target>网格信息</target>
        
      </trans-unit>
      <trans-unit id="Grid_labelsToolStripMenuItem.Text">
        <source>Grid labels</source>
        <target>网格标签</target>
        
      </trans-unit>
      <trans-unit id="HighlightSelectedBranch.Text">
        <source>Highlight selected branch (until refresh)</source>
        <target>高亮被选择的分支 (直到再次刷新)</target>
        
      </trans-unit>
      <trans-unit id="NavigateBackward.Text">
        <source>Navigate &amp;backward</source>
        <target>向前(&amp;B)</target>
        
      </trans-unit>
      <trans-unit id="NavigateForward.Text">
        <source>Navigate &amp;forward</source>
        <target>向后(&amp;F)</target>
        
      </trans-unit>
      <trans-unit id="NextQuickSearch.Text">
        <source>Quick search &amp;next</source>
        <target>快速搜索下一个(&amp;N)</target>
        
      </trans-unit>
      <trans-unit id="PrevQuickSearch.Text">
        <source>Quick search p&amp;revious</source>
        <target>快速搜索上一个(&amp;P)</target>
        
      </trans-unit>
      <trans-unit id="QuickSearch.Text">
        <source>&amp;Quick search</source>
        <target>快速搜索(&amp;Q)</target>
        
      </trans-unit>
      <trans-unit id="QuickSearch.ToolTipText">
        <source>Start typing in revision grid to start quick search.</source>
        <target>在版本grid上打字以啟動快速搜尋</target>
        
      </trans-unit>
      <trans-unit id="SaveAsDefault.Text">
        <source>Save current view settings as default</source>
        <target>保存当前查看设置为默认</target>
        
      </trans-unit>
      <trans-unit id="Settings_persistenceToolStripMenuItem.Text">
        <source>Settings persistence</source>
        
      </trans-unit>
      <trans-unit id="ShowAllBranches.Text">
        <source>Show &amp;all branches</source>
        <target>显示所有分支(&amp;A)</target>
        
      </trans-unit>
      <trans-unit id="ShowArtificialCommits.Text">
        <source>Show artificial commits</source>
        <target>显示人工提交</target>
        
      </trans-unit>
      <trans-unit id="ShowCurrentBranchOnly.Text">
        <source>Show &amp;current branch only</source>
        <target>只显示当前分支(&amp;C)</target>
        
      </trans-unit>
      <trans-unit id="ShowFilteredBranches.Text">
        <source>Show &amp;filtered branches</source>
        <target>显示过滤分支(&amp;F)</target>
        
      </trans-unit>
      <trans-unit id="ShowReflogReferences.Text">
        <source>Show &amp;reflog references</source>
        <target>显示参考日志(&amp;R)</target>
        
      </trans-unit>
      <trans-unit id="ShowRemoteBranches.Text">
        <source>Show remote &amp;branches</source>
        <target>显示远程分支(&amp;B)</target>
        
      </trans-unit>
      <trans-unit id="ShowStashes.Text">
        <source>Show stashes</source>
        <target>显示贮藏</target>
        
      </trans-unit>
      <trans-unit id="ShowSuperprojectBranches.Text">
        <source>Show sup&amp;erproject branches</source>
        <target>显示父工程的分支</target>
        
      </trans-unit>
      <trans-unit id="ShowSuperprojectRemoteBranches.Text">
        <source>Show superpro&amp;ject remote branches</source>
        <target>显示父工程的远程分支</target>
        
      </trans-unit>
      <trans-unit id="ShowSuperprojectTags.Text">
        <source>Show su&amp;perproject tags</source>
        <target>显示父工程的标签</target>
        
      </trans-unit>
      <trans-unit id="SortingToolStripMenuItem.Text">
        <source>Sorting</source>
        <target>排序</target>
        
      </trans-unit>
      <trans-unit id="ToggleBetweenArtificialAndHeadCommits.Text">
        <source>&amp;Toggle between artificial and HEAD commits</source>
        <target>HEAD 提交和人工提交之间切换</target>
        
      </trans-unit>
      <trans-unit id="TopoOrder.Text">
        <source>Arrange c&amp;ommits by topo order (ancestor order)</source>
        <target>按拓扑顺序（祖先顺序）排列提交</target>
        
      </trans-unit>
      <trans-unit id="_quickSearchQuickHelp.Text">
        <source>Start typing in revision grid to start quick search.</source>
        <target>在版本grid上打字以啟動快速搜尋</target>
        
      </trans-unit>
      <trans-unit id="drawNonrelativesGrayToolStripMenuItem.Text">
        <source>Draw non relatives gra&amp;y</source>
        <target>将无关图变灰</target>
        
      </trans-unit>
      <trans-unit id="filterToolStripMenuItem.Text">
        <source>Advanced filter...</source>
        <target>高级过滤器</target>
        
      </trans-unit>
      <trans-unit id="showAuthorAvatarColumnToolStripMenuItem.Text">
        <source>Show aut&amp;hor avatar column</source>
        <target>显示作者头像列</target>
        
      </trans-unit>
      <trans-unit id="showAuthorDateToolStripMenuItem.Text">
        <source>Sho&amp;w author date</source>
        <target>显示作者日期</target>
        
      </trans-unit>
      <trans-unit id="showAuthorNameColumnToolStripMenuItem.Text">
        <source>Show a&amp;uthor name column</source>
        <target>显示作者姓名列</target>
        
      </trans-unit>
      <trans-unit id="showBuildStatusIconToolStripMenuItem.Text">
        <source>Show build status &amp;icon</source>
        <target>显示构建状态图标(&amp;I)</target>
        
      </trans-unit>
      <trans-unit id="showBuildStatusTextToolStripMenuItem.Text">
        <source>Show build status te&amp;xt</source>
        <target>显示构建状态文本(&amp;X)</target>
        
      </trans-unit>
      <trans-unit id="showCommitMessageBodyToolStripMenuItem.Text">
        <source>Show commit message body</source>
        <target>显示提交信息body</target>
        
      </trans-unit>
      <trans-unit id="showDateColumnToolStripMenuItem.Text">
        <source>Show &amp;date column</source>
        <target>显示日期列(&amp;D)</target>
        
      </trans-unit>
      <trans-unit id="showGitNotesToolStripMenuItem.Text">
        <source>Show git &amp;notes</source>
        <target>显示git提示(&amp;N)</target>
        
      </trans-unit>
      <trans-unit id="showIdColumnToolStripMenuItem.Text">
        <source>Show SHA&amp;-1 column</source>
        <target>显示 SHA-1 列(&amp;-)</target>
        
      </trans-unit>
      <trans-unit id="showRelativeDateToolStripMenuItem.Text">
        <source>Show relati&amp;ve date</source>
        <target>显示相对日期(&amp;V)</target>
        
      </trans-unit>
      <trans-unit id="showRevisionGraphColumnToolStripMenuItem.Text">
        <source>Show revision &amp;graph column</source>
        <target>显示版本分支图列(&amp;G)</target>
        
      </trans-unit>
      <trans-unit id="showTagsToolStripMenuItem.Text">
        <source>Show &amp;tags</source>
        <target>显示标签&amp;</target>
        
      </trans-unit>
    </body>
  </file>
  <file datatype="plaintext" original="RevisionGridControl" source-language="en" target-language="zh-Hant">
    <body>
      <trans-unit id="_areYouSureRebase.Text">
        <source>Are you sure you want to rebase? This action will rewrite commit history.</source>
        <target>你确定要进行变基吗？该操作将改写提交历史。</target>
        
      </trans-unit>
      <trans-unit id="_baseForCompareNotSelectedError.Text">
        <source>Base commit for compare is not selected.</source>
        <target>未选择比较的基准提交。</target>
        
      </trans-unit>
      <trans-unit id="_dontShowAgain.Text">
        <source>Don't show me this message again.</source>
        <target>下次不再顯示</target>
        
      </trans-unit>
      <trans-unit id="_droppingFilesBlocked.Text">
        <source>For you own protection dropping more than 10 patch files at once is blocked!</source>
        <target>防止操作錯誤, 無法一次刪除10個以上的patch檔!</target>
        
      </trans-unit>
      <trans-unit id="_invalidDiffContainsFilter.Text">
        <source>Filter text '{0}' not valid for &quot;Diff contains&quot; filter.</source>
        <target>过滤文本 '{0}' 对&quot;差异包含&quot;过滤器无效。</target>
        
      </trans-unit>
      <trans-unit id="_loadingControlText.Text">
        <source>Loading</source>
        <target>加载中</target>
        
      </trans-unit>
      <trans-unit id="_maximizedColumn.HeaderText">
        <source>Message</source>
        <target>訊息</target>
        
      </trans-unit>
      <trans-unit id="_noMergeBaseCommit.Text">
        <source>There is no common ancestor for the selected commits.</source>
        <target>选中的提交没有共同祖先。</target>
        
      </trans-unit>
      <trans-unit id="_noRevisionFoundError.Text">
        <source>No revision found.</source>
        <target>找不到版本</target>
        
      </trans-unit>
      <trans-unit id="_rebaseBranch.Text">
        <source>Rebase branch.</source>
        <target>变基分支。</target>
        
      </trans-unit>
      <trans-unit id="_rebaseBranchInteractive.Text">
        <source>Rebase branch interactively.</source>
        <target>交互式变基分支。</target>
        
      </trans-unit>
      <trans-unit id="_rebaseConfirmTitle.Text">
        <source>Rebase Confirmation</source>
        <target>变基确认</target>
        
      </trans-unit>
      <trans-unit id="_strLoading.Text">
        <source>Loading</source>
        <target>加载中</target>
        
      </trans-unit>
      <trans-unit id="amendCommitToolStripMenuItem.Text">
        <source>Create an &amp;amend commit...</source>
        <target>創建一個修正提交...(&amp;a)</target>
        
      </trans-unit>
      <trans-unit id="applyStashToolStripMenuItem.Text">
        <source>Appl&amp;y stash</source>
        <target>接受暂存</target>
        
      </trans-unit>
      <trans-unit id="archiveRevisionToolStripMenuItem.Text">
        <source>Arch&amp;ive this commit...</source>
        <target>存档此提交(&amp;I)...</target>
        
      </trans-unit>
      <trans-unit id="bisectSkipRevisionToolStripMenuItem.Text">
        <source>Skip revision</source>
        <target>略過版本</target>
        
      </trans-unit>
      <trans-unit id="checkoutBranchToolStripMenuItem.Text">
        <source>Chec&amp;kout branch...</source>
        <target>检出分支(&amp;K)...</target>
        
      </trans-unit>
      <trans-unit id="checkoutRevisionToolStripMenuItem.Text">
        <source>Checkout &amp;this commit...</source>
        <target>检出此提交(&amp;T)...</target>
        
      </trans-unit>
      <trans-unit id="cherryPickCommitToolStripMenuItem.Text">
        <source>Cherr&amp;y pick this commit...</source>
        <target>撷取此提交(&amp;Y)...</target>
        
      </trans-unit>
      <trans-unit id="compareSelectedCommitsMenuItem.Text">
        <source>Compare &amp;selected commits</source>
        <target>比较选中的提交(&amp;S)</target>
        
      </trans-unit>
      <trans-unit id="compareToBaseToolStripMenuItem.Text">
        <source>Compare to &amp;BASE</source>
        <target>与BASE比较(&amp;B)</target>
        
      </trans-unit>
      <trans-unit id="compareToBranchToolStripMenuItem.Text">
        <source>Compare &amp;to branch...</source>
        <target>与分支比较(&amp;T)...</target>
        
      </trans-unit>
      <trans-unit id="compareToWorkingDirectoryMenuItem.Text">
        <source>Compare to &amp;working directory</source>
        <target>与工作目录比较(&amp;W)</target>
        
      </trans-unit>
      <trans-unit id="compareToolStripMenuItem.Text">
        <source>Com&amp;pare</source>
        <target>比较(&amp;P)</target>
        
      </trans-unit>
      <trans-unit id="compareWithCurrentBranchToolStripMenuItem.Text">
        <source>Compare with &amp;current branch</source>
        <target>和当前分支比较 &amp;C</target>
        
      </trans-unit>
      <trans-unit id="copyToClipboardToolStripMenuItem.Text">
        <source>&amp;Copy to clipboard</source>
        <target>&amp;复制到剪贴板</target>
        
      </trans-unit>
      <trans-unit id="createNewBranchToolStripMenuItem.Text">
        <source>Create new branc&amp;h here...</source>
        <target>在此处创建新分支(&amp;H)...</target>
        
      </trans-unit>
      <trans-unit id="createTagToolStripMenuItem.Text">
        <source>Create new ta&amp;g here...</source>
        <target>在此创建新标签(&amp;G)...</target>
        
      </trans-unit>
      <trans-unit id="deleteBranchToolStripMenuItem.Text">
        <source>&amp;Delete branch...</source>
        <target>删除分支(&amp;D)...</target>
        
      </trans-unit>
      <trans-unit id="deleteTagToolStripMenuItem.Text">
        <source>De&amp;lete tag...</source>
        <target>删除标签(L)...</target>
        
      </trans-unit>
      <trans-unit id="dropStashToolStripMenuItem.Text">
        <source>&amp;Drop stash...</source>
        <target>删除暂存</target>
        
      </trans-unit>
      <trans-unit id="editCommitToolStripMenuItem.Text">
        <source>&amp;Edit commit</source>
        <target>编辑提交(&amp;E)</target>
        
      </trans-unit>
      <trans-unit id="fixupCommitToolStripMenuItem.Text">
        <source>Create a &amp;fixup commit...</source>
        <target>创建修复提交(&amp;F)…</target>
        
      </trans-unit>
      <trans-unit id="getHelpOnHowToUseTheseFeaturesToolStripMenuItem.Text">
        <source>Get &amp;help on how to use these features</source>
        <target>获取有关如何使用这些功能的帮助(&amp;H)</target>
        
      </trans-unit>
      <trans-unit id="manipulateCommitToolStripMenuItem.Text">
        <source>&amp;Advanced</source>
        <target>高级(&amp;A)</target>
        
      </trans-unit>
      <trans-unit id="markRevisionAsBadToolStripMenuItem.Text">
        <source>Mark revision as bad</source>
        <target>標記版本為“壞”</target>
        
      </trans-unit>
      <trans-unit id="markRevisionAsGoodToolStripMenuItem.Text">
        <source>Mark revision as good</source>
        <target>標記版本為“好”</target>
        
      </trans-unit>
      <trans-unit id="mergeBranchToolStripMenuItem.Text">
        <source>&amp;Merge into current branch...</source>
        <target>合并到当前分支… (&amp;M)</target>
        
      </trans-unit>
      <trans-unit id="navigateToolStripMenuItem.Text">
        <source>&amp;Navigate</source>
        <target>导航(&amp;N)</target>
        
      </trans-unit>
      <trans-unit id="openBuildReportToolStripMenuItem.Text">
        <source>View &amp;build report in a browser</source>
        <target>在浏览器中查看生成报告(&amp;B)</target>
        
      </trans-unit>
      <trans-unit id="openCommitsWithDiffToolMenuItem.Text">
        <source>Open selected commits with &amp;difftool</source>
        <target>使用比较工具打开选择的提交 &amp;D</target>
        
      </trans-unit>
      <trans-unit id="openPullRequestPageStripMenuItem.Text">
        <source>Vie&amp;w pull request in a browser</source>
        <target>在浏览器中查看拉取请求 &amp;W</target>
        
      </trans-unit>
      <trans-unit id="popStashToolStripMenuItem.Text">
        <source>Pop &amp;stash</source>
        <target>弹出暂存</target>
        
      </trans-unit>
      <trans-unit id="rebaseInteractivelyToolStripMenuItem.Text">
        <source>Selected commit &amp;interactively...</source>
        <target>以交互方式选择提交(&amp;I)…</target>
        
      </trans-unit>
      <trans-unit id="rebaseOnToolStripMenuItem.Text">
        <source>&amp;Rebase current branch on</source>
        <target>变基当前分支于 (&amp;R)</target>
        
      </trans-unit>
      <trans-unit id="rebaseToolStripMenuItem.Text">
        <source>&amp;Selected commit</source>
        <target>已选中的提交(&amp;S)</target>
        
      </trans-unit>
      <trans-unit id="rebaseWithAdvOptionsToolStripMenuItem.Text">
        <source>Selected commit with &amp;advanced options...</source>
        <target>使用高级选项选择提交(&amp;A)…</target>
        
      </trans-unit>
      <trans-unit id="renameBranchToolStripMenuItem.Text">
        <source>R&amp;ename branch...</source>
        <target>重命名分支...(&amp;E)</target>
        
      </trans-unit>
      <trans-unit id="resetAnotherBranchToHereToolStripMenuItem.Text">
        <source>Reset an&amp;other branch to here...</source>
        <target>复位其他分支到此处(&amp;O)</target>
        
      </trans-unit>
      <trans-unit id="resetCurrentBranchToHereToolStripMenuItem.Text">
        <source>Reset c&amp;urrent branch to here...</source>
        <target>复位当前分支到此处...(&amp;U)</target>
        
      </trans-unit>
      <trans-unit id="revertCommitToolStripMenuItem.Text">
        <source>Re&amp;vert this commit...</source>
        <target>还原此提交(&amp;V)</target>
        
      </trans-unit>
      <trans-unit id="rewordCommitToolStripMenuItem.Text">
        <source>&amp;Reword commit</source>
        <target>重写提交(&amp;R)</target>
        
      </trans-unit>
      <trans-unit id="runScriptToolStripMenuItem.Text">
        <source>Run &amp;script</source>
        <target>运行脚本(&amp;S)</target>
        
      </trans-unit>
      <trans-unit id="selectAsBaseToolStripMenuItem.Text">
        <source>Select &amp;as BASE to compare</source>
        <target>选中作为BASE比较(&amp;A)</target>
        
      </trans-unit>
      <trans-unit id="squashCommitToolStripMenuItem.Text">
        <source>Create a &amp;squash commit...</source>
        <target>创建压缩提交(&amp;S)...</target>
        
      </trans-unit>
      <trans-unit id="stopBisectToolStripMenuItem.Text">
        <source>Stop bisect</source>
        <target>停止二分</target>
        
      </trans-unit>
      <trans-unit id="viewToolStripMenuItem.Text">
        <source>View</source>
        <target>檢視</target>
        
      </trans-unit>
    </body>
  </file>
  <file datatype="plaintext" original="RevisionLinksSettingsPage" source-language="en" target-language="zh-Hant">
    <body>
      <trans-unit id="$this.Text">
        <source>Revision links</source>
        <target>版本連結</target>
        
      </trans-unit>
      <trans-unit id="Add.Text">
        <source>Add</source>
        <target>增加</target>
        
      </trans-unit>
      <trans-unit id="CaptionCol.HeaderText">
        <source>Caption</source>
        <target>標題</target>
        
      </trans-unit>
      <trans-unit id="CategoriesLabel.Text">
        <source>Categories</source>
        <target>分類</target>
        
      </trans-unit>
      <trans-unit id="EnabledChx.Text">
        <source>Enabled</source>
        <target>啟用</target>
        
      </trans-unit>
      <trans-unit id="LocalBranchChx.Text">
        <source>Local branch name</source>
        <target>本機branch</target>
        
      </trans-unit>
      <trans-unit id="MessageChx.Text">
        <source>Message</source>
        <target>訊息</target>
        
      </trans-unit>
      <trans-unit id="RemoteBranchChx.Text">
        <source>Remote branch name</source>
        <target>遠端branch</target>
        
      </trans-unit>
      <trans-unit id="Remove.Text">
        <source>Remove</source>
        <target>移除</target>
        
      </trans-unit>
      <trans-unit id="URICol.HeaderText">
        <source>URI</source>
        <target>位址</target>
        
      </trans-unit>
      <trans-unit id="_addTemplate.Text">
        <source>Add {0} templates</source>
        <target>添加 {0} 模板</target>
        
      </trans-unit>
      <trans-unit id="chkOnlyFirstRemote.Text">
        <source>Only use the first match</source>
        <target>只能使用第一个匹配的结果</target>
        
      </trans-unit>
      <trans-unit id="chxPushURL.Text">
        <source>Push URL</source>
        <target>推送网址</target>
        
      </trans-unit>
      <trans-unit id="chxURL.Text">
        <source>URL</source>
        <target>网址</target>
        
      </trans-unit>
      <trans-unit id="label1.Text">
        <source>Name</source>
        <target>名稱</target>
        
      </trans-unit>
      <trans-unit id="label2.Text">
        <source>Search pattern</source>
        <target>搜尋pattern</target>
        
      </trans-unit>
      <trans-unit id="label5.Text">
        <source>Search in</source>
        <target>搜尋於</target>
        
      </trans-unit>
      <trans-unit id="label6.Text">
        <source>Links</source>
        <target>連結</target>
        
      </trans-unit>
      <trans-unit id="lblRemoteSearchIn.Text">
        <source>Search in</source>
        <target>搜尋於</target>
        
      </trans-unit>
      <trans-unit id="lblSearchRemotePattern.Text">
        <source>Search pattern</source>
        <target>搜尋pattern</target>
        
      </trans-unit>
      <trans-unit id="lblUseRemotes.Text">
        <source>Use remotes</source>
        <target>使用远程</target>
        
      </trans-unit>
      <trans-unit id="nestedPatternLab.Text">
        <source>Nested pattern</source>
        <target>巢狀pattern</target>
        
      </trans-unit>
      <trans-unit id="remoteGrp.Text">
        <source>Remote data</source>
        <target>远程数据</target>
        
      </trans-unit>
      <trans-unit id="revisionDataGrp.Text">
        <source>Revision data</source>
        <target>版本数据</target>
        
      </trans-unit>
    </body>
  </file>
  <file datatype="plaintext" original="ScriptsSettingsPage" source-language="en" target-language="zh-Hant">
    <body>
      <trans-unit id="$this.Text">
        <source>Scripts</source>
        <target>腳本</target>
        
      </trans-unit>
      <trans-unit id="_scriptSettingsPageHelpDisplayArgumentsHelp.Text">
        <source>Arguments help</source>
        <target>參數幫助</target>
        
      </trans-unit>
      <trans-unit id="_scriptSettingsPageHelpDisplayContent.Text">
        <source>Use {option} for normal replacement.
Use {{option}} for quoted replacement.

User inputs:
{UserInput}
{UserFiles}

Working directory:
{WorkingDir}

Repository:
{RepoName}

Selected commits:
{sHashes}

Selected revision:
{sTag}
{sBranch}
{sLocalBranch}
{sRemoteBranch}
{sRemoteBranchName}   (without the remote's name)
{sRemote}
{sRemoteUrl}
{sRemotePathFromUrl}
{sHash}
{sMessage}
{sSubject}
{sAuthor}
{sCommitter}
{sAuthorDate}
{sCommitDate}

Currently checked out revision:
{HEAD}   (checked out branch name or checked out commit hash)
{cTag}
{cBranch}
{cLocalBranch}
{cRemoteBranch}
{cRemoteBranchName}   (without the remote's name)
{cHash}
{cMessage}
{cSubject}
{cAuthor}
{cCommitter}
{cAuthorDate}
{cCommitDate}
{cDefaultRemote}
{cDefaultRemoteUrl}
{cDefaultRemotePathFromUrl}</source>
        
      </trans-unit>
      <trans-unit id="chdrCommand.Text">
        <source>Command</source>
        <target>指令</target>
        
      </trans-unit>
      <trans-unit id="chdrEvents.Text">
        <source>Event</source>
        <target>事件</target>
        
      </trans-unit>
      <trans-unit id="chdrNames.Text">
        <source>Name</source>
        <target>名稱</target>
        
      </trans-unit>
    </body>
  </file>
  <file datatype="plaintext" original="SettingsPageHeader" source-language="en" target-language="zh-Hant">
    <body>
      <trans-unit id="DistributedRB.Text">
        <source>Distributed with current repository</source>
        <target>使用目前repository作發布</target>
        
      </trans-unit>
      <trans-unit id="EffectiveRB.Text">
        <source>Effective</source>
        <target>有效</target>
        
      </trans-unit>
      <trans-unit id="GlobalRB.Text">
        <source>Global for all repositories</source>
        <target>跨repositories的全域設定</target>
        
      </trans-unit>
      <trans-unit id="LocalRB.Text">
        <source>Local for current repository</source>
        <target>目前repositories的本地設定</target>
        
      </trans-unit>
      <trans-unit id="label1.Text">
        <source>Settings source:</source>
        <target>設定來源</target>
        
      </trans-unit>
    </body>
  </file>
  <file datatype="plaintext" original="ShellExtensionSettingsPage" source-language="en" target-language="zh-Hant">
    <body>
      <trans-unit id="$this.Text">
        <source>Shell extension</source>
        <target>右鍵選單</target>
        
      </trans-unit>
      <trans-unit id="RegisterButton.Text">
        <source>&amp;Enable shell extension</source>
        <target>启用Shell扩展&amp;E</target>
        
      </trans-unit>
      <trans-unit id="UnregisterButton.Text">
        <source>&amp;Disable shell extension</source>
        <target>禁用Shell扩展&amp;D</target>
        
      </trans-unit>
      <trans-unit id="_menuHelp.Text">
        <source>* Checked: at top level for direct access
* Intermediate: in a cascaded context menu
* Unchecked: not added to the menu</source>
        <target>* 已選取：在頂層進行直接存取
* 中介：以串聯的內容選單方式呈現
* 未選取：不加入選單</target>
        
      </trans-unit>
      <trans-unit id="_noItems.Text">
        <source>no items</source>
        <target>無可顯示項目</target>
        
      </trans-unit>
      <trans-unit id="cbAlwaysShowAllCommands.Text">
        <source>Always show all commands</source>
        <target>總是顯示全部指令</target>
        
      </trans-unit>
      <trans-unit id="gbCascadingMenu.Text">
        <source>Cascaded context menu</source>
        <target>階層式快捷選單</target>
        
      </trans-unit>
      <trans-unit id="gbExplorerIntegration.Text">
        <source>Windows Explorer integration</source>
        <target>Windows 资源管理器集成</target>
        
      </trans-unit>
      <trans-unit id="label1.Text">
        <source>Context menu preview:</source>
        <target>快捷菜单预览</target>
        
      </trans-unit>
      <trans-unit id="lblMenuEntries.Text">
        <source>Configuration of items in the context menu</source>
        <target>右鍵選單中項目的設定</target>
        
      </trans-unit>
    </body>
  </file>
  <file datatype="plaintext" original="SortingSettingsPage" source-language="en" target-language="zh-Hant">
    <body>
      <trans-unit id="$this.Text">
        <source>Sorting</source>
        <target>排序</target>
        
      </trans-unit>
      <trans-unit id="_prioBranchNamesTooltip.Text">
        <source>Regex to prioritize branch names in the left panel and commit info.
The branches matching the pattern will be shown before the others.
Separate the priorities with ';'.</source>
        <target>使用正則表達式來優先顯示左側面板和提交資訊中的分支名稱。
 符合模式的分支將在其他分支之前顯示。
 使用 ';' 來分隔優先級。</target>
        
      </trans-unit>
      <trans-unit id="_prioRemoteNamesTooltip.Text">
        <source>Regex to prioritize remote names in the left panel and commit info.
The remotes matching the pattern will be shown before the others.
Separate the priorities with ';'.</source>
        <target>使用正則表達式來優先顯示左側面板和提交資訊中的遠端名稱。 
與模式匹配的遠端將優先顯示於其他遠端之前。
使用 ';' 分隔優先順序。</target>
        
      </trans-unit>
      <trans-unit id="_revisionSortWarningTooltip.Text">
        <source>Sorting revisions may delay rendering of the revision graph.</source>
        <target>排序修訂可能會延遲修訂圖的呈現。</target>
        
      </trans-unit>
      <trans-unit id="gbGeneral.Text">
        <source>Sorting</source>
        <target>排序</target>
        
      </trans-unit>
      <trans-unit id="lblBranchesOrder.Text">
        <source>Order branches</source>
        <target>分支排序選項</target>
        
      </trans-unit>
      <trans-unit id="lblBranchesSortBy.Text">
        <source>Sort branches by</source>
        <target>依據...排序分支</target>
        
      </trans-unit>
      <trans-unit id="lblPrioBranchNames.Text">
        <source>Prioritized branches</source>
        <target>優先處理的分支</target>
        
      </trans-unit>
      <trans-unit id="lblPrioRemoteNames.Text">
        <source>Prioritized remotes</source>
        <target>優先處理的遠端倉庫</target>
        
      </trans-unit>
      <trans-unit id="lblRevisionsSortBy.Text">
        <source>Sort revisions by</source>
        <target>依照...排序修訂版本</target>
        
      </trans-unit>
    </body>
  </file>
  <file datatype="plaintext" original="SshSettingsPage" source-language="en" target-language="zh-Hant">
    <body>
      <trans-unit id="$this.Text">
        <source>SSH</source>
        <target>SSH</target>
        
      </trans-unit>
      <trans-unit id="AutostartPageant.Text">
        <source>Automatically start authentication client when a private key is configured for a remote</source>
        <target>當遠端配置了私鑰後，自動啟動認證客戶端</target>
        
      </trans-unit>
      <trans-unit id="OpenSSH.Text">
        <source>OpenSSH</source>
        <target>OpenSSH</target>
        
      </trans-unit>
      <trans-unit id="Other.Text">
        <source>Other ssh client</source>
        <target>其它的SSH客戶端</target>
        
      </trans-unit>
      <trans-unit id="OtherSshBrowse.Text">
        <source>Browse</source>
        <target>瀏覽</target>
        
      </trans-unit>
      <trans-unit id="PageantBrowse.Text">
        <source>Browse</source>
        <target>瀏覽</target>
        
      </trans-unit>
      <trans-unit id="PlinkBrowse.Text">
        <source>Browse</source>
        <target>瀏覽</target>
        
      </trans-unit>
      <trans-unit id="Putty.Text">
        <source>PuTTY</source>
        <target>PuTTY</target>
        
      </trans-unit>
      <trans-unit id="PuttygenBrowse.Text">
        <source>Browse</source>
        <target>瀏覽</target>
        
      </trans-unit>
      <trans-unit id="groupBox1.Text">
        <source>Specify which ssh client to use</source>
        <target>指定SSH客戶端</target>
        
      </trans-unit>
      <trans-unit id="groupBox2.Text">
        <source>Configure PuTTY</source>
        <target>設定PuTTY</target>
        
      </trans-unit>
      <trans-unit id="label15.Text">
        <source>Path to plink</source>
        <target>plink路徑</target>
        
      </trans-unit>
      <trans-unit id="label16.Text">
        <source>Path to puttygen</source>
        <target>puttygen路徑</target>
        
      </trans-unit>
      <trans-unit id="label17.Text">
        <source>Path to pageant</source>
        <target>pageant路徑</target>
        
      </trans-unit>
      <trans-unit id="label18.Text">
        <source>OpenSSH is a commandline tool. PuTTY is more userfriendly to use for windows users,
but requires the PuTTY authentication client to run  in the background.
When OpenSSH is used, command line dialogs are shown!
</source>
        <target>OpenSSH是一个命令行工具。 对于Windows用户来说，PuTTY用起来更方便，
但需要在后台运行PuTTY验证客户端。
当使用OpenSSH时，会显示命令行对话框！
</target>
        
      </trans-unit>
    </body>
  </file>
  <file datatype="plaintext" original="TagMenuItemsStrings" source-language="en" target-language="zh-Hant">
    <body>
      <trans-unit id="Checkout.Text">
        <source>Chec&amp;kout tag revision...</source>
        <target>切換至此標籤修訂版本...(&amp;k)</target>
        
      </trans-unit>
      <trans-unit id="CheckoutTooltip.Text">
        <source>Checkout this tag revision</source>
        <target>查看此標籤修訂版本</target>
        
      </trans-unit>
      <trans-unit id="CreateTooltip.Text">
        <source>Create a local branch from this tag</source>
        <target>从此标记创建本地分支</target>
        
      </trans-unit>
      <trans-unit id="Delete.Text">
        <source>&amp;Delete tag...</source>
        <target>刪除標籤...(&amp;D)</target>
        
      </trans-unit>
      <trans-unit id="DeleteTooltip.Text">
        <source>Delete this tag</source>
        <target>删除这个标签</target>
        
      </trans-unit>
      <trans-unit id="MergeTooltip.Text">
        <source>Merge this tag into current branch</source>
        <target>合并该标签到当前分支</target>
        
      </trans-unit>
      <trans-unit id="Rebase.Text">
        <source>&amp;Rebase current branch on this tag revision...</source>
        <target>在此標籤修訂上重新變基目前分支...(&amp;R)</target>
        
      </trans-unit>
      <trans-unit id="RebaseTooltip.Text">
        <source>Rebase current branch on this tag</source>
        <target>在此標籤上重新變基目前分支</target>
        
      </trans-unit>
      <trans-unit id="ResetTooltip.Text">
        <source>Reset current branch to here</source>
        <target>回復當前到這裡</target>
        
      </trans-unit>
    </body>
  </file>
  <file datatype="plaintext" original="TranslatedStrings" source-language="en" target-language="zh-Hant">
    <body>
      <trans-unit id="_addUpstreamRemote.Text">
        <source>Add upstream remote</source>
        <target>新增上游遠端倉庫</target>
        
      </trans-unit>
      <trans-unit id="_areYouSure.Text">
        <source>Are you sure you want to drop the stash? This action cannot be undone.</source>
        <target>您确定要删除暂存吗？这个操作是不能撤消的。</target>
        
      </trans-unit>
      <trans-unit id="_argumentsText.Text">
        <source>Arguments</source>
        <target>参数</target>
        
      </trans-unit>
      <trans-unit id="_author.Text">
        <source>Author</source>
        <target>作者</target>
        
      </trans-unit>
      <trans-unit id="_authorDateText.Text">
        <source>{0:Author date|Author dates}</source>
        <target>{0:修改日期|修改日期}</target>
        
      </trans-unit>
      <trans-unit id="_authorText.Text">
        <source>{0:Author|Authors}</source>
        <target>{0:修改者|修改者}</target>
        
      </trans-unit>
      <trans-unit id="_authored.Text">
        <source>authored</source>
        <target>撰写</target>
        
      </trans-unit>
      <trans-unit id="_authoredAndCommitted.Text">
        <source>authored and committed</source>
        <target>撰写并提交</target>
        
      </trans-unit>
      <trans-unit id="_bodyNotLoaded.Text">
        <source>

Full message text is not present in older commits.
Select this commit to populate the full message.</source>
        <target>

旧提交中不存在完整的消息文本。
选择此提交以填充完整消息。</target>
        
      </trans-unit>
      <trans-unit id="_branchText.Text">
        <source>Branch</source>
        <target>分支</target>
        
      </trans-unit>
      <trans-unit id="_branchesText.Text">
        <source>Branches</source>
        <target>分支</target>
        
      </trans-unit>
      <trans-unit id="_buttonCheckoutBranch.Text">
        <source>Checkout branch</source>
        <target>簽出分支</target>
        
      </trans-unit>
      <trans-unit id="_buttonCloseApp.Text">
        <source>Close application</source>
        <target>关闭应用程序</target>
        
      </trans-unit>
      <trans-unit id="_buttonContinue.Text">
        <source>Continue</source>
        <target>继续</target>
        
      </trans-unit>
      <trans-unit id="_buttonCreateBranch.Text">
        <source>Create branch</source>
        <target>建立分支</target>
        
      </trans-unit>
      <trans-unit id="_buttonIgnore.Text">
        <source>Ignore</source>
        <target>添加到.gitignore</target>
        
      </trans-unit>
      <trans-unit id="_buttonPush.Text">
        <source>&amp;Push</source>
        <target>推送(&amp;P)</target>
        
      </trans-unit>
      <trans-unit id="_buttonReportBug.Text">
        <source>Report bug!</source>
        <target>提交Bug！</target>
        
      </trans-unit>
      <trans-unit id="_buttonViewDetails.Text">
        <source>View details</source>
        <target>显示细节</target>
        
      </trans-unit>
      <trans-unit id="_cancelText.Text">
        <source>Cancel</source>
        <target>取消</target>
        
      </trans-unit>
      <trans-unit id="_cannotBeUndone.Text">
        <source>This action cannot be undone.</source>
        <target>这个操作不能被撤销。</target>
        
      </trans-unit>
      <trans-unit id="_childrenText.Text">
        <source>{0:Child|Children}</source>
        <target>{0:子对象|子对象}</target>
        
      </trans-unit>
      <trans-unit id="_closeText.Text">
        <source>Close</source>
        <target>關閉</target>
        
      </trans-unit>
      <trans-unit id="_combinedDiff.Text">
        <source>Combined diff</source>
        <target>合并差异</target>
        
      </trans-unit>
      <trans-unit id="_commandText.Text">
        <source>Command</source>
        <target>指令</target>
        
      </trans-unit>
      <trans-unit id="_commitDateText.Text">
        <source>{0:Commit date|Commit dates}</source>
        <target>提交日期</target>
        
      </trans-unit>
      <trans-unit id="_commitHashText.Text">
        <source>{0:Commit hash|Commit hashes}</source>
        <target>{0:提交哈希值|提交哈希值}</target>
        
      </trans-unit>
      <trans-unit id="_committed.Text">
        <source>committed</source>
        <target>已提交</target>
        
      </trans-unit>
      <trans-unit id="_committer.Text">
        <source>Committer</source>
        <target>提交者</target>
        
      </trans-unit>
      <trans-unit id="_committerText.Text">
        <source>Committer</source>
        <target>提交者</target>
        
      </trans-unit>
      <trans-unit id="_contScrollToNextFileOnlyWithAlt.Text">
        <source>Enable automatic continuous scroll (without ALT button)</source>
        <target>自动连续滚动（不使用 ALT 键）</target>
        
      </trans-unit>
      <trans-unit id="_containedInBranchesText.Text">
        <source>Contained in branches:</source>
        <target>包含於以下分支：</target>
        
      </trans-unit>
      <trans-unit id="_containedInCurrentCommitText.Text">
        <source>'{0}' is contained in the currently selected commit</source>
        <target>'{0}' 已包含在当前选中的提交中</target>
        
      </trans-unit>
      <trans-unit id="_containedInNoBranchText.Text">
        <source>Contained in no branch</source>
        <target>沒有包含在任何分支</target>
        
      </trans-unit>
      <trans-unit id="_containedInNoTagText.Text">
        <source>Contained in no tag</source>
        <target>沒有包含在任何標籤</target>
        
      </trans-unit>
      <trans-unit id="_containedInTagsText.Text">
        <source>Contained in tags:</source>
        <target>包含於標籤：</target>
        
      </trans-unit>
      <trans-unit id="_createPullRequest.Text">
        <source>Create pull request</source>
        <target>创建拉取请求</target>
        
      </trans-unit>
      <trans-unit id="_dateText.Text">
        <source>Date</source>
        <target>日期</target>
        
      </trans-unit>
      <trans-unit id="_daysAgo.Text">
        <source>{0} {1:day|days} ago</source>
        <target>{0}天前</target>
        
      </trans-unit>
      <trans-unit id="_deleteFile.Text">
        <source>{0:Delete file|Delete files}</source>
        <target>删除文件</target>
        
      </trans-unit>
      <trans-unit id="_diffBaseWith.Text">
        <source>Diff BASE with</source>
        <target>与 BASE 比较差异 </target>
        
      </trans-unit>
      <trans-unit id="_diffContent.Text">
        <source>Diff contains</source>
        <target>包含区别</target>
        
      </trans-unit>
      <trans-unit id="_diffRange.Text">
        <source>Range diff</source>
        <target>范围内的差异</target>
        
      </trans-unit>
      <trans-unit id="_diffSelectedWithRememberedFile.Text">
        <source>&amp;Diff with &quot;{0}&quot;</source>
        <target>与 &quot;{0}&quot; 对比(&amp;D)</target>
        
      </trans-unit>
      <trans-unit id="_diffWithParent.Text">
        <source>Diff with A </source>
        <target>与 A 对比</target>
        
      </trans-unit>
      <trans-unit id="_directoryIsNotAValidRepository.Text">
        <source>The selected item is not a valid git repository.</source>
        <target>所选项目是无效的 git 档案库。</target>
        
      </trans-unit>
      <trans-unit id="_disableMenuItem.Text">
        <source>Disable this dropdown</source>
        <target>禁用此下拉菜单</target>
        
      </trans-unit>
      <trans-unit id="_dontShowAgain.Text">
        <source>&amp;Don't show me this message again</source>
        <target>不要再显示这个消息(&amp;D)</target>
        
      </trans-unit>
      <trans-unit id="_error.Text">
        <source>Error</source>
        <target>錯誤</target>
        
      </trans-unit>
      <trans-unit id="_errorCaptionFailedDeleteFile.Text">
        <source>Failed to delete file</source>
        <target>删除文件失败</target>
        
      </trans-unit>
      <trans-unit id="_errorCaptionFailedDeleteFolder.Text">
        <source>Failed to delete directory</source>
        <target>删除文件夹失败</target>
        
      </trans-unit>
      <trans-unit id="_errorCaptionNotOnBranch.Text">
        <source>Not on a branch</source>
        <target>未於任何分支。 </target>
        
      </trans-unit>
      <trans-unit id="_errorPuTTYNotFound.Text">
        <source>SSH agent could not be found</source>
        <target>找不到 SSH 代理</target>
        
      </trans-unit>
      <trans-unit id="_errorSshKeyNotFound.Text">
        <source>SSH key file could not be found</source>
        <target>找不到 SSH 密钥文件</target>
        
      </trans-unit>
      <trans-unit id="_errorSshPuTTYInstalled.Text">
        <source>Is PuTTY installed?</source>
        <target>PuTTY 已安装？</target>
        
      </trans-unit>
      <trans-unit id="_errorSshPuTTYNotConfigured.Text">
        <source>PuTTY is not configured as SSH client</source>
        <target>Putty 没有配置为SSH客户端</target>
        
      </trans-unit>
      <trans-unit id="_errorSshPuTTYWhereConfigure.Text">
        <source>SSH client can be configured in Settings &gt; SSH.</source>
        <target>SSH 客户端可以在设置 &gt; SSH 中配置。</target>
        
      </trans-unit>
      <trans-unit id="_exitCodeText.Text">
        <source>Exit code</source>
        <target>退出码</target>
        
      </trans-unit>
      <trans-unit id="_externalErrorDescription.Text">
        <source>error from git or from other external application</source>
        <target>來自 git 或其他外部應用程式的錯誤</target>
        
      </trans-unit>
      <trans-unit id="_failedToLoadAnAssembly.Text">
        <source>Failed to load an assembly</source>
        <target>無法載入組件</target>
        
      </trans-unit>
      <trans-unit id="_failedToLoadFileOrAssemblyFormat.Text">
        <source>Could not load file or assembly '{0}'.</source>
        <target>無法載入文件或組件 '{0}'。</target>
        
      </trans-unit>
      <trans-unit id="_failedToLoadFileOrAssemblyText.Text">
        <source>Most of the times the error is temporary, likely caused by Windows Update.</source>
        <target>這種錯誤多數是暫時的，很可能是因為 Windows 更新造成的。</target>
        
      </trans-unit>
      <trans-unit id="_filterFileInGrid.Text">
        <source>Filter file in &amp;grid</source>
        <target>通过 grid 过滤文件</target>
        
      </trans-unit>
      <trans-unit id="_findGitExecutable.Text">
        <source>Find git...</source>
        <target>查找git...</target>
        
      </trans-unit>
      <trans-unit id="_forkCloneRepo.Text">
        <source>Fork or clone a repository</source>
        <target>派生或复制档案库</target>
        
      </trans-unit>
      <trans-unit id="_generalGitConfigExceptionCaption.Text">
        <source>Repository Configuration Error</source>
        <target>档案库配置错误</target>
        
      </trans-unit>
      <trans-unit id="_generalGitConfigExceptionMessage.Text">
        <source>Failed to read &quot;{0}&quot; due to the following error:{1}{1}{2}{1}{1}Due to the nature of this problem, the behavior of the application cannot be guaranteed and it must be closed.{1}{1}Please correct this issue and re-open Git Extensions.</source>
        <target>由于以下错误，未能读取 &quot;{0}&quot;：{1}{1}{2}{1}{1}由于此问题的性质，无法保证本应用程序能够正常运行，必须将其关闭。{1}{1}请修正此问题并重新打开 Git Extensions。</target>
        
      </trans-unit>
      <trans-unit id="_gitDubiousOwnershipHeader.Text">
        <source>Do you want to trust this repository by adding a security exception?</source>
        <target>您要通过添加安全例外来信任此版本库吗？</target>
        
      </trans-unit>
      <trans-unit id="_gitDubiousOwnershipHideGitCommandOutput.Text">
        <source>Hide git command output...</source>
        <target>隐藏git命令行输出...</target>
        
      </trans-unit>
      <trans-unit id="_gitDubiousOwnershipOpenRepositoryFolder.Text">
        <source>Open repository in Explorer</source>
        <target>在资源管理器中打开版本库</target>
        
      </trans-unit>
      <trans-unit id="_gitDubiousOwnershipSeeGitCommandOutput.Text">
        <source>See git command output...</source>
        <target>查看git命令行输出...</target>
        
      </trans-unit>
      <trans-unit id="_gitDubiousOwnershipText.Text">
        <source>Git detected a security problem that prevents opening the repository.
Git-tracked directories are considered unsafe if they are owned by someone other than the current user.

To be able to open this repository, you need to either:
- add a security exception for the repository to make git trust it, or
- correct the ownership of the repository.</source>
        <target>Git 偵測到一個安全問題，無法開啟此儲存庫。 若 Git 追蹤的目錄不是當前使用者所擁有，則被視為不安全。

為了能夠開啟此儲存庫，你需要執行以下其中一項動作：

- 給儲存庫新增安全例外，讓 Git 可以信任它。
- 更正儲存庫的擁有權。</target>
        
      </trans-unit>
      <trans-unit id="_gitDubiousOwnershipTrustAllInstruction.Text">
        <source>Git-tracked directories are considered unsafe if they are owned by someone other than the current user.
By default, Git will refuse to even parse a Git config of a repository owned by someone else, let alone
run its hooks, and this config setting allows users to specify exceptions, e.g. for intentionally shared
repositories.

If you wish to trust all git repositories on your system even if they are owned by someone else, run the
following command.

!!! THIS CAN BE DANGEROUS !!!</source>
        <target>如果 Git 追踪的目錄不是當前使用者擁有，就被視為不安全。 預設情況下，Git 甚至會拒絕解析屬於其他使用者擁有的存儲庫的 Git 設置，更不要說運行其 hook 了。 此設置允許使用者指定例外情況，例如用於故意共享的存儲庫。

如果您希望信任系統上的所有 Git 存儲庫，即使它們由其他使用者擁有，請執行以下命令。

!!! 這可能很危險 !!!</target>
        
      </trans-unit>
      <trans-unit id="_gitDubiousOwnershipTrustAllRepositories.Text">
        <source>Trust all repositories</source>
        <target>信任所有仓库</target>
        
      </trans-unit>
      <trans-unit id="_gitDubiousOwnershipTrustRepository.Text">
        <source>Trust this repository</source>
        <target>信任此仓库</target>
        
      </trans-unit>
      <trans-unit id="_gitExecutableNotFoundText.Text">
        <source>The Git executable could not be located on your system.</source>
        <target>无法在你的系统中找到 Git 软件</target>
        
      </trans-unit>
      <trans-unit id="_gitSecurityError.Text">
        <source>Git security error</source>
        <target>Git 安全错误</target>
        
      </trans-unit>
      <trans-unit id="_hideErrorMessage.Text">
        <source>Hide error message...</source>
        <target>隱藏錯誤訊息...</target>
        
      </trans-unit>
      <trans-unit id="_hoursAgo.Text">
        <source>{0} {1:hour|hours} ago</source>
        <target>{0}小時前</target>
        
      </trans-unit>
      <trans-unit id="_ignoringReference.Text">
        <source>&quot;{0}&quot; is not a Git revision and will be ignored.</source>
        <target>&quot;{0}&quot; 不是一個有效的 Git 修訂版本，將不予考慮。</target>
        
      </trans-unit>
      <trans-unit id="_indexText.Text">
        <source>Commit index</source>
        <target>提交索引</target>
        
      </trans-unit>
      <trans-unit id="_installGitInstructions.Text">
        <source>Install git...</source>
        <target>安装 git ...</target>
        
      </trans-unit>
      <trans-unit id="_invisibleCommitText.Text">
        <source>'{0}' is not currently visible</source>
        <target>'{0}' 当前不可见</target>
        
      </trans-unit>
      <trans-unit id="_loadingDataText.Text">
        <source>Loading data...</source>
        <target>讀取資料中...</target>
        
      </trans-unit>
      <trans-unit id="_local.Text">
        <source>Local</source>
        <target>本機</target>
        
      </trans-unit>
      <trans-unit id="_mainInstructionNotOnBranch.Text">
        <source>You are not working on a branch</source>
        <target>你並非在branch上工作</target>
        
      </trans-unit>
      <trans-unit id="_markBisectAsBad.Text">
        <source>Marked as bad in bisect</source>
        <target>在二分查找中标记为坏的</target>
        
      </trans-unit>
      <trans-unit id="_markBisectAsGood.Text">
        <source>Marked as good in bisect</source>
        <target>在二分查找中标记为好的</target>
        
      </trans-unit>
      <trans-unit id="_message.Text">
        <source>Message</source>
        <target>訊息</target>
        
      </trans-unit>
      <trans-unit id="_messageText.Text">
        <source>{0:Message|Messages}</source>
        <target>{0:消息|消息}</target>
        
      </trans-unit>
      <trans-unit id="_minutesAgo.Text">
        <source>{0} {1:minute|minutes} ago</source>
        <target>{0}分鐘前</target>
        
      </trans-unit>
      <trans-unit id="_monthsAgo.Text">
        <source>{0} {1:month|months} ago</source>
        <target>{0}月前</target>
        
      </trans-unit>
      <trans-unit id="_no.Text">
        <source>No</source>
        <target>否</target>
        
      </trans-unit>
      <trans-unit id="_noBranch.Text">
        <source>no branch</source>
        <target>沒有Branch</target>
        
      </trans-unit>
      <trans-unit id="_noChanges.Text">
        <source>No changes</source>
        <target>沒有改變</target>
        
      </trans-unit>
      <trans-unit id="_noResultsFound.Text">
        <source>&lt;No results found&gt;</source>
        <target>&lt;No results found&gt;</target>
        
      </trans-unit>
      <trans-unit id="_noRevision.Text">
        <source>No revision</source>
        <target>無版本</target>
        
      </trans-unit>
      <trans-unit id="_nonexistingGitRevision.Text">
        <source>Git revision does not exist</source>
        <target>Git 修訂版本不存在</target>
        
      </trans-unit>
      <trans-unit id="_notConfigured.Text">
        <source>{0} not configured</source>
        
      </trans-unit>
      <trans-unit id="_okText.Text">
        <source>OK</source>
        <target>確定</target>
        
      </trans-unit>
      <trans-unit id="_open.Text">
        <source>Open</source>
        <target>開啟</target>
        
      </trans-unit>
      <trans-unit id="_openInVisualStudio.Text">
        <source>Open in &amp;Visual Studio</source>
        <target>在 Visual Studio 中打开(&amp;V)</target>
        
      </trans-unit>
      <trans-unit id="_openReport.Text">
        <source>Open report</source>
        <target>打开报告</target>
        
      </trans-unit>
      <trans-unit id="_openWithGitExtensions.Text">
        <source>&amp;Open with Git Extensions</source>
        <target>使用 Git Extensions 打开(&amp;O)</target>
        
      </trans-unit>
      <trans-unit id="_parentsText.Text">
        <source>{0:Parent|Parents}</source>
        <target>{0:父对象|父对象}</target>
        
      </trans-unit>
      <trans-unit id="_pathFilter.Text">
        <source>Path filter</source>
        <target>路径过滤器</target>
        
      </trans-unit>
      <trans-unit id="_remote.Text">
        <source>Remote</source>
        <target>遠端</target>
        
      </trans-unit>
      <trans-unit id="_remoteInError.Text">
        <source>{0}

Remote: {1}</source>
        <target>{0}

远程: {1}</target>
        
      </trans-unit>
      <trans-unit id="_remotesText.Text">
        <source>Remotes</source>
        <target>远程</target>
        
      </trans-unit>
      <trans-unit id="_removeAllInvalidRepositories.Text">
        <source>Remove all {0} invalid repositories</source>
        <target>删除所有 {0} 的无效档案库</target>
        
      </trans-unit>
      <trans-unit id="_removeSelectedInvalidRepository.Text">
        <source>Remove the selected invalid repository</source>
        <target>删除选定的无效档案库</target>
        
      </trans-unit>
      <trans-unit id="_reportBugText.Text">
        <source>If you think this was caused by Git Extensions, you can report a bug for the team to investigate.</source>
        <target>如果您认为这是由Git扩展引起的，则可以报告一个错误，供团队调查。</target>
        
      </trans-unit>
      <trans-unit id="_reportIssue.Text">
        <source>Report the issue</source>
        <target>報告此問題</target>
        
      </trans-unit>
      <trans-unit id="_reportIssueDescription.Text">
        <source>for the team to investigate - if you think this was caused by Git Extensions</source>
        <target>讓團隊進行調查 - 如果您認為這是由 Git Extensions 引起的</target>
        
      </trans-unit>
      <trans-unit id="_reportReproducedIssueDescription.Text">
        <source>If you can consistently reproduce the issue, please report it.</source>
        <target>如果您能夠持續重現此問題，請報告它。</target>
        
      </trans-unit>
      <trans-unit id="_resetChangesCaption.Text">
        <source>Reset changes</source>
        <target>回復修改</target>
        
      </trans-unit>
      <trans-unit id="_resetSelectedLines.Text">
        <source>Reset selected line(s)</source>
        <target>Reset所選</target>
        
      </trans-unit>
      <trans-unit id="_resetSelectedLinesConfirmation.Text">
        <source>Are you sure you want to reset the changes to the selected lines?</source>
        <target>你確定要重設成選擇行那樣？</target>
        
      </trans-unit>
      <trans-unit id="_restartApplication.Text">
        <source>Restart Git Extensions</source>
        <target>重新啟動 Git Extensions</target>
        
      </trans-unit>
      <trans-unit id="_restartApplicationDescription.Text">
        <source>Usually restarting the application solves the issue.
Sometimes Windows may need to be restarted too.</source>
        <target>通常重新啟動應用程式可以解決問題。
有時可能需要重新啟動 Windows。</target>
        
      </trans-unit>
      <trans-unit id="_rotInactive.Text">
        <source>[ Inactive ]</source>
        <target>[ 不活跃 ]</target>
        
      </trans-unit>
      <trans-unit id="_scriptConfirmExecuteText.Text">
        <source>Do you want to execute script</source>
        <target>你是否想要运行脚本</target>
        
      </trans-unit>
      <trans-unit id="_scriptErrorCantFindText.Text">
        <source>Unable to find script</source>
        <target>无法找到脚本</target>
        
      </trans-unit>
      <trans-unit id="_scriptErrorFailedToExecuteText.Text">
        <source>Failed to execute script</source>
        <target>运行脚本失败</target>
        
      </trans-unit>
      <trans-unit id="_scriptErrorOptionWithoutRevisionGridText.Text">
        <source>option is only supported when invoked from the revision grid</source>
        <target>仅在从修订网格中调用时才支持该选项</target>
        
      </trans-unit>
      <trans-unit id="_scriptErrorOptionWithoutRevisionText.Text">
        <source>A valid revision is required to substitute the argument options</source>
        <target>需要一个有效的版本来替换参数选项</target>
        
      </trans-unit>
      <trans-unit id="_scriptText.Text">
        <source>Script</source>
        <target>脚本</target>
        
      </trans-unit>
      <trans-unit id="_searchingFor.Text">
        <source>Searching for: </source>
        <target>查找内容：</target>
        
      </trans-unit>
      <trans-unit id="_secondsAgo.Text">
        <source>{0} {1:second|seconds} ago</source>
        <target>{0}秒前</target>
        
      </trans-unit>
      <trans-unit id="_seeErrorMessage.Text">
        <source>See error message...</source>
        <target>查看錯誤訊息...</target>
        
      </trans-unit>
      <trans-unit id="_settingsTypeToFind.Text">
        <source>Type to find</source>
        <target>要查找的类型</target>
        
      </trans-unit>
      <trans-unit id="_showAllText.Text">
        <source>Show all</source>
        <target>显示所有</target>
        
      </trans-unit>
      <trans-unit id="_showCurrentBranchOnly.Text">
        <source>Show current branch only</source>
        <target>只显示当前分支</target>
        
      </trans-unit>
      <trans-unit id="_showDiffForAllParentsText.Text">
        <source>Show file differences for all parents in browse dialog</source>
        <target>在浏览对话框中显示所有父提交的文件差异</target>
        
      </trans-unit>
      <trans-unit id="_showDiffForAllParentsTooltip.Text">
        <source>Show all differences between the selected commits, not limiting to only one difference.

- For a single selected commit, show the difference with its parent commit.
- For a single selected merge commit, show the difference with all parents.
- For two selected commits with a common ancestor (BASE), show the difference
between the commits as well as the difference from BASE to the selected commits.
See documentation for more details about icons and range diffs.
- For multiple selected commits (up to four), show the difference for
all the first selected with the last selected commit.
- For more than four selected commits, show the difference from the first to
the last selected commit.</source>
        <target>显示所选提交之间的所有差异，但不限于一个差异。

-对于单个选定提交，显示其与父提交的差异。
-对于单个选定的合并提交，显示与所有父级的差异。
-对于具有共同祖先（基）的两个选定提交，显示提交之间差异，包括从基提交到所选提交之间的差异。
有关图标和范围差异的详细信息，请参阅文档。
-对于多个选定提交（最多四个），显示从第一个选择的提交到最后一个选择的提交的差异。
-对于四个以上的选定提交，显示从第一个选择的提交到最后一个选择的提交的差异。</target>
        
      </trans-unit>
      <trans-unit id="_showOnlyFirstParent.Text">
        <source>Show only first parent</source>
        <target>仅显示第一个父提交</target>
        
      </trans-unit>
      <trans-unit id="_showReflog.Text">
        <source>Show reflog</source>
        <target>显示引用日志</target>
        
      </trans-unit>
      <trans-unit id="_showReflogTooltip.Text">
        <source>Show all reflog references</source>
        <target>显示所有引用日志的引用</target>
        
      </trans-unit>
      <trans-unit id="_simplifyByDecoration.Text">
        <source>Simplify by decoration</source>
        <target>通过装饰简化</target>
        
      </trans-unit>
      <trans-unit id="_since.Text">
        <source>Since</source>
        <target>從</target>
        
      </trans-unit>
      <trans-unit id="_sortBy.Text">
        <source>&amp;Sort by...</source>
        <target>排序方式...</target>
        
      </trans-unit>
      <trans-unit id="_sortOrder.Text">
        <source>&amp;Sort order...</source>
        <target>排序(&amp;S)</target>
        
      </trans-unit>
      <trans-unit id="_stageSelectedLines.Text">
        <source>Stage selected line(s)</source>
        <target>加入(Stage)所選</target>
        
      </trans-unit>
      <trans-unit id="_stashDropConfirmTitle.Text">
        <source>Drop Stash Confirmation</source>
        <target>确认删除暂存</target>
        
      </trans-unit>
      <trans-unit id="_stashesText.Text">
        <source>Stashes</source>
        <target>暂存</target>
        
      </trans-unit>
      <trans-unit id="_submodulesText.Text">
        <source>Submodules</source>
        <target>子模組</target>
        
      </trans-unit>
      <trans-unit id="_tag.Text">
        <source>Tag</source>
        <target>標籤</target>
        
      </trans-unit>
      <trans-unit id="_tagsText.Text">
        <source>Tags</source>
        <target>标签</target>
        
      </trans-unit>
      <trans-unit id="_telemetryPermissionCaption.Text">
        <source>Allow Capture Telemetry?</source>
        <target>是否允许抓取遥测?</target>
        
      </trans-unit>
      <trans-unit id="_telemetryPermissionMessage.Text">
        <source>We collect information so we can make the app better.

We won't collect any personal or identifiable information.
You can change your mind at any time.

Yes, I allow telemetry!</source>
        <target>我们收集运行信息来使应用更加完善。

我们不会收集任何个人隐私或身份等信息。
你可以随时修改这个设置。

好的，我允许应用遥测！</target>
        
      </trans-unit>
      <trans-unit id="_uninterestingDiffOmitted.Text">
        <source>Uninteresting diff hunks are omitted.</source>
        <target>无趣的差异结果被省略。</target>
        
      </trans-unit>
      <trans-unit id="_unstageSelectedLines.Text">
        <source>Unstage selected line(s)</source>
        <target>沒提交的選擇行</target>
        
      </trans-unit>
      <trans-unit id="_until.Text">
        <source>Until</source>
        <target>到</target>
        
      </trans-unit>
      <trans-unit id="_viewPullRequest.Text">
        <source>View pull requests</source>
        <target>查看拉取请求</target>
        
      </trans-unit>
      <trans-unit id="_warning.Text">
        <source>Warning</source>
        <target>警告</target>
        
      </trans-unit>
      <trans-unit id="_weeksAgo.Text">
        <source>{0} {1:week|weeks} ago</source>
        <target>{0}周前</target>
        
      </trans-unit>
      <trans-unit id="_workingDirectoryText.Text">
        <source>Working directory</source>
        <target>B &lt;--&gt; 工作目录</target>
        
      </trans-unit>
      <trans-unit id="_workspaceText.Text">
        <source>Working directory</source>
        <target>B &lt;--&gt; 工作目录</target>
        
      </trans-unit>
      <trans-unit id="_yearsAgo.Text">
        <source>{0} {1:year|years} ago</source>
        <target>{0}年前</target>
        
      </trans-unit>
      <trans-unit id="_yes.Text">
        <source>Yes</source>
        <target>是</target>
        
      </trans-unit>
    </body>
  </file>
  <file datatype="plaintext" original="UserRepositoriesList" source-language="en" target-language="zh-Hant">
    <body>
      <trans-unit id="_cannotOpenTheFolder.Text">
        <source>Cannot open the folder</source>
        <target>无法打开文件夹</target>
        
      </trans-unit>
      <trans-unit id="_clearRecentCategoryCaption.Text">
        <source>Clear recent repositories</source>
        <target>清除最近的档案库</target>
        
      </trans-unit>
      <trans-unit id="_clearRecentCategoryQuestion.Text">
        <source>Do you want to clear the list of recent repositories?

The action cannot be undone.</source>
        <target>要将最近使用的档案库列表清空吗？

该操作不可恢复。</target>
        
      </trans-unit>
      <trans-unit id="_deleteCategoryCaption.Text">
        <source>Delete Category</source>
        <target>删除类别</target>
        
      </trans-unit>
      <trans-unit id="_deleteCategoryQuestion.Text">
        <source>Do you want to delete category &quot;{0}&quot; with {1} repositories?

The action cannot be undone.</source>
        <target>要删除版本库 {1} 中的 {0} 类别吗？

该操作不可恢复。</target>
        
      </trans-unit>
      <trans-unit id="_groupActions.Text">
        <source>Actions</source>
        <target>动作</target>
        
      </trans-unit>
      <trans-unit id="_groupRecentRepositories.Text">
        <source>Recent repositories</source>
        <target>最近使用的版本库</target>
        
      </trans-unit>
      <trans-unit id="_repositorySearchPlaceholder.Text">
        <source>Search repositories</source>
        <target>搜索档案库</target>
        
      </trans-unit>
      <trans-unit id="clmhdrBranch.Text">
        <source>Branch</source>
        <target>分支</target>
        
      </trans-unit>
      <trans-unit id="clmhdrCategory.Text">
        <source>Category</source>
        <target>分類</target>
        
      </trans-unit>
      <trans-unit id="clmhdrPath.Text">
        <source>Path</source>
        <target>路徑</target>
        
      </trans-unit>
      <trans-unit id="lblRecentRepositories.Text">
        <source>Recent repositories</source>
        <target>最近使用的版本库</target>
        
      </trans-unit>
      <trans-unit id="mnuConfigure.Text">
        <source>Recent repositories &amp;settings</source>
        <target>最近的仓库设置(&amp;s)</target>
        
      </trans-unit>
      <trans-unit id="tsmiCategories.Text">
        <source>Categories</source>
        <target>分類</target>
        
      </trans-unit>
      <trans-unit id="tsmiCategoryAdd.Text">
        <source>Add new...</source>
        <target>添加项目…</target>
        
      </trans-unit>
      <trans-unit id="tsmiCategoryClear.Text">
        <source>Clear all recent repositories</source>
        <target>清除所有最近使用的版本库</target>
        
      </trans-unit>
      <trans-unit id="tsmiCategoryDelete.Text">
        <source>Delete category</source>
        <target>删除类别</target>
        
      </trans-unit>
      <trans-unit id="tsmiCategoryNone.Text">
        <source>(none)</source>
        <target>(无)</target>
        
      </trans-unit>
      <trans-unit id="tsmiCategoryRename.Text">
        <source>Rename category</source>
        <target>分类目录名修改</target>
        
      </trans-unit>
      <trans-unit id="tsmiOpenFolder.Text">
        <source>Show in folder</source>
        <target>在文件夹显示</target>
        
      </trans-unit>
      <trans-unit id="tsmiRemoveFromList.Text">
        <source>Remove project from the list</source>
        <target>从列表中移除项目</target>
        
      </trans-unit>
      <trans-unit id="tsmiRemoveMissingReposFromList.Text">
        <source>Remove missing projects from the list</source>
        <target>在列表移除已丢失的项目</target>
        
      </trans-unit>
    </body>
  </file>
  <file datatype="plaintext" original="ViewPullRequestsForm" source-language="en" target-language="zh-Hant">
    <body>
      <trans-unit id="$this.Text">
        <source>View Pull Requests</source>
        <target>檢視拉取請求</target>
        
      </trans-unit>
      <trans-unit id="_addAndFetchBtn.Text">
        <source>Add remote and fetch</source>
        <target>加入遠端並fetch</target>
        
      </trans-unit>
      <trans-unit id="_chooseRepo.Text">
        <source>Choose repository:</source>
        <target>選擇版本庫:</target>
        
      </trans-unit>
      <trans-unit id="_closePullRequestBtn.Text">
        <source>Close pull request</source>
        <target>關閉拉取請求</target>
        
      </trans-unit>
      <trans-unit id="_fetchBtn.Text">
        <source>Fetch to pr/ branch</source>
        <target>擷取與評估</target>
        
      </trans-unit>
      <trans-unit id="_postComment.Text">
        <source>Post comment</source>
        <target>發表意見</target>
        
      </trans-unit>
      <trans-unit id="_refreshCommentsBtn.Text">
        <source>Refresh</source>
        <target>重新整理</target>
        
      </trans-unit>
      <trans-unit id="_strCouldNotAddRemote.Text">
        <source>Could not add remote with name {0} and URL {1}</source>
        <target>無法加入叫{0}的遠端(URL {1})</target>
        
      </trans-unit>
      <trans-unit id="_strCouldNotLoadDiscussion.Text">
        <source>Could not load discussion!</source>
        <target>無法載入討論</target>
        
      </trans-unit>
      <trans-unit id="_strFailedToClosePullRequest.Text">
        <source>Failed to close pull request!</source>
        <target>無法關閉拉取請求</target>
        
      </trans-unit>
      <trans-unit id="_strFailedToFetchPullData.Text">
        <source>Failed to fetch pull data!</source>
        <target>無法擷取拉取日期</target>
        
      </trans-unit>
      <trans-unit id="_strFailedToLoadDiffData.Text">
        <source>Failed to load diff data!</source>
        <target>無法載入差異資料</target>
        
      </trans-unit>
      <trans-unit id="_strFailedToLoadDiscussionItem.Text">
        <source>Failed to post discussion item!</source>
        <target>無法發表討論項目</target>
        
      </trans-unit>
      <trans-unit id="_strLoading.Text">
        <source> : LOADING : </source>
        <target>:載入:</target>
        
      </trans-unit>
      <trans-unit id="_strRemoteAlreadyExist.Text">
        <source>ERROR: Remote with name {0} already exists but it points to a different repository!
Details: Is {1} expected {2}</source>
        <target>错误：名为 {0} 的远程已经存在，但他们似乎指向不同的仓库！
详细信息：Is {1} expected {2}</target>
        
      </trans-unit>
      <trans-unit id="_strRemoteIgnore.Text">
        <source>Remote ignored</source>
        <target>忽略远端</target>
        
      </trans-unit>
      <trans-unit id="_strUnableUnderstandPatch.Text">
        <source>Error: Unable to understand patch</source>
        <target>錯誤: 無法解讀patch</target>
        
      </trans-unit>
      <trans-unit id="columnHeaderBranch.Text">
        <source>Will be fetched to branch</source>
        <target>将被拉取到分支</target>
        
      </trans-unit>
      <trans-unit id="columnHeaderBy.Text">
        <source>By</source>
        <target>由</target>
        
      </trans-unit>
      <trans-unit id="columnHeaderCreated.Text">
        <source>Created</source>
        <target>建立</target>
        
      </trans-unit>
      <trans-unit id="columnHeaderHeading.Text">
        <source>Heading</source>
        <target>Heading</target>
        
      </trans-unit>
      <trans-unit id="tabPage1.Text">
        <source>Diffs</source>
        <target>差别</target>
        
      </trans-unit>
      <trans-unit id="tabPage2.Text">
        <source>Comments</source>
        <target>評論</target>
        
      </trans-unit>
    </body>
  </file>
</xliff><|MERGE_RESOLUTION|>--- conflicted
+++ resolved
@@ -4296,14 +4296,6 @@
         <target>執行軟重置至前一次提交；保留工作目錄和索引的內容不變。</target>
         
       </trans-unit>
-<<<<<<< HEAD
-      <trans-unit id="ResetUnStaged.Text">
-        <source>Reset u&amp;nstaged changes</source>
-        <target>重置尚未暂存的更改 &amp;N</target>
-        
-      </trans-unit>
-=======
->>>>>>> b0c0b284
       <trans-unit id="ShowOnlyMyMessagesToolStripMenuItem.Text">
         <source>Show only my messages</source>
         <target>只显示我的条目</target>
@@ -4858,14 +4850,6 @@
         <target>(远程版本库名称)</target>
         
       </trans-unit>
-<<<<<<< HEAD
-      <trans-unit id="resetChanges.Text">
-        <source>Reset file or directory changes</source>
-        <target>重設檔案修改</target>
-        
-      </trans-unit>
-=======
->>>>>>> b0c0b284
       <trans-unit id="resetPartOfFileToolStripMenuItem.Text">
         <source>Reset chunk of file</source>
         <target>重設多個檔案</target>
@@ -11985,6 +11969,9 @@
 
 User inputs:
 {UserInput}
+{UserInput:a popup label}
+{UserInput:a popup label=a default value}
+{UserInput:a popup label=a default value using {sLocalBranch}}
 {UserFiles}
 
 Working directory:
@@ -13002,6 +12989,14 @@
         <target>脚本</target>
         
       </trans-unit>
+      <trans-unit id="_scriptUserCanceledRun.Text">
+        <source>Script not started.</source>
+        
+      </trans-unit>
+      <trans-unit id="_scriptUserInputCaption.Text">
+        <source>User input for script '{0}'</source>
+        
+      </trans-unit>
       <trans-unit id="_searchingFor.Text">
         <source>Searching for: </source>
         <target>查找内容：</target>
