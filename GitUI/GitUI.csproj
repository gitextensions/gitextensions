﻿<?xml version="1.0" encoding="utf-8"?>
<Project ToolsVersion="14.0" DefaultTargets="Build" xmlns="http://schemas.microsoft.com/developer/msbuild/2003">
  <PropertyGroup>
    <Configuration Condition=" '$(Configuration)' == '' ">Debug</Configuration>
    <Platform Condition=" '$(Platform)' == '' ">AnyCPU</Platform>
    <ProductVersion>9.0.30729</ProductVersion>
    <SchemaVersion>2.0</SchemaVersion>
    <ProjectGuid>{CF5B22E7-230F-4E50-BE88-C4F7023CED2C}</ProjectGuid>
    <OutputType>Library</OutputType>
    <AppDesignerFolder>Properties</AppDesignerFolder>
    <RootNamespace>GitUI</RootNamespace>
    <AssemblyName>GitUI</AssemblyName>
    <FileAlignment>512</FileAlignment>
    <SignAssembly>false</SignAssembly>
    <AssemblyOriginatorKeyFile>gituikey.snk.pfx</AssemblyOriginatorKeyFile>
    <FileUpgradeFlags>
    </FileUpgradeFlags>
    <OldToolsVersion>3.5</OldToolsVersion>
    <UpgradeBackupLocation />
    <IsWebBootstrapper>false</IsWebBootstrapper>
    <PublishUrl>publish\</PublishUrl>
    <Install>true</Install>
    <InstallFrom>Disk</InstallFrom>
    <UpdateEnabled>false</UpdateEnabled>
    <UpdateMode>Foreground</UpdateMode>
    <UpdateInterval>7</UpdateInterval>
    <UpdateIntervalUnits>Days</UpdateIntervalUnits>
    <UpdatePeriodically>false</UpdatePeriodically>
    <UpdateRequired>false</UpdateRequired>
    <MapFileExtensions>true</MapFileExtensions>
    <ApplicationRevision>0</ApplicationRevision>
    <ApplicationVersion>1.0.0.%2a</ApplicationVersion>
    <UseApplicationTrust>false</UseApplicationTrust>
    <BootstrapperEnabled>true</BootstrapperEnabled>
    <TargetFrameworkVersion>v4.6.1</TargetFrameworkVersion>
    <TargetFrameworkProfile>
    </TargetFrameworkProfile>
  </PropertyGroup>
  <PropertyGroup Condition=" '$(Configuration)|$(Platform)' == 'Debug|AnyCPU' ">
    <DebugSymbols>true</DebugSymbols>
    <DebugType>full</DebugType>
    <Optimize>false</Optimize>
    <OutputPath>bin\Debug\</OutputPath>
    <DefineConstants>DEBUG;TRACE</DefineConstants>
    <ErrorReport>prompt</ErrorReport>
    <WarningLevel>4</WarningLevel>
    <TreatWarningsAsErrors>true</TreatWarningsAsErrors>
    <NoWarn>1573</NoWarn>
    <Prefer32Bit>false</Prefer32Bit>
  </PropertyGroup>
  <PropertyGroup Condition=" '$(Configuration)|$(Platform)' == 'Release|AnyCPU' ">
    <DebugType>pdbonly</DebugType>
    <Optimize>true</Optimize>
    <OutputPath>bin\Release\</OutputPath>
    <DefineConstants>TRACE</DefineConstants>
    <ErrorReport>prompt</ErrorReport>
    <WarningLevel>4</WarningLevel>
    <TreatWarningsAsErrors>true</TreatWarningsAsErrors>
    <Prefer32Bit>false</Prefer32Bit>
  </PropertyGroup>
  <ItemGroup>
    <Reference Include="Microsoft.CSharp" />
    <Reference Include="PSTaskDialog">
      <HintPath>..\Bin\PSTaskDialog.dll</HintPath>
    </Reference>
    <Reference Include="System" />
    <Reference Include="System.ComponentModel.Composition" />
    <Reference Include="System.Core">
      <RequiredTargetFramework>3.5</RequiredTargetFramework>
    </Reference>
    <Reference Include="System.DirectoryServices" />
    <Reference Include="System.Drawing" />
    <Reference Include="System.Reactive.Core, Version=3.0.3000.0, Culture=neutral, PublicKeyToken=94bc3704cddfc263, processorArchitecture=MSIL">
      <HintPath>..\packages\System.Reactive.Core.3.1.1\lib\net46\System.Reactive.Core.dll</HintPath>
      <Private>True</Private>
    </Reference>
    <Reference Include="System.Reactive.Interfaces, Version=3.0.1000.0, Culture=neutral, PublicKeyToken=94bc3704cddfc263, processorArchitecture=MSIL">
      <HintPath>..\packages\System.Reactive.Interfaces.3.1.1\lib\net45\System.Reactive.Interfaces.dll</HintPath>
      <Private>True</Private>
    </Reference>
    <Reference Include="System.Reactive.Linq, Version=3.0.3000.0, Culture=neutral, PublicKeyToken=94bc3704cddfc263, processorArchitecture=MSIL">
      <HintPath>..\packages\System.Reactive.Linq.3.1.1\lib\net46\System.Reactive.Linq.dll</HintPath>
      <Private>True</Private>
    </Reference>
    <Reference Include="System.Reactive.PlatformServices, Version=3.0.3000.0, Culture=neutral, PublicKeyToken=94bc3704cddfc263, processorArchitecture=MSIL">
      <HintPath>..\packages\System.Reactive.PlatformServices.3.1.1\lib\net46\System.Reactive.PlatformServices.dll</HintPath>
      <Private>True</Private>
    </Reference>
    <Reference Include="System.Security" />
    <Reference Include="System.Windows.Forms" />
    <Reference Include="System.Data" />
    <Reference Include="System.Xml" />
    <Reference Include="ICSharpCode.TextEditor">
      <HintPath>..\Bin\ICSharpCode.TextEditor.dll</HintPath>
    </Reference>
    <Reference Include="Microsoft.WindowsAPICodePack">
      <HintPath>..\Bin\Microsoft.WindowsAPICodePack.dll</HintPath>
    </Reference>
    <Reference Include="Microsoft.WindowsAPICodePack.Shell">
      <HintPath>..\Bin\Microsoft.WindowsAPICodePack.Shell.dll</HintPath>
    </Reference>
    <Reference Include="WindowsBase" />
  </ItemGroup>
  <ItemGroup>
    <Compile Include="..\CommonAssemblyInfo.cs">
      <Link>Properties\CommonAssemblyInfo.cs</Link>
    </Compile>
    <Compile Include="AutoCompletion\CommitAutoCompleteProvider.cs" />
    <Compile Include="AutoCompletion\IAutoCompleteProvider.cs" />
    <Compile Include="BuildServerIntegration\BuildInfoDrawingLogic.cs" />
    <Compile Include="BuildServerIntegration\BuildServerWatcher.cs" />
    <Compile Include="CommandsDialogs\AboutBox.cs">
      <SubType>Form</SubType>
    </Compile>
    <Compile Include="CommandsDialogs\AboutBox.Designer.cs">
      <DependentUpon>AboutBox.cs</DependentUpon>
    </Compile>
    <Compile Include="CommandsDialogs\BrowseDialog\FormOpenDirectory.cs">
      <SubType>Form</SubType>
    </Compile>
    <Compile Include="CommandsDialogs\BrowseDialog\FormOpenDirectory.Designer.cs">
      <DependentUpon>FormOpenDirectory.cs</DependentUpon>
    </Compile>
    <Compile Include="CommandsDialogs\BrowseDialog\FormUpdates.cs">
      <SubType>Form</SubType>
    </Compile>
    <Compile Include="CommandsDialogs\BrowseDialog\FormUpdates.Designer.cs">
      <DependentUpon>FormUpdates.cs</DependentUpon>
    </Compile>
    <Compile Include="CommandsDialogs\BuildReportTabPageExtension.cs" />
    <Compile Include="CommandsDialogs\BrowseDialog\FormBrowseUtil.cs" />
    <Compile Include="CommandsDialogs\BrowseDialog\FormBrowseMenus.cs" />
    <Compile Include="CommandsDialogs\BrowseDialog\FormBrowseMenuCommands.cs" />
    <Compile Include="CommandsDialogs\BrowseDialog\MenuCommand.cs" />
    <Compile Include="CommandsDialogs\BrowseDialog\MenuCommandsBase.cs" />
    <Compile Include="CommandsDialogs\GitIgnoreDialog\GitIgnoreModel.cs" />
    <Compile Include="CommandsDialogs\GitIgnoreDialog\GitLocalExcludeModel.cs" />
    <Compile Include="CommandsDialogs\GitIgnoreDialog\IGitIgnoreDialogModel.cs" />
    <Compile Include="CommandsDialogs\RevisionDiff.cs">
      <SubType>UserControl</SubType>
    </Compile>
    <Compile Include="CommandsDialogs\RevisionDiff.Designer.cs">
      <DependentUpon>RevisionDiff.cs</DependentUpon>
    </Compile>
    <Compile Include="CommandsDialogs\RevisionDiffController.cs" />
    <Compile Include="CommandsDialogs\RevisionFileTree.cs">
      <SubType>UserControl</SubType>
    </Compile>
    <Compile Include="CommandsDialogs\RevisionFileTree.Designer.cs">
      <DependentUpon>RevisionFileTree.cs</DependentUpon>
    </Compile>
    <Compile Include="CommandsDialogs\FormCompareToBranch.cs">
      <SubType>Form</SubType>
    </Compile>
    <Compile Include="CommandsDialogs\FormCompareToBranch.Designer.cs">
      <DependentUpon>FormCompareToBranch.cs</DependentUpon>
    </Compile>
    <Compile Include="CommandsDialogs\FormDiff.cs">
      <SubType>Form</SubType>
    </Compile>
    <Compile Include="CommandsDialogs\FormDiff.Designer.cs">
      <DependentUpon>FormDiff.cs</DependentUpon>
    </Compile>
    <Compile Include="CommandsDialogs\FormReflog.cs">
      <SubType>Form</SubType>
    </Compile>
    <Compile Include="CommandsDialogs\FormReflog.Designer.cs">
      <DependentUpon>FormReflog.cs</DependentUpon>
    </Compile>
    <Compile Include="CommandsDialogs\FormSparseWorkingCopyViewModel.cs" />
    <Compile Include="CommandsDialogs\FormMergeSubmodule.cs">
      <SubType>Form</SubType>
    </Compile>
    <Compile Include="CommandsDialogs\FormMergeSubmodule.Designer.cs">
      <DependentUpon>FormMergeSubmodule.cs</DependentUpon>
    </Compile>
    <Compile Include="CommandsDialogs\FormSparseWorkingCopy.cs">
      <SubType>Form</SubType>
    </Compile>
    <Compile Include="CommandsDialogs\RepoHosting\CreatePullRequestForm.cs">
      <SubType>Form</SubType>
    </Compile>
    <Compile Include="CommandsDialogs\RepoHosting\CreatePullRequestForm.Designer.cs">
      <DependentUpon>CreatePullRequestForm.cs</DependentUpon>
    </Compile>
    <Compile Include="CommandsDialogs\RepoHosting\DiscussionHtmlCreator.cs" />
    <Compile Include="CommandsDialogs\RepoHosting\ForkAndCloneForm.cs">
      <SubType>Form</SubType>
    </Compile>
    <Compile Include="CommandsDialogs\RepoHosting\ForkAndCloneForm.Designer.cs">
      <DependentUpon>ForkAndCloneForm.cs</DependentUpon>
    </Compile>
    <Compile Include="CommandsDialogs\RepoHosting\ViewPullRequestsForm.cs">
      <SubType>Form</SubType>
    </Compile>
    <Compile Include="CommandsDialogs\RepoHosting\ViewPullRequestsForm.Designer.cs">
      <DependentUpon>ViewPullRequestsForm.cs</DependentUpon>
    </Compile>
<<<<<<< HEAD
    <Compile Include="CommandsDialogs\SearchWindow.cs">
      <SubType>Form</SubType>
    </Compile>
    <Compile Include="CommandsDialogs\SearchWindow.Designer.cs">
      <DependentUpon>SearchWindow.cs</DependentUpon>
    </Compile>
    <Compile Include="CommandsDialogs\SettingsDialog\MergeToolsHelper.cs" />
=======
    <Compile Include="CommandsDialogs\RevisionFileTreeController.cs" />
>>>>>>> 11c8c59e
    <Compile Include="CommandsDialogs\SettingsDialog\FormAvailableEncodings.cs">
      <SubType>Form</SubType>
    </Compile>
    <Compile Include="CommandsDialogs\SettingsDialog\FormAvailableEncodings.Designer.cs">
      <DependentUpon>FormAvailableEncodings.cs</DependentUpon>
    </Compile>
    <Compile Include="CommandsDialogs\SettingsDialog\Pages\DiffViewerSettingsPage.cs">
      <SubType>UserControl</SubType>
    </Compile>
    <Compile Include="CommandsDialogs\SettingsDialog\Pages\DiffViewerSettingsPage.Designer.cs">
      <DependentUpon>DiffViewerSettingsPage.cs</DependentUpon>
    </Compile>
    <Compile Include="CommandsDialogs\SettingsDialog\Pages\BuildServerIntegrationSettingsPage.cs">
      <SubType>UserControl</SubType>
    </Compile>
    <Compile Include="CommandsDialogs\SettingsDialog\Pages\BuildServerIntegrationSettingsPage.Designer.cs">
      <DependentUpon>BuildServerIntegrationSettingsPage.cs</DependentUpon>
    </Compile>
    <Compile Include="CommandsDialogs\SettingsDialog\Pages\CommitDialogSettingsPage.cs">
      <SubType>UserControl</SubType>
    </Compile>
    <Compile Include="CommandsDialogs\SettingsDialog\Pages\CommitDialogSettingsPage.Designer.cs">
      <DependentUpon>CommitDialogSettingsPage.cs</DependentUpon>
    </Compile>
    <Compile Include="CommandsDialogs\SettingsDialog\EditorHelper.cs" />
    <Compile Include="CommandsDialogs\SettingsDialog\AutoLayoutSettingsPage.cs">
      <SubType>UserControl</SubType>
    </Compile>
    <Compile Include="CommandsDialogs\SettingsDialog\AutoLayoutSettingsPage.Designer.cs">
      <DependentUpon>AutoLayoutSettingsPage.cs</DependentUpon>
    </Compile>
    <Compile Include="CommandsDialogs\SettingsDialog\Pages\DetailedSettingsPage.cs">
      <SubType>UserControl</SubType>
    </Compile>
    <Compile Include="CommandsDialogs\SettingsDialog\Pages\DetailedSettingsPage.Designer.cs">
      <DependentUpon>DetailedSettingsPage.cs</DependentUpon>
    </Compile>
    <Compile Include="CommandsDialogs\SettingsDialog\Pages\ToolbarSettingsPage.cs">
      <SubType>UserControl</SubType>
    </Compile>
    <Compile Include="CommandsDialogs\SettingsDialog\Pages\ToolbarSettingsPage.Designer.cs">
      <DependentUpon>ToolbarSettingsPage.cs</DependentUpon>
    </Compile>
    <Compile Include="CommandsDialogs\SettingsDialog\Pages\FormBrowseRepoSettingsPage.cs">
      <SubType>UserControl</SubType>
    </Compile>
    <Compile Include="CommandsDialogs\SettingsDialog\Pages\FormBrowseRepoSettingsPage.Designer.cs">
      <DependentUpon>FormBrowseRepoSettingsPage.cs</DependentUpon>
    </Compile>
    <Compile Include="FormStatusOutputLog.cs" />
    <Compile Include="CommandsDialogs\WorktreeDialog\FormCreateWorktree.cs">
      <SubType>Form</SubType>
    </Compile>
    <Compile Include="CommandsDialogs\WorktreeDialog\FormCreateWorktree.Designer.cs">
      <DependentUpon>FormCreateWorktree.cs</DependentUpon>
    </Compile>
    <Compile Include="CommandsDialogs\WorktreeDialog\FormManageWorktree.cs">
      <SubType>Form</SubType>
    </Compile>
    <Compile Include="CommandsDialogs\WorktreeDialog\FormManageWorktree.Designer.cs">
      <DependentUpon>FormManageWorktree.cs</DependentUpon>
    </Compile>
    <Compile Include="Editor\Diff\CombinedDiffHighlightService.cs" />
    <Compile Include="Editor\Diff\DiffHighlightService.cs" />
    <Compile Include="Editor\Diff\DiffLineNumAnalyzer.cs" />
    <Compile Include="Editor\Diff\DiffViewerLineNumberCtrl.cs" />
    <Compile Include="Editor\Diff\LinePrefixHelper.cs" />
    <Compile Include="Editor\Diff\LineSegmentGetter.cs" />
    <Compile Include="HelperDialogs\FormBuildServerCredentials.cs">
      <SubType>Form</SubType>
    </Compile>
    <Compile Include="HelperDialogs\FormBuildServerCredentials.Designer.cs">
      <DependentUpon>FormBuildServerCredentials.cs</DependentUpon>
    </Compile>
    <Compile Include="CommandsDialogs\FormatPatchDialog\SmtpCredentials.cs">
      <SubType>Form</SubType>
    </Compile>
    <Compile Include="CommandsDialogs\FormatPatchDialog\SmtpCredentials.Designer.cs">
      <DependentUpon>SmtpCredentials.cs</DependentUpon>
    </Compile>
    <Compile Include="CommandsDialogs\SettingsDialog\Pages\RevisionLinksSettingsPage.cs">
      <SubType>UserControl</SubType>
    </Compile>
    <Compile Include="CommandsDialogs\SettingsDialog\Pages\RevisionLinksSettingsPage.Designer.cs">
      <DependentUpon>RevisionLinksSettingsPage.cs</DependentUpon>
    </Compile>
    <Compile Include="CommandsDialogs\SettingsDialog\ConfigFileSettingsSet.cs" />
    <Compile Include="CommandsDialogs\SettingsDialog\RepoDistSettingsPage.cs">
      <SubType>UserControl</SubType>
    </Compile>
    <Compile Include="CommandsDialogs\SettingsDialog\ConfigFileSettingsPage.cs">
      <SubType>UserControl</SubType>
    </Compile>
    <Compile Include="CommandsDialogs\SettingsDialog\SettingsPageHeader.cs">
      <SubType>UserControl</SubType>
    </Compile>
    <Compile Include="CommandsDialogs\SettingsDialog\SettingsPageHeader.Designer.cs">
      <DependentUpon>SettingsPageHeader.cs</DependentUpon>
    </Compile>
    <Compile Include="CommandsDialogs\SettingsDialog\Plugins\PluginRootIntroductionPage.cs">
      <SubType>UserControl</SubType>
    </Compile>
    <Compile Include="CommandsDialogs\SettingsDialog\Plugins\PluginRootIntroductionPage.Designer.cs">
      <DependentUpon>PluginRootIntroductionPage.cs</DependentUpon>
    </Compile>
    <Compile Include="CommandsDialogs\SettingsDialog\RepoDistSettingsSet.cs" />
    <Compile Include="CommandsDialogs\SettingsDialog\SettingsPageWithHeader.cs">
      <SubType>UserControl</SubType>
    </Compile>
    <Compile Include="Hotkey\KeysExtensions.cs" />
    <Compile Include="Script\PowerShellHelper.cs" />
    <Compile Include="RepoHosts.cs" />
    <Compile Include="Script\ScriptRunner.cs" />
    <Compile Include="AutoCompletion\AutoCompleteWord.cs" />
    <Compile Include="SplitterManager.cs" />
    <Compile Include="SpellChecker\SpellCheckerHelper.cs" />
    <Compile Include="SpellChecker\WordAtCursorExtractor.cs" />
    <Compile Include="UserControls\BranchComboBox.cs">
      <SubType>UserControl</SubType>
    </Compile>
    <Compile Include="UserControls\BranchComboBox.Designer.cs">
      <DependentUpon>BranchComboBox.cs</DependentUpon>
    </Compile>
    <Compile Include="CommitInfo\CommandEventArgs.cs" />
    <Compile Include="UserControls\BranchSelector.cs">
      <SubType>UserControl</SubType>
    </Compile>
    <Compile Include="UserControls\BranchSelector.Designer.cs">
      <DependentUpon>BranchSelector.cs</DependentUpon>
    </Compile>
    <Compile Include="UserControls\ComboBoxHelper.cs" />
    <Compile Include="UserControls\CommitPickerSmallControl.cs">
      <SubType>UserControl</SubType>
    </Compile>
    <Compile Include="UserControls\CommitPickerSmallControl.Designer.cs">
      <DependentUpon>CommitPickerSmallControl.cs</DependentUpon>
    </Compile>
    <Compile Include="UserControls\CommitSummaryUserControl.cs">
      <SubType>UserControl</SubType>
    </Compile>
    <Compile Include="UserControls\CommitSummaryUserControl.Designer.cs">
      <DependentUpon>CommitSummaryUserControl.cs</DependentUpon>
    </Compile>
    <Compile Include="UserControls\ConsoleEmulatorOutputControl.cs">
      <SubType>Component</SubType>
    </Compile>
    <Compile Include="UserControls\ConsoleOutputControl.cs">
      <SubType>Component</SubType>
    </Compile>
    <Compile Include="UserControls\EditboxBasedConsoleOutputControl.cs">
      <SubType>Component</SubType>
    </Compile>
    <Compile Include="UserControls\ExListView.cs">
      <SubType>Component</SubType>
    </Compile>
    <Compile Include="UserControls\GotoUserManualControl.cs">
      <SubType>UserControl</SubType>
    </Compile>
    <Compile Include="UserControls\GotoUserManualControl.Designer.cs">
      <DependentUpon>GotoUserManualControl.cs</DependentUpon>
    </Compile>
    <Compile Include="UserControls\PathFormatter.cs" />
    <Compile Include="UserControls\RevisionGridClasses\CopyToClipboardMenuHelper.cs" />
    <Compile Include="UserControls\RevisionGridClasses\CaptionCustomMenuRenderer.cs" />
    <Compile Include="UserControls\RevisionGridClasses\GitRefListsForRevision.cs" />
    <Compile Include="UserControls\RevisionGridClasses\MenuUtil.cs" />
    <Compile Include="UserControls\RevisionGridClasses\NavigationHistory.cs" />
    <Compile Include="UserControls\RevisionGridClasses\ParentChildNavigationHistory.cs" />
    <Compile Include="UserControls\AuthorEmailBasedRevisionHighlighting.cs" />
    <Compile Include="UserControls\RevisionGridClasses\FormQuickGitRefSelector.cs">
      <SubType>Form</SubType>
    </Compile>
    <Compile Include="UserControls\RevisionGridClasses\FormQuickGitRefSelector.Designer.cs">
      <DependentUpon>FormQuickGitRefSelector.cs</DependentUpon>
    </Compile>
    <Compile Include="UserControls\RevisionGridUtils.cs" />
    <Compile Include="UserControls\TextEventArgs.cs" />
    <Compile Include="UserControls\ToolStripClasses\CommitIconProvider.cs" />
    <Compile Include="UserControls\WebBrowserCtrl.cs">
      <SubType>Component</SubType>
    </Compile>
    <Compile Include="UserManual\UserManual.cs" />
    <Compile Include="UserManual\SingleHtmlUserManual.cs" />
    <Compile Include="UserManual\StandardHtmlUserManual.cs" />
    <Compile Include="UserManual\IProvideUserManual.cs" />
    <Compile Include="UserControls\RemotesComboboxControl.cs">
      <SubType>UserControl</SubType>
    </Compile>
    <Compile Include="UserControls\RemotesComboboxControl.Designer.cs">
      <DependentUpon>RemotesComboboxControl.cs</DependentUpon>
    </Compile>
    <Compile Include="UserControls\RevisionGridClasses\DoubleClickRevisionEventArgs.cs" />
    <Compile Include="UserControls\RevisionGridClasses\DvcsGraph.Graph.cs">
      <DependentUpon>DvcsGraph.cs</DependentUpon>
      <SubType>Component</SubType>
    </Compile>
    <Compile Include="UserControls\RevisionGridClasses\DvcsGraph.Junction.cs">
      <DependentUpon>DvcsGraph.cs</DependentUpon>
      <SubType>Component</SubType>
    </Compile>
    <Compile Include="UserControls\RevisionGridClasses\DvcsGraph.Lanes.cs">
      <DependentUpon>DvcsGraph.cs</DependentUpon>
      <SubType>Component</SubType>
    </Compile>
    <Compile Include="Editor\FormGoToLine.cs">
      <SubType>Form</SubType>
    </Compile>
    <Compile Include="Editor\FormGoToLine.Designer.cs">
      <DependentUpon>FormGoToLine.cs</DependentUpon>
    </Compile>
    <Compile Include="FilterBranchHelper.cs" />
    <Compile Include="FilterRevisionsHelper.cs" />
    <Compile Include="CommandsDialogs\FormCheckoutBranch.cs">
      <SubType>Form</SubType>
    </Compile>
    <Compile Include="HelperDialogs\FormChooseCommit.cs">
      <SubType>Form</SubType>
    </Compile>
    <Compile Include="HelperDialogs\FormChooseCommit.Designer.cs">
      <DependentUpon>FormChooseCommit.cs</DependentUpon>
    </Compile>
    <Compile Include="CommandsDialogs\CommitDialog\FormCommitTemplateSettings.cs">
      <SubType>Form</SubType>
    </Compile>
    <Compile Include="CommandsDialogs\FormCheckoutBranch.Designer.cs">
      <DependentUpon>FormCheckoutBranch.cs</DependentUpon>
    </Compile>
    <Compile Include="CommandsDialogs\CommitDialog\FormCommitTemplateSettings.Designer.cs">
      <DependentUpon>FormCommitTemplateSettings.cs</DependentUpon>
    </Compile>
    <Compile Include="CommandsDialogs\BrowseDialog\FormRecentReposSettings.cs">
      <SubType>Form</SubType>
    </Compile>
    <Compile Include="CommandsDialogs\BrowseDialog\FormRecentReposSettings.Designer.cs">
      <DependentUpon>FormRecentReposSettings.cs</DependentUpon>
    </Compile>
    <Compile Include="CommandsDialogs\FormRenameBranch.cs">
      <SubType>Form</SubType>
    </Compile>
    <Compile Include="CommandsDialogs\FormRenameBranch.Designer.cs">
      <DependentUpon>FormRenameBranch.cs</DependentUpon>
    </Compile>
    <Compile Include="CommandsDialogs\DataGridViewCheckBoxHeaderCell.cs" />
    <Compile Include="Editor\RichTextBoxXhtmlSupportExtension.cs" />
    <Compile Include="CommandsDialogs\AboutBoxDialog\FormContributors.cs">
      <SubType>Form</SubType>
    </Compile>
    <Compile Include="CommandsDialogs\BrowseDialog\FormGoToCommit.cs">
      <SubType>Form</SubType>
    </Compile>
    <Compile Include="CommandsDialogs\BrowseDialog\FormGoToCommit.Designer.cs">
      <DependentUpon>FormGoToCommit.cs</DependentUpon>
    </Compile>
    <Compile Include="CommandsDialogs\FormResetChanges.cs">
      <SubType>Form</SubType>
    </Compile>
    <Compile Include="CommandsDialogs\FormResetChanges.Designer.cs">
      <DependentUpon>FormResetChanges.cs</DependentUpon>
    </Compile>
    <Compile Include="HelperDialogs\FormSelectMultipleBranches.cs">
      <SubType>Form</SubType>
    </Compile>
    <Compile Include="HelperDialogs\FormSelectMultipleBranches.Designer.cs">
      <DependentUpon>FormSelectMultipleBranches.cs</DependentUpon>
    </Compile>
    <Compile Include="CommandsDialogs\FormSvnClone.cs">
      <SubType>Form</SubType>
    </Compile>
    <Compile Include="CommandsDialogs\FormSvnClone.Designer.cs">
      <DependentUpon>FormSvnClone.cs</DependentUpon>
    </Compile>
    <Compile Include="CommandsDialogs\FormVerify.LostObject.cs">
      <DependentUpon>FormVerify.cs</DependentUpon>
      <SubType>Form</SubType>
    </Compile>
    <Compile Include="GitModuleControl.cs">
      <SubType>UserControl</SubType>
    </Compile>
    <Compile Include="GitModuleForm.cs">
      <SubType>Form</SubType>
    </Compile>
    <Compile Include="GitUIExtensions.cs" />
    <Compile Include="GlobalSuppressions.cs" />
    <Compile Include="Helpers\SystemExtensions.cs" />
    <Compile Include="Helpers\TreeViewExtensions.cs" />
    <Compile Include="UserControls\HelpImageDisplayUserControl.cs">
      <SubType>UserControl</SubType>
    </Compile>
    <Compile Include="UserControls\HelpImageDisplayUserControl.Designer.cs">
      <DependentUpon>HelpImageDisplayUserControl.cs</DependentUpon>
    </Compile>
    <Compile Include="CommandsDialogs\SettingsDialog\Pages\ControlHotkeys.cs">
      <SubType>UserControl</SubType>
    </Compile>
    <Compile Include="CommandsDialogs\SettingsDialog\Pages\ControlHotkeys.Designer.cs">
      <DependentUpon>ControlHotkeys.cs</DependentUpon>
    </Compile>
    <Compile Include="Hotkey\HotkeySettings.cs" />
    <Compile Include="Hotkey\HotkeySettingsManager.cs" />
    <Compile Include="CommandsDialogs\SettingsDialog\Pages\TextboxHotkey.cs">
      <SubType>Component</SubType>
    </Compile>
    <Compile Include="IGitUICommandsSource.cs" />
    <Compile Include="UserControls\RevisionGridClasses\IndexWatcher.cs" />
    <Compile Include="UserControls\MenuStripEx.cs">
      <SubType>Component</SubType>
    </Compile>
    <Compile Include="MessageBoxes.cs" />
    <Compile Include="MouseWheelRedirector.cs" />
    <Compile Include="Notifications\NotificationFeed.cs">
      <SubType>Component</SubType>
    </Compile>
    <Compile Include="Notifications\NotificationList.cs" />
    <Compile Include="Notifications\NotificationManager.cs" />
    <Compile Include="Notifications\NotificationPopup.cs">
      <SubType>Form</SubType>
    </Compile>
    <Compile Include="Notifications\NotificationPopup.Designer.cs">
      <DependentUpon>NotificationPopup.cs</DependentUpon>
    </Compile>
    <Compile Include="Notifications\NotificationsForm.cs">
      <SubType>Form</SubType>
    </Compile>
    <Compile Include="Notifications\NotificationsForm.Designer.cs">
      <DependentUpon>NotificationsForm.cs</DependentUpon>
    </Compile>
    <Compile Include="Notifications\NotifierHelpers.cs" />
    <Compile Include="Editor\FileViewer.cs">
      <SubType>UserControl</SubType>
    </Compile>
    <Compile Include="Editor\FileViewer.Designer.cs">
      <DependentUpon>FileViewer.cs</DependentUpon>
    </Compile>
    <Compile Include="CommandsDialogs\FormViewPatch.cs">
      <SubType>Form</SubType>
    </Compile>
    <Compile Include="CommandsDialogs\FormViewPatch.Designer.cs">
      <DependentUpon>FormViewPatch.cs</DependentUpon>
    </Compile>
    <Compile Include="UserControls\BlameControl.cs">
      <SubType>UserControl</SubType>
    </Compile>
    <Compile Include="UserControls\BlameControl.Designer.cs">
      <DependentUpon>BlameControl.cs</DependentUpon>
    </Compile>
    <Compile Include="CommandsDialogs\FormBlame.cs">
      <SubType>Form</SubType>
    </Compile>
    <Compile Include="CommandsDialogs\FormBlame.Designer.cs">
      <DependentUpon>FormBlame.cs</DependentUpon>
    </Compile>
    <Compile Include="Editor\FileViewerInternal.cs">
      <SubType>UserControl</SubType>
    </Compile>
    <Compile Include="Editor\FileViewerInternal.Designer.cs">
      <DependentUpon>FileViewerInternal.cs</DependentUpon>
    </Compile>
    <Compile Include="Editor\IFileViewer.cs" />
    <Compile Include="CommandsDialogs\BrowseDialog\FormBisect.cs">
      <SubType>Form</SubType>
    </Compile>
    <Compile Include="CommandsDialogs\BrowseDialog\FormBisect.Designer.cs">
      <DependentUpon>FormBisect.cs</DependentUpon>
    </Compile>
    <Compile Include="CommandsDialogs\SettingsDialog\Pages\FormChooseTranslation.cs">
      <SubType>Form</SubType>
    </Compile>
    <Compile Include="CommandsDialogs\SettingsDialog\Pages\FormChooseTranslation.Designer.cs">
      <DependentUpon>FormChooseTranslation.cs</DependentUpon>
    </Compile>
    <Compile Include="CommandsDialogs\FormEditor.cs">
      <SubType>Form</SubType>
    </Compile>
    <Compile Include="CommandsDialogs\FormEditor.Designer.cs">
      <DependentUpon>FormEditor.cs</DependentUpon>
    </Compile>
    <Compile Include="CommandsDialogs\FormGitAttributes.cs">
      <SubType>Form</SubType>
    </Compile>
    <Compile Include="CommandsDialogs\FormGitAttributes.Designer.cs">
      <DependentUpon>FormGitAttributes.cs</DependentUpon>
    </Compile>
    <Compile Include="CommandsDialogs\SettingsDialog\Pages\FormFixHome.cs">
      <SubType>Form</SubType>
    </Compile>
    <Compile Include="HelperDialogs\FormRunScriptSpecify.cs">
      <SubType>Form</SubType>
    </Compile>
    <Compile Include="HelperDialogs\FormRunScriptSpecify.Designer.cs">
      <DependentUpon>FormRunScriptSpecify.cs</DependentUpon>
    </Compile>
    <Compile Include="FormStatus.cs">
      <SubType>Form</SubType>
    </Compile>
    <Compile Include="CommandsDialogs\SettingsDialog\Pages\FormFixHome.Designer.cs">
      <DependentUpon>FormFixHome.cs</DependentUpon>
    </Compile>
    <Compile Include="FormStatus.Designer.cs">
      <DependentUpon>FormStatus.cs</DependentUpon>
    </Compile>
    <Compile Include="FormSplash.cs">
      <SubType>Form</SubType>
    </Compile>
    <Compile Include="FormSplash.Designer.cs">
      <DependentUpon>FormSplash.cs</DependentUpon>
    </Compile>
    <Compile Include="CommandsDialogs\FormBrowse.cs">
      <SubType>Form</SubType>
    </Compile>
    <Compile Include="CommandsDialogs\FormBrowse.Designer.cs">
      <DependentUpon>FormBrowse.cs</DependentUpon>
    </Compile>
    <Compile Include="Editor\ColorHelper.cs" />
    <Compile Include="CommandsDialogs\FormCommit.cs">
      <SubType>Form</SubType>
    </Compile>
    <Compile Include="CommandsDialogs\FormCommit.Designer.cs">
      <DependentUpon>FormCommit.cs</DependentUpon>
    </Compile>
    <Compile Include="CommitInfo\CommitInfo.cs">
      <SubType>UserControl</SubType>
    </Compile>
    <Compile Include="CommitInfo\CommitInfo.Designer.cs">
      <DependentUpon>CommitInfo.cs</DependentUpon>
    </Compile>
    <Compile Include="CommandsDialogs\BrowseDialog\DashboardControl\Dashboard.cs">
      <SubType>UserControl</SubType>
    </Compile>
    <Compile Include="CommandsDialogs\BrowseDialog\DashboardControl\Dashboard.Designer.cs">
      <DependentUpon>Dashboard.cs</DependentUpon>
    </Compile>
    <Compile Include="CommandsDialogs\BrowseDialog\DashboardControl\DashboardCategory.cs">
      <SubType>UserControl</SubType>
    </Compile>
    <Compile Include="CommandsDialogs\BrowseDialog\DashboardControl\DashboardCategory.Designer.cs">
      <DependentUpon>DashboardCategory.cs</DependentUpon>
    </Compile>
    <Compile Include="CommandsDialogs\BrowseDialog\DashboardControl\DashboardEditor.cs">
      <SubType>UserControl</SubType>
    </Compile>
    <Compile Include="CommandsDialogs\BrowseDialog\DashboardControl\DashboardEditor.Designer.cs">
      <DependentUpon>DashboardEditor.cs</DependentUpon>
    </Compile>
    <Compile Include="CommandsDialogs\BrowseDialog\DashboardControl\DashboardItem.cs">
      <SubType>UserControl</SubType>
    </Compile>
    <Compile Include="CommandsDialogs\BrowseDialog\DashboardControl\DashboardItem.Designer.cs">
      <DependentUpon>DashboardItem.cs</DependentUpon>
    </Compile>
    <Compile Include="UserControls\RevisionGridClasses\DvcsGraph.cs">
      <SubType>Component</SubType>
    </Compile>
    <Compile Include="UserControls\RevisionGridClasses\DvcsGraph.Designer.cs">
      <DependentUpon>DvcsGraph.cs</DependentUpon>
    </Compile>
    <Compile Include="UserControls\FileStatusList.cs">
      <SubType>UserControl</SubType>
    </Compile>
    <Compile Include="UserControls\FileStatusList.Designer.cs">
      <DependentUpon>FileStatusList.cs</DependentUpon>
    </Compile>
    <Compile Include="CommandsDialogs\FormCherryPick.cs">
      <SubType>Form</SubType>
    </Compile>
    <Compile Include="CommandsDialogs\FormCherryPick.Designer.cs">
      <DependentUpon>FormCherryPick.cs</DependentUpon>
    </Compile>
    <Compile Include="CommandsDialogs\BrowseDialog\GitFileTreeComparer.cs" />
    <Compile Include="Lemmings.cs" />
    <Compile Include="Plugin\GitPluginSettingsContainer.cs" />
    <Compile Include="Plugin\LoadPlugins.cs" />
    <Compile Include="Plugin\PluginExtraction.cs" />
    <Compile Include="ProcessOutputTimer.cs" />
    <Compile Include="Properties\AssemblyInfo.cs" />
    <Compile Include="Properties\Resources.Custom.cs">
      <DependentUpon>Resources.resx</DependentUpon>
    </Compile>
    <Compile Include="Properties\Resources.Designer.cs">
      <AutoGen>True</AutoGen>
      <DesignTime>True</DesignTime>
      <DependentUpon>Resources.resx</DependentUpon>
    </Compile>
    <Compile Include="RepoObjectsTree\ROT.ContextActions.cs">
      <SubType>UserControl</SubType>
    </Compile>
    <Compile Include="Properties\UiSettings.cs" />
    <Compile Include="Script\ScriptInfo.cs" />
    <Compile Include="Script\ScriptManager.cs" />
    <Compile Include="CommandsDialogs\SettingsDialog\CheckSettingsLogic.cs" />
    <Compile Include="CommandsDialogs\SettingsDialog\CommonLogic.cs" />
    <Compile Include="CommandsDialogs\SettingsDialog\ISettingsPage.cs" />
    <Compile Include="CommandsDialogs\SettingsDialog\ISettingsPageHost.cs" />
    <Compile Include="CommandsDialogs\SettingsDialog\Pages\AdvancedSettingsPage.cs">
      <SubType>UserControl</SubType>
    </Compile>
    <Compile Include="CommandsDialogs\SettingsDialog\Pages\AdvancedSettingsPage.Designer.cs">
      <DependentUpon>AdvancedSettingsPage.cs</DependentUpon>
    </Compile>
    <Compile Include="CommandsDialogs\SettingsDialog\Pages\AppearanceSettingsPage.cs">
      <SubType>UserControl</SubType>
    </Compile>
    <Compile Include="CommandsDialogs\SettingsDialog\Pages\AppearanceSettingsPage.Designer.cs">
      <DependentUpon>AppearanceSettingsPage.cs</DependentUpon>
    </Compile>
    <Compile Include="CommandsDialogs\SettingsDialog\Pages\ChecklistSettingsPage.cs">
      <SubType>UserControl</SubType>
    </Compile>
    <Compile Include="CommandsDialogs\SettingsDialog\Pages\ChecklistSettingsPage.Designer.cs">
      <DependentUpon>ChecklistSettingsPage.cs</DependentUpon>
    </Compile>
    <Compile Include="CommandsDialogs\SettingsDialog\Pages\ColorsSettingsPage.cs">
      <SubType>UserControl</SubType>
    </Compile>
    <Compile Include="CommandsDialogs\SettingsDialog\Pages\ColorsSettingsPage.Designer.cs">
      <DependentUpon>ColorsSettingsPage.cs</DependentUpon>
    </Compile>
    <Compile Include="CommandsDialogs\SettingsDialog\Pages\ConfirmationsSettingsPage.cs">
      <SubType>UserControl</SubType>
    </Compile>
    <Compile Include="CommandsDialogs\SettingsDialog\Pages\ConfirmationsSettingsPage.Designer.cs">
      <DependentUpon>ConfirmationsSettingsPage.cs</DependentUpon>
    </Compile>
    <Compile Include="CommandsDialogs\SettingsDialog\SettingsGroupPages.cs" />
    <Compile Include="CommandsDialogs\SettingsDialog\Pages\GitExtensionsSettingsPage.cs">
      <SubType>UserControl</SubType>
    </Compile>
    <Compile Include="CommandsDialogs\SettingsDialog\Pages\GitExtensionsSettingsPage.Designer.cs">
      <DependentUpon>GitExtensionsSettingsPage.cs</DependentUpon>
    </Compile>
    <Compile Include="CommandsDialogs\SettingsDialog\Pages\GitSettingsPage.cs">
      <SubType>UserControl</SubType>
    </Compile>
    <Compile Include="CommandsDialogs\SettingsDialog\Pages\GitSettingsPage.Designer.cs">
      <DependentUpon>GitSettingsPage.cs</DependentUpon>
    </Compile>
    <Compile Include="CommandsDialogs\SettingsDialog\Pages\GitConfigSettingsPage.cs">
      <SubType>UserControl</SubType>
    </Compile>
    <Compile Include="CommandsDialogs\SettingsDialog\Pages\GitConfigSettingsPage.Designer.cs">
      <DependentUpon>GitConfigSettingsPage.cs</DependentUpon>
    </Compile>
    <Compile Include="CommandsDialogs\SettingsDialog\GroupSettingsPage.cs" />
    <Compile Include="CommandsDialogs\SettingsDialog\Pages\HotkeysSettingsPage.cs">
      <SubType>UserControl</SubType>
    </Compile>
    <Compile Include="CommandsDialogs\SettingsDialog\Pages\HotkeysSettingsPage.Designer.cs">
      <DependentUpon>HotkeysSettingsPage.cs</DependentUpon>
    </Compile>
    <Compile Include="CommandsDialogs\SettingsDialog\Pages\ScriptsSettingsPage.cs">
      <SubType>UserControl</SubType>
    </Compile>
    <Compile Include="CommandsDialogs\SettingsDialog\Pages\ScriptsSettingsPage.Designer.cs">
      <DependentUpon>ScriptsSettingsPage.cs</DependentUpon>
    </Compile>
    <Compile Include="CommandsDialogs\SettingsDialog\Pages\ShellExtensionSettingsPage.cs">
      <SubType>UserControl</SubType>
    </Compile>
    <Compile Include="CommandsDialogs\SettingsDialog\Pages\ShellExtensionSettingsPage.Designer.cs">
      <DependentUpon>ShellExtensionSettingsPage.cs</DependentUpon>
    </Compile>
    <Compile Include="CommandsDialogs\SettingsDialog\Pages\SshSettingsPage.cs">
      <SubType>UserControl</SubType>
    </Compile>
    <Compile Include="CommandsDialogs\SettingsDialog\Pages\SshSettingsPage.Designer.cs">
      <DependentUpon>SshSettingsPage.cs</DependentUpon>
    </Compile>
    <Compile Include="CommandsDialogs\SettingsDialog\Pages\StartPageSettingsPage.cs">
      <SubType>UserControl</SubType>
    </Compile>
    <Compile Include="CommandsDialogs\SettingsDialog\Pages\StartPageSettingsPage.Designer.cs">
      <DependentUpon>StartPageSettingsPage.cs</DependentUpon>
    </Compile>
    <Compile Include="CommandsDialogs\SettingsDialog\Plugins\PluginSettingsPage.cs">
      <SubType>UserControl</SubType>
    </Compile>
    <Compile Include="CommandsDialogs\SettingsDialog\Plugins\PluginSettingsPage.Designer.cs">
      <DependentUpon>PluginSettingsPage.cs</DependentUpon>
    </Compile>
    <Compile Include="CommandsDialogs\SettingsDialog\SettingsPageBase.cs">
      <SubType>UserControl</SubType>
    </Compile>
    <Compile Include="CommandsDialogs\SettingsDialog\SettingsPageReference.cs" />
    <Compile Include="CommandsDialogs\SettingsDialog\SettingsTreeViewUserControl.cs">
      <SubType>UserControl</SubType>
    </Compile>
    <Compile Include="CommandsDialogs\SettingsDialog\SettingsTreeViewUserControl.Designer.cs">
      <DependentUpon>SettingsTreeViewUserControl.cs</DependentUpon>
    </Compile>
    <Compile Include="CommandsDialogs\SettingsDialog\SimpleHelpDisplayDialog.cs">
      <SubType>Form</SubType>
    </Compile>
    <Compile Include="CommandsDialogs\SettingsDialog\SimpleHelpDisplayDialog.Designer.cs">
      <DependentUpon>SimpleHelpDisplayDialog.cs</DependentUpon>
    </Compile>
    <Compile Include="SpellChecker\EditNetSpell.cs">
      <SubType>UserControl</SubType>
    </Compile>
    <Compile Include="SpellChecker\EditNetSpell.Designer.cs">
      <DependentUpon>EditNetSpell.cs</DependentUpon>
    </Compile>
    <Compile Include="Editor\FindAndReplaceForm.cs">
      <SubType>Form</SubType>
    </Compile>
    <Compile Include="Editor\FindAndReplaceForm.Designer.cs">
      <DependentUpon>FindAndReplaceForm.cs</DependentUpon>
    </Compile>
    <Compile Include="CommandsDialogs\FormAddFiles.cs">
      <SubType>Form</SubType>
    </Compile>
    <Compile Include="CommandsDialogs\FormAddFiles.Designer.cs">
      <DependentUpon>FormAddFiles.cs</DependentUpon>
    </Compile>
    <Compile Include="CommandsDialogs\SubmodulesDialog\FormAddSubmodule.cs">
      <SubType>Form</SubType>
    </Compile>
    <Compile Include="CommandsDialogs\SubmodulesDialog\FormAddSubmodule.Designer.cs">
      <DependentUpon>FormAddSubmodule.cs</DependentUpon>
    </Compile>
    <Compile Include="CommandsDialogs\FormAddToGitIgnore.cs">
      <SubType>Form</SubType>
    </Compile>
    <Compile Include="CommandsDialogs\FormAddToGitIgnore.Designer.cs">
      <DependentUpon>FormAddToGitIgnore.cs</DependentUpon>
    </Compile>
    <Compile Include="CommandsDialogs\FormArchive.cs">
      <SubType>Form</SubType>
    </Compile>
    <Compile Include="CommandsDialogs\FormArchive.Designer.cs">
      <DependentUpon>FormArchive.cs</DependentUpon>
    </Compile>
    <Compile Include="CommandsDialogs\FormCreateBranch.cs">
      <SubType>Form</SubType>
    </Compile>
    <Compile Include="CommandsDialogs\FormCreateBranch.Designer.cs">
      <DependentUpon>FormCreateBranch.cs</DependentUpon>
    </Compile>
    <Compile Include="CommandsDialogs\BrowseDialog\FormChangeLog.cs">
      <SubType>Form</SubType>
    </Compile>
    <Compile Include="CommandsDialogs\BrowseDialog\FormChangeLog.Designer.cs">
      <DependentUpon>FormChangeLog.cs</DependentUpon>
    </Compile>
    <Compile Include="CommandsDialogs\FormCheckoutRevision.cs">
      <SubType>Form</SubType>
    </Compile>
    <Compile Include="CommandsDialogs\FormCheckoutRevision.Designer.cs">
      <DependentUpon>FormCheckoutRevision.cs</DependentUpon>
    </Compile>
    <Compile Include="CommandsDialogs\FormCleanupRepository.cs">
      <SubType>Form</SubType>
    </Compile>
    <Compile Include="CommandsDialogs\FormCleanupRepository.Designer.cs">
      <DependentUpon>FormCleanupRepository.cs</DependentUpon>
    </Compile>
    <Compile Include="CommandsDialogs\FormClone.cs">
      <SubType>Form</SubType>
    </Compile>
    <Compile Include="CommandsDialogs\FormClone.Designer.cs">
      <DependentUpon>FormClone.cs</DependentUpon>
    </Compile>
    <Compile Include="CommandsDialogs\FormCommandlineHelp.cs">
      <SubType>Form</SubType>
    </Compile>
    <Compile Include="CommandsDialogs\FormCommandlineHelp.Designer.cs">
      <DependentUpon>FormCommandlineHelp.cs</DependentUpon>
    </Compile>
    <Compile Include="CommandsDialogs\BrowseDialog\FormCommitCount.cs">
      <SubType>Form</SubType>
    </Compile>
    <Compile Include="CommandsDialogs\BrowseDialog\FormCommitCount.Designer.cs">
      <DependentUpon>FormCommitCount.cs</DependentUpon>
    </Compile>
    <Compile Include="CommandsDialogs\BrowseDialog\DashboardControl\FormDashboardCategoryTitle.cs">
      <SubType>Form</SubType>
    </Compile>
    <Compile Include="CommandsDialogs\BrowseDialog\DashboardControl\FormDashboardCategoryTitle.Designer.cs">
      <DependentUpon>FormDashboardCategoryTitle.cs</DependentUpon>
    </Compile>
    <Compile Include="CommandsDialogs\BrowseDialog\DashboardControl\FormDashboardEditor.cs">
      <SubType>Form</SubType>
    </Compile>
    <Compile Include="CommandsDialogs\BrowseDialog\DashboardControl\FormDashboardEditor.Designer.cs">
      <DependentUpon>FormDashboardEditor.cs</DependentUpon>
    </Compile>
    <Compile Include="CommandsDialogs\FormDeleteBranch.cs">
      <SubType>Form</SubType>
    </Compile>
    <Compile Include="CommandsDialogs\FormDeleteBranch.Designer.cs">
      <DependentUpon>FormDeleteBranch.cs</DependentUpon>
    </Compile>
    <Compile Include="CommandsDialogs\FormDeleteTag.cs">
      <SubType>Form</SubType>
    </Compile>
    <Compile Include="CommandsDialogs\FormDeleteTag.Designer.cs">
      <DependentUpon>FormDeleteTag.cs</DependentUpon>
    </Compile>
    <Compile Include="CommandsDialogs\FormLog.cs">
      <SubType>Form</SubType>
    </Compile>
    <Compile Include="CommandsDialogs\FormLog.Designer.cs">
      <DependentUpon>FormLog.cs</DependentUpon>
    </Compile>
    <Compile Include="HelperDialogs\FormCommitDiff.cs">
      <SubType>Form</SubType>
    </Compile>
    <Compile Include="HelperDialogs\FormCommitDiff.Designer.cs">
      <DependentUpon>FormCommitDiff.cs</DependentUpon>
    </Compile>
    <Compile Include="CommandsDialogs\BrowseDialog\FormDonate.cs">
      <SubType>Form</SubType>
    </Compile>
    <Compile Include="CommandsDialogs\BrowseDialog\FormDonate.Designer.cs">
      <DependentUpon>FormDonate.cs</DependentUpon>
    </Compile>
    <Compile Include="HelperDialogs\FormEdit.cs">
      <SubType>Form</SubType>
    </Compile>
    <Compile Include="HelperDialogs\FormEdit.Designer.cs">
      <DependentUpon>FormEdit.cs</DependentUpon>
    </Compile>
    <Compile Include="CommandsDialogs\FormFileHistory.cs">
      <SubType>Form</SubType>
    </Compile>
    <Compile Include="CommandsDialogs\FormFileHistory.Designer.cs">
      <DependentUpon>FormFileHistory.cs</DependentUpon>
    </Compile>
    <Compile Include="CommandsDialogs\FormFormatPatch.cs">
      <SubType>Form</SubType>
    </Compile>
    <Compile Include="CommandsDialogs\FormFormatPatch.Designer.cs">
      <DependentUpon>FormFormatPatch.cs</DependentUpon>
    </Compile>
    <Compile Include="CommandsDialogs\FormGitIgnore.cs">
      <SubType>Form</SubType>
    </Compile>
    <Compile Include="CommandsDialogs\FormGitIgnore.Designer.cs">
      <DependentUpon>FormGitIgnore.cs</DependentUpon>
    </Compile>
    <Compile Include="CommandsDialogs\FormInit.cs">
      <SubType>Form</SubType>
    </Compile>
    <Compile Include="CommandsDialogs\FormInit.Designer.cs">
      <DependentUpon>FormInit.cs</DependentUpon>
    </Compile>
    <Compile Include="BrowseForPrivateKey.cs" />
    <Compile Include="CommandsDialogs\FormMailMap.cs">
      <SubType>Form</SubType>
    </Compile>
    <Compile Include="CommandsDialogs\FormMailMap.Designer.cs">
      <DependentUpon>FormMailMap.cs</DependentUpon>
    </Compile>
    <Compile Include="CommandsDialogs\FormMergeBranch.cs">
      <SubType>Form</SubType>
    </Compile>
    <Compile Include="CommandsDialogs\FormMergeBranch.Designer.cs">
      <DependentUpon>FormMergeBranch.cs</DependentUpon>
    </Compile>
    <Compile Include="CommandsDialogs\ResolveConflictsDialog\FormModifiedDeletedCreated.cs">
      <SubType>Form</SubType>
    </Compile>
    <Compile Include="CommandsDialogs\ResolveConflictsDialog\FormModifiedDeletedCreated.Designer.cs">
      <DependentUpon>FormModifiedDeletedCreated.cs</DependentUpon>
    </Compile>
    <Compile Include="FormProcess.cs">
      <SubType>Form</SubType>
    </Compile>
    <Compile Include="CommandsDialogs\FormPull.cs">
      <SubType>Form</SubType>
    </Compile>
    <Compile Include="CommandsDialogs\FormPull.Designer.cs">
      <DependentUpon>FormPull.cs</DependentUpon>
    </Compile>
    <Compile Include="CommandsDialogs\FormPush.cs">
      <SubType>Form</SubType>
    </Compile>
    <Compile Include="CommandsDialogs\FormPush.Designer.cs">
      <DependentUpon>FormPush.cs</DependentUpon>
    </Compile>
    <Compile Include="FormPuttyError.cs">
      <SubType>Form</SubType>
    </Compile>
    <Compile Include="FormPuttyError.Designer.cs">
      <DependentUpon>FormPuttyError.cs</DependentUpon>
    </Compile>
    <Compile Include="CommandsDialogs\FormRebase.cs">
      <SubType>Form</SubType>
    </Compile>
    <Compile Include="CommandsDialogs\FormRebase.Designer.cs">
      <DependentUpon>FormRebase.cs</DependentUpon>
    </Compile>
    <Compile Include="CommandsDialogs\FormRemotes.cs">
      <SubType>Form</SubType>
    </Compile>
    <Compile Include="CommandsDialogs\FormRemotes.Designer.cs">
      <DependentUpon>FormRemotes.cs</DependentUpon>
    </Compile>
    <Compile Include="HelperDialogs\FormResetCurrentBranch.cs">
      <SubType>Form</SubType>
    </Compile>
    <Compile Include="HelperDialogs\FormResetCurrentBranch.Designer.cs">
      <DependentUpon>FormResetCurrentBranch.cs</DependentUpon>
    </Compile>
    <Compile Include="CommandsDialogs\FormResolveConflicts.cs">
      <SubType>Form</SubType>
    </Compile>
    <Compile Include="CommandsDialogs\FormResolveConflicts.Designer.cs">
      <DependentUpon>FormResolveConflicts.cs</DependentUpon>
    </Compile>
    <Compile Include="CommandsDialogs\FormRevertCommit.cs">
      <SubType>Form</SubType>
    </Compile>
    <Compile Include="CommandsDialogs\FormRevertCommit.Designer.cs">
      <DependentUpon>FormRevertCommit.cs</DependentUpon>
    </Compile>
    <Compile Include="UserControls\RevisionGridClasses\FormRevisionFilter.cs">
      <SubType>Form</SubType>
    </Compile>
    <Compile Include="UserControls\RevisionGridClasses\FormRevisionFilter.Designer.cs">
      <DependentUpon>FormRevisionFilter.cs</DependentUpon>
    </Compile>
    <Compile Include="CommandsDialogs\FormSettings.cs">
      <SubType>Form</SubType>
    </Compile>
    <Compile Include="CommandsDialogs\FormSettings.Designer.cs">
      <DependentUpon>FormSettings.cs</DependentUpon>
    </Compile>
    <Compile Include="CommandsDialogs\FormStash.cs">
      <SubType>Form</SubType>
    </Compile>
    <Compile Include="CommandsDialogs\FormStash.Designer.cs">
      <DependentUpon>FormStash.cs</DependentUpon>
    </Compile>
    <Compile Include="CommandsDialogs\FormSubmodules.cs">
      <SubType>Form</SubType>
    </Compile>
    <Compile Include="CommandsDialogs\FormSubmodules.Designer.cs">
      <DependentUpon>FormSubmodules.cs</DependentUpon>
    </Compile>
    <Compile Include="CommandsDialogs\FormCreateTag.cs">
      <SubType>Form</SubType>
    </Compile>
    <Compile Include="CommandsDialogs\FormCreateTag.Designer.cs">
      <DependentUpon>FormCreateTag.cs</DependentUpon>
    </Compile>
    <Compile Include="CommandsDialogs\FormVerify.cs">
      <SubType>Form</SubType>
    </Compile>
    <Compile Include="CommandsDialogs\FormVerify.Designer.cs">
      <DependentUpon>FormVerify.cs</DependentUpon>
    </Compile>
    <Compile Include="GitExtensionsForm.cs">
      <SubType>Form</SubType>
    </Compile>
    <Compile Include="CommandsDialogs\BrowseDialog\FormGitLog.cs">
      <SubType>Form</SubType>
    </Compile>
    <Compile Include="CommandsDialogs\BrowseDialog\FormGitLog.Designer.cs">
      <DependentUpon>FormGitLog.cs</DependentUpon>
    </Compile>
    <Compile Include="GitUICommands.cs" />
    <Compile Include="GitUIEventArgs.cs" />
    <Compile Include="Plugin\LoadedPlugins.cs" />
    <Compile Include="UserControls\GravatarControl.cs">
      <SubType>UserControl</SubType>
    </Compile>
    <Compile Include="UserControls\GravatarControl.Designer.cs">
      <DependentUpon>GravatarControl.cs</DependentUpon>
    </Compile>
    <Compile Include="CommandsDialogs\MergeConflictHandler.cs" />
    <Compile Include="CommandsDialogs\FormApplyPatch.cs">
      <SubType>Form</SubType>
    </Compile>
    <Compile Include="CommandsDialogs\FormApplyPatch.Designer.cs">
      <DependentUpon>FormApplyPatch.cs</DependentUpon>
    </Compile>
    <Compile Include="Native.cs" />
    <Compile Include="OsShellUtil.cs" />
    <Compile Include="UserControls\PatchGrid.cs">
      <SubType>UserControl</SubType>
    </Compile>
    <Compile Include="UserControls\PatchGrid.Designer.cs">
      <DependentUpon>PatchGrid.cs</DependentUpon>
    </Compile>
    <Compile Include="Properties\Settings.Designer.cs">
      <AutoGen>True</AutoGen>
      <DesignTimeSharedInput>True</DesignTimeSharedInput>
      <DependentUpon>Settings.settings</DependentUpon>
    </Compile>
    <Compile Include="UserControls\RevisionGrid.cs">
      <SubType>UserControl</SubType>
    </Compile>
    <Compile Include="UserControls\RevisionGrid.Designer.cs">
      <DependentUpon>RevisionGrid.cs</DependentUpon>
    </Compile>
    <Compile Include="CommandsDialogs\SearchControl.cs">
      <SubType>UserControl</SubType>
    </Compile>
    <Compile Include="CommandsDialogs\SearchControl.Designer.cs">
      <DependentUpon>SearchControl.cs</DependentUpon>
    </Compile>
    <Compile Include="SpellChecker\SpellCheckEditControl.cs" />
    <Compile Include="SpellChecker\TextBoxHelper.cs" />
    <Compile Include="UserControls\RevisionGridClasses\RevisionGridMenuCommands.cs" />
    <Compile Include="UserControls\ToolStripEx.cs">
      <SubType>Component</SubType>
    </Compile>
    <Compile Include="UserControls\ToolStripGitStatus.cs">
      <SubType>Component</SubType>
    </Compile>
    <Compile Include="UserControls\ToolStripGitStatus.Designer.cs">
      <DependentUpon>ToolStripGitStatus.cs</DependentUpon>
    </Compile>
    <Compile Include="SpellChecker\TextPos.cs" />
    <Compile Include="UserControls\FolderBrowserButton.cs">
      <SubType>UserControl</SubType>
    </Compile>
    <Compile Include="UserControls\FolderBrowserButton.Designer.cs">
      <DependentUpon>FolderBrowserButton.cs</DependentUpon>
    </Compile>
    <Compile Include="RepoObjectsTree\ROT.Nodes.cs">
      <SubType>UserControl</SubType>
    </Compile>
    <Compile Include="RepoObjectsTree\ROT.Nodes.Branches.cs">
      <SubType>UserControl</SubType>
    </Compile>
    <Compile Include="RepoObjectsTree\RepoObjectsTree.cs">
      <SubType>UserControl</SubType>
    </Compile>
    <Compile Include="RepoObjectsTree\RepoObjectsTree.Designer.cs">
      <DependentUpon>RepoObjectsTree.cs</DependentUpon>
    </Compile>
    <Compile Include="RepoObjectsTree\ROT.Nodes.Remotes.cs">
      <SubType>UserControl</SubType>
    </Compile>
    <Compile Include="RepoObjectsTree\ROT.Nodes.Stashes.cs">
      <SubType>UserControl</SubType>
    </Compile>
    <Compile Include="RepoObjectsTree\ROT.Nodes.Submodules.cs">
      <SubType>UserControl</SubType>
    </Compile>
    <Compile Include="RepoObjectsTree\ROT.Nodes.Tags.cs">
      <SubType>UserControl</SubType>
    </Compile>
    <Compile Include="UserControls\WarningToolStripItem.cs">
      <SubType>Component</SubType>
    </Compile>
    <Compile Include="WebBrowserEmulationMode.cs" />
    <Compile Include="WindowPositionList.cs" />
    <Compile Include="CommandsDialogs\CommitDialog\WordWrapper.cs" />
  </ItemGroup>
  <ItemGroup>
    <EmbeddedResource Include="CommandsDialogs\AboutBox.resx">
      <DependentUpon>AboutBox.cs</DependentUpon>
      <SubType>Designer</SubType>
    </EmbeddedResource>
    <EmbeddedResource Include="CommandsDialogs\BrowseDialog\FormOpenDirectory.resx">
      <DependentUpon>FormOpenDirectory.cs</DependentUpon>
    </EmbeddedResource>
    <EmbeddedResource Include="CommandsDialogs\BrowseDialog\FormUpdates.resx">
      <DependentUpon>FormUpdates.cs</DependentUpon>
      <SubType>Designer</SubType>
    </EmbeddedResource>
    <EmbeddedResource Include="CommandsDialogs\RevisionDiff.resx">
      <DependentUpon>RevisionDiff.cs</DependentUpon>
    </EmbeddedResource>
    <EmbeddedResource Include="CommandsDialogs\RevisionFileTree.resx">
      <DependentUpon>RevisionFileTree.cs</DependentUpon>
    </EmbeddedResource>
    <EmbeddedResource Include="CommandsDialogs\FormCompareToBranch.resx">
      <DependentUpon>FormCompareToBranch.cs</DependentUpon>
    </EmbeddedResource>
    <EmbeddedResource Include="CommandsDialogs\FormDiff.resx">
      <DependentUpon>FormDiff.cs</DependentUpon>
    </EmbeddedResource>
    <EmbeddedResource Include="CommandsDialogs\FormMergeSubmodule.resx">
      <DependentUpon>FormMergeSubmodule.cs</DependentUpon>
      <SubType>Designer</SubType>
    </EmbeddedResource>
    <EmbeddedResource Include="CommandsDialogs\FormReflog.resx">
      <DependentUpon>FormReflog.cs</DependentUpon>
      <SubType>Designer</SubType>
    </EmbeddedResource>
    <EmbeddedResource Include="CommandsDialogs\RepoHosting\CreatePullRequestForm.resx">
      <DependentUpon>CreatePullRequestForm.cs</DependentUpon>
      <SubType>Designer</SubType>
    </EmbeddedResource>
    <EmbeddedResource Include="CommandsDialogs\RepoHosting\ForkAndCloneForm.resx">
      <DependentUpon>ForkAndCloneForm.cs</DependentUpon>
      <SubType>Designer</SubType>
    </EmbeddedResource>
    <EmbeddedResource Include="CommandsDialogs\RepoHosting\ViewPullRequestsForm.resx">
      <DependentUpon>ViewPullRequestsForm.cs</DependentUpon>
      <SubType>Designer</SubType>
    </EmbeddedResource>
    <EmbeddedResource Include="CommandsDialogs\SearchWindow.resx">
      <DependentUpon>SearchWindow.cs</DependentUpon>
    </EmbeddedResource>
    <EmbeddedResource Include="CommandsDialogs\SettingsDialog\FormAvailableEncodings.resx">
      <DependentUpon>FormAvailableEncodings.cs</DependentUpon>
    </EmbeddedResource>
    <EmbeddedResource Include="CommandsDialogs\SettingsDialog\Pages\DiffViewerSettingsPage.resx">
      <DependentUpon>DiffViewerSettingsPage.cs</DependentUpon>
    </EmbeddedResource>
    <EmbeddedResource Include="CommandsDialogs\SettingsDialog\Pages\BuildServerIntegrationSettingsPage.resx">
      <DependentUpon>BuildServerIntegrationSettingsPage.cs</DependentUpon>
    </EmbeddedResource>
    <EmbeddedResource Include="CommandsDialogs\SettingsDialog\Pages\CommitDialogSettingsPage.resx">
      <DependentUpon>CommitDialogSettingsPage.cs</DependentUpon>
    </EmbeddedResource>
    <EmbeddedResource Include="CommandsDialogs\SettingsDialog\AutoLayoutSettingsPage.resx">
      <DependentUpon>AutoLayoutSettingsPage.cs</DependentUpon>
    </EmbeddedResource>
    <EmbeddedResource Include="CommandsDialogs\SettingsDialog\Pages\DetailedSettingsPage.resx">
      <DependentUpon>DetailedSettingsPage.cs</DependentUpon>
    </EmbeddedResource>
    <EmbeddedResource Include="CommandsDialogs\SettingsDialog\Pages\ToolbarSettingsPage.resx">
      <DependentUpon>ToolbarSettingsPage.cs</DependentUpon>
    </EmbeddedResource>
    <EmbeddedResource Include="CommandsDialogs\SettingsDialog\Pages\FormBrowseRepoSettingsPage.resx">
      <DependentUpon>FormBrowseRepoSettingsPage.cs</DependentUpon>
    </EmbeddedResource>
    <EmbeddedResource Include="CommandsDialogs\SettingsDialog\RepoDistSettingsPage.resx">
      <DependentUpon>RepoDistSettingsPage.cs</DependentUpon>
    </EmbeddedResource>
    <EmbeddedResource Include="CommandsDialogs\WorktreeDialog\FormCreateWorktree.resx">
      <DependentUpon>FormCreateWorktree.cs</DependentUpon>
      <SubType>Designer</SubType>
    </EmbeddedResource>
    <EmbeddedResource Include="CommandsDialogs\WorktreeDialog\FormManageWorktree.resx">
      <DependentUpon>FormManageWorktree.cs</DependentUpon>
      <SubType>Designer</SubType>
    </EmbeddedResource>
    <EmbeddedResource Include="HelperDialogs\FormBuildServerCredentials.resx">
      <DependentUpon>FormBuildServerCredentials.cs</DependentUpon>
      <SubType>Designer</SubType>
    </EmbeddedResource>
    <EmbeddedResource Include="CommandsDialogs\FormatPatchDialog\SmtpCredentials.resx">
      <DependentUpon>SmtpCredentials.cs</DependentUpon>
    </EmbeddedResource>
    <EmbeddedResource Include="CommandsDialogs\SettingsDialog\Pages\RevisionLinksSettingsPage.resx">
      <DependentUpon>RevisionLinksSettingsPage.cs</DependentUpon>
    </EmbeddedResource>
    <EmbeddedResource Include="CommandsDialogs\SettingsDialog\SettingsPageHeader.resx">
      <DependentUpon>SettingsPageHeader.cs</DependentUpon>
    </EmbeddedResource>
    <EmbeddedResource Include="CommandsDialogs\SettingsDialog\Plugins\PluginRootIntroductionPage.resx">
      <DependentUpon>PluginRootIntroductionPage.cs</DependentUpon>
    </EmbeddedResource>
    <EmbeddedResource Include="UserControls\BranchSelector.resx">
      <DependentUpon>BranchSelector.cs</DependentUpon>
    </EmbeddedResource>
    <EmbeddedResource Include="UserControls\CommitPickerSmallControl.resx">
      <DependentUpon>CommitPickerSmallControl.cs</DependentUpon>
    </EmbeddedResource>
    <EmbeddedResource Include="UserControls\CommitSummaryUserControl.resx">
      <DependentUpon>CommitSummaryUserControl.cs</DependentUpon>
    </EmbeddedResource>
    <EmbeddedResource Include="Editor\FormGoToLine.resx">
      <DependentUpon>FormGoToLine.cs</DependentUpon>
    </EmbeddedResource>
    <EmbeddedResource Include="HelperDialogs\FormChooseCommit.resx">
      <DependentUpon>FormChooseCommit.cs</DependentUpon>
    </EmbeddedResource>
    <EmbeddedResource Include="CommandsDialogs\CommitDialog\FormCommitTemplateSettings.resx">
      <DependentUpon>FormCommitTemplateSettings.cs</DependentUpon>
    </EmbeddedResource>
    <EmbeddedResource Include="CommandsDialogs\FormCheckoutBranch.resx">
      <DependentUpon>FormCheckoutBranch.cs</DependentUpon>
      <SubType>Designer</SubType>
    </EmbeddedResource>
    <EmbeddedResource Include="CommandsDialogs\BrowseDialog\FormRecentReposSettings.resx">
      <DependentUpon>FormRecentReposSettings.cs</DependentUpon>
    </EmbeddedResource>
    <EmbeddedResource Include="CommandsDialogs\FormRenameBranch.resx">
      <DependentUpon>FormRenameBranch.cs</DependentUpon>
      <SubType>Designer</SubType>
    </EmbeddedResource>
    <EmbeddedResource Include="UserControls\BranchComboBox.resx">
      <DependentUpon>BranchComboBox.cs</DependentUpon>
    </EmbeddedResource>
    <EmbeddedResource Include="Editor\FileViewer.resx">
      <DependentUpon>FileViewer.cs</DependentUpon>
      <SubType>Designer</SubType>
    </EmbeddedResource>
    <EmbeddedResource Include="CommandsDialogs\BrowseDialog\FormGoToCommit.resx">
      <DependentUpon>FormGoToCommit.cs</DependentUpon>
      <SubType>Designer</SubType>
    </EmbeddedResource>
    <EmbeddedResource Include="CommandsDialogs\FormResetChanges.resx">
      <DependentUpon>FormResetChanges.cs</DependentUpon>
    </EmbeddedResource>
    <EmbeddedResource Include="HelperDialogs\FormSelectMultipleBranches.resx">
      <DependentUpon>FormSelectMultipleBranches.cs</DependentUpon>
    </EmbeddedResource>
    <EmbeddedResource Include="CommandsDialogs\FormSvnClone.resx">
      <DependentUpon>FormSvnClone.cs</DependentUpon>
    </EmbeddedResource>
    <EmbeddedResource Include="CommandsDialogs\FormViewPatch.resx">
      <DependentUpon>FormViewPatch.cs</DependentUpon>
      <SubType>Designer</SubType>
    </EmbeddedResource>
    <EmbeddedResource Include="UserControls\BlameControl.resx">
      <DependentUpon>BlameControl.cs</DependentUpon>
      <SubType>Designer</SubType>
    </EmbeddedResource>
    <EmbeddedResource Include="CommandsDialogs\FormBlame.resx">
      <DependentUpon>FormBlame.cs</DependentUpon>
      <SubType>Designer</SubType>
    </EmbeddedResource>
    <EmbeddedResource Include="Editor\FileViewerInternal.resx">
      <DependentUpon>FileViewerInternal.cs</DependentUpon>
      <SubType>Designer</SubType>
    </EmbeddedResource>
    <EmbeddedResource Include="CommandsDialogs\BrowseDialog\FormBisect.resx">
      <DependentUpon>FormBisect.cs</DependentUpon>
      <SubType>Designer</SubType>
    </EmbeddedResource>
    <EmbeddedResource Include="CommandsDialogs\SettingsDialog\Pages\FormChooseTranslation.resx">
      <DependentUpon>FormChooseTranslation.cs</DependentUpon>
      <SubType>Designer</SubType>
    </EmbeddedResource>
    <EmbeddedResource Include="CommandsDialogs\FormEditor.resx">
      <DependentUpon>FormEditor.cs</DependentUpon>
      <SubType>Designer</SubType>
    </EmbeddedResource>
    <EmbeddedResource Include="CommandsDialogs\FormGitAttributes.resx">
      <DependentUpon>FormGitAttributes.cs</DependentUpon>
      <SubType>Designer</SubType>
    </EmbeddedResource>
    <EmbeddedResource Include="CommandsDialogs\FormBrowse.resx">
      <DependentUpon>FormBrowse.cs</DependentUpon>
      <SubType>Designer</SubType>
    </EmbeddedResource>
    <EmbeddedResource Include="CommandsDialogs\FormCommit.resx">
      <DependentUpon>FormCommit.cs</DependentUpon>
      <SubType>Designer</SubType>
    </EmbeddedResource>
    <EmbeddedResource Include="CommitInfo\CommitInfo.resx">
      <DependentUpon>CommitInfo.cs</DependentUpon>
      <SubType>Designer</SubType>
    </EmbeddedResource>
    <EmbeddedResource Include="CommandsDialogs\BrowseDialog\DashboardControl\Dashboard.resx">
      <DependentUpon>Dashboard.cs</DependentUpon>
      <SubType>Designer</SubType>
    </EmbeddedResource>
    <EmbeddedResource Include="CommandsDialogs\BrowseDialog\DashboardControl\DashboardCategory.resx">
      <DependentUpon>DashboardCategory.cs</DependentUpon>
      <SubType>Designer</SubType>
    </EmbeddedResource>
    <EmbeddedResource Include="CommandsDialogs\BrowseDialog\DashboardControl\DashboardEditor.resx">
      <DependentUpon>DashboardEditor.cs</DependentUpon>
      <SubType>Designer</SubType>
    </EmbeddedResource>
    <EmbeddedResource Include="CommandsDialogs\BrowseDialog\DashboardControl\DashboardItem.resx">
      <DependentUpon>DashboardItem.cs</DependentUpon>
      <SubType>Designer</SubType>
    </EmbeddedResource>
    <EmbeddedResource Include="UserControls\GotoUserManualControl.resx">
      <DependentUpon>GotoUserManualControl.cs</DependentUpon>
    </EmbeddedResource>
    <EmbeddedResource Include="UserControls\RemotesComboboxControl.resx">
      <DependentUpon>RemotesComboboxControl.cs</DependentUpon>
    </EmbeddedResource>
    <EmbeddedResource Include="UserControls\RevisionGridClasses\DvcsGraph.resx">
      <DependentUpon>DvcsGraph.cs</DependentUpon>
      <SubType>Designer</SubType>
    </EmbeddedResource>
    <EmbeddedResource Include="UserControls\FileStatusList.resx">
      <DependentUpon>FileStatusList.cs</DependentUpon>
      <SubType>Designer</SubType>
    </EmbeddedResource>
    <EmbeddedResource Include="CommandsDialogs\FormCherryPick.resx">
      <DependentUpon>FormCherryPick.cs</DependentUpon>
      <SubType>Designer</SubType>
    </EmbeddedResource>
    <EmbeddedResource Include="HelperDialogs\FormRunScriptSpecify.resx">
      <DependentUpon>FormRunScriptSpecify.cs</DependentUpon>
      <SubType>Designer</SubType>
    </EmbeddedResource>
    <EmbeddedResource Include="UserControls\HelpImageDisplayUserControl.resx">
      <DependentUpon>HelpImageDisplayUserControl.cs</DependentUpon>
    </EmbeddedResource>
    <EmbeddedResource Include="CommandsDialogs\SettingsDialog\Pages\ControlHotkeys.resx">
      <DependentUpon>ControlHotkeys.cs</DependentUpon>
      <SubType>Designer</SubType>
    </EmbeddedResource>
    <EmbeddedResource Include="Notifications\NotificationPopup.resx">
      <DependentUpon>NotificationPopup.cs</DependentUpon>
    </EmbeddedResource>
    <EmbeddedResource Include="Script\SimplePrompt.resx">
      <DependentUpon>SimplePrompt.cs</DependentUpon>
    </EmbeddedResource>
    <EmbeddedResource Include="CommandsDialogs\SettingsDialog\Pages\AdvancedSettingsPage.resx">
      <DependentUpon>AdvancedSettingsPage.cs</DependentUpon>
    </EmbeddedResource>
    <EmbeddedResource Include="CommandsDialogs\SettingsDialog\Pages\AppearanceSettingsPage.resx">
      <DependentUpon>AppearanceSettingsPage.cs</DependentUpon>
    </EmbeddedResource>
    <EmbeddedResource Include="CommandsDialogs\SettingsDialog\Pages\ChecklistSettingsPage.resx">
      <DependentUpon>ChecklistSettingsPage.cs</DependentUpon>
    </EmbeddedResource>
    <EmbeddedResource Include="CommandsDialogs\SettingsDialog\Pages\ColorsSettingsPage.resx">
      <DependentUpon>ColorsSettingsPage.cs</DependentUpon>
    </EmbeddedResource>
    <EmbeddedResource Include="CommandsDialogs\SettingsDialog\Pages\ConfirmationsSettingsPage.resx">
      <DependentUpon>ConfirmationsSettingsPage.cs</DependentUpon>
    </EmbeddedResource>
    <EmbeddedResource Include="CommandsDialogs\SettingsDialog\Pages\GitExtensionsSettingsPage.resx">
      <DependentUpon>GitExtensionsSettingsPage.cs</DependentUpon>
    </EmbeddedResource>
    <EmbeddedResource Include="CommandsDialogs\SettingsDialog\Pages\GitSettingsPage.resx">
      <DependentUpon>GitSettingsPage.cs</DependentUpon>
    </EmbeddedResource>
    <EmbeddedResource Include="CommandsDialogs\SettingsDialog\Pages\GitConfigSettingsPage.resx">
      <DependentUpon>GitConfigSettingsPage.cs</DependentUpon>
    </EmbeddedResource>
    <EmbeddedResource Include="CommandsDialogs\SettingsDialog\Pages\HotkeysSettingsPage.resx">
      <DependentUpon>HotkeysSettingsPage.cs</DependentUpon>
    </EmbeddedResource>
    <EmbeddedResource Include="CommandsDialogs\SettingsDialog\Pages\ScriptsSettingsPage.resx">
      <DependentUpon>ScriptsSettingsPage.cs</DependentUpon>
    </EmbeddedResource>
    <EmbeddedResource Include="CommandsDialogs\SettingsDialog\Pages\ShellExtensionSettingsPage.resx">
      <DependentUpon>ShellExtensionSettingsPage.cs</DependentUpon>
    </EmbeddedResource>
    <EmbeddedResource Include="CommandsDialogs\SettingsDialog\Pages\SshSettingsPage.resx">
      <DependentUpon>SshSettingsPage.cs</DependentUpon>
    </EmbeddedResource>
    <EmbeddedResource Include="CommandsDialogs\SettingsDialog\Pages\StartPageSettingsPage.resx">
      <DependentUpon>StartPageSettingsPage.cs</DependentUpon>
    </EmbeddedResource>
    <EmbeddedResource Include="CommandsDialogs\SettingsDialog\Plugins\PluginSettingsPage.resx">
      <DependentUpon>PluginSettingsPage.cs</DependentUpon>
    </EmbeddedResource>
    <EmbeddedResource Include="CommandsDialogs\SettingsDialog\SettingsTreeViewUserControl.resx">
      <DependentUpon>SettingsTreeViewUserControl.cs</DependentUpon>
    </EmbeddedResource>
    <EmbeddedResource Include="CommandsDialogs\SettingsDialog\SimpleHelpDisplayDialog.resx">
      <DependentUpon>SimpleHelpDisplayDialog.cs</DependentUpon>
    </EmbeddedResource>
    <EmbeddedResource Include="SpellChecker\EditNetSpell.resx">
      <DependentUpon>EditNetSpell.cs</DependentUpon>
      <SubType>Designer</SubType>
    </EmbeddedResource>
    <EmbeddedResource Include="Editor\FindAndReplaceForm.resx">
      <DependentUpon>FindAndReplaceForm.cs</DependentUpon>
      <SubType>Designer</SubType>
    </EmbeddedResource>
    <EmbeddedResource Include="CommandsDialogs\FormAddFiles.resx">
      <DependentUpon>FormAddFiles.cs</DependentUpon>
      <SubType>Designer</SubType>
    </EmbeddedResource>
    <EmbeddedResource Include="CommandsDialogs\SubmodulesDialog\FormAddSubmodule.resx">
      <DependentUpon>FormAddSubmodule.cs</DependentUpon>
      <SubType>Designer</SubType>
    </EmbeddedResource>
    <EmbeddedResource Include="CommandsDialogs\FormAddToGitIgnore.resx">
      <DependentUpon>FormAddToGitIgnore.cs</DependentUpon>
      <SubType>Designer</SubType>
    </EmbeddedResource>
    <EmbeddedResource Include="CommandsDialogs\FormArchive.resx">
      <DependentUpon>FormArchive.cs</DependentUpon>
      <SubType>Designer</SubType>
    </EmbeddedResource>
    <EmbeddedResource Include="CommandsDialogs\FormCreateBranch.resx">
      <DependentUpon>FormCreateBranch.cs</DependentUpon>
      <SubType>Designer</SubType>
    </EmbeddedResource>
    <EmbeddedResource Include="CommandsDialogs\BrowseDialog\FormChangeLog.resx">
      <DependentUpon>FormChangeLog.cs</DependentUpon>
      <SubType>Designer</SubType>
    </EmbeddedResource>
    <EmbeddedResource Include="CommandsDialogs\FormCheckoutRevision.resx">
      <DependentUpon>FormCheckoutRevision.cs</DependentUpon>
      <SubType>Designer</SubType>
    </EmbeddedResource>
    <EmbeddedResource Include="CommandsDialogs\FormCleanupRepository.resx">
      <DependentUpon>FormCleanupRepository.cs</DependentUpon>
      <SubType>Designer</SubType>
    </EmbeddedResource>
    <EmbeddedResource Include="CommandsDialogs\FormClone.resx">
      <DependentUpon>FormClone.cs</DependentUpon>
      <SubType>Designer</SubType>
    </EmbeddedResource>
    <EmbeddedResource Include="CommandsDialogs\FormCommandlineHelp.resx">
      <DependentUpon>FormCommandlineHelp.cs</DependentUpon>
      <SubType>Designer</SubType>
    </EmbeddedResource>
    <EmbeddedResource Include="CommandsDialogs\BrowseDialog\FormCommitCount.resx">
      <DependentUpon>FormCommitCount.cs</DependentUpon>
      <SubType>Designer</SubType>
    </EmbeddedResource>
    <EmbeddedResource Include="CommandsDialogs\BrowseDialog\DashboardControl\FormDashboardCategoryTitle.resx">
      <DependentUpon>FormDashboardCategoryTitle.cs</DependentUpon>
      <SubType>Designer</SubType>
    </EmbeddedResource>
    <EmbeddedResource Include="CommandsDialogs\BrowseDialog\DashboardControl\FormDashboardEditor.resx">
      <DependentUpon>FormDashboardEditor.cs</DependentUpon>
      <SubType>Designer</SubType>
    </EmbeddedResource>
    <EmbeddedResource Include="CommandsDialogs\FormDeleteBranch.resx">
      <DependentUpon>FormDeleteBranch.cs</DependentUpon>
      <SubType>Designer</SubType>
    </EmbeddedResource>
    <EmbeddedResource Include="CommandsDialogs\FormDeleteTag.resx">
      <DependentUpon>FormDeleteTag.cs</DependentUpon>
      <SubType>Designer</SubType>
    </EmbeddedResource>
    <EmbeddedResource Include="CommandsDialogs\FormLog.resx">
      <DependentUpon>FormLog.cs</DependentUpon>
      <SubType>Designer</SubType>
    </EmbeddedResource>
    <EmbeddedResource Include="HelperDialogs\FormCommitDiff.resx">
      <DependentUpon>FormCommitDiff.cs</DependentUpon>
      <SubType>Designer</SubType>
    </EmbeddedResource>
    <EmbeddedResource Include="CommandsDialogs\BrowseDialog\FormDonate.resx">
      <DependentUpon>FormDonate.cs</DependentUpon>
      <SubType>Designer</SubType>
    </EmbeddedResource>
    <EmbeddedResource Include="HelperDialogs\FormEdit.resx">
      <DependentUpon>FormEdit.cs</DependentUpon>
      <SubType>Designer</SubType>
    </EmbeddedResource>
    <EmbeddedResource Include="CommandsDialogs\FormFileHistory.resx">
      <DependentUpon>FormFileHistory.cs</DependentUpon>
      <SubType>Designer</SubType>
    </EmbeddedResource>
    <EmbeddedResource Include="CommandsDialogs\SettingsDialog\Pages\FormFixHome.resx">
      <DependentUpon>FormFixHome.cs</DependentUpon>
      <SubType>Designer</SubType>
    </EmbeddedResource>
    <EmbeddedResource Include="CommandsDialogs\FormFormatPatch.resx">
      <DependentUpon>FormFormatPatch.cs</DependentUpon>
      <SubType>Designer</SubType>
    </EmbeddedResource>
    <EmbeddedResource Include="CommandsDialogs\FormGitIgnore.resx">
      <DependentUpon>FormGitIgnore.cs</DependentUpon>
      <SubType>Designer</SubType>
    </EmbeddedResource>
    <EmbeddedResource Include="CommandsDialogs\FormInit.resx">
      <DependentUpon>FormInit.cs</DependentUpon>
      <SubType>Designer</SubType>
    </EmbeddedResource>
    <EmbeddedResource Include="CommandsDialogs\FormMailMap.resx">
      <DependentUpon>FormMailMap.cs</DependentUpon>
      <SubType>Designer</SubType>
    </EmbeddedResource>
    <EmbeddedResource Include="CommandsDialogs\FormMergeBranch.resx">
      <DependentUpon>FormMergeBranch.cs</DependentUpon>
      <SubType>Designer</SubType>
    </EmbeddedResource>
    <EmbeddedResource Include="CommandsDialogs\ResolveConflictsDialog\FormModifiedDeletedCreated.resx">
      <DependentUpon>FormModifiedDeletedCreated.cs</DependentUpon>
      <SubType>Designer</SubType>
    </EmbeddedResource>
    <EmbeddedResource Include="CommandsDialogs\FormPull.resx">
      <DependentUpon>FormPull.cs</DependentUpon>
      <SubType>Designer</SubType>
    </EmbeddedResource>
    <EmbeddedResource Include="CommandsDialogs\FormPush.resx">
      <DependentUpon>FormPush.cs</DependentUpon>
      <SubType>Designer</SubType>
    </EmbeddedResource>
    <EmbeddedResource Include="FormPuttyError.resx">
      <DependentUpon>FormPuttyError.cs</DependentUpon>
      <SubType>Designer</SubType>
    </EmbeddedResource>
    <EmbeddedResource Include="CommandsDialogs\FormRebase.resx">
      <DependentUpon>FormRebase.cs</DependentUpon>
      <SubType>Designer</SubType>
    </EmbeddedResource>
    <EmbeddedResource Include="CommandsDialogs\FormRemotes.resx">
      <DependentUpon>FormRemotes.cs</DependentUpon>
      <SubType>Designer</SubType>
    </EmbeddedResource>
    <EmbeddedResource Include="HelperDialogs\FormResetCurrentBranch.resx">
      <DependentUpon>FormResetCurrentBranch.cs</DependentUpon>
      <SubType>Designer</SubType>
    </EmbeddedResource>
    <EmbeddedResource Include="CommandsDialogs\FormResolveConflicts.resx">
      <DependentUpon>FormResolveConflicts.cs</DependentUpon>
      <SubType>Designer</SubType>
    </EmbeddedResource>
    <EmbeddedResource Include="CommandsDialogs\FormRevertCommit.resx">
      <DependentUpon>FormRevertCommit.cs</DependentUpon>
      <SubType>Designer</SubType>
    </EmbeddedResource>
    <EmbeddedResource Include="UserControls\RevisionGridClasses\FormRevisionFilter.resx">
      <DependentUpon>FormRevisionFilter.cs</DependentUpon>
      <SubType>Designer</SubType>
    </EmbeddedResource>
    <EmbeddedResource Include="CommandsDialogs\FormSettings.resx">
      <DependentUpon>FormSettings.cs</DependentUpon>
      <SubType>Designer</SubType>
    </EmbeddedResource>
    <EmbeddedResource Include="FormSplash.resx">
      <DependentUpon>FormSplash.cs</DependentUpon>
      <SubType>Designer</SubType>
    </EmbeddedResource>
    <EmbeddedResource Include="CommandsDialogs\FormStash.resx">
      <DependentUpon>FormStash.cs</DependentUpon>
      <SubType>Designer</SubType>
    </EmbeddedResource>
    <EmbeddedResource Include="FormStatus.resx">
      <DependentUpon>FormStatus.cs</DependentUpon>
      <SubType>Designer</SubType>
    </EmbeddedResource>
    <EmbeddedResource Include="CommandsDialogs\FormSubmodules.resx">
      <DependentUpon>FormSubmodules.cs</DependentUpon>
      <SubType>Designer</SubType>
    </EmbeddedResource>
    <EmbeddedResource Include="CommandsDialogs\FormCreateTag.resx">
      <DependentUpon>FormCreateTag.cs</DependentUpon>
      <SubType>Designer</SubType>
    </EmbeddedResource>
    <EmbeddedResource Include="CommandsDialogs\FormVerify.resx">
      <DependentUpon>FormVerify.cs</DependentUpon>
      <SubType>Designer</SubType>
    </EmbeddedResource>
    <EmbeddedResource Include="CommandsDialogs\BrowseDialog\FormGitLog.resx">
      <DependentUpon>FormGitLog.cs</DependentUpon>
      <SubType>Designer</SubType>
    </EmbeddedResource>
    <EmbeddedResource Include="UserControls\GravatarControl.resx">
      <DependentUpon>GravatarControl.cs</DependentUpon>
      <SubType>Designer</SubType>
    </EmbeddedResource>
    <EmbeddedResource Include="CommandsDialogs\FormApplyPatch.resx">
      <DependentUpon>FormApplyPatch.cs</DependentUpon>
      <SubType>Designer</SubType>
    </EmbeddedResource>
    <EmbeddedResource Include="UserControls\PatchGrid.resx">
      <DependentUpon>PatchGrid.cs</DependentUpon>
      <SubType>Designer</SubType>
    </EmbeddedResource>
    <EmbeddedResource Include="Properties\Resources.resx">
      <Generator>ResXFileCodeGenerator</Generator>
      <SubType>Designer</SubType>
      <LastGenOutput>Resources.Designer.cs</LastGenOutput>
      <CustomToolNamespace>GitUI.Properties</CustomToolNamespace>
      <LogicalName>GitUI.Properties.Resources.resources</LogicalName>
    </EmbeddedResource>
    <EmbeddedResource Include="UserControls\RevisionGrid.resx">
      <DependentUpon>RevisionGrid.cs</DependentUpon>
      <SubType>Designer</SubType>
    </EmbeddedResource>
    <EmbeddedResource Include="UserControls\RevisionGridClasses\FormQuickGitRefSelector.resx">
      <DependentUpon>FormQuickGitRefSelector.cs</DependentUpon>
    </EmbeddedResource>
    <EmbeddedResource Include="UserControls\ToolStripGitStatus.resx">
      <DependentUpon>ToolStripGitStatus.cs</DependentUpon>
      <SubType>Designer</SubType>
    </EmbeddedResource>
    <EmbeddedResource Include="CommandsDialogs\SearchControl.resx">
      <DependentUpon>SearchControl.cs</DependentUpon>
      <SubType>Designer</SubType>
    </EmbeddedResource>
    <EmbeddedResource Include="UserControls\FolderBrowserButton.resx">
      <DependentUpon>FolderBrowserButton.cs</DependentUpon>
    </EmbeddedResource>
    <EmbeddedResource Include="RepoObjectsTree\RepoObjectsTree.resx">
      <DependentUpon>RepoObjectsTree.cs</DependentUpon>
    </EmbeddedResource>
  </ItemGroup>
  <ItemGroup>
    <ProjectReference Include="..\Externals\conemu-inside\ConEmuWinForms\ConEmuWinForms.csproj">
      <Project>{1DC7D403-484B-43B4-B017-1356397A32CB}</Project>
      <Name>ConEmuWinForms</Name>
    </ProjectReference>
    <ProjectReference Include="..\Externals\Git.hub\Git.hub\Git.hub.csproj">
      <Project>{f50b1dbf-1c9f-4437-87ec-7aba805cc446}</Project>
      <Name>Git.hub</Name>
    </ProjectReference>
    <ProjectReference Include="..\GitCommands\GitCommands.csproj">
      <Project>{BD6AA2A2-997D-4AFF-ACC7-B64F6E51D181}</Project>
      <Name>GitCommands</Name>
      <Private>False</Private>
    </ProjectReference>
    <ProjectReference Include="..\GitExtUtils\GitExtUtils.csproj">
      <Project>{0f1f1168-a4b2-4fa2-b17b-735140d17f39}</Project>
      <Name>GitExtUtils</Name>
    </ProjectReference>
    <ProjectReference Include="..\Gravatar\Gravatar.csproj">
      <Project>{4041B976-50D0-4C6E-ABAF-7E67458A1264}</Project>
      <Name>Gravatar</Name>
    </ProjectReference>
    <ProjectReference Include="..\NetSpell.SpellChecker\SpellChecker.csproj">
      <Project>{A426EE0B-E52E-4D74-AF24-06797142D7B2}</Project>
      <Name>SpellChecker</Name>
    </ProjectReference>
    <ProjectReference Include="..\ResourceManager\ResourceManager.csproj">
      <Project>{D3440FD7-AFC5-4351-8741-6CDBF15CE944}</Project>
      <Name>ResourceManager</Name>
    </ProjectReference>
    <ProjectReference Include="..\Plugins\GitUIPluginInterfaces\GitUIPluginInterfaces.csproj">
      <Project>{27559302-F35E-4B62-A6EC-11FF21A5FA6F}</Project>
      <Name>GitUIPluginInterfaces</Name>
      <Private>False</Private>
    </ProjectReference>
  </ItemGroup>
  <ItemGroup>
    <None Include="..\Bin\Logo\git-extensions-logo-final-128.png">
      <Link>Resources\Icons\git-extensions-logo-final-128.png</Link>
    </None>
    <None Include="app.config">
      <SubType>Designer</SubType>
    </None>
    <Compile Include="FormRemoteProcess.cs">
      <SubType>Form</SubType>
    </Compile>
    <Compile Include="FormRemoteProcess.Designer.cs">
      <DependentUpon>FormRemoteProcess.cs</DependentUpon>
    </Compile>
    <Compile Include="CommandsDialogs\FormVerify.SortableLostObjectsList.cs">
      <DependentUpon>FormVerify.cs</DependentUpon>
      <SubType>Form</SubType>
    </Compile>
    <Compile Include="Script\SimplePrompt.cs">
      <SubType>Form</SubType>
    </Compile>
    <Compile Include="Script\SimplePrompt.Designer.cs">
      <DependentUpon>SimplePrompt.cs</DependentUpon>
    </Compile>
    <Compile Include="Script\SplitButton.cs">
      <SubType>Component</SubType>
    </Compile>
    <None Include="gituikey.snk.pfx" />
    <None Include="packages.config" />
    <None Include="Properties\DataSources\GitCommands.GitItem.datasource" />
    <None Include="Properties\DataSources\GitCommands.GitItemStatus.datasource" />
    <None Include="Properties\DataSources\GitCommands.GitRevision.datasource" />
    <None Include="Resources\Icons\3.png" />
    <None Include="Resources\Icons\33.png" />
    <None Include="Resources\Icons\35.png" />
    <None Include="Resources\Icons\4.png" />
    <None Include="Resources\Icons\40.png" />
    <None Include="Resources\Icons\50.png" />
    <None Include="Resources\Icons\7.png" />
    <None Include="Resources\Icons\71.png" />
    <None Include="Resources\Icons\77.png" />
    <None Include="Resources\Icons\82.png" />
    <None Include="Resources\Icons\Added.png" />
    <None Include="Resources\Icons\arrow_refresh.png" />
    <None Include="Resources\Icons\arrow_refresh_dirty.png" />
    <None Include="Resources\Icons\bash.png" />
    <None Include="Resources\Icons\BranchCheckout.png" />
    <None Include="Resources\Icons\BranchCreate.png" />
    <None Include="Resources\Icons\BranchDelete.png" />
    <None Include="Resources\Icons\bug.png" />
    <None Include="Resources\Icons\Copied.png" />
    <None Include="Resources\Icons\Cow.png" />
    <None Include="Resources\Icons\Cow_sunglass.png" />
    <None Include="Resources\Icons\Cow_xmass.png" />
    <None Include="Resources\Icons\Delete.png" />
    <None Include="Resources\Icons\develop.ico" />
    <None Include="Resources\Icons\dollar.ico" />
    <None Include="Resources\Icons\Donate.jpg" />
    <None Include="Resources\Icons\double_arrow_down.png" />
    <None Include="Resources\Icons\double_arrow_up.png" />
    <None Include="Resources\Icons\edit_clear_2_16.png" />
    <None Include="Resources\Icons\error.png" />
    <None Include="Resources\Icons\folder_remote_2_16.png" />
    <None Include="Resources\Icons\HelpCommandMergeFastForward.png" />
    <None Include="Resources\Icons\HelpPullMergeFastForward.png" />
    <None Include="Resources\Icons\history.png" />
    <None Include="Resources\Icons\IconAddToGitIgnore.png" />
    <None Include="Resources\Icons\IconBlame.png" />
    <None Include="Resources\Icons\IconBlank.png" />
    <None Include="Resources\Icons\IconCherryPick.png" />
    <None Include="Resources\Icons\IconClean.png" />
    <None Include="Resources\Icons\IconCloneRepoGit.png" />
    <None Include="Resources\Icons\IconCloneRepoGithub.png" />
    <None Include="Resources\Icons\IconCloneRepoSvn.png" />
    <None Include="Resources\Icons\IconCommit.png" />
    <None Include="Resources\Icons\IconCopyToClipboard.png" />
    <None Include="Resources\Icons\IconDiff.png" />
    <None Include="Resources\Icons\IconDiffTool.png" />
    <None Include="Resources\Icons\IconDirty.png" />
    <None Include="Resources\Icons\IconDirtySubmodules.png" />
    <None Include="Resources\Icons\IconEditFile.png" />
    <None Include="Resources\Icons\IconEditGitIgnore.png" />
    <None Include="Resources\Icons\IconFileHistory.png" />
    <None Include="Resources\Icons\IconFileStatusUnknown.png" />
    <None Include="Resources\Icons\IconFileTree.png" />
    <None Include="Resources\Icons\IconFilter.png" />
    <None Include="Resources\Icons\IconFind.png" />
    <None Include="Resources\Icons\IconGotoCommit.png" />
    <None Include="Resources\Icons\IconGotoCurrentRevision.png" />
    <None Include="Resources\Icons\IconGotoManual.png" />
    <None Include="Resources\Icons\IconMixed.png" />
    <None Include="Resources\Icons\IconPreview.png" />
    <None Include="Resources\Icons\IconRecoverLostObjects.png" />
    <None Include="Resources\Icons\IconRepoCreate.png" />
    <None Include="Resources\Icons\IconRepoOpen.png" />
    <None Include="Resources\Icons\IconResetCurrentBranchToHere.png" />
    <None Include="Resources\Icons\IconResetFileTo.png" />
    <None Include="Resources\Icons\IconResetWorkingDirChanges.png" />
    <None Include="Resources\Icons\IconRevertCommit.png" />
    <None Include="Resources\Icons\IconSave.png" />
    <None Include="Resources\Icons\IconSelectBranch.png" />
    <None Include="Resources\Icons\IconSelectRevision.png" />
    <None Include="Resources\Icons\IconShowFirstParent.png" />
    <None Include="Resources\Icons\IconStage.png" />
    <None Include="Resources\Icons\IconStageAll.png" />
    <None Include="Resources\Icons\IconStaged.png" />
    <None Include="Resources\Icons\IconSubmoduleDirty.png" />
    <None Include="Resources\Icons\IconSubmoduleRevisionDown.png" />
    <None Include="Resources\Icons\IconSubmoduleRevisionDownDirty.png" />
    <None Include="Resources\Icons\IconSubmoduleRevisionSemiDown.png" />
    <None Include="Resources\Icons\IconSubmoduleRevisionSemiDownDirty.png" />
    <None Include="Resources\Icons\IconSubmoduleRevisionSemiUp.png" />
    <None Include="Resources\Icons\IconSubmoduleRevisionSemiUpDirty.png" />
    <None Include="Resources\Icons\IconSubmoduleRevisionUp.png" />
    <None Include="Resources\Icons\IconSubmoduleRevisionUpDirty.png" />
    <None Include="Resources\Icons\IconSubmodulesManage.png" />
    <None Include="Resources\Icons\IconSubmodulesSync.png" />
    <None Include="Resources\Icons\IconSubmodulesUpdate.png" />
    <None Include="Resources\Icons\IconUnstage.png" />
    <None Include="Resources\Icons\IconUnstageAll.png" />
    <None Include="Resources\Icons\IconViewFile.png" />
    <None Include="Resources\Icons\IconWarning.png" />
    <None Include="Resources\Icons\loadingpanel.gif" />
    <None Include="Resources\Icons\loadingpanel_static.png" />
    <None Include="Resources\Icons\Modified.png" />
    <None Include="Resources\Icons\nonprintchar.png" />
    <None Include="Resources\Icons\pageant.png" />
    <None Include="Resources\Icons\pageant_16.png" />
    <None Include="Resources\Icons\PullFetch.png" />
    <None Include="Resources\Icons\PullFetchAll.png" />
    <None Include="Resources\Icons\PullMerge.png" />
    <None Include="Resources\Icons\PullRebase.png" />
    <None Include="Resources\Icons\putty.png" />
    <None Include="Resources\Icons\puttygen.png" />
    <None Include="Resources\Icons\RecentRepositories.png" />
    <None Include="Resources\Icons\Removed.png" />
    <None Include="Resources\Icons\Renamed.png" />
    <None Include="Resources\Icons\RevisionCheckout.png" />
    <None Include="Resources\Icons\rss.png" />
    <None Include="Resources\Icons\showEntireFile.png" />
    <None Include="Resources\Icons\SplitViewLayout.png" />
    <None Include="Resources\Icons\stash.png" />
    <None Include="Resources\Icons\statistic.png" />
    <None Include="Resources\Icons\StatusHourglass.png" />
    <None Include="Resources\Icons\success.png" />
    <None Include="Resources\Icons\TagCreate.png" />
    <None Include="Resources\Icons\TagDelete.png" />
    <None Include="Resources\Icons\User.PNG" />
    <None Include="Translation\Czech.Plugins.xlf">
      <CopyToOutputDirectory>PreserveNewest</CopyToOutputDirectory>
    </None>
    <None Include="Translation\Czech.xlf">
      <CopyToOutputDirectory>PreserveNewest</CopyToOutputDirectory>
    </None>
    <None Include="Translation\Dutch.Plugins.xlf">
      <CopyToOutputDirectory>PreserveNewest</CopyToOutputDirectory>
    </None>
    <None Include="Translation\Dutch.xlf">
      <CopyToOutputDirectory>PreserveNewest</CopyToOutputDirectory>
    </None>
    <None Include="Translation\English.Plugins.xlf">
      <CopyToOutputDirectory>PreserveNewest</CopyToOutputDirectory>
    </None>
    <None Include="Translation\English.xlf">
      <CopyToOutputDirectory>PreserveNewest</CopyToOutputDirectory>
    </None>
    <None Include="Translation\en_pseudo.Plugins.xlf" />
    <None Include="Translation\en_pseudo.xlf" />
    <None Include="Translation\French.Plugins.xlf">
      <CopyToOutputDirectory>PreserveNewest</CopyToOutputDirectory>
    </None>
    <None Include="Translation\French.xlf">
      <CopyToOutputDirectory>PreserveNewest</CopyToOutputDirectory>
    </None>
    <None Include="Translation\German.Plugins.xlf">
      <CopyToOutputDirectory>PreserveNewest</CopyToOutputDirectory>
    </None>
    <None Include="Translation\German.xlf">
      <CopyToOutputDirectory>PreserveNewest</CopyToOutputDirectory>
    </None>
    <None Include="Translation\Italian.Plugins.xlf">
      <CopyToOutputDirectory>PreserveNewest</CopyToOutputDirectory>
    </None>
    <None Include="Translation\Italian.xlf">
      <CopyToOutputDirectory>PreserveNewest</CopyToOutputDirectory>
    </None>
    <None Include="Translation\Japanese.Plugins.xlf">
      <CopyToOutputDirectory>PreserveNewest</CopyToOutputDirectory>
    </None>
    <None Include="Translation\Japanese.xlf">
      <CopyToOutputDirectory>PreserveNewest</CopyToOutputDirectory>
    </None>
    <None Include="Translation\Korean.Plugins.xlf">
      <CopyToOutputDirectory>PreserveNewest</CopyToOutputDirectory>
    </None>
    <None Include="Translation\Korean.xlf">
      <CopyToOutputDirectory>PreserveNewest</CopyToOutputDirectory>
    </None>
    <None Include="Translation\Polish.Plugins.xlf">
      <CopyToOutputDirectory>PreserveNewest</CopyToOutputDirectory>
    </None>
    <None Include="Translation\Polish.xlf">
      <CopyToOutputDirectory>PreserveNewest</CopyToOutputDirectory>
    </None>
    <None Include="Translation\Portuguese %28Brazil%29.Plugins.xlf">
      <CopyToOutputDirectory>PreserveNewest</CopyToOutputDirectory>
    </None>
    <None Include="Translation\Portuguese %28Brazil%29.xlf">
      <CopyToOutputDirectory>PreserveNewest</CopyToOutputDirectory>
    </None>
    <None Include="Translation\Portuguese %28Portugal%29.Plugins.xlf">
      <CopyToOutputDirectory>PreserveNewest</CopyToOutputDirectory>
    </None>
    <None Include="Translation\Portuguese %28Portugal%29.xlf">
      <CopyToOutputDirectory>PreserveNewest</CopyToOutputDirectory>
    </None>
    <None Include="Translation\Romanian.Plugins.xlf">
      <CopyToOutputDirectory>PreserveNewest</CopyToOutputDirectory>
    </None>
    <None Include="Translation\Romanian.xlf">
      <CopyToOutputDirectory>PreserveNewest</CopyToOutputDirectory>
    </None>
    <None Include="Translation\Russian.Plugins.xlf">
      <CopyToOutputDirectory>PreserveNewest</CopyToOutputDirectory>
    </None>
    <None Include="Translation\Russian.xlf">
      <CopyToOutputDirectory>PreserveNewest</CopyToOutputDirectory>
    </None>
    <None Include="Translation\Simplified Chinese.Plugins.xlf">
      <CopyToOutputDirectory>PreserveNewest</CopyToOutputDirectory>
    </None>
    <None Include="Translation\Simplified Chinese.xlf">
      <CopyToOutputDirectory>PreserveNewest</CopyToOutputDirectory>
    </None>
    <None Include="Translation\Spanish.Plugins.xlf">
      <CopyToOutputDirectory>PreserveNewest</CopyToOutputDirectory>
    </None>
    <None Include="Translation\Spanish.xlf">
      <CopyToOutputDirectory>PreserveNewest</CopyToOutputDirectory>
    </None>
    <None Include="Translation\Traditional Chinese.Plugins.xlf">
      <CopyToOutputDirectory>PreserveNewest</CopyToOutputDirectory>
    </None>
    <None Include="Translation\Traditional Chinese.xlf">
      <CopyToOutputDirectory>PreserveNewest</CopyToOutputDirectory>
    </None>
  </ItemGroup>
  <ItemGroup>
    <Content Include="Resources\Icons\14.png" />
    <Content Include="Resources\Icons\2.png" />
    <Content Include="Resources\Icons\21.png" />
    <Content Include="Resources\Icons\24.png" />
    <Content Include="Resources\Icons\26.png" />
    <Content Include="Resources\Icons\27.png" />
    <Content Include="Resources\Icons\49.png" />
    <Content Include="Resources\Icons\5.png" />
    <Content Include="Resources\Icons\52.png" />
    <Content Include="Resources\Icons\53.png" />
    <Content Include="Resources\Icons\6.png" />
    <Content Include="Resources\Icons\8.png" />
    <Content Include="Resources\Icons\86.png" />
    <Content Include="Resources\Icons\90.png" />
    <Content Include="Resources\Icons\BuildCancelled.png" />
    <Content Include="Resources\Icons\BuildFailed.png" />
    <Content Include="Resources\Icons\BuildSuccessful.png" />
    <Content Include="Resources\Icons\decrease.png" />
    <Content Include="Resources\Icons\gitex.png" />
    <Content Include="Resources\Icons\HelpCommandMerge.png" />
    <Content Include="Resources\Icons\HelpCommandRebase.png" />
    <Content Include="Resources\Icons\HelpPullFetch.png" />
    <Content Include="Resources\Icons\HelpPullMerge.png" />
    <Content Include="Resources\Icons\HelpPullRebase.png" />
    <Content Include="Resources\Icons\IconArchiveRevision.png" />
    <Content Include="Resources\Icons\IconBranchCheckout.png" />
    <Content Include="Resources\Icons\IconBranchCreate.png" />
    <Content Include="Resources\Icons\IconBrowseFileExplorer.png" />
    <Content Include="Resources\Icons\IconConsole.png" />
    <Content Include="Resources\Icons\IconFolderSubmodule.png" />
    <Content Include="Resources\Icons\IconManageRemotes.png" />
    <Content Include="Resources\Icons\IconMerge.png" />
    <Content Include="Resources\Icons\IconRebase.png" />
    <Content Include="Resources\Icons\IconSaveAs.png" />
    <Content Include="Resources\Icons\IconSubmoduleAdded.png" />
    <Content Include="Resources\Icons\IconUntrackedOnly.png" />
    <Content Include="Resources\Icons\increase.png" />
    <Content Include="Resources\Icons\light_bulb_icon_off_16.png" />
    <Content Include="Resources\Icons\light_bulb_icon_on_16.png" />
    <Content Include="Resources\Icons\whitespace.png" />
    <Content Include="Resources\Icons\CollapseAll.png" />
    <Content Include="Resources\Icons\ExpandAll.png" />
    <Content Include="Resources\Icons\StashesClear.png" />
    <Content Include="Resources\Icons\AddBranch.png" />
    <Content Include="Resources\Icons\AddConnection.png" />
    <Content Include="Resources\Icons\ApplyChanges.png" />
    <Content Include="Resources\Icons\Branch.png" />
    <Content Include="Resources\Icons\CheckOut.png" />
    <Content Include="Resources\Icons\DeleteRed.png" />
    <Content Include="Resources\Icons\Disconnect.png" />
    <Content Include="Resources\Icons\Rename.png" />
    <Content Include="Resources\Icons\Stashes.png" />
    <Content Include="Resources\Icons\StashPop.png" />
    <Content Include="Resources\Icons\DeleteSoft.png" />
    <Content Include="Resources\Icons\ShowDiff.png" />
    <Content Include="Resources\Icons\Cut.png" />
    <Content Include="Resources\Icons\BlankIcon.png" />
    <Content Include="Resources\Icons\BranchFrom.png" />
    <Content Include="Resources\Icons\BranchUntracked.png" />
    <Content Include="Resources\Icons\BranchNew.png" />
    <Content Include="Resources\Icons\BranchStale.png" />
    <Content Include="Resources\Icons\HeadBranch.png" />
    <Content Include="Resources\Icons\Information.png" />
    <Content Include="Resources\Icons\Namespace.png" />
    <Content Include="Resources\Icons\NotifyError.png" />
    <Content Include="Resources\Icons\NotifyInfo.png" />
    <Content Include="Resources\Icons\NotifySuccess.png" />
    <Content Include="Resources\Icons\NotifyWarn.png" />
    <Content Include="Resources\Icons\RemoteMirror.png" />
    <Content Include="Resources\Icons\RemoteRepo.png" />
    <Content Include="Resources\Icons\merge.png" />
    <Content Include="Resources\Icons\Rebase.png" />
    <Content Include="Translation\Czech.gif">
      <CopyToOutputDirectory>PreserveNewest</CopyToOutputDirectory>
    </Content>
    <Content Include="Translation\Dutch.gif">
      <CopyToOutputDirectory>PreserveNewest</CopyToOutputDirectory>
    </Content>
    <Content Include="Translation\English.gif">
      <CopyToOutputDirectory>PreserveNewest</CopyToOutputDirectory>
    </Content>
    <Content Include="Translation\French.gif">
      <CopyToOutputDirectory>PreserveNewest</CopyToOutputDirectory>
    </Content>
    <Content Include="Translation\German.gif">
      <CopyToOutputDirectory>PreserveNewest</CopyToOutputDirectory>
    </Content>
    <Content Include="Translation\Italian.gif">
      <CopyToOutputDirectory>PreserveNewest</CopyToOutputDirectory>
    </Content>
    <Content Include="Translation\Japanese.gif">
      <CopyToOutputDirectory>PreserveNewest</CopyToOutputDirectory>
    </Content>
    <Content Include="Translation\Korean.gif">
      <CopyToOutputDirectory>PreserveNewest</CopyToOutputDirectory>
    </Content>
    <Content Include="Translation\Polish.gif">
      <CopyToOutputDirectory>PreserveNewest</CopyToOutputDirectory>
    </Content>
    <Content Include="Translation\Portuguese %28Brazil%29.gif">
      <CopyToOutputDirectory>PreserveNewest</CopyToOutputDirectory>
    </Content>
    <Content Include="Translation\Portuguese %28Portugal%29.gif">
      <CopyToOutputDirectory>PreserveNewest</CopyToOutputDirectory>
    </Content>
    <Content Include="Translation\Romanian.gif">
      <CopyToOutputDirectory>PreserveNewest</CopyToOutputDirectory>
    </Content>
    <Content Include="Translation\Russian.gif">
      <CopyToOutputDirectory>PreserveNewest</CopyToOutputDirectory>
    </Content>
    <Content Include="Translation\Simplified Chinese.gif">
      <CopyToOutputDirectory>PreserveNewest</CopyToOutputDirectory>
    </Content>
    <Content Include="Translation\Spanish.gif">
      <CopyToOutputDirectory>PreserveNewest</CopyToOutputDirectory>
    </Content>
    <Content Include="Translation\Traditional Chinese.gif">
      <CopyToOutputDirectory>PreserveNewest</CopyToOutputDirectory>
    </Content>
    <None Include="..\Bin\Logo\cow-head-blue.ico">
      <Link>Resources\ApplicationIcons\cow-head-blue.ico</Link>
    </None>
    <None Include="..\Bin\Logo\cow-head-green.ico">
      <Link>Resources\ApplicationIcons\cow-head-green.ico</Link>
    </None>
    <None Include="..\Bin\Logo\cow-head-purple.ico">
      <Link>Resources\ApplicationIcons\cow-head-purple.ico</Link>
    </None>
    <None Include="..\Bin\Logo\cow-head-red.ico">
      <Link>Resources\ApplicationIcons\cow-head-red.ico</Link>
    </None>
    <None Include="..\Bin\Logo\cow-head-yellow.ico">
      <Link>Resources\ApplicationIcons\cow-head-yellow.ico</Link>
    </None>
    <None Include="..\Bin\Logo\cow-head.ico">
      <Link>Resources\ApplicationIcons\cow-head.ico</Link>
    </None>
    <None Include="..\Bin\Logo\git-extensions-logo-final.ico">
      <Link>Resources\ApplicationIcons\git-extensions-logo-final.ico</Link>
    </None>
    <None Include="..\Bin\Logo\git-extensions-logo-final_blue.ico">
      <Link>Resources\ApplicationIcons\git-extensions-logo-final_blue.ico</Link>
    </None>
    <None Include="..\Bin\Logo\git-extensions-logo-final_green.ico">
      <Link>Resources\ApplicationIcons\git-extensions-logo-final_green.ico</Link>
    </None>
    <None Include="..\Bin\Logo\git-extensions-logo-final_lightblue.ico">
      <Link>Resources\ApplicationIcons\git-extensions-logo-final_lightblue.ico</Link>
    </None>
    <None Include="..\Bin\Logo\git-extensions-logo-final_mixed.ico">
      <Link>Resources\ApplicationIcons\git-extensions-logo-final_mixed.ico</Link>
    </None>
    <None Include="..\Bin\Logo\git-extensions-logo-final_mixed_blue.ico">
      <Link>Resources\ApplicationIcons\git-extensions-logo-final_mixed_blue.ico</Link>
    </None>
    <None Include="..\Bin\Logo\git-extensions-logo-final_mixed_green.ico">
      <Link>Resources\ApplicationIcons\git-extensions-logo-final_mixed_green.ico</Link>
    </None>
    <None Include="..\Bin\Logo\git-extensions-logo-final_mixed_lightblue.ico">
      <Link>Resources\ApplicationIcons\git-extensions-logo-final_mixed_lightblue.ico</Link>
    </None>
    <None Include="..\Bin\Logo\git-extensions-logo-final_mixed_purple.ico">
      <Link>Resources\ApplicationIcons\git-extensions-logo-final_mixed_purple.ico</Link>
    </None>
    <None Include="..\Bin\Logo\git-extensions-logo-final_mixed_red.ico">
      <Link>Resources\ApplicationIcons\git-extensions-logo-final_mixed_red.ico</Link>
    </None>
    <None Include="..\Bin\Logo\git-extensions-logo-final_mixed_yellow.ico">
      <Link>Resources\ApplicationIcons\git-extensions-logo-final_mixed_yellow.ico</Link>
    </None>
    <None Include="..\Bin\Logo\git-extensions-logo-final_purple.ico">
      <Link>Resources\ApplicationIcons\git-extensions-logo-final_purple.ico</Link>
    </None>
    <None Include="..\Bin\Logo\git-extensions-logo-final_red.ico">
      <Link>Resources\ApplicationIcons\git-extensions-logo-final_red.ico</Link>
    </None>
    <None Include="..\Bin\Logo\git-extensions-logo-final_yellow.ico">
      <Link>Resources\ApplicationIcons\git-extensions-logo-final_yellow.ico</Link>
    </None>
    <None Include="..\Bin\Logo\x-with-arrow.ico">
      <Link>Resources\ApplicationIcons\x-with-arrow.ico</Link>
    </None>
    <None Include="..\Bin\Logo\x-with-arrow_blue.ico">
      <Link>Resources\ApplicationIcons\x-with-arrow_blue.ico</Link>
    </None>
    <None Include="..\Bin\Logo\x-with-arrow_green.ico">
      <Link>Resources\ApplicationIcons\x-with-arrow_green.ico</Link>
    </None>
    <None Include="..\Bin\Logo\x-with-arrow_lightblue.ico">
      <Link>Resources\ApplicationIcons\x-with-arrow_lightblue.ico</Link>
    </None>
    <None Include="..\Bin\Logo\x-with-arrow_purple.ico">
      <Link>Resources\ApplicationIcons\x-with-arrow_purple.ico</Link>
    </None>
    <None Include="..\Bin\Logo\x-with-arrow_red.ico">
      <Link>Resources\ApplicationIcons\x-with-arrow_red.ico</Link>
    </None>
    <None Include="..\Bin\Logo\x-with-arrow_yellow.ico">
      <Link>Resources\ApplicationIcons\x-with-arrow_yellow.ico</Link>
    </None>
    <Content Include="Resources\Sounds\cow-moo.wav" />
    <None Include="Properties\DataSources\GitUI.Script.ScriptInfo.datasource" />
    <None Include="Properties\DataSources\GitCommands.Repository.datasource" />
    <None Include="Properties\DataSources\GitCommands.GitSubmodule.datasource" />
    <None Include="Properties\Settings.settings">
      <Generator>SettingsSingleFileGenerator</Generator>
      <LastGenOutput>Settings.Designer.cs</LastGenOutput>
    </None>
    <None Include="Resources\ChangeLog.md" />
    <None Include="Properties\DataSources\GitCommands.GitBlame.datasource" />
    <None Include="Properties\DataSources\GitCommands.GitHead.datasource" />
    <None Include="Properties\DataSources\GitCommands.GitStash.datasource" />
    <None Include="Properties\DataSources\PatchApply.PatchFile.datasource" />
  </ItemGroup>
  <ItemGroup>
    <BootstrapperPackage Include="Microsoft.Net.Client.3.5">
      <Visible>False</Visible>
      <ProductName>.NET Framework 3.5 SP1 Client Profile</ProductName>
      <Install>false</Install>
    </BootstrapperPackage>
    <BootstrapperPackage Include="Microsoft.Net.Framework.3.5.SP1">
      <Visible>False</Visible>
      <ProductName>.NET Framework 3.5 SP1</ProductName>
      <Install>true</Install>
    </BootstrapperPackage>
    <BootstrapperPackage Include="Microsoft.Windows.Installer.3.1">
      <Visible>False</Visible>
      <ProductName>Windows Installer 3.1</ProductName>
      <Install>true</Install>
    </BootstrapperPackage>
  </ItemGroup>
  <ItemGroup />
  <Import Project="..\FxCop.targets" />
  <Import Project="$(MSBuildToolsPath)\Microsoft.CSharp.targets" />
  <ProjectExtensions>
    <MonoDevelop>
      <Properties>
        <Policies>
          <TextStylePolicy TabWidth="4" IndentWidth="4" RemoveTrailingWhitespace="True" NoTabsAfterNonTabs="False" EolMarker="Native" FileWidth="80" TabsToSpaces="True" scope="text/x-csharp">
            <inheritsSet />
            <inheritsScope />
          </TextStylePolicy>
          <CSharpFormattingPolicy IndentBlock="True" IndentBraces="False" IndentSwitchCaseSection="True" LabelPositioning="OneLess" NewLinesForBracesInTypes="True" NewLinesForBracesInMethods="True" SpaceWithinMethodDeclarationParenthesis="False" SpaceBetweenEmptyMethodDeclarationParentheses="False" SpaceWithinMethodCallParentheses="False" SpaceBetweenEmptyMethodCallParentheses="False" SpaceAfterControlFlowStatementKeyword="True" SpaceWithinExpressionParentheses="False" SpaceWithinCastParentheses="False" SpaceWithinOtherParentheses="False" SpaceAfterCast="False" SpacesIgnoreAroundVariableDeclaration="False" SpaceBetweenEmptySquareBrackets="False" SpaceWithinSquareBrackets="False" SpaceAfterColonInBaseTypeDeclaration="True" SpaceAfterComma="True" SpaceAfterDot="False" SpaceAfterSemicolonsInForStatement="True" SpaceBeforeColonInBaseTypeDeclaration="True" SpaceBeforeComma="False" SpaceBeforeDot="False" SpaceBeforeSemicolonsInForStatement="False" SpacingAroundBinaryOperator="Single" WrappingPreserveSingleLine="True" WrappingKeepStatementsOnSingleLine="True" PlaceSystemDirectiveFirst="True" IndentSwitchSection="True" NewLinesForBracesInProperties="True" NewLinesForBracesInAccessors="True" NewLinesForBracesInAnonymousMethods="True" NewLinesForBracesInControlBlocks="True" NewLinesForBracesInAnonymousTypes="True" NewLinesForBracesInObjectCollectionArrayInitializers="True" NewLinesForBracesInLambdaExpressionBody="True" NewLineForElse="True" NewLineForCatch="True" NewLineForFinally="True" NewLineForMembersInObjectInit="True" NewLineForMembersInAnonymousTypes="True" NewLineForClausesInQuery="True" SpacingAfterMethodDeclarationName="False" SpaceAfterMethodCallName="False" SpaceBeforeOpenSquareBracket="False" scope="text/x-csharp">
            <inheritsSet />
            <inheritsScope />
          </CSharpFormattingPolicy>
        </Policies>
      </Properties>
    </MonoDevelop>
  </ProjectExtensions>
</Project><|MERGE_RESOLUTION|>--- conflicted
+++ resolved
@@ -196,7 +196,6 @@
     <Compile Include="CommandsDialogs\RepoHosting\ViewPullRequestsForm.Designer.cs">
       <DependentUpon>ViewPullRequestsForm.cs</DependentUpon>
     </Compile>
-<<<<<<< HEAD
     <Compile Include="CommandsDialogs\SearchWindow.cs">
       <SubType>Form</SubType>
     </Compile>
@@ -204,9 +203,7 @@
       <DependentUpon>SearchWindow.cs</DependentUpon>
     </Compile>
     <Compile Include="CommandsDialogs\SettingsDialog\MergeToolsHelper.cs" />
-=======
     <Compile Include="CommandsDialogs\RevisionFileTreeController.cs" />
->>>>>>> 11c8c59e
     <Compile Include="CommandsDialogs\SettingsDialog\FormAvailableEncodings.cs">
       <SubType>Form</SubType>
     </Compile>
