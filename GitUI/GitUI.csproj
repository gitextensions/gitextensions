<?xml version="1.0" encoding="utf-8"?>
<Project ToolsVersion="4.0" DefaultTargets="Build" xmlns="http://schemas.microsoft.com/developer/msbuild/2003">
  <PropertyGroup>
    <Configuration Condition=" '$(Configuration)' == '' ">Debug</Configuration>
    <Platform Condition=" '$(Platform)' == '' ">AnyCPU</Platform>
    <ProductVersion>9.0.30729</ProductVersion>
    <SchemaVersion>2.0</SchemaVersion>
    <ProjectGuid>{CF5B22E7-230F-4E50-BE88-C4F7023CED2C}</ProjectGuid>
    <OutputType>Library</OutputType>
    <AppDesignerFolder>Properties</AppDesignerFolder>
    <RootNamespace>GitUI</RootNamespace>
    <AssemblyName>GitUI</AssemblyName>
    <FileAlignment>512</FileAlignment>
    <SignAssembly>false</SignAssembly>
    <AssemblyOriginatorKeyFile>gituikey.snk.pfx</AssemblyOriginatorKeyFile>
    <FileUpgradeFlags>
    </FileUpgradeFlags>
    <OldToolsVersion>3.5</OldToolsVersion>
    <UpgradeBackupLocation />
    <IsWebBootstrapper>false</IsWebBootstrapper>
    <PublishUrl>publish\</PublishUrl>
    <Install>true</Install>
    <InstallFrom>Disk</InstallFrom>
    <UpdateEnabled>false</UpdateEnabled>
    <UpdateMode>Foreground</UpdateMode>
    <UpdateInterval>7</UpdateInterval>
    <UpdateIntervalUnits>Days</UpdateIntervalUnits>
    <UpdatePeriodically>false</UpdatePeriodically>
    <UpdateRequired>false</UpdateRequired>
    <MapFileExtensions>true</MapFileExtensions>
    <ApplicationRevision>0</ApplicationRevision>
    <ApplicationVersion>1.0.0.%2a</ApplicationVersion>
    <UseApplicationTrust>false</UseApplicationTrust>
    <BootstrapperEnabled>true</BootstrapperEnabled>
    <TargetFrameworkVersion>v4.0</TargetFrameworkVersion>
    <SolutionDir Condition="$(SolutionDir) == '' Or $(SolutionDir) == '*Undefined*'">..\</SolutionDir>
    <RestorePackages>true</RestorePackages>
    <TargetFrameworkProfile>Client</TargetFrameworkProfile>
    <NuGetPackageImportStamp>
    </NuGetPackageImportStamp>
  </PropertyGroup>
  <PropertyGroup Condition=" '$(Configuration)|$(Platform)' == 'Debug|AnyCPU' ">
    <DebugSymbols>true</DebugSymbols>
    <DebugType>full</DebugType>
    <Optimize>false</Optimize>
    <OutputPath>bin\Debug\</OutputPath>
    <DefineConstants>DEBUG;TRACE</DefineConstants>
    <ErrorReport>prompt</ErrorReport>
    <WarningLevel>4</WarningLevel>
    <TreatWarningsAsErrors>true</TreatWarningsAsErrors>
    <NoWarn>1573</NoWarn>
  </PropertyGroup>
  <PropertyGroup Condition=" '$(Configuration)|$(Platform)' == 'Release|AnyCPU' ">
    <DebugType>pdbonly</DebugType>
    <Optimize>true</Optimize>
    <OutputPath>bin\Release\</OutputPath>
    <DefineConstants>TRACE</DefineConstants>
    <ErrorReport>prompt</ErrorReport>
    <WarningLevel>4</WarningLevel>
    <TreatWarningsAsErrors>true</TreatWarningsAsErrors>
  </PropertyGroup>
  <ItemGroup>
<<<<<<< HEAD
      <Reference Include="ConEmu.WinForms, Version=1.0.0.0, Culture=neutral, PublicKeyToken=00340228797aafb8, processorArchitecture=MSIL">
      <HintPath>..\packages\ConEmu.Control.WinForms.1.0.20160313.1\lib\net40\ConEmu.WinForms.dll</HintPath>
      <Private>True</Private>
    </Reference>
=======
>>>>>>> ff412847
    <Reference Include="PSTaskDialog">
      <HintPath>..\Bin\PSTaskDialog.dll</HintPath>
    </Reference>
    <Reference Include="System" />
    <Reference Include="System.ComponentModel.Composition" />
    <Reference Include="System.Core">
      <RequiredTargetFramework>3.5</RequiredTargetFramework>
    </Reference>
    <Reference Include="System.DirectoryServices" />
    <Reference Include="System.Drawing" />
    <Reference Include="System.Reactive.Core, Version=2.2.5.0, Culture=neutral, PublicKeyToken=31bf3856ad364e35, processorArchitecture=MSIL">
      <HintPath>..\packages\Rx-Core.2.2.5\lib\net40\System.Reactive.Core.dll</HintPath>
      <Private>True</Private>
    </Reference>
    <Reference Include="System.Reactive.Interfaces, Version=2.2.5.0, Culture=neutral, PublicKeyToken=31bf3856ad364e35, processorArchitecture=MSIL">
      <HintPath>..\packages\Rx-Interfaces.2.2.5\lib\net40\System.Reactive.Interfaces.dll</HintPath>
      <Private>True</Private>
    </Reference>
    <Reference Include="System.Reactive.Linq, Version=2.2.5.0, Culture=neutral, PublicKeyToken=31bf3856ad364e35, processorArchitecture=MSIL">
      <HintPath>..\packages\Rx-Linq.2.2.5\lib\net40\System.Reactive.Linq.dll</HintPath>
      <Private>True</Private>
    </Reference>
    <Reference Include="System.Reactive.PlatformServices, Version=2.2.5.0, Culture=neutral, PublicKeyToken=31bf3856ad364e35, processorArchitecture=MSIL">
      <HintPath>..\packages\Rx-PlatformServices.2.2.5\lib\net40\System.Reactive.PlatformServices.dll</HintPath>
      <Private>True</Private>
    </Reference>
    <Reference Include="System.Security" />
    <Reference Include="System.Windows.Forms" />
    <Reference Include="System.Data" />
    <Reference Include="System.Xml" />
    <Reference Include="ICSharpCode.TextEditor">
      <HintPath>..\Bin\ICSharpCode.TextEditor.dll</HintPath>
    </Reference>
    <Reference Include="Microsoft.WindowsAPICodePack">
      <HintPath>..\Bin\Microsoft.WindowsAPICodePack.dll</HintPath>
    </Reference>
    <Reference Include="Microsoft.WindowsAPICodePack.Shell">
      <HintPath>..\Bin\Microsoft.WindowsAPICodePack.Shell.dll</HintPath>
<<<<<<< HEAD
    </Reference>    
=======
    </Reference>
    <Reference Include="WindowsBase" />
>>>>>>> ff412847
  </ItemGroup>
  <ItemGroup>
    <Compile Include="..\CommonAssemblyInfo.cs">
      <Link>Properties\CommonAssemblyInfo.cs</Link>
    </Compile>
    <Compile Include="AutoCompletion\CommitAutoCompleteProvider.cs" />
    <Compile Include="AutoCompletion\IAutoCompleteProvider.cs" />
    <Compile Include="BuildServerIntegration\BuildInfoDrawingLogic.cs" />
    <Compile Include="BuildServerIntegration\BuildServerWatcher.cs" />
    <Compile Include="CommandsDialogs\AboutBox.cs">
      <SubType>Form</SubType>
    </Compile>
    <Compile Include="CommandsDialogs\AboutBox.Designer.cs">
      <DependentUpon>AboutBox.cs</DependentUpon>
    </Compile>
    <Compile Include="CommandsDialogs\BrowseDialog\FormOpenDirectory.cs">
      <SubType>Form</SubType>
    </Compile>
    <Compile Include="CommandsDialogs\BrowseDialog\FormOpenDirectory.Designer.cs">
      <DependentUpon>FormOpenDirectory.cs</DependentUpon>
    </Compile>
    <Compile Include="CommandsDialogs\BrowseDialog\FormUpdates.cs">
      <SubType>Form</SubType>
    </Compile>
    <Compile Include="CommandsDialogs\BrowseDialog\FormUpdates.Designer.cs">
      <DependentUpon>FormUpdates.cs</DependentUpon>
    </Compile>
    <Compile Include="CommandsDialogs\BuildReportTabPageExtension.cs" />
    <Compile Include="CommandsDialogs\BrowseDialog\FormBrowseUtil.cs" />
    <Compile Include="CommandsDialogs\BrowseDialog\FormBrowseMenus.cs" />
    <Compile Include="CommandsDialogs\BrowseDialog\FormBrowseMenuCommands.cs" />
    <Compile Include="CommandsDialogs\BrowseDialog\MenuCommand.cs" />
    <Compile Include="CommandsDialogs\BrowseDialog\MenuCommandsBase.cs" />
    <Compile Include="CommandsDialogs\FormCompareToBranch.cs">
      <SubType>Form</SubType>
    </Compile>
    <Compile Include="CommandsDialogs\FormCompareToBranch.Designer.cs">
      <DependentUpon>FormCompareToBranch.cs</DependentUpon>
    </Compile>
    <Compile Include="CommandsDialogs\FormDiff.cs">
      <SubType>Form</SubType>
    </Compile>
    <Compile Include="CommandsDialogs\FormDiff.Designer.cs">
      <DependentUpon>FormDiff.cs</DependentUpon>
    </Compile>
    <Compile Include="CommandsDialogs\FormSparseWorkingCopyViewModel.cs" />
    <Compile Include="CommandsDialogs\FormMergeSubmodule.cs">
      <SubType>Form</SubType>
    </Compile>
    <Compile Include="CommandsDialogs\FormMergeSubmodule.Designer.cs">
      <DependentUpon>FormMergeSubmodule.cs</DependentUpon>
    </Compile>
    <Compile Include="CommandsDialogs\FormSparseWorkingCopy.cs">
      <SubType>Form</SubType>
    </Compile>
    <Compile Include="CommandsDialogs\RepoHosting\CreatePullRequestForm.cs">
      <SubType>Form</SubType>
    </Compile>
    <Compile Include="CommandsDialogs\RepoHosting\CreatePullRequestForm.Designer.cs">
      <DependentUpon>CreatePullRequestForm.cs</DependentUpon>
    </Compile>
    <Compile Include="CommandsDialogs\RepoHosting\DiscussionHtmlCreator.cs" />
    <Compile Include="CommandsDialogs\RepoHosting\ForkAndCloneForm.cs">
      <SubType>Form</SubType>
    </Compile>
    <Compile Include="CommandsDialogs\RepoHosting\ForkAndCloneForm.Designer.cs">
      <DependentUpon>ForkAndCloneForm.cs</DependentUpon>
    </Compile>
    <Compile Include="CommandsDialogs\RepoHosting\ViewPullRequestsForm.cs">
      <SubType>Form</SubType>
    </Compile>
    <Compile Include="CommandsDialogs\RepoHosting\ViewPullRequestsForm.Designer.cs">
      <DependentUpon>ViewPullRequestsForm.cs</DependentUpon>
    </Compile>
    <Compile Include="CommandsDialogs\SearchWindow.cs">
      <SubType>Form</SubType>
    </Compile>
    <Compile Include="CommandsDialogs\SearchWindow.Designer.cs">
      <DependentUpon>SearchWindow.cs</DependentUpon>
    </Compile>
    <Compile Include="CommandsDialogs\SettingsDialog\MergeToolsHelper.cs" />
    <Compile Include="CommandsDialogs\SettingsDialog\Pages\BuildServerIntegrationSettingsPage.cs">
      <SubType>UserControl</SubType>
    </Compile>
    <Compile Include="CommandsDialogs\SettingsDialog\Pages\BuildServerIntegrationSettingsPage.Designer.cs">
      <DependentUpon>BuildServerIntegrationSettingsPage.cs</DependentUpon>
    </Compile>
    <Compile Include="CommandsDialogs\SettingsDialog\Pages\CommitDialogSettingsPage.cs">
      <SubType>UserControl</SubType>
    </Compile>
    <Compile Include="CommandsDialogs\SettingsDialog\Pages\CommitDialogSettingsPage.Designer.cs">
      <DependentUpon>CommitDialogSettingsPage.cs</DependentUpon>
    </Compile>
    <Compile Include="CommandsDialogs\SettingsDialog\EditorHelper.cs" />
    <Compile Include="CommandsDialogs\SettingsDialog\AutoLayoutSettingsPage.cs">
      <SubType>UserControl</SubType>
    </Compile>
    <Compile Include="CommandsDialogs\SettingsDialog\AutoLayoutSettingsPage.Designer.cs">
      <DependentUpon>AutoLayoutSettingsPage.cs</DependentUpon>
    </Compile>
    <Compile Include="CommandsDialogs\SettingsDialog\Pages\DetailedSettingsPage.cs">
      <SubType>UserControl</SubType>
    </Compile>
    <Compile Include="CommandsDialogs\SettingsDialog\Pages\DetailedSettingsPage.Designer.cs">
      <DependentUpon>DetailedSettingsPage.cs</DependentUpon>
    </Compile>
    <Compile Include="FormStatusOutputLog.cs" />
    <Compile Include="Editor\Diff\CombinedDiffHighlightService.cs" />
    <Compile Include="Editor\Diff\DiffHighlightService.cs" />
    <Compile Include="Editor\Diff\DiffLineNumAnalyzer.cs" />
    <Compile Include="Editor\Diff\DiffViewerLineNumberCtrl.cs" />
    <Compile Include="Editor\Diff\LinePrefixHelper.cs" />
    <Compile Include="Editor\Diff\LineSegmentGetter.cs" />
    <Compile Include="HelperDialogs\FormBuildServerCredentials.cs">
      <SubType>Form</SubType>
    </Compile>
    <Compile Include="HelperDialogs\FormBuildServerCredentials.Designer.cs">
      <DependentUpon>FormBuildServerCredentials.cs</DependentUpon>
    </Compile>
    <Compile Include="CommandsDialogs\FormatPatchDialog\SmtpCredentials.cs">
      <SubType>Form</SubType>
    </Compile>
    <Compile Include="CommandsDialogs\FormatPatchDialog\SmtpCredentials.Designer.cs">
      <DependentUpon>SmtpCredentials.cs</DependentUpon>
    </Compile>
    <Compile Include="CommandsDialogs\SettingsDialog\Pages\RevisionLinksSettingsPage.cs">
      <SubType>UserControl</SubType>
    </Compile>
    <Compile Include="CommandsDialogs\SettingsDialog\Pages\RevisionLinksSettingsPage.Designer.cs">
      <DependentUpon>RevisionLinksSettingsPage.cs</DependentUpon>
    </Compile>
    <Compile Include="CommandsDialogs\SettingsDialog\ConfigFileSettingsSet.cs" />
    <Compile Include="CommandsDialogs\SettingsDialog\RepoDistSettingsPage.cs">
      <SubType>UserControl</SubType>
    </Compile>
    <Compile Include="CommandsDialogs\SettingsDialog\ConfigFileSettingsPage.cs">
      <SubType>UserControl</SubType>
    </Compile>
    <Compile Include="CommandsDialogs\SettingsDialog\SettingsPageHeader.cs">
      <SubType>UserControl</SubType>
    </Compile>
    <Compile Include="CommandsDialogs\SettingsDialog\SettingsPageHeader.Designer.cs">
      <DependentUpon>SettingsPageHeader.cs</DependentUpon>
    </Compile>
    <Compile Include="CommandsDialogs\SettingsDialog\Plugins\PluginRootIntroductionPage.cs">
      <SubType>UserControl</SubType>
    </Compile>
    <Compile Include="CommandsDialogs\SettingsDialog\Plugins\PluginRootIntroductionPage.Designer.cs">
      <DependentUpon>PluginRootIntroductionPage.cs</DependentUpon>
    </Compile>
    <Compile Include="CommandsDialogs\SettingsDialog\RepoDistSettingsSet.cs" />
    <Compile Include="CommandsDialogs\SettingsDialog\SettingsPageWithHeader.cs">
      <SubType>UserControl</SubType>
    </Compile>
    <Compile Include="Hotkey\KeysExtensions.cs" />
    <Compile Include="RepoHosts.cs" />
    <Compile Include="Script\ScriptRunner.cs" />
    <Compile Include="AutoCompletion\AutoCompleteWord.cs" />
    <Compile Include="UserControls\BranchComboBox.cs">
      <SubType>UserControl</SubType>
    </Compile>
    <Compile Include="UserControls\BranchComboBox.Designer.cs">
      <DependentUpon>BranchComboBox.cs</DependentUpon>
    </Compile>
    <Compile Include="CommitInfo\CommandEventArgs.cs" />
    <Compile Include="UserControls\BranchSelector.cs">
      <SubType>UserControl</SubType>
    </Compile>
    <Compile Include="UserControls\BranchSelector.Designer.cs">
      <DependentUpon>BranchSelector.cs</DependentUpon>
    </Compile>
    <Compile Include="UserControls\ComboBoxHelper.cs" />
    <Compile Include="UserControls\CommitPickerSmallControl.cs">
      <SubType>UserControl</SubType>
    </Compile>
    <Compile Include="UserControls\CommitPickerSmallControl.Designer.cs">
      <DependentUpon>CommitPickerSmallControl.cs</DependentUpon>
    </Compile>
    <Compile Include="UserControls\CommitSummaryUserControl.cs">
      <SubType>UserControl</SubType>
    </Compile>
    <Compile Include="UserControls\CommitSummaryUserControl.Designer.cs">
      <DependentUpon>CommitSummaryUserControl.cs</DependentUpon>
    </Compile>
    <Compile Include="CommandsDialogs\CommitDialog\CommitTemplateItem.cs" />
    <Compile Include="UserControls\ConsoleEmulatorOutputControl.cs">
      <SubType>Component</SubType>
    </Compile>
    <Compile Include="UserControls\ConsoleOutputControl.cs">
      <SubType>Component</SubType>
    </Compile>
    <Compile Include="UserControls\EditboxBasedConsoleOutputControl.cs">
      <SubType>Component</SubType>
    </Compile>
    <Compile Include="UserControls\ExListView.cs">
      <SubType>Component</SubType>
    </Compile>
    <Compile Include="UserControls\GotoUserManualControl.cs">
      <SubType>UserControl</SubType>
    </Compile>
    <Compile Include="UserControls\GotoUserManualControl.Designer.cs">
      <DependentUpon>GotoUserManualControl.cs</DependentUpon>
    </Compile>
    <Compile Include="UserControls\PathFormatter.cs" />
    <Compile Include="UserControls\RevisionGridClasses\CopyToClipboardMenuHelper.cs" />
    <Compile Include="UserControls\RevisionGridClasses\CaptionCustomMenuRenderer.cs" />
    <Compile Include="UserControls\RevisionGridClasses\GitRefListsForRevision.cs" />
    <Compile Include="UserControls\RevisionGridClasses\MenuUtil.cs" />
    <Compile Include="UserControls\RevisionGridClasses\NavigationHistory.cs" />
    <Compile Include="UserControls\RevisionGridClasses\ParentChildNavigationHistory.cs" />
    <Compile Include="UserControls\AuthorEmailBasedRevisionHighlighting.cs" />
    <Compile Include="UserControls\TextEventArgs.cs" />
    <Compile Include="UserControls\WebBrowserCtrl.cs">
      <SubType>Component</SubType>
    </Compile>
    <Compile Include="UserManual\UserManual.cs" />
    <Compile Include="UserManual\SingleHtmlUserManual.cs" />
    <Compile Include="UserManual\StandardHtmlUserManual.cs" />
    <Compile Include="UserManual\IProvideUserManual.cs" />
    <Compile Include="UserControls\RemotesComboboxControl.cs">
      <SubType>UserControl</SubType>
    </Compile>
    <Compile Include="UserControls\RemotesComboboxControl.Designer.cs">
      <DependentUpon>RemotesComboboxControl.cs</DependentUpon>
    </Compile>
    <Compile Include="UserControls\RevisionGridClasses\DoubleClickRevisionEventArgs.cs" />
    <Compile Include="UserControls\RevisionGridClasses\DvcsGraph.Graph.cs">
      <DependentUpon>DvcsGraph.cs</DependentUpon>
      <SubType>Component</SubType>
    </Compile>
    <Compile Include="UserControls\RevisionGridClasses\DvcsGraph.Junction.cs">
      <DependentUpon>DvcsGraph.cs</DependentUpon>
      <SubType>Component</SubType>
    </Compile>
    <Compile Include="UserControls\RevisionGridClasses\DvcsGraph.Lanes.cs">
      <DependentUpon>DvcsGraph.cs</DependentUpon>
      <SubType>Component</SubType>
    </Compile>
    <Compile Include="Editor\FormGoToLine.cs">
      <SubType>Form</SubType>
    </Compile>
    <Compile Include="Editor\FormGoToLine.Designer.cs">
      <DependentUpon>FormGoToLine.cs</DependentUpon>
    </Compile>
    <Compile Include="FilterBranchHelper.cs" />
    <Compile Include="FilterRevisionsHelper.cs" />
    <Compile Include="CommandsDialogs\FormCheckoutBranch.cs">
      <SubType>Form</SubType>
    </Compile>
    <Compile Include="HelperDialogs\FormChooseCommit.cs">
      <SubType>Form</SubType>
    </Compile>
    <Compile Include="HelperDialogs\FormChooseCommit.Designer.cs">
      <DependentUpon>FormChooseCommit.cs</DependentUpon>
    </Compile>
    <Compile Include="CommandsDialogs\CommitDialog\FormCommitTemplateSettings.cs">
      <SubType>Form</SubType>
    </Compile>
    <Compile Include="CommandsDialogs\FormCheckoutBranch.Designer.cs">
      <DependentUpon>FormCheckoutBranch.cs</DependentUpon>
    </Compile>
    <Compile Include="CommandsDialogs\CommitDialog\FormCommitTemplateSettings.Designer.cs">
      <DependentUpon>FormCommitTemplateSettings.cs</DependentUpon>
    </Compile>
    <Compile Include="CommandsDialogs\BrowseDialog\FormRecentReposSettings.cs">
      <SubType>Form</SubType>
    </Compile>
    <Compile Include="CommandsDialogs\BrowseDialog\FormRecentReposSettings.Designer.cs">
      <DependentUpon>FormRecentReposSettings.cs</DependentUpon>
    </Compile>
    <Compile Include="CommandsDialogs\FormRenameBranch.cs">
      <SubType>Form</SubType>
    </Compile>
    <Compile Include="CommandsDialogs\FormRenameBranch.Designer.cs">
      <DependentUpon>FormRenameBranch.cs</DependentUpon>
    </Compile>
    <Compile Include="CommandsDialogs\DataGridViewCheckBoxHeaderCell.cs" />
    <Compile Include="Editor\RichTextBoxXhtmlSupportExtension.cs" />
    <Compile Include="CommandsDialogs\AboutBoxDialog\FormContributors.cs">
      <SubType>Form</SubType>
    </Compile>
    <Compile Include="CommandsDialogs\BrowseDialog\FormGoToCommit.cs">
      <SubType>Form</SubType>
    </Compile>
    <Compile Include="CommandsDialogs\BrowseDialog\FormGoToCommit.Designer.cs">
      <DependentUpon>FormGoToCommit.cs</DependentUpon>
    </Compile>
    <Compile Include="CommandsDialogs\FormResetChanges.cs">
      <SubType>Form</SubType>
    </Compile>
    <Compile Include="CommandsDialogs\FormResetChanges.Designer.cs">
      <DependentUpon>FormResetChanges.cs</DependentUpon>
    </Compile>
    <Compile Include="HelperDialogs\FormSelectMultipleBranches.cs">
      <SubType>Form</SubType>
    </Compile>
    <Compile Include="HelperDialogs\FormSelectMultipleBranches.Designer.cs">
      <DependentUpon>FormSelectMultipleBranches.cs</DependentUpon>
    </Compile>
    <Compile Include="CommandsDialogs\FormSvnClone.cs">
      <SubType>Form</SubType>
    </Compile>
    <Compile Include="CommandsDialogs\FormSvnClone.Designer.cs">
      <DependentUpon>FormSvnClone.cs</DependentUpon>
    </Compile>
    <Compile Include="CommandsDialogs\FormVerify.LostObject.cs">
      <DependentUpon>FormVerify.cs</DependentUpon>
      <SubType>Form</SubType>
    </Compile>
    <Compile Include="GitModuleControl.cs">
      <SubType>UserControl</SubType>
    </Compile>
    <Compile Include="GitModuleForm.cs">
      <SubType>Form</SubType>
    </Compile>
    <Compile Include="GitUIExtensions.cs" />
    <Compile Include="GlobalSuppressions.cs" />
    <Compile Include="Helpers\SystemExtensions.cs" />
    <Compile Include="Helpers\TreeViewExtensions.cs" />
    <Compile Include="UserControls\HelpImageDisplayUserControl.cs">
      <SubType>UserControl</SubType>
    </Compile>
    <Compile Include="UserControls\HelpImageDisplayUserControl.Designer.cs">
      <DependentUpon>HelpImageDisplayUserControl.cs</DependentUpon>
    </Compile>
    <Compile Include="CommandsDialogs\SettingsDialog\Pages\ControlHotkeys.cs">
      <SubType>UserControl</SubType>
    </Compile>
    <Compile Include="CommandsDialogs\SettingsDialog\Pages\ControlHotkeys.Designer.cs">
      <DependentUpon>ControlHotkeys.cs</DependentUpon>
    </Compile>
    <Compile Include="Hotkey\HotkeySettings.cs" />
    <Compile Include="Hotkey\HotkeySettingsManager.cs" />
    <Compile Include="CommandsDialogs\SettingsDialog\Pages\TextboxHotkey.cs">
      <SubType>Component</SubType>
    </Compile>
    <Compile Include="IGitUICommandsSource.cs" />
    <Compile Include="UserControls\RevisionGridClasses\IndexWatcher.cs" />
    <Compile Include="UserControls\MenuStripEx.cs">
      <SubType>Component</SubType>
    </Compile>
    <Compile Include="MessageBoxes.cs" />
    <Compile Include="MouseWheelRedirector.cs" />
    <Compile Include="Notifications\NotificationFeed.cs">
      <SubType>Component</SubType>
    </Compile>
    <Compile Include="Notifications\NotificationList.cs" />
    <Compile Include="Notifications\NotificationManager.cs" />
    <Compile Include="Notifications\NotificationPopup.cs">
      <SubType>Form</SubType>
    </Compile>
    <Compile Include="Notifications\NotificationPopup.Designer.cs">
      <DependentUpon>NotificationPopup.cs</DependentUpon>
    </Compile>
    <Compile Include="Notifications\NotificationsForm.cs">
      <SubType>Form</SubType>
    </Compile>
    <Compile Include="Notifications\NotificationsForm.Designer.cs">
      <DependentUpon>NotificationsForm.cs</DependentUpon>
    </Compile>
    <Compile Include="Notifications\NotifierHelpers.cs" />
    <Compile Include="Editor\FileViewer.cs">
      <SubType>UserControl</SubType>
    </Compile>
    <Compile Include="Editor\FileViewer.Designer.cs">
      <DependentUpon>FileViewer.cs</DependentUpon>
    </Compile>
    <Compile Include="CommandsDialogs\FormViewPatch.cs">
      <SubType>Form</SubType>
    </Compile>
    <Compile Include="CommandsDialogs\FormViewPatch.Designer.cs">
      <DependentUpon>FormViewPatch.cs</DependentUpon>
    </Compile>
    <Compile Include="UserControls\BlameControl.cs">
      <SubType>UserControl</SubType>
    </Compile>
    <Compile Include="UserControls\BlameControl.Designer.cs">
      <DependentUpon>BlameControl.cs</DependentUpon>
    </Compile>
    <Compile Include="CommandsDialogs\FormBlame.cs">
      <SubType>Form</SubType>
    </Compile>
    <Compile Include="CommandsDialogs\FormBlame.Designer.cs">
      <DependentUpon>FormBlame.cs</DependentUpon>
    </Compile>
    <Compile Include="Editor\FileViewerInternal.cs">
      <SubType>UserControl</SubType>
    </Compile>
    <Compile Include="Editor\FileViewerInternal.Designer.cs">
      <DependentUpon>FileViewerInternal.cs</DependentUpon>
    </Compile>
    <Compile Include="Editor\IFileViewer.cs" />
    <Compile Include="CommandsDialogs\BrowseDialog\FormBisect.cs">
      <SubType>Form</SubType>
    </Compile>
    <Compile Include="CommandsDialogs\BrowseDialog\FormBisect.Designer.cs">
      <DependentUpon>FormBisect.cs</DependentUpon>
    </Compile>
    <Compile Include="CommandsDialogs\SettingsDialog\Pages\FormChooseTranslation.cs">
      <SubType>Form</SubType>
    </Compile>
    <Compile Include="CommandsDialogs\SettingsDialog\Pages\FormChooseTranslation.Designer.cs">
      <DependentUpon>FormChooseTranslation.cs</DependentUpon>
    </Compile>
    <Compile Include="CommandsDialogs\FormEditor.cs">
      <SubType>Form</SubType>
    </Compile>
    <Compile Include="CommandsDialogs\FormEditor.Designer.cs">
      <DependentUpon>FormEditor.cs</DependentUpon>
    </Compile>
    <Compile Include="CommandsDialogs\FormGitAttributes.cs">
      <SubType>Form</SubType>
    </Compile>
    <Compile Include="CommandsDialogs\FormGitAttributes.Designer.cs">
      <DependentUpon>FormGitAttributes.cs</DependentUpon>
    </Compile>
    <Compile Include="CommandsDialogs\SettingsDialog\Pages\FormFixHome.cs">
      <SubType>Form</SubType>
    </Compile>
    <Compile Include="HelperDialogs\FormRunScriptSpecify.cs">
      <SubType>Form</SubType>
    </Compile>
    <Compile Include="HelperDialogs\FormRunScriptSpecify.Designer.cs">
      <DependentUpon>FormRunScriptSpecify.cs</DependentUpon>
    </Compile>
    <Compile Include="FormStatus.cs">
      <SubType>Form</SubType>
    </Compile>
    <Compile Include="CommandsDialogs\SettingsDialog\Pages\FormFixHome.Designer.cs">
      <DependentUpon>FormFixHome.cs</DependentUpon>
    </Compile>
    <Compile Include="FormStatus.Designer.cs">
      <DependentUpon>FormStatus.cs</DependentUpon>
    </Compile>
    <Compile Include="FormSplash.cs">
      <SubType>Form</SubType>
    </Compile>
    <Compile Include="FormSplash.Designer.cs">
      <DependentUpon>FormSplash.cs</DependentUpon>
    </Compile>
    <Compile Include="CommandsDialogs\FormBrowse.cs">
      <SubType>Form</SubType>
    </Compile>
    <Compile Include="CommandsDialogs\FormBrowse.Designer.cs">
      <DependentUpon>FormBrowse.cs</DependentUpon>
    </Compile>
    <Compile Include="Editor\ColorHelper.cs" />
    <Compile Include="CommandsDialogs\FormCommit.cs">
      <SubType>Form</SubType>
    </Compile>
    <Compile Include="CommandsDialogs\FormCommit.Designer.cs">
      <DependentUpon>FormCommit.cs</DependentUpon>
    </Compile>
    <Compile Include="CommitInfo\CommitInfo.cs">
      <SubType>UserControl</SubType>
    </Compile>
    <Compile Include="CommitInfo\CommitInfo.Designer.cs">
      <DependentUpon>CommitInfo.cs</DependentUpon>
    </Compile>
    <Compile Include="CommandsDialogs\BrowseDialog\DashboardControl\Dashboard.cs">
      <SubType>UserControl</SubType>
    </Compile>
    <Compile Include="CommandsDialogs\BrowseDialog\DashboardControl\Dashboard.Designer.cs">
      <DependentUpon>Dashboard.cs</DependentUpon>
    </Compile>
    <Compile Include="CommandsDialogs\BrowseDialog\DashboardControl\DashboardCategory.cs">
      <SubType>UserControl</SubType>
    </Compile>
    <Compile Include="CommandsDialogs\BrowseDialog\DashboardControl\DashboardCategory.Designer.cs">
      <DependentUpon>DashboardCategory.cs</DependentUpon>
    </Compile>
    <Compile Include="CommandsDialogs\BrowseDialog\DashboardControl\DashboardEditor.cs">
      <SubType>UserControl</SubType>
    </Compile>
    <Compile Include="CommandsDialogs\BrowseDialog\DashboardControl\DashboardEditor.Designer.cs">
      <DependentUpon>DashboardEditor.cs</DependentUpon>
    </Compile>
    <Compile Include="CommandsDialogs\BrowseDialog\DashboardControl\DashboardItem.cs">
      <SubType>UserControl</SubType>
    </Compile>
    <Compile Include="CommandsDialogs\BrowseDialog\DashboardControl\DashboardItem.Designer.cs">
      <DependentUpon>DashboardItem.cs</DependentUpon>
    </Compile>
    <Compile Include="UserControls\RevisionGridClasses\DvcsGraph.cs">
      <SubType>Component</SubType>
    </Compile>
    <Compile Include="UserControls\RevisionGridClasses\DvcsGraph.Designer.cs">
      <DependentUpon>DvcsGraph.cs</DependentUpon>
    </Compile>
    <Compile Include="UserControls\FileStatusList.cs">
      <SubType>UserControl</SubType>
    </Compile>
    <Compile Include="UserControls\FileStatusList.Designer.cs">
      <DependentUpon>FileStatusList.cs</DependentUpon>
    </Compile>
    <Compile Include="CommandsDialogs\FormCherryPick.cs">
      <SubType>Form</SubType>
    </Compile>
    <Compile Include="CommandsDialogs\FormCherryPick.Designer.cs">
      <DependentUpon>FormCherryPick.cs</DependentUpon>
    </Compile>
    <Compile Include="CommandsDialogs\BrowseDialog\GitFileTreeComparer.cs" />
    <Compile Include="Lemmings.cs" />
    <Compile Include="Plugin\GitPluginSettingsContainer.cs" />
    <Compile Include="Plugin\LoadPlugins.cs" />
    <Compile Include="Plugin\PluginExtraction.cs" />
    <Compile Include="ProcessOutputTimer.cs" />
    <Compile Include="Properties\AssemblyInfo.cs" />
    <Compile Include="Properties\Resources.Custom.cs">
      <DependentUpon>Resources.resx</DependentUpon>
    </Compile>
    <Compile Include="Properties\Resources.Designer.cs">
      <AutoGen>True</AutoGen>
      <DesignTime>True</DesignTime>
      <DependentUpon>Resources.resx</DependentUpon>
    </Compile>
    <Compile Include="RepoObjectsTree\ROT.ContextActions.cs">
      <SubType>UserControl</SubType>
    </Compile>
    <Compile Include="Properties\UiSettings.cs" />
    <Compile Include="Script\ScriptInfo.cs" />
    <Compile Include="Script\ScriptManager.cs" />
    <Compile Include="CommandsDialogs\SettingsDialog\CheckSettingsLogic.cs" />
    <Compile Include="CommandsDialogs\SettingsDialog\CommonLogic.cs" />
    <Compile Include="CommandsDialogs\SettingsDialog\ISettingsPage.cs" />
    <Compile Include="CommandsDialogs\SettingsDialog\ISettingsPageHost.cs" />
    <Compile Include="CommandsDialogs\SettingsDialog\Pages\AdvancedSettingsPage.cs">
      <SubType>UserControl</SubType>
    </Compile>
    <Compile Include="CommandsDialogs\SettingsDialog\Pages\AdvancedSettingsPage.Designer.cs">
      <DependentUpon>AdvancedSettingsPage.cs</DependentUpon>
    </Compile>
    <Compile Include="CommandsDialogs\SettingsDialog\Pages\AppearanceSettingsPage.cs">
      <SubType>UserControl</SubType>
    </Compile>
    <Compile Include="CommandsDialogs\SettingsDialog\Pages\AppearanceSettingsPage.Designer.cs">
      <DependentUpon>AppearanceSettingsPage.cs</DependentUpon>
    </Compile>
    <Compile Include="CommandsDialogs\SettingsDialog\Pages\ChecklistSettingsPage.cs">
      <SubType>UserControl</SubType>
    </Compile>
    <Compile Include="CommandsDialogs\SettingsDialog\Pages\ChecklistSettingsPage.Designer.cs">
      <DependentUpon>ChecklistSettingsPage.cs</DependentUpon>
    </Compile>
    <Compile Include="CommandsDialogs\SettingsDialog\Pages\ColorsSettingsPage.cs">
      <SubType>UserControl</SubType>
    </Compile>
    <Compile Include="CommandsDialogs\SettingsDialog\Pages\ColorsSettingsPage.Designer.cs">
      <DependentUpon>ColorsSettingsPage.cs</DependentUpon>
    </Compile>
    <Compile Include="CommandsDialogs\SettingsDialog\Pages\ConfirmationsSettingsPage.cs">
      <SubType>UserControl</SubType>
    </Compile>
    <Compile Include="CommandsDialogs\SettingsDialog\Pages\ConfirmationsSettingsPage.Designer.cs">
      <DependentUpon>ConfirmationsSettingsPage.cs</DependentUpon>
    </Compile>
    <Compile Include="CommandsDialogs\SettingsDialog\SettingsGroupPages.cs" />
    <Compile Include="CommandsDialogs\SettingsDialog\Pages\GitExtensionsSettingsPage.cs">
      <SubType>UserControl</SubType>
    </Compile>
    <Compile Include="CommandsDialogs\SettingsDialog\Pages\GitExtensionsSettingsPage.Designer.cs">
      <DependentUpon>GitExtensionsSettingsPage.cs</DependentUpon>
    </Compile>
    <Compile Include="CommandsDialogs\SettingsDialog\Pages\GitSettingsPage.cs">
      <SubType>UserControl</SubType>
    </Compile>
    <Compile Include="CommandsDialogs\SettingsDialog\Pages\GitSettingsPage.Designer.cs">
      <DependentUpon>GitSettingsPage.cs</DependentUpon>
    </Compile>
    <Compile Include="CommandsDialogs\SettingsDialog\Pages\GitConfigSettingsPage.cs">
      <SubType>UserControl</SubType>
    </Compile>
    <Compile Include="CommandsDialogs\SettingsDialog\Pages\GitConfigSettingsPage.Designer.cs">
      <DependentUpon>GitConfigSettingsPage.cs</DependentUpon>
    </Compile>
    <Compile Include="CommandsDialogs\SettingsDialog\GroupSettingsPage.cs" />
    <Compile Include="CommandsDialogs\SettingsDialog\Pages\HotkeysSettingsPage.cs">
      <SubType>UserControl</SubType>
    </Compile>
    <Compile Include="CommandsDialogs\SettingsDialog\Pages\HotkeysSettingsPage.Designer.cs">
      <DependentUpon>HotkeysSettingsPage.cs</DependentUpon>
    </Compile>
    <Compile Include="CommandsDialogs\SettingsDialog\Pages\ScriptsSettingsPage.cs">
      <SubType>UserControl</SubType>
    </Compile>
    <Compile Include="CommandsDialogs\SettingsDialog\Pages\ScriptsSettingsPage.Designer.cs">
      <DependentUpon>ScriptsSettingsPage.cs</DependentUpon>
    </Compile>
    <Compile Include="CommandsDialogs\SettingsDialog\Pages\ShellExtensionSettingsPage.cs">
      <SubType>UserControl</SubType>
    </Compile>
    <Compile Include="CommandsDialogs\SettingsDialog\Pages\ShellExtensionSettingsPage.Designer.cs">
      <DependentUpon>ShellExtensionSettingsPage.cs</DependentUpon>
    </Compile>
    <Compile Include="CommandsDialogs\SettingsDialog\Pages\SshSettingsPage.cs">
      <SubType>UserControl</SubType>
    </Compile>
    <Compile Include="CommandsDialogs\SettingsDialog\Pages\SshSettingsPage.Designer.cs">
      <DependentUpon>SshSettingsPage.cs</DependentUpon>
    </Compile>
    <Compile Include="CommandsDialogs\SettingsDialog\Pages\StartPageSettingsPage.cs">
      <SubType>UserControl</SubType>
    </Compile>
    <Compile Include="CommandsDialogs\SettingsDialog\Pages\StartPageSettingsPage.Designer.cs">
      <DependentUpon>StartPageSettingsPage.cs</DependentUpon>
    </Compile>
    <Compile Include="CommandsDialogs\SettingsDialog\Plugins\PluginSettingsPage.cs">
      <SubType>UserControl</SubType>
    </Compile>
    <Compile Include="CommandsDialogs\SettingsDialog\Plugins\PluginSettingsPage.Designer.cs">
      <DependentUpon>PluginSettingsPage.cs</DependentUpon>
    </Compile>
    <Compile Include="CommandsDialogs\SettingsDialog\SettingsPageBase.cs">
      <SubType>UserControl</SubType>
    </Compile>
    <Compile Include="CommandsDialogs\SettingsDialog\SettingsPageReference.cs" />
    <Compile Include="CommandsDialogs\SettingsDialog\SettingsTreeViewUserControl.cs">
      <SubType>UserControl</SubType>
    </Compile>
    <Compile Include="CommandsDialogs\SettingsDialog\SettingsTreeViewUserControl.Designer.cs">
      <DependentUpon>SettingsTreeViewUserControl.cs</DependentUpon>
    </Compile>
    <Compile Include="CommandsDialogs\SettingsDialog\SimpleHelpDisplayDialog.cs">
      <SubType>Form</SubType>
    </Compile>
    <Compile Include="CommandsDialogs\SettingsDialog\SimpleHelpDisplayDialog.Designer.cs">
      <DependentUpon>SimpleHelpDisplayDialog.cs</DependentUpon>
    </Compile>
    <Compile Include="SpellChecker\EditNetSpell.cs">
      <SubType>UserControl</SubType>
    </Compile>
    <Compile Include="SpellChecker\EditNetSpell.Designer.cs">
      <DependentUpon>EditNetSpell.cs</DependentUpon>
    </Compile>
    <Compile Include="Editor\FindAndReplaceForm.cs">
      <SubType>Form</SubType>
    </Compile>
    <Compile Include="Editor\FindAndReplaceForm.Designer.cs">
      <DependentUpon>FindAndReplaceForm.cs</DependentUpon>
    </Compile>
    <Compile Include="CommandsDialogs\FormAddFiles.cs">
      <SubType>Form</SubType>
    </Compile>
    <Compile Include="CommandsDialogs\FormAddFiles.Designer.cs">
      <DependentUpon>FormAddFiles.cs</DependentUpon>
    </Compile>
    <Compile Include="CommandsDialogs\SubmodulesDialog\FormAddSubmodule.cs">
      <SubType>Form</SubType>
    </Compile>
    <Compile Include="CommandsDialogs\SubmodulesDialog\FormAddSubmodule.Designer.cs">
      <DependentUpon>FormAddSubmodule.cs</DependentUpon>
    </Compile>
    <Compile Include="CommandsDialogs\FormAddToGitIgnore.cs">
      <SubType>Form</SubType>
    </Compile>
    <Compile Include="CommandsDialogs\FormAddToGitIgnore.Designer.cs">
      <DependentUpon>FormAddToGitIgnore.cs</DependentUpon>
    </Compile>
    <Compile Include="CommandsDialogs\FormArchive.cs">
      <SubType>Form</SubType>
    </Compile>
    <Compile Include="CommandsDialogs\FormArchive.Designer.cs">
      <DependentUpon>FormArchive.cs</DependentUpon>
    </Compile>
    <Compile Include="CommandsDialogs\FormCreateBranch.cs">
      <SubType>Form</SubType>
    </Compile>
    <Compile Include="CommandsDialogs\FormCreateBranch.Designer.cs">
      <DependentUpon>FormCreateBranch.cs</DependentUpon>
    </Compile>
    <Compile Include="CommandsDialogs\BrowseDialog\FormChangeLog.cs">
      <SubType>Form</SubType>
    </Compile>
    <Compile Include="CommandsDialogs\BrowseDialog\FormChangeLog.Designer.cs">
      <DependentUpon>FormChangeLog.cs</DependentUpon>
    </Compile>
    <Compile Include="CommandsDialogs\FormCheckoutRevision.cs">
      <SubType>Form</SubType>
    </Compile>
    <Compile Include="CommandsDialogs\FormCheckoutRevision.Designer.cs">
      <DependentUpon>FormCheckoutRevision.cs</DependentUpon>
    </Compile>
    <Compile Include="CommandsDialogs\FormCleanupRepository.cs">
      <SubType>Form</SubType>
    </Compile>
    <Compile Include="CommandsDialogs\FormCleanupRepository.Designer.cs">
      <DependentUpon>FormCleanupRepository.cs</DependentUpon>
    </Compile>
    <Compile Include="CommandsDialogs\FormClone.cs">
      <SubType>Form</SubType>
    </Compile>
    <Compile Include="CommandsDialogs\FormClone.Designer.cs">
      <DependentUpon>FormClone.cs</DependentUpon>
    </Compile>
    <Compile Include="CommandsDialogs\FormCommandlineHelp.cs">
      <SubType>Form</SubType>
    </Compile>
    <Compile Include="CommandsDialogs\FormCommandlineHelp.Designer.cs">
      <DependentUpon>FormCommandlineHelp.cs</DependentUpon>
    </Compile>
    <Compile Include="CommandsDialogs\BrowseDialog\FormCommitCount.cs">
      <SubType>Form</SubType>
    </Compile>
    <Compile Include="CommandsDialogs\BrowseDialog\FormCommitCount.Designer.cs">
      <DependentUpon>FormCommitCount.cs</DependentUpon>
    </Compile>
    <Compile Include="CommandsDialogs\BrowseDialog\DashboardControl\FormDashboardCategoryTitle.cs">
      <SubType>Form</SubType>
    </Compile>
    <Compile Include="CommandsDialogs\BrowseDialog\DashboardControl\FormDashboardCategoryTitle.Designer.cs">
      <DependentUpon>FormDashboardCategoryTitle.cs</DependentUpon>
    </Compile>
    <Compile Include="CommandsDialogs\BrowseDialog\DashboardControl\FormDashboardEditor.cs">
      <SubType>Form</SubType>
    </Compile>
    <Compile Include="CommandsDialogs\BrowseDialog\DashboardControl\FormDashboardEditor.Designer.cs">
      <DependentUpon>FormDashboardEditor.cs</DependentUpon>
    </Compile>
    <Compile Include="CommandsDialogs\FormDeleteBranch.cs">
      <SubType>Form</SubType>
    </Compile>
    <Compile Include="CommandsDialogs\FormDeleteBranch.Designer.cs">
      <DependentUpon>FormDeleteBranch.cs</DependentUpon>
    </Compile>
    <Compile Include="CommandsDialogs\FormDeleteTag.cs">
      <SubType>Form</SubType>
    </Compile>
    <Compile Include="CommandsDialogs\FormDeleteTag.Designer.cs">
      <DependentUpon>FormDeleteTag.cs</DependentUpon>
    </Compile>
    <Compile Include="CommandsDialogs\FormLog.cs">
      <SubType>Form</SubType>
    </Compile>
    <Compile Include="CommandsDialogs\FormLog.Designer.cs">
      <DependentUpon>FormLog.cs</DependentUpon>
    </Compile>
    <Compile Include="HelperDialogs\FormCommitDiff.cs">
      <SubType>Form</SubType>
    </Compile>
    <Compile Include="HelperDialogs\FormCommitDiff.Designer.cs">
      <DependentUpon>FormCommitDiff.cs</DependentUpon>
    </Compile>
    <Compile Include="CommandsDialogs\BrowseDialog\FormDonate.cs">
      <SubType>Form</SubType>
    </Compile>
    <Compile Include="CommandsDialogs\BrowseDialog\FormDonate.Designer.cs">
      <DependentUpon>FormDonate.cs</DependentUpon>
    </Compile>
    <Compile Include="HelperDialogs\FormEdit.cs">
      <SubType>Form</SubType>
    </Compile>
    <Compile Include="HelperDialogs\FormEdit.Designer.cs">
      <DependentUpon>FormEdit.cs</DependentUpon>
    </Compile>
    <Compile Include="CommandsDialogs\FormFileHistory.cs">
      <SubType>Form</SubType>
    </Compile>
    <Compile Include="CommandsDialogs\FormFileHistory.Designer.cs">
      <DependentUpon>FormFileHistory.cs</DependentUpon>
    </Compile>
    <Compile Include="CommandsDialogs\FormFormatPatch.cs">
      <SubType>Form</SubType>
    </Compile>
    <Compile Include="CommandsDialogs\FormFormatPatch.Designer.cs">
      <DependentUpon>FormFormatPatch.cs</DependentUpon>
    </Compile>
    <Compile Include="CommandsDialogs\FormGitIgnore.cs">
      <SubType>Form</SubType>
    </Compile>
    <Compile Include="CommandsDialogs\FormGitIgnore.Designer.cs">
      <DependentUpon>FormGitIgnore.cs</DependentUpon>
    </Compile>
    <Compile Include="CommandsDialogs\FormInit.cs">
      <SubType>Form</SubType>
    </Compile>
    <Compile Include="CommandsDialogs\FormInit.Designer.cs">
      <DependentUpon>FormInit.cs</DependentUpon>
    </Compile>
    <Compile Include="BrowseForPrivateKey.cs" />
    <Compile Include="CommandsDialogs\FormMailMap.cs">
      <SubType>Form</SubType>
    </Compile>
    <Compile Include="CommandsDialogs\FormMailMap.Designer.cs">
      <DependentUpon>FormMailMap.cs</DependentUpon>
    </Compile>
    <Compile Include="CommandsDialogs\FormMergeBranch.cs">
      <SubType>Form</SubType>
    </Compile>
    <Compile Include="CommandsDialogs\FormMergeBranch.Designer.cs">
      <DependentUpon>FormMergeBranch.cs</DependentUpon>
    </Compile>
    <Compile Include="CommandsDialogs\ResolveConflictsDialog\FormModifiedDeletedCreated.cs">
      <SubType>Form</SubType>
    </Compile>
    <Compile Include="CommandsDialogs\ResolveConflictsDialog\FormModifiedDeletedCreated.Designer.cs">
      <DependentUpon>FormModifiedDeletedCreated.cs</DependentUpon>
    </Compile>
    <Compile Include="FormProcess.cs">
      <SubType>Form</SubType>
    </Compile>
    <Compile Include="CommandsDialogs\FormPull.cs">
      <SubType>Form</SubType>
    </Compile>
    <Compile Include="CommandsDialogs\FormPull.Designer.cs">
      <DependentUpon>FormPull.cs</DependentUpon>
    </Compile>
    <Compile Include="CommandsDialogs\FormPush.cs">
      <SubType>Form</SubType>
    </Compile>
    <Compile Include="CommandsDialogs\FormPush.Designer.cs">
      <DependentUpon>FormPush.cs</DependentUpon>
    </Compile>
    <Compile Include="FormPuttyError.cs">
      <SubType>Form</SubType>
    </Compile>
    <Compile Include="FormPuttyError.Designer.cs">
      <DependentUpon>FormPuttyError.cs</DependentUpon>
    </Compile>
    <Compile Include="CommandsDialogs\FormRebase.cs">
      <SubType>Form</SubType>
    </Compile>
    <Compile Include="CommandsDialogs\FormRebase.Designer.cs">
      <DependentUpon>FormRebase.cs</DependentUpon>
    </Compile>
    <Compile Include="CommandsDialogs\FormRemotes.cs">
      <SubType>Form</SubType>
    </Compile>
    <Compile Include="CommandsDialogs\FormRemotes.Designer.cs">
      <DependentUpon>FormRemotes.cs</DependentUpon>
    </Compile>
    <Compile Include="HelperDialogs\FormResetCurrentBranch.cs">
      <SubType>Form</SubType>
    </Compile>
    <Compile Include="HelperDialogs\FormResetCurrentBranch.Designer.cs">
      <DependentUpon>FormResetCurrentBranch.cs</DependentUpon>
    </Compile>
    <Compile Include="CommandsDialogs\FormResolveConflicts.cs">
      <SubType>Form</SubType>
    </Compile>
    <Compile Include="CommandsDialogs\FormResolveConflicts.Designer.cs">
      <DependentUpon>FormResolveConflicts.cs</DependentUpon>
    </Compile>
    <Compile Include="CommandsDialogs\FormRevertCommit.cs">
      <SubType>Form</SubType>
    </Compile>
    <Compile Include="CommandsDialogs\FormRevertCommit.Designer.cs">
      <DependentUpon>FormRevertCommit.cs</DependentUpon>
    </Compile>
    <Compile Include="UserControls\RevisionGridClasses\FormRevisionFilter.cs">
      <SubType>Form</SubType>
    </Compile>
    <Compile Include="UserControls\RevisionGridClasses\FormRevisionFilter.Designer.cs">
      <DependentUpon>FormRevisionFilter.cs</DependentUpon>
    </Compile>
    <Compile Include="CommandsDialogs\FormSettings.cs">
      <SubType>Form</SubType>
    </Compile>
    <Compile Include="CommandsDialogs\FormSettings.Designer.cs">
      <DependentUpon>FormSettings.cs</DependentUpon>
    </Compile>
    <Compile Include="CommandsDialogs\FormStash.cs">
      <SubType>Form</SubType>
    </Compile>
    <Compile Include="CommandsDialogs\FormStash.Designer.cs">
      <DependentUpon>FormStash.cs</DependentUpon>
    </Compile>
    <Compile Include="CommandsDialogs\FormSubmodules.cs">
      <SubType>Form</SubType>
    </Compile>
    <Compile Include="CommandsDialogs\FormSubmodules.Designer.cs">
      <DependentUpon>FormSubmodules.cs</DependentUpon>
    </Compile>
    <Compile Include="CommandsDialogs\FormCreateTag.cs">
      <SubType>Form</SubType>
    </Compile>
    <Compile Include="CommandsDialogs\FormCreateTag.Designer.cs">
      <DependentUpon>FormCreateTag.cs</DependentUpon>
    </Compile>
    <Compile Include="CommandsDialogs\FormVerify.cs">
      <SubType>Form</SubType>
    </Compile>
    <Compile Include="CommandsDialogs\FormVerify.Designer.cs">
      <DependentUpon>FormVerify.cs</DependentUpon>
    </Compile>
    <Compile Include="GitExtensionsForm.cs">
      <SubType>Form</SubType>
    </Compile>
    <Compile Include="CommandsDialogs\BrowseDialog\FormGitLog.cs">
      <SubType>Form</SubType>
    </Compile>
    <Compile Include="CommandsDialogs\BrowseDialog\FormGitLog.Designer.cs">
      <DependentUpon>FormGitLog.cs</DependentUpon>
    </Compile>
    <Compile Include="GitUICommands.cs" />
    <Compile Include="GitUIEventArgs.cs" />
    <Compile Include="Plugin\LoadedPlugins.cs" />
    <Compile Include="UserControls\GravatarControl.cs">
      <SubType>UserControl</SubType>
    </Compile>
    <Compile Include="UserControls\GravatarControl.Designer.cs">
      <DependentUpon>GravatarControl.cs</DependentUpon>
    </Compile>
    <Compile Include="CommandsDialogs\MergeConflictHandler.cs" />
    <Compile Include="CommandsDialogs\FormApplyPatch.cs">
      <SubType>Form</SubType>
    </Compile>
    <Compile Include="CommandsDialogs\FormApplyPatch.Designer.cs">
      <DependentUpon>FormApplyPatch.cs</DependentUpon>
    </Compile>
    <Compile Include="Native.cs" />
    <Compile Include="OsShellUtil.cs" />
    <Compile Include="UserControls\PatchGrid.cs">
      <SubType>UserControl</SubType>
    </Compile>
    <Compile Include="UserControls\PatchGrid.Designer.cs">
      <DependentUpon>PatchGrid.cs</DependentUpon>
    </Compile>
    <Compile Include="Properties\Settings.Designer.cs">
      <AutoGen>True</AutoGen>
      <DesignTimeSharedInput>True</DesignTimeSharedInput>
      <DependentUpon>Settings.settings</DependentUpon>
    </Compile>
    <Compile Include="UserControls\RevisionGrid.cs">
      <SubType>UserControl</SubType>
    </Compile>
    <Compile Include="UserControls\RevisionGrid.Designer.cs">
      <DependentUpon>RevisionGrid.cs</DependentUpon>
    </Compile>
    <Compile Include="CommandsDialogs\SearchControl.cs">
      <SubType>UserControl</SubType>
    </Compile>
    <Compile Include="CommandsDialogs\SearchControl.Designer.cs">
      <DependentUpon>SearchControl.cs</DependentUpon>
    </Compile>
    <Compile Include="SpellChecker\SpellCheckEditControl.cs" />
    <Compile Include="SpellChecker\TextBoxHelper.cs" />
    <Compile Include="UserControls\RevisionGridClasses\RevisionGridMenuCommands.cs" />
    <Compile Include="UserControls\ToolStripEx.cs">
      <SubType>Component</SubType>
    </Compile>
    <Compile Include="UserControls\ToolStripGitStatus.cs">
      <SubType>Component</SubType>
    </Compile>
    <Compile Include="UserControls\ToolStripGitStatus.Designer.cs">
      <DependentUpon>ToolStripGitStatus.cs</DependentUpon>
    </Compile>
    <Compile Include="SpellChecker\TextPos.cs" />
    <Compile Include="UserControls\FolderBrowserButton.cs">
      <SubType>UserControl</SubType>
    </Compile>
    <Compile Include="UserControls\FolderBrowserButton.Designer.cs">
      <DependentUpon>FolderBrowserButton.cs</DependentUpon>
    </Compile>
    <Compile Include="RepoObjectsTree\ROT.DragDrops.cs">
      <SubType>UserControl</SubType>
    </Compile>
    <Compile Include="RepoObjectsTree\ROT.Nodes.cs">
      <SubType>UserControl</SubType>
    </Compile>
    <Compile Include="RepoObjectsTree\ROT.Nodes.Branches.cs">
      <SubType>UserControl</SubType>
    </Compile>
    <Compile Include="RepoObjectsTree\RepoObjectsTree.cs">
      <SubType>UserControl</SubType>
    </Compile>
    <Compile Include="RepoObjectsTree\RepoObjectsTree.Designer.cs">
      <DependentUpon>RepoObjectsTree.cs</DependentUpon>
    </Compile>
    <Compile Include="RepoObjectsTree\ROT.Nodes.Remotes.cs">
      <SubType>UserControl</SubType>
    </Compile>
    <Compile Include="RepoObjectsTree\ROT.Nodes.Stashes.cs">
      <SubType>UserControl</SubType>
    </Compile>
    <Compile Include="RepoObjectsTree\ROT.Nodes.Submodules.cs">
      <SubType>UserControl</SubType>
    </Compile>
    <Compile Include="RepoObjectsTree\ROT.Nodes.Tags.cs">
      <SubType>UserControl</SubType>
    </Compile>
    <Compile Include="UserControls\WarningToolStripItem.cs">
      <SubType>Component</SubType>
    </Compile>
    <Compile Include="WebBrowserEmulationMode.cs" />
    <Compile Include="WindowPositionList.cs" />
    <Compile Include="CommandsDialogs\CommitDialog\WordWrapper.cs" />
  </ItemGroup>
  <ItemGroup>
    <EmbeddedResource Include="CommandsDialogs\AboutBox.resx">
      <DependentUpon>AboutBox.cs</DependentUpon>
      <SubType>Designer</SubType>
    </EmbeddedResource>
    <EmbeddedResource Include="CommandsDialogs\BrowseDialog\FormOpenDirectory.resx">
      <DependentUpon>FormOpenDirectory.cs</DependentUpon>
    </EmbeddedResource>
    <EmbeddedResource Include="CommandsDialogs\BrowseDialog\FormUpdates.resx">
      <DependentUpon>FormUpdates.cs</DependentUpon>
      <SubType>Designer</SubType>
    </EmbeddedResource>
    <EmbeddedResource Include="CommandsDialogs\FormCompareToBranch.resx">
      <DependentUpon>FormCompareToBranch.cs</DependentUpon>
    </EmbeddedResource>
    <EmbeddedResource Include="CommandsDialogs\FormDiff.resx">
      <DependentUpon>FormDiff.cs</DependentUpon>
    </EmbeddedResource>
    <EmbeddedResource Include="CommandsDialogs\FormMergeSubmodule.resx">
      <DependentUpon>FormMergeSubmodule.cs</DependentUpon>
      <SubType>Designer</SubType>
    </EmbeddedResource>
    <EmbeddedResource Include="CommandsDialogs\RepoHosting\CreatePullRequestForm.resx">
      <DependentUpon>CreatePullRequestForm.cs</DependentUpon>
      <SubType>Designer</SubType>
    </EmbeddedResource>
    <EmbeddedResource Include="CommandsDialogs\RepoHosting\ForkAndCloneForm.resx">
      <DependentUpon>ForkAndCloneForm.cs</DependentUpon>
      <SubType>Designer</SubType>
    </EmbeddedResource>
    <EmbeddedResource Include="CommandsDialogs\RepoHosting\ViewPullRequestsForm.resx">
      <DependentUpon>ViewPullRequestsForm.cs</DependentUpon>
      <SubType>Designer</SubType>
    </EmbeddedResource>
    <EmbeddedResource Include="CommandsDialogs\SearchWindow.resx">
      <DependentUpon>SearchWindow.cs</DependentUpon>
    </EmbeddedResource>
    <EmbeddedResource Include="CommandsDialogs\SettingsDialog\Pages\BuildServerIntegrationSettingsPage.resx">
      <DependentUpon>BuildServerIntegrationSettingsPage.cs</DependentUpon>
    </EmbeddedResource>
    <EmbeddedResource Include="CommandsDialogs\SettingsDialog\Pages\CommitDialogSettingsPage.resx">
      <DependentUpon>CommitDialogSettingsPage.cs</DependentUpon>
    </EmbeddedResource>
    <EmbeddedResource Include="CommandsDialogs\SettingsDialog\AutoLayoutSettingsPage.resx">
      <DependentUpon>AutoLayoutSettingsPage.cs</DependentUpon>
    </EmbeddedResource>
    <EmbeddedResource Include="CommandsDialogs\SettingsDialog\RepoDistSettingsPage.resx">
      <DependentUpon>RepoDistSettingsPage.cs</DependentUpon>
    </EmbeddedResource>
    <EmbeddedResource Include="HelperDialogs\FormBuildServerCredentials.resx">
      <DependentUpon>FormBuildServerCredentials.cs</DependentUpon>
      <SubType>Designer</SubType>
    </EmbeddedResource>
    <EmbeddedResource Include="CommandsDialogs\FormatPatchDialog\SmtpCredentials.resx">
      <DependentUpon>SmtpCredentials.cs</DependentUpon>
    </EmbeddedResource>
    <EmbeddedResource Include="CommandsDialogs\SettingsDialog\Pages\RevisionLinksSettingsPage.resx">
      <DependentUpon>RevisionLinksSettingsPage.cs</DependentUpon>
    </EmbeddedResource>
    <EmbeddedResource Include="CommandsDialogs\SettingsDialog\SettingsPageHeader.resx">
      <DependentUpon>SettingsPageHeader.cs</DependentUpon>
    </EmbeddedResource>
    <EmbeddedResource Include="CommandsDialogs\SettingsDialog\Plugins\PluginRootIntroductionPage.resx">
      <DependentUpon>PluginRootIntroductionPage.cs</DependentUpon>
    </EmbeddedResource>
    <EmbeddedResource Include="UserControls\BranchSelector.resx">
      <DependentUpon>BranchSelector.cs</DependentUpon>
    </EmbeddedResource>
    <EmbeddedResource Include="UserControls\CommitPickerSmallControl.resx">
      <DependentUpon>CommitPickerSmallControl.cs</DependentUpon>
    </EmbeddedResource>
    <EmbeddedResource Include="UserControls\CommitSummaryUserControl.resx">
      <DependentUpon>CommitSummaryUserControl.cs</DependentUpon>
    </EmbeddedResource>
    <EmbeddedResource Include="Editor\FormGoToLine.resx">
      <DependentUpon>FormGoToLine.cs</DependentUpon>
    </EmbeddedResource>
    <EmbeddedResource Include="HelperDialogs\FormChooseCommit.resx">
      <DependentUpon>FormChooseCommit.cs</DependentUpon>
    </EmbeddedResource>
    <EmbeddedResource Include="CommandsDialogs\CommitDialog\FormCommitTemplateSettings.resx">
      <DependentUpon>FormCommitTemplateSettings.cs</DependentUpon>
    </EmbeddedResource>
    <EmbeddedResource Include="CommandsDialogs\FormCheckoutBranch.resx">
      <DependentUpon>FormCheckoutBranch.cs</DependentUpon>
      <SubType>Designer</SubType>
    </EmbeddedResource>
    <EmbeddedResource Include="CommandsDialogs\BrowseDialog\FormRecentReposSettings.resx">
      <DependentUpon>FormRecentReposSettings.cs</DependentUpon>
    </EmbeddedResource>
    <EmbeddedResource Include="CommandsDialogs\FormRenameBranch.resx">
      <DependentUpon>FormRenameBranch.cs</DependentUpon>
      <SubType>Designer</SubType>
    </EmbeddedResource>
    <EmbeddedResource Include="UserControls\BranchComboBox.resx">
      <DependentUpon>BranchComboBox.cs</DependentUpon>
    </EmbeddedResource>
    <EmbeddedResource Include="Editor\FileViewer.resx">
      <DependentUpon>FileViewer.cs</DependentUpon>
      <SubType>Designer</SubType>
    </EmbeddedResource>
    <EmbeddedResource Include="CommandsDialogs\BrowseDialog\FormGoToCommit.resx">
      <DependentUpon>FormGoToCommit.cs</DependentUpon>
      <SubType>Designer</SubType>
    </EmbeddedResource>
    <EmbeddedResource Include="CommandsDialogs\FormResetChanges.resx">
      <DependentUpon>FormResetChanges.cs</DependentUpon>
    </EmbeddedResource>
    <EmbeddedResource Include="HelperDialogs\FormSelectMultipleBranches.resx">
      <DependentUpon>FormSelectMultipleBranches.cs</DependentUpon>
    </EmbeddedResource>
    <EmbeddedResource Include="CommandsDialogs\FormSvnClone.resx">
      <DependentUpon>FormSvnClone.cs</DependentUpon>
    </EmbeddedResource>
    <EmbeddedResource Include="CommandsDialogs\FormViewPatch.resx">
      <DependentUpon>FormViewPatch.cs</DependentUpon>
      <SubType>Designer</SubType>
    </EmbeddedResource>
    <EmbeddedResource Include="UserControls\BlameControl.resx">
      <DependentUpon>BlameControl.cs</DependentUpon>
      <SubType>Designer</SubType>
    </EmbeddedResource>
    <EmbeddedResource Include="CommandsDialogs\FormBlame.resx">
      <DependentUpon>FormBlame.cs</DependentUpon>
      <SubType>Designer</SubType>
    </EmbeddedResource>
    <EmbeddedResource Include="Editor\FileViewerInternal.resx">
      <DependentUpon>FileViewerInternal.cs</DependentUpon>
      <SubType>Designer</SubType>
    </EmbeddedResource>
    <EmbeddedResource Include="CommandsDialogs\BrowseDialog\FormBisect.resx">
      <DependentUpon>FormBisect.cs</DependentUpon>
      <SubType>Designer</SubType>
    </EmbeddedResource>
    <EmbeddedResource Include="CommandsDialogs\SettingsDialog\Pages\FormChooseTranslation.resx">
      <DependentUpon>FormChooseTranslation.cs</DependentUpon>
      <SubType>Designer</SubType>
    </EmbeddedResource>
    <EmbeddedResource Include="CommandsDialogs\FormEditor.resx">
      <DependentUpon>FormEditor.cs</DependentUpon>
      <SubType>Designer</SubType>
    </EmbeddedResource>
    <EmbeddedResource Include="CommandsDialogs\FormGitAttributes.resx">
      <DependentUpon>FormGitAttributes.cs</DependentUpon>
      <SubType>Designer</SubType>
    </EmbeddedResource>
    <EmbeddedResource Include="CommandsDialogs\FormBrowse.resx">
      <DependentUpon>FormBrowse.cs</DependentUpon>
      <SubType>Designer</SubType>
    </EmbeddedResource>
    <EmbeddedResource Include="CommandsDialogs\FormCommit.resx">
      <DependentUpon>FormCommit.cs</DependentUpon>
      <SubType>Designer</SubType>
    </EmbeddedResource>
    <EmbeddedResource Include="CommitInfo\CommitInfo.resx">
      <DependentUpon>CommitInfo.cs</DependentUpon>
      <SubType>Designer</SubType>
    </EmbeddedResource>
    <EmbeddedResource Include="CommandsDialogs\BrowseDialog\DashboardControl\Dashboard.resx">
      <DependentUpon>Dashboard.cs</DependentUpon>
      <SubType>Designer</SubType>
    </EmbeddedResource>
    <EmbeddedResource Include="CommandsDialogs\BrowseDialog\DashboardControl\DashboardCategory.resx">
      <DependentUpon>DashboardCategory.cs</DependentUpon>
      <SubType>Designer</SubType>
    </EmbeddedResource>
    <EmbeddedResource Include="CommandsDialogs\BrowseDialog\DashboardControl\DashboardEditor.resx">
      <DependentUpon>DashboardEditor.cs</DependentUpon>
      <SubType>Designer</SubType>
    </EmbeddedResource>
    <EmbeddedResource Include="CommandsDialogs\BrowseDialog\DashboardControl\DashboardItem.resx">
      <DependentUpon>DashboardItem.cs</DependentUpon>
      <SubType>Designer</SubType>
    </EmbeddedResource>
    <EmbeddedResource Include="UserControls\GotoUserManualControl.resx">
      <DependentUpon>GotoUserManualControl.cs</DependentUpon>
    </EmbeddedResource>
    <EmbeddedResource Include="UserControls\RemotesComboboxControl.resx">
      <DependentUpon>RemotesComboboxControl.cs</DependentUpon>
    </EmbeddedResource>
    <EmbeddedResource Include="UserControls\RevisionGridClasses\DvcsGraph.resx">
      <DependentUpon>DvcsGraph.cs</DependentUpon>
      <SubType>Designer</SubType>
    </EmbeddedResource>
    <EmbeddedResource Include="UserControls\FileStatusList.resx">
      <DependentUpon>FileStatusList.cs</DependentUpon>
      <SubType>Designer</SubType>
    </EmbeddedResource>
    <EmbeddedResource Include="CommandsDialogs\FormCherryPick.resx">
      <DependentUpon>FormCherryPick.cs</DependentUpon>
      <SubType>Designer</SubType>
    </EmbeddedResource>
    <EmbeddedResource Include="HelperDialogs\FormRunScriptSpecify.resx">
      <DependentUpon>FormRunScriptSpecify.cs</DependentUpon>
      <SubType>Designer</SubType>
    </EmbeddedResource>
    <EmbeddedResource Include="UserControls\HelpImageDisplayUserControl.resx">
      <DependentUpon>HelpImageDisplayUserControl.cs</DependentUpon>
    </EmbeddedResource>
    <EmbeddedResource Include="CommandsDialogs\SettingsDialog\Pages\ControlHotkeys.resx">
      <DependentUpon>ControlHotkeys.cs</DependentUpon>
      <SubType>Designer</SubType>
    </EmbeddedResource>
    <EmbeddedResource Include="Notifications\NotificationPopup.resx">
      <DependentUpon>NotificationPopup.cs</DependentUpon>
    </EmbeddedResource>
    <EmbeddedResource Include="Script\SimplePrompt.resx">
      <DependentUpon>SimplePrompt.cs</DependentUpon>
    </EmbeddedResource>
    <EmbeddedResource Include="CommandsDialogs\SettingsDialog\Pages\AdvancedSettingsPage.resx">
      <DependentUpon>AdvancedSettingsPage.cs</DependentUpon>
    </EmbeddedResource>
    <EmbeddedResource Include="CommandsDialogs\SettingsDialog\Pages\AppearanceSettingsPage.resx">
      <DependentUpon>AppearanceSettingsPage.cs</DependentUpon>
    </EmbeddedResource>
    <EmbeddedResource Include="CommandsDialogs\SettingsDialog\Pages\ChecklistSettingsPage.resx">
      <DependentUpon>ChecklistSettingsPage.cs</DependentUpon>
    </EmbeddedResource>
    <EmbeddedResource Include="CommandsDialogs\SettingsDialog\Pages\ColorsSettingsPage.resx">
      <DependentUpon>ColorsSettingsPage.cs</DependentUpon>
    </EmbeddedResource>
    <EmbeddedResource Include="CommandsDialogs\SettingsDialog\Pages\ConfirmationsSettingsPage.resx">
      <DependentUpon>ConfirmationsSettingsPage.cs</DependentUpon>
    </EmbeddedResource>
    <EmbeddedResource Include="CommandsDialogs\SettingsDialog\Pages\GitExtensionsSettingsPage.resx">
      <DependentUpon>GitExtensionsSettingsPage.cs</DependentUpon>
    </EmbeddedResource>
    <EmbeddedResource Include="CommandsDialogs\SettingsDialog\Pages\GitSettingsPage.resx">
      <DependentUpon>GitSettingsPage.cs</DependentUpon>
    </EmbeddedResource>
    <EmbeddedResource Include="CommandsDialogs\SettingsDialog\Pages\GitConfigSettingsPage.resx">
      <DependentUpon>GitConfigSettingsPage.cs</DependentUpon>
    </EmbeddedResource>
    <EmbeddedResource Include="CommandsDialogs\SettingsDialog\Pages\HotkeysSettingsPage.resx">
      <DependentUpon>HotkeysSettingsPage.cs</DependentUpon>
    </EmbeddedResource>
    <EmbeddedResource Include="CommandsDialogs\SettingsDialog\Pages\ScriptsSettingsPage.resx">
      <DependentUpon>ScriptsSettingsPage.cs</DependentUpon>
    </EmbeddedResource>
    <EmbeddedResource Include="CommandsDialogs\SettingsDialog\Pages\ShellExtensionSettingsPage.resx">
      <DependentUpon>ShellExtensionSettingsPage.cs</DependentUpon>
    </EmbeddedResource>
    <EmbeddedResource Include="CommandsDialogs\SettingsDialog\Pages\SshSettingsPage.resx">
      <DependentUpon>SshSettingsPage.cs</DependentUpon>
    </EmbeddedResource>
    <EmbeddedResource Include="CommandsDialogs\SettingsDialog\Pages\StartPageSettingsPage.resx">
      <DependentUpon>StartPageSettingsPage.cs</DependentUpon>
    </EmbeddedResource>
    <EmbeddedResource Include="CommandsDialogs\SettingsDialog\Plugins\PluginSettingsPage.resx">
      <DependentUpon>PluginSettingsPage.cs</DependentUpon>
    </EmbeddedResource>
    <EmbeddedResource Include="CommandsDialogs\SettingsDialog\SettingsTreeViewUserControl.resx">
      <DependentUpon>SettingsTreeViewUserControl.cs</DependentUpon>
    </EmbeddedResource>
    <EmbeddedResource Include="CommandsDialogs\SettingsDialog\SimpleHelpDisplayDialog.resx">
      <DependentUpon>SimpleHelpDisplayDialog.cs</DependentUpon>
    </EmbeddedResource>
    <EmbeddedResource Include="SpellChecker\EditNetSpell.resx">
      <DependentUpon>EditNetSpell.cs</DependentUpon>
      <SubType>Designer</SubType>
    </EmbeddedResource>
    <EmbeddedResource Include="Editor\FindAndReplaceForm.resx">
      <DependentUpon>FindAndReplaceForm.cs</DependentUpon>
      <SubType>Designer</SubType>
    </EmbeddedResource>
    <EmbeddedResource Include="CommandsDialogs\FormAddFiles.resx">
      <DependentUpon>FormAddFiles.cs</DependentUpon>
      <SubType>Designer</SubType>
    </EmbeddedResource>
    <EmbeddedResource Include="CommandsDialogs\SubmodulesDialog\FormAddSubmodule.resx">
      <DependentUpon>FormAddSubmodule.cs</DependentUpon>
      <SubType>Designer</SubType>
    </EmbeddedResource>
    <EmbeddedResource Include="CommandsDialogs\FormAddToGitIgnore.resx">
      <DependentUpon>FormAddToGitIgnore.cs</DependentUpon>
      <SubType>Designer</SubType>
    </EmbeddedResource>
    <EmbeddedResource Include="CommandsDialogs\FormArchive.resx">
      <DependentUpon>FormArchive.cs</DependentUpon>
      <SubType>Designer</SubType>
    </EmbeddedResource>
    <EmbeddedResource Include="CommandsDialogs\FormCreateBranch.resx">
      <DependentUpon>FormCreateBranch.cs</DependentUpon>
      <SubType>Designer</SubType>
    </EmbeddedResource>
    <EmbeddedResource Include="CommandsDialogs\BrowseDialog\FormChangeLog.resx">
      <DependentUpon>FormChangeLog.cs</DependentUpon>
      <SubType>Designer</SubType>
    </EmbeddedResource>
    <EmbeddedResource Include="CommandsDialogs\FormCheckoutRevision.resx">
      <DependentUpon>FormCheckoutRevision.cs</DependentUpon>
      <SubType>Designer</SubType>
    </EmbeddedResource>
    <EmbeddedResource Include="CommandsDialogs\FormCleanupRepository.resx">
      <DependentUpon>FormCleanupRepository.cs</DependentUpon>
      <SubType>Designer</SubType>
    </EmbeddedResource>
    <EmbeddedResource Include="CommandsDialogs\FormClone.resx">
      <DependentUpon>FormClone.cs</DependentUpon>
      <SubType>Designer</SubType>
    </EmbeddedResource>
    <EmbeddedResource Include="CommandsDialogs\FormCommandlineHelp.resx">
      <DependentUpon>FormCommandlineHelp.cs</DependentUpon>
      <SubType>Designer</SubType>
    </EmbeddedResource>
    <EmbeddedResource Include="CommandsDialogs\BrowseDialog\FormCommitCount.resx">
      <DependentUpon>FormCommitCount.cs</DependentUpon>
      <SubType>Designer</SubType>
    </EmbeddedResource>
    <EmbeddedResource Include="CommandsDialogs\BrowseDialog\DashboardControl\FormDashboardCategoryTitle.resx">
      <DependentUpon>FormDashboardCategoryTitle.cs</DependentUpon>
      <SubType>Designer</SubType>
    </EmbeddedResource>
    <EmbeddedResource Include="CommandsDialogs\BrowseDialog\DashboardControl\FormDashboardEditor.resx">
      <DependentUpon>FormDashboardEditor.cs</DependentUpon>
      <SubType>Designer</SubType>
    </EmbeddedResource>
    <EmbeddedResource Include="CommandsDialogs\FormDeleteBranch.resx">
      <DependentUpon>FormDeleteBranch.cs</DependentUpon>
      <SubType>Designer</SubType>
    </EmbeddedResource>
    <EmbeddedResource Include="CommandsDialogs\FormDeleteTag.resx">
      <DependentUpon>FormDeleteTag.cs</DependentUpon>
      <SubType>Designer</SubType>
    </EmbeddedResource>
    <EmbeddedResource Include="CommandsDialogs\FormLog.resx">
      <DependentUpon>FormLog.cs</DependentUpon>
      <SubType>Designer</SubType>
    </EmbeddedResource>
    <EmbeddedResource Include="HelperDialogs\FormCommitDiff.resx">
      <DependentUpon>FormCommitDiff.cs</DependentUpon>
      <SubType>Designer</SubType>
    </EmbeddedResource>
    <EmbeddedResource Include="CommandsDialogs\BrowseDialog\FormDonate.resx">
      <DependentUpon>FormDonate.cs</DependentUpon>
      <SubType>Designer</SubType>
    </EmbeddedResource>
    <EmbeddedResource Include="HelperDialogs\FormEdit.resx">
      <DependentUpon>FormEdit.cs</DependentUpon>
      <SubType>Designer</SubType>
    </EmbeddedResource>
    <EmbeddedResource Include="CommandsDialogs\FormFileHistory.resx">
      <DependentUpon>FormFileHistory.cs</DependentUpon>
      <SubType>Designer</SubType>
    </EmbeddedResource>
    <EmbeddedResource Include="CommandsDialogs\SettingsDialog\Pages\FormFixHome.resx">
      <DependentUpon>FormFixHome.cs</DependentUpon>
      <SubType>Designer</SubType>
    </EmbeddedResource>
    <EmbeddedResource Include="CommandsDialogs\FormFormatPatch.resx">
      <DependentUpon>FormFormatPatch.cs</DependentUpon>
      <SubType>Designer</SubType>
    </EmbeddedResource>
    <EmbeddedResource Include="CommandsDialogs\FormGitIgnore.resx">
      <DependentUpon>FormGitIgnore.cs</DependentUpon>
      <SubType>Designer</SubType>
    </EmbeddedResource>
    <EmbeddedResource Include="CommandsDialogs\FormInit.resx">
      <DependentUpon>FormInit.cs</DependentUpon>
      <SubType>Designer</SubType>
    </EmbeddedResource>
    <EmbeddedResource Include="CommandsDialogs\FormMailMap.resx">
      <DependentUpon>FormMailMap.cs</DependentUpon>
      <SubType>Designer</SubType>
    </EmbeddedResource>
    <EmbeddedResource Include="CommandsDialogs\FormMergeBranch.resx">
      <DependentUpon>FormMergeBranch.cs</DependentUpon>
      <SubType>Designer</SubType>
    </EmbeddedResource>
    <EmbeddedResource Include="CommandsDialogs\ResolveConflictsDialog\FormModifiedDeletedCreated.resx">
      <DependentUpon>FormModifiedDeletedCreated.cs</DependentUpon>
      <SubType>Designer</SubType>
    </EmbeddedResource>
    <EmbeddedResource Include="CommandsDialogs\FormPull.resx">
      <DependentUpon>FormPull.cs</DependentUpon>
      <SubType>Designer</SubType>
    </EmbeddedResource>
    <EmbeddedResource Include="CommandsDialogs\FormPush.resx">
      <DependentUpon>FormPush.cs</DependentUpon>
      <SubType>Designer</SubType>
    </EmbeddedResource>
    <EmbeddedResource Include="FormPuttyError.resx">
      <DependentUpon>FormPuttyError.cs</DependentUpon>
      <SubType>Designer</SubType>
    </EmbeddedResource>
    <EmbeddedResource Include="CommandsDialogs\FormRebase.resx">
      <DependentUpon>FormRebase.cs</DependentUpon>
      <SubType>Designer</SubType>
    </EmbeddedResource>
    <EmbeddedResource Include="CommandsDialogs\FormRemotes.resx">
      <DependentUpon>FormRemotes.cs</DependentUpon>
      <SubType>Designer</SubType>
    </EmbeddedResource>
    <EmbeddedResource Include="HelperDialogs\FormResetCurrentBranch.resx">
      <DependentUpon>FormResetCurrentBranch.cs</DependentUpon>
      <SubType>Designer</SubType>
    </EmbeddedResource>
    <EmbeddedResource Include="CommandsDialogs\FormResolveConflicts.resx">
      <DependentUpon>FormResolveConflicts.cs</DependentUpon>
      <SubType>Designer</SubType>
    </EmbeddedResource>
    <EmbeddedResource Include="CommandsDialogs\FormRevertCommit.resx">
      <DependentUpon>FormRevertCommit.cs</DependentUpon>
      <SubType>Designer</SubType>
    </EmbeddedResource>
    <EmbeddedResource Include="UserControls\RevisionGridClasses\FormRevisionFilter.resx">
      <DependentUpon>FormRevisionFilter.cs</DependentUpon>
      <SubType>Designer</SubType>
    </EmbeddedResource>
    <EmbeddedResource Include="CommandsDialogs\FormSettings.resx">
      <DependentUpon>FormSettings.cs</DependentUpon>
      <SubType>Designer</SubType>
    </EmbeddedResource>
    <EmbeddedResource Include="FormSplash.resx">
      <DependentUpon>FormSplash.cs</DependentUpon>
      <SubType>Designer</SubType>
    </EmbeddedResource>
    <EmbeddedResource Include="CommandsDialogs\FormStash.resx">
      <DependentUpon>FormStash.cs</DependentUpon>
      <SubType>Designer</SubType>
    </EmbeddedResource>
    <EmbeddedResource Include="FormStatus.resx">
      <DependentUpon>FormStatus.cs</DependentUpon>
      <SubType>Designer</SubType>
    </EmbeddedResource>
    <EmbeddedResource Include="CommandsDialogs\FormSubmodules.resx">
      <DependentUpon>FormSubmodules.cs</DependentUpon>
      <SubType>Designer</SubType>
    </EmbeddedResource>
    <EmbeddedResource Include="CommandsDialogs\FormCreateTag.resx">
      <DependentUpon>FormCreateTag.cs</DependentUpon>
      <SubType>Designer</SubType>
    </EmbeddedResource>
    <EmbeddedResource Include="CommandsDialogs\FormVerify.resx">
      <DependentUpon>FormVerify.cs</DependentUpon>
      <SubType>Designer</SubType>
    </EmbeddedResource>
    <EmbeddedResource Include="CommandsDialogs\BrowseDialog\FormGitLog.resx">
      <DependentUpon>FormGitLog.cs</DependentUpon>
      <SubType>Designer</SubType>
    </EmbeddedResource>
    <EmbeddedResource Include="UserControls\GravatarControl.resx">
      <DependentUpon>GravatarControl.cs</DependentUpon>
      <SubType>Designer</SubType>
    </EmbeddedResource>
    <EmbeddedResource Include="CommandsDialogs\FormApplyPatch.resx">
      <DependentUpon>FormApplyPatch.cs</DependentUpon>
      <SubType>Designer</SubType>
    </EmbeddedResource>
    <EmbeddedResource Include="UserControls\PatchGrid.resx">
      <DependentUpon>PatchGrid.cs</DependentUpon>
      <SubType>Designer</SubType>
    </EmbeddedResource>
    <EmbeddedResource Include="Properties\Resources.resx">
      <Generator>ResXFileCodeGenerator</Generator>
      <SubType>Designer</SubType>
      <LastGenOutput>Resources.Designer.cs</LastGenOutput>
      <CustomToolNamespace>GitUI.Properties</CustomToolNamespace>
      <LogicalName>GitUI.Properties.Resources.resources</LogicalName>
    </EmbeddedResource>
    <EmbeddedResource Include="UserControls\RevisionGrid.resx">
      <DependentUpon>RevisionGrid.cs</DependentUpon>
      <SubType>Designer</SubType>
    </EmbeddedResource>
    <EmbeddedResource Include="UserControls\ToolStripGitStatus.resx">
      <DependentUpon>ToolStripGitStatus.cs</DependentUpon>
      <SubType>Designer</SubType>
    </EmbeddedResource>
    <EmbeddedResource Include="CommandsDialogs\SearchControl.resx">
      <DependentUpon>SearchControl.cs</DependentUpon>
      <SubType>Designer</SubType>
    </EmbeddedResource>
    <EmbeddedResource Include="UserControls\FolderBrowserButton.resx">
      <DependentUpon>FolderBrowserButton.cs</DependentUpon>
    </EmbeddedResource>
    <EmbeddedResource Include="RepoObjectsTree\RepoObjectsTree.resx">
      <DependentUpon>RepoObjectsTree.cs</DependentUpon>
    </EmbeddedResource>
  </ItemGroup>
  <ItemGroup>
    <ProjectReference Include="..\Externals\conemu-inside\ConEmuWinForms\ConEmuWinForms.csproj">
      <Project>{1dc7d403-484b-43b4-b017-1356397a32cb}</Project>
      <Name>ConEmuWinForms</Name>
    </ProjectReference>
    <ProjectReference Include="..\Externals\Git.hub\Git.hub\Git.hub.csproj">
      <Project>{f50b1dbf-1c9f-4437-87ec-7aba805cc446}</Project>
      <Name>Git.hub</Name>
    </ProjectReference>
    <ProjectReference Include="..\GitCommands\GitCommands.csproj">
      <Project>{BD6AA2A2-997D-4AFF-ACC7-B64F6E51D181}</Project>
      <Name>GitCommands</Name>
      <Private>False</Private>
    </ProjectReference>
    <ProjectReference Include="..\GitExtUtils\GitExtUtils.csproj">
      <Project>{0f1f1168-a4b2-4fa2-b17b-735140d17f39}</Project>
      <Name>GitExtUtils</Name>
    </ProjectReference>
    <ProjectReference Include="..\Gravatar\Gravatar.csproj">
      <Project>{4041B976-50D0-4C6E-ABAF-7E67458A1264}</Project>
      <Name>Gravatar</Name>
    </ProjectReference>
    <ProjectReference Include="..\NetSpell.SpellChecker\SpellChecker.csproj">
      <Project>{A426EE0B-E52E-4D74-AF24-06797142D7B2}</Project>
      <Name>SpellChecker</Name>
    </ProjectReference>
    <ProjectReference Include="..\ResourceManager\ResourceManager.csproj">
      <Project>{D3440FD7-AFC5-4351-8741-6CDBF15CE944}</Project>
      <Name>ResourceManager</Name>
    </ProjectReference>
    <ProjectReference Include="..\Plugins\GitUIPluginInterfaces\GitUIPluginInterfaces.csproj">
      <Project>{27559302-F35E-4B62-A6EC-11FF21A5FA6F}</Project>
      <Name>GitUIPluginInterfaces</Name>
      <Private>False</Private>
    </ProjectReference>
  </ItemGroup>
  <ItemGroup>
    <None Include="app.config">
      <SubType>Designer</SubType>
    </None>
    <Compile Include="FormRemoteProcess.cs">
      <SubType>Form</SubType>
    </Compile>
    <Compile Include="FormRemoteProcess.Designer.cs">
      <DependentUpon>FormRemoteProcess.cs</DependentUpon>
    </Compile>
    <Compile Include="CommandsDialogs\FormVerify.SortableLostObjectsList.cs">
      <DependentUpon>FormVerify.cs</DependentUpon>
      <SubType>Form</SubType>
    </Compile>
    <Compile Include="Script\SimplePrompt.cs">
      <SubType>Form</SubType>
    </Compile>
    <Compile Include="Script\SimplePrompt.Designer.cs">
      <DependentUpon>SimplePrompt.cs</DependentUpon>
    </Compile>
    <Compile Include="Script\SplitButton.cs">
      <SubType>Component</SubType>
    </Compile>
    <None Include="gituikey.snk.pfx" />
    <None Include="packages.config" />
    <None Include="Properties\DataSources\GitCommands.GitItem.datasource" />
    <None Include="Properties\DataSources\GitCommands.GitItemStatus.datasource" />
    <None Include="Properties\DataSources\GitCommands.GitRevision.datasource" />
    <None Include="Resources\Icons\User.PNG" />
    <None Include="Translation\Czech.Plugins.xlf">
      <CopyToOutputDirectory>PreserveNewest</CopyToOutputDirectory>
    </None>
    <None Include="Translation\Czech.xlf">
      <CopyToOutputDirectory>PreserveNewest</CopyToOutputDirectory>
    </None>
    <None Include="Translation\Dutch.Plugins.xlf">
      <CopyToOutputDirectory>PreserveNewest</CopyToOutputDirectory>
    </None>
    <None Include="Translation\Dutch.xlf">
      <CopyToOutputDirectory>PreserveNewest</CopyToOutputDirectory>
    </None>
    <None Include="Translation\French.Plugins.xlf">
      <CopyToOutputDirectory>PreserveNewest</CopyToOutputDirectory>
    </None>
    <None Include="Translation\French.xlf">
      <CopyToOutputDirectory>PreserveNewest</CopyToOutputDirectory>
    </None>
    <None Include="Translation\German.Plugins.xlf">
      <CopyToOutputDirectory>PreserveNewest</CopyToOutputDirectory>
    </None>
    <None Include="Translation\German.xlf">
      <CopyToOutputDirectory>PreserveNewest</CopyToOutputDirectory>
    </None>
    <None Include="Translation\Italian.Plugins.xlf">
      <CopyToOutputDirectory>PreserveNewest</CopyToOutputDirectory>
    </None>
    <None Include="Translation\Italian.xlf">
      <CopyToOutputDirectory>PreserveNewest</CopyToOutputDirectory>
    </None>
    <None Include="Translation\Japanese.Plugins.xlf">
      <CopyToOutputDirectory>PreserveNewest</CopyToOutputDirectory>
    </None>
    <None Include="Translation\Japanese.xlf">
      <CopyToOutputDirectory>PreserveNewest</CopyToOutputDirectory>
    </None>
    <None Include="Translation\Korean.Plugins.xlf">
      <CopyToOutputDirectory>PreserveNewest</CopyToOutputDirectory>
    </None>
    <None Include="Translation\Korean.xlf">
      <CopyToOutputDirectory>PreserveNewest</CopyToOutputDirectory>
    </None>
    <None Include="Translation\Polish.Plugins.xlf">
      <CopyToOutputDirectory>PreserveNewest</CopyToOutputDirectory>
    </None>
    <None Include="Translation\Polish.xlf">
      <CopyToOutputDirectory>PreserveNewest</CopyToOutputDirectory>
    </None>
    <None Include="Translation\Portuguese %28Brazil%29.Plugins.xlf">
      <CopyToOutputDirectory>PreserveNewest</CopyToOutputDirectory>
    </None>
    <None Include="Translation\Portuguese %28Brazil%29.xlf">
      <CopyToOutputDirectory>PreserveNewest</CopyToOutputDirectory>
    </None>
    <None Include="Translation\Portuguese %28Portugal%29.Plugins.xlf">
      <CopyToOutputDirectory>PreserveNewest</CopyToOutputDirectory>
    </None>
    <None Include="Translation\Portuguese %28Portugal%29.xlf">
      <CopyToOutputDirectory>PreserveNewest</CopyToOutputDirectory>
    </None>
    <None Include="Translation\Romanian.Plugins.xlf">
      <CopyToOutputDirectory>PreserveNewest</CopyToOutputDirectory>
    </None>
    <None Include="Translation\Romanian.xlf">
      <CopyToOutputDirectory>PreserveNewest</CopyToOutputDirectory>
    </None>
    <None Include="Translation\Russian.Plugins.xlf">
      <CopyToOutputDirectory>PreserveNewest</CopyToOutputDirectory>
    </None>
    <None Include="Translation\Russian.xlf">
      <CopyToOutputDirectory>PreserveNewest</CopyToOutputDirectory>
    </None>
    <None Include="Translation\Simplified Chinese.Plugins.xlf">
      <CopyToOutputDirectory>PreserveNewest</CopyToOutputDirectory>
    </None>
    <None Include="Translation\Simplified Chinese.xlf">
      <CopyToOutputDirectory>PreserveNewest</CopyToOutputDirectory>
    </None>
    <None Include="Translation\Spanish.Plugins.xlf">
      <CopyToOutputDirectory>PreserveNewest</CopyToOutputDirectory>
    </None>
    <None Include="Translation\Spanish.xlf">
      <CopyToOutputDirectory>PreserveNewest</CopyToOutputDirectory>
    </None>
    <None Include="Translation\Traditional Chinese.Plugins.xlf">
      <CopyToOutputDirectory>PreserveNewest</CopyToOutputDirectory>
    </None>
    <None Include="Translation\Traditional Chinese.xlf">
      <CopyToOutputDirectory>PreserveNewest</CopyToOutputDirectory>
    </None>
  </ItemGroup>
  <ItemGroup>
    <None Include="Resources\Icons\IconShowFirstParent.png" />
    <Content Include="Translation\Czech.gif">
      <CopyToOutputDirectory>PreserveNewest</CopyToOutputDirectory>
    </Content>
    <Content Include="Translation\Dutch.gif">
      <CopyToOutputDirectory>PreserveNewest</CopyToOutputDirectory>
    </Content>
    <Content Include="Translation\English.gif">
      <CopyToOutputDirectory>PreserveNewest</CopyToOutputDirectory>
    </Content>
    <Content Include="Translation\French.gif">
      <CopyToOutputDirectory>PreserveNewest</CopyToOutputDirectory>
    </Content>
    <Content Include="Translation\German.gif">
      <CopyToOutputDirectory>PreserveNewest</CopyToOutputDirectory>
    </Content>
    <Content Include="Translation\Italian.gif">
      <CopyToOutputDirectory>PreserveNewest</CopyToOutputDirectory>
    </Content>
    <Content Include="Translation\Japanese.gif">
      <CopyToOutputDirectory>PreserveNewest</CopyToOutputDirectory>
    </Content>
    <Content Include="Translation\Korean.gif">
      <CopyToOutputDirectory>PreserveNewest</CopyToOutputDirectory>
    </Content>
    <Content Include="Translation\Polish.gif">
      <CopyToOutputDirectory>PreserveNewest</CopyToOutputDirectory>
    </Content>
    <Content Include="Translation\Portuguese %28Brazil%29.gif">
      <CopyToOutputDirectory>PreserveNewest</CopyToOutputDirectory>
    </Content>
    <Content Include="Translation\Portuguese %28Portugal%29.gif">
      <CopyToOutputDirectory>PreserveNewest</CopyToOutputDirectory>
    </Content>
    <Content Include="Translation\Romanian.gif">
      <CopyToOutputDirectory>PreserveNewest</CopyToOutputDirectory>
    </Content>
    <Content Include="Translation\Russian.gif">
      <CopyToOutputDirectory>PreserveNewest</CopyToOutputDirectory>
    </Content>
    <Content Include="Translation\Simplified Chinese.gif">
      <CopyToOutputDirectory>PreserveNewest</CopyToOutputDirectory>
    </Content>
    <Content Include="Translation\Spanish.gif">
      <CopyToOutputDirectory>PreserveNewest</CopyToOutputDirectory>
    </Content>
    <Content Include="Translation\Traditional Chinese.gif">
      <CopyToOutputDirectory>PreserveNewest</CopyToOutputDirectory>
    </Content>
    <None Include="..\Bin\Logo\cow-head-blue.ico">
      <Link>Resources\ApplicationIcons\cow-head-blue.ico</Link>
    </None>
    <None Include="..\Bin\Logo\cow-head-green.ico">
      <Link>Resources\ApplicationIcons\cow-head-green.ico</Link>
    </None>
    <None Include="..\Bin\Logo\cow-head-purple.ico">
      <Link>Resources\ApplicationIcons\cow-head-purple.ico</Link>
    </None>
    <None Include="..\Bin\Logo\cow-head-red.ico">
      <Link>Resources\ApplicationIcons\cow-head-red.ico</Link>
    </None>
    <None Include="..\Bin\Logo\cow-head-yellow.ico">
      <Link>Resources\ApplicationIcons\cow-head-yellow.ico</Link>
    </None>
    <None Include="..\Bin\Logo\cow-head.ico">
      <Link>Resources\ApplicationIcons\cow-head.ico</Link>
    </None>
    <None Include="..\Bin\Logo\git-extensions-logo-final-128.png">
      <Link>Resources\Icons\git-extensions-logo-final-128.png</Link>
    </None>
    <None Include="..\Bin\Logo\git-extensions-logo-final.ico">
      <Link>Resources\ApplicationIcons\git-extensions-logo-final.ico</Link>
    </None>
    <None Include="..\Bin\Logo\git-extensions-logo-final_blue.ico">
      <Link>Resources\ApplicationIcons\git-extensions-logo-final_blue.ico</Link>
    </None>
    <None Include="..\Bin\Logo\git-extensions-logo-final_green.ico">
      <Link>Resources\ApplicationIcons\git-extensions-logo-final_green.ico</Link>
    </None>
    <None Include="..\Bin\Logo\git-extensions-logo-final_lightblue.ico">
      <Link>Resources\ApplicationIcons\git-extensions-logo-final_lightblue.ico</Link>
    </None>
    <None Include="..\Bin\Logo\git-extensions-logo-final_mixed.ico">
      <Link>Resources\ApplicationIcons\git-extensions-logo-final_mixed.ico</Link>
    </None>
    <None Include="..\Bin\Logo\git-extensions-logo-final_mixed_blue.ico">
      <Link>Resources\ApplicationIcons\git-extensions-logo-final_mixed_blue.ico</Link>
    </None>
    <None Include="..\Bin\Logo\git-extensions-logo-final_mixed_green.ico">
      <Link>Resources\ApplicationIcons\git-extensions-logo-final_mixed_green.ico</Link>
    </None>
    <None Include="..\Bin\Logo\git-extensions-logo-final_mixed_lightblue.ico">
      <Link>Resources\ApplicationIcons\git-extensions-logo-final_mixed_lightblue.ico</Link>
    </None>
    <None Include="..\Bin\Logo\git-extensions-logo-final_mixed_purple.ico">
      <Link>Resources\ApplicationIcons\git-extensions-logo-final_mixed_purple.ico</Link>
    </None>
    <None Include="..\Bin\Logo\git-extensions-logo-final_mixed_red.ico">
      <Link>Resources\ApplicationIcons\git-extensions-logo-final_mixed_red.ico</Link>
    </None>
    <None Include="..\Bin\Logo\git-extensions-logo-final_mixed_yellow.ico">
      <Link>Resources\ApplicationIcons\git-extensions-logo-final_mixed_yellow.ico</Link>
    </None>
    <None Include="..\Bin\Logo\git-extensions-logo-final_purple.ico">
      <Link>Resources\ApplicationIcons\git-extensions-logo-final_purple.ico</Link>
    </None>
    <None Include="..\Bin\Logo\git-extensions-logo-final_red.ico">
      <Link>Resources\ApplicationIcons\git-extensions-logo-final_red.ico</Link>
    </None>
    <None Include="..\Bin\Logo\git-extensions-logo-final_yellow.ico">
      <Link>Resources\ApplicationIcons\git-extensions-logo-final_yellow.ico</Link>
    </None>
    <None Include="..\Bin\Logo\x-with-arrow.ico">
      <Link>Resources\ApplicationIcons\x-with-arrow.ico</Link>
    </None>
    <None Include="..\Bin\Logo\x-with-arrow_blue.ico">
      <Link>Resources\ApplicationIcons\x-with-arrow_blue.ico</Link>
    </None>
    <None Include="..\Bin\Logo\x-with-arrow_green.ico">
      <Link>Resources\ApplicationIcons\x-with-arrow_green.ico</Link>
    </None>
    <None Include="..\Bin\Logo\x-with-arrow_lightblue.ico">
      <Link>Resources\ApplicationIcons\x-with-arrow_lightblue.ico</Link>
    </None>
    <None Include="..\Bin\Logo\x-with-arrow_purple.ico">
      <Link>Resources\ApplicationIcons\x-with-arrow_purple.ico</Link>
    </None>
    <None Include="..\Bin\Logo\x-with-arrow_red.ico">
      <Link>Resources\ApplicationIcons\x-with-arrow_red.ico</Link>
    </None>
    <None Include="..\Bin\Logo\x-with-arrow_yellow.ico">
      <Link>Resources\ApplicationIcons\x-with-arrow_yellow.ico</Link>
    </None>
    <None Include="Resources\Icons\IconDirty.png" />
    <None Include="Resources\Icons\IconMixed.png" />
    <None Include="Resources\Icons\IconClean.png" />
    <None Include="Resources\Icons\arrow_refresh_dirty.png" />
    <None Include="Resources\Icons\double_arrow_down.png" />
    <None Include="Resources\Icons\double_arrow_up.png" />
    <None Include="Resources\Icons\Added.png" />
    <None Include="Resources\Icons\Modified.png" />
    <None Include="Resources\Icons\pageant.png" />
    <None Include="Resources\Icons\putty.png" />
    <None Include="Resources\Icons\success.png" />
    <None Include="Resources\Icons\rss.png" />
    <None Include="Resources\Icons\history.png" />
    <None Include="Resources\Icons\IconDirtySubmodules.png" />
    <None Include="Resources\Icons\stash.png" />
    <None Include="Resources\Icons\50.png" />
    <None Include="Resources\Icons\showEntireFile.png" />
    <None Include="Resources\Icons\33.png" />
    <None Include="Resources\Icons\35.png" />
    <None Include="Resources\Icons\3.png" />
    <None Include="Resources\Icons\4.png" />
    <None Include="Resources\Icons\bash.png" />
    <None Include="Resources\Icons\40.png" />
    <None Include="Resources\Icons\71.png" />
    <None Include="Resources\Icons\77.png" />
    <None Include="Resources\Icons\pageant_16.png" />
    <None Include="Resources\Icons\puttygen.png" />
    <None Include="Resources\Icons\82.png" />
    <None Include="Resources\Icons\statistic.png" />
    <None Include="Resources\Icons\PullFetch.png" />
    <None Include="Resources\Icons\PullMerge.png" />
    <None Include="Resources\Icons\PullRebase.png" />
    <None Include="Resources\Icons\PullFetchAll.png" />
    <None Include="Resources\Icons\loadingpanel_static.png" />
    <None Include="Resources\Icons\Delete.png" />
    <None Include="Resources\Icons\edit_clear_2_16.png" />
    <None Include="Resources\Icons\folder_remote_2_16.png" />
    <None Include="Resources\Icons\BranchCreate.png" />
    <None Include="Resources\Icons\TagCreate.png" />
    <None Include="Resources\Icons\BranchCheckout.png" />
    <None Include="Resources\Icons\RevisionCheckout.png" />
    <None Include="Resources\Icons\BranchDelete.png" />
    <None Include="Resources\Icons\IconCherryPick.png" />
    <None Include="Resources\Icons\TagDelete.png" />
    <None Include="Resources\Icons\IconPreview.png" />
    <None Include="Resources\Icons\7.png" />
    <None Include="Resources\Icons\StatusHourglass.png" />
    <None Include="Resources\Icons\IconResetWorkingDirChanges.png" />
    <None Include="Resources\Icons\IconResetCurrentBranchToHere.png" />
    <None Include="Resources\Icons\IconFileHistory.png" />
    <None Include="Resources\Icons\IconCopyToClipboard.png" />
    <None Include="Resources\Icons\IconBlame.png" />
    <None Include="Resources\Icons\IconEditFile.png" />
    <None Include="Resources\Icons\IconFind.png" />
    <None Include="Resources\Icons\IconDiff.png" />
    <None Include="Resources\Icons\IconRecoverLostObjects.png" />
    <None Include="Resources\Icons\IconViewFile.png" />
    <None Include="Resources\Icons\IconFileTree.png" />
    <None Include="Resources\Icons\IconCommit.png" />
    <None Include="Resources\Icons\IconFilter.png" />
    <None Include="Resources\Icons\IconDiffTool.png" />
    <None Include="Resources\Icons\IconCloneRepoGit.png" />
    <None Include="Resources\Icons\IconCloneRepoGithub.png" />
    <None Include="Resources\Icons\IconCloneRepoSvn.png" />
    <None Include="Resources\Icons\IconSave.png" />
    <None Include="Resources\Icons\IconResetFileTo.png" />
    <None Include="Resources\Icons\IconGotoCommit.png" />
    <None Include="Resources\Icons\IconSelectBranch.png" />
    <None Include="Resources\Icons\IconSelectRevision.png" />
    <None Include="Resources\Icons\IconEditGitIgnore.png" />
    <None Include="Resources\Icons\IconAddToGitIgnore.png" />
    <None Include="Resources\Icons\IconStage.png" />
    <None Include="Resources\Icons\IconStageAll.png" />
    <None Include="Resources\Icons\IconSubmodulesManage.png" />
    <None Include="Resources\Icons\IconSubmodulesSync.png" />
    <None Include="Resources\Icons\IconSubmodulesUpdate.png" />
    <None Include="Resources\Icons\IconUnstage.png" />
    <None Include="Resources\Icons\IconUnstageAll.png" />
    <None Include="Resources\Icons\RecentRepositories.png" />
    <None Include="Resources\Icons\IconRepoCreate.png" />
    <None Include="Resources\Icons\IconRepoOpen.png" />
    <None Include="Resources\Icons\IconSubmoduleDirty.png" />
    <None Include="Resources\Icons\IconSubmoduleRevisionDown.png" />
    <None Include="Resources\Icons\IconSubmoduleRevisionUp.png" />
    <None Include="Resources\Icons\IconSubmoduleRevisionDownDirty.png" />
    <None Include="Resources\Icons\IconSubmoduleRevisionUpDirty.png" />
    <None Include="Resources\Icons\IconRevertCommit.png" />
    <None Include="Resources\Icons\CollapseAll.png" />
    <None Include="Resources\Icons\ExpandAll.png" />
    <None Include="Resources\Icons\StashesClear.png" />
    <None Include="Resources\Icons\HelpPullMergeFastForward.png" />
    <None Include="Resources\Icons\AddBranch.png" />
    <None Include="Resources\Icons\AddConnection.png" />
    <None Include="Resources\Icons\ApplyChanges.png" />
    <None Include="Resources\Icons\Branch.png" />
    <Content Include="Resources\Icons\BuildCancelled.png" />
    <Content Include="Resources\Icons\BuildFailed.png" />
    <Content Include="Resources\Icons\BuildSuccessful.png" />
    <None Include="Resources\Icons\CheckOut.png" />
    <None Include="Resources\Icons\DeleteRed.png" />
    <None Include="Resources\Icons\Disconnect.png" />
    <None Include="Resources\Icons\Rename.png" />
    <None Include="Resources\Icons\Stashes.png" />
    <None Include="Resources\Icons\StashPop.png" />
    <None Include="Resources\Icons\DeleteSoft.png" />
    <None Include="Resources\Icons\ShowDiff.png" />
    <None Include="Resources\Icons\Cut.png" />
    <Content Include="Resources\Icons\BlankIcon.png" />
    <Content Include="Resources\Icons\BranchFrom.png" />
    <None Include="Resources\Icons\BranchUntracked.png" />
    <None Include="Resources\Icons\BranchNew.png" />
    <None Include="Resources\Icons\BranchStale.png" />
    <Content Include="Resources\Icons\HeadBranch.png" />
    <Content Include="Resources\Icons\Information.png" />
    <Content Include="Resources\Icons\Namespace.png" />
    <Content Include="Resources\Icons\NotifyError.png" />
    <Content Include="Resources\Icons\NotifyInfo.png" />
    <Content Include="Resources\Icons\NotifySuccess.png" />
    <Content Include="Resources\Icons\NotifyWarn.png" />
    <Content Include="Resources\Icons\RemoteMirror.png" />
    <Content Include="Resources\Icons\RemoteRepo.png" />
    <None Include="Resources\Icons\IconGotoManual.png" />
    <None Include="Resources\Icons\IconWarning.png" />
    <None Include="Resources\Icons\IconGotoCurrentRevision.png" />
    <None Include="Resources\Icons\IconFileStatusUnknown.png" />
    <None Include="Resources\Icons\IconSubmoduleRevisionDown2.png" />
    <None Include="Resources\Icons\IconSubmoduleRevisionSemiDown.png" />
    <None Include="Resources\Icons\IconSubmoduleRevisionSemiDownDirty.png" />
    <None Include="Resources\Icons\IconSubmoduleRevisionSemiUp.png" />
    <None Include="Resources\Icons\IconSubmoduleRevisionSemiUpDirty.png" />
    <Content Include="Resources\Sounds\cow-moo.wav" />
    <None Include="Properties\DataSources\GitUI.Script.ScriptInfo.datasource" />
    <None Include="Resources\Icons\nonprintchar.png" />
    <None Include="Resources\Icons\bug.png" />
    <None Include="Resources\Icons\arrow_refresh.png" />
    <None Include="Resources\Icons\Renamed.png" />
    <None Include="Resources\Icons\Copied.png" />
    <None Include="Resources\Icons\SplitViewLayout.png" />
    <None Include="Resources\Icons\Cow_sunglass.png" />
    <None Include="Resources\Icons\Cow_xmass.png" />
    <None Include="Resources\Icons\develop.ico" />
    <None Include="Resources\Icons\dollar.ico" />
    <None Include="Properties\DataSources\GitCommands.Repository.datasource" />
    <None Include="Resources\Icons\Removed.png" />
    <None Include="Properties\DataSources\GitCommands.GitSubmodule.datasource" />
    <None Include="Properties\Settings.settings">
      <Generator>SettingsSingleFileGenerator</Generator>
      <LastGenOutput>Settings.Designer.cs</LastGenOutput>
    </None>
    <None Include="Resources\ChangeLog.md" />
    <None Include="Resources\Icons\merge.png" />
    <None Include="Resources\Icons\Rebase.png" />
    <None Include="Properties\DataSources\GitCommands.GitBlame.datasource" />
    <None Include="Properties\DataSources\GitCommands.GitHead.datasource" />
    <None Include="Properties\DataSources\GitCommands.GitStash.datasource" />
    <None Include="Properties\DataSources\PatchApply.PatchFile.datasource" />
    <None Include="Resources\Icons\Donate.jpg" />
    <None Include="Resources\Icons\Cow.png" />
    <None Include="Resources\Icons\IconStaged.png" />
    <None Include="Resources\Icons\error.png" />
    <None Include="Resources\Icons\loadingpanel.gif" />
  </ItemGroup>
  <ItemGroup>
    <BootstrapperPackage Include="Microsoft.Net.Client.3.5">
      <Visible>False</Visible>
      <ProductName>.NET Framework 3.5 SP1 Client Profile</ProductName>
      <Install>false</Install>
    </BootstrapperPackage>
    <BootstrapperPackage Include="Microsoft.Net.Framework.3.5.SP1">
      <Visible>False</Visible>
      <ProductName>.NET Framework 3.5 SP1</ProductName>
      <Install>true</Install>
    </BootstrapperPackage>
    <BootstrapperPackage Include="Microsoft.Windows.Installer.3.1">
      <Visible>False</Visible>
      <ProductName>Windows Installer 3.1</ProductName>
      <Install>true</Install>
    </BootstrapperPackage>
  </ItemGroup>
  <ItemGroup />
  <Import Project="..\FxCop.targets" />
  <Import Project="$(MSBuildToolsPath)\Microsoft.CSharp.targets" />
  <Import Project="$(SolutionDir)\.nuget\NuGet.targets" />
  <Import Project="..\packages\ConEmu.Core.16.7.10.0\Build\ConEmu.Core.Targets" Condition="Exists('..\packages\ConEmu.Core.16.7.10.0\Build\ConEmu.Core.Targets')" />
</Project><|MERGE_RESOLUTION|>--- conflicted
+++ resolved
@@ -60,13 +60,6 @@
     <TreatWarningsAsErrors>true</TreatWarningsAsErrors>
   </PropertyGroup>
   <ItemGroup>
-<<<<<<< HEAD
-      <Reference Include="ConEmu.WinForms, Version=1.0.0.0, Culture=neutral, PublicKeyToken=00340228797aafb8, processorArchitecture=MSIL">
-      <HintPath>..\packages\ConEmu.Control.WinForms.1.0.20160313.1\lib\net40\ConEmu.WinForms.dll</HintPath>
-      <Private>True</Private>
-    </Reference>
-=======
->>>>>>> ff412847
     <Reference Include="PSTaskDialog">
       <HintPath>..\Bin\PSTaskDialog.dll</HintPath>
     </Reference>
@@ -105,12 +98,8 @@
     </Reference>
     <Reference Include="Microsoft.WindowsAPICodePack.Shell">
       <HintPath>..\Bin\Microsoft.WindowsAPICodePack.Shell.dll</HintPath>
-<<<<<<< HEAD
-    </Reference>    
-=======
     </Reference>
     <Reference Include="WindowsBase" />
->>>>>>> ff412847
   </ItemGroup>
   <ItemGroup>
     <Compile Include="..\CommonAssemblyInfo.cs">
