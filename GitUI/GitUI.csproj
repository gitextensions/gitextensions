--- conflicted
+++ resolved
@@ -1,4 +1,4 @@
-﻿<Project Sdk="Microsoft.NET.Sdk">
+<Project Sdk="Microsoft.NET.Sdk">
 
   <PropertyGroup>
     <AllowUnsafeBlocks>true</AllowUnsafeBlocks>
@@ -85,14 +85,10 @@
     <None Include="Resources\ChangeLog.md" />
 
     <Content Include="Themes\*.css">
-<<<<<<< HEAD
-      <CopyToOutputDirectory>Always</CopyToOutputDirectory>
-=======
       <CopyToOutputDirectory>PreserveNewest</CopyToOutputDirectory>
     </Content>
     <Content Include="Themes\README.md">
       <CopyToOutputDirectory>PreserveNewest</CopyToOutputDirectory>
->>>>>>> c7500166
     </Content>
   </ItemGroup>
 
