<<<<<<< HEAD
﻿using System;
using System.ComponentModel;
using System.Diagnostics;
using System.IO;
using System.Windows.Forms;
using System.Xml;
using System.Xml.Serialization;
using GitCommands;

namespace GitUI.Script
{
    public static class ScriptManager
    {
        private static BindingList<ScriptInfo> Scripts { get; set; }

        public static BindingList<ScriptInfo> GetScripts()
        {
            if (Scripts == null)
            {
                DeserializeFromXml(AppSettings.ownScripts);
            }

            return Scripts;
        }

        public static ScriptInfo GetScript(string key)
        {
            foreach (ScriptInfo script in GetScripts())
                if (script.Name.Equals(key, StringComparison.CurrentCultureIgnoreCase))
                    return script;

            return null;
        }

        public static void RunEventScripts(GitModule aModule, ScriptEvent scriptEvent)
        {
            foreach (ScriptInfo scriptInfo in GetScripts())
                if (scriptInfo.Enabled && scriptInfo.OnEvent == scriptEvent)
                {
                    if (scriptInfo.AskConfirmation)
                        if (MessageBox.Show(String.Format("Do you want to execute '{0}'?", scriptInfo.Name), "Script", MessageBoxButtons.YesNo, MessageBoxIcon.Question) == DialogResult.No)
                            continue;

                    ScriptRunner.RunScript(aModule, scriptInfo.Name, null);
                }
        }

        public static string SerializeIntoXml()
        {
            try
            {
                var sw = new StringWriter();
                var serializer = new XmlSerializer(typeof(BindingList<ScriptInfo>));
                serializer.Serialize(sw, Scripts);
                return sw.ToString();
            }
            catch
            {
                return null;
            }
        }

        public static void DeserializeFromXml(string xml)
        {
            //When there is nothing to deserialize, add default scripts
            if (string.IsNullOrEmpty(xml))
            {
                Scripts = new BindingList<ScriptInfo>();
                AddDefaultScripts();
                return;
            }

            try
            {
                var serializer = new XmlSerializer(typeof(BindingList<ScriptInfo>));
                using (var stringReader = new StringReader(xml))
                {
                    var xmlReader = new XmlTextReader(stringReader);
                    Scripts = serializer.Deserialize(xmlReader) as BindingList<ScriptInfo>;
                }
            }
            catch (Exception ex)
            {
                Scripts = new BindingList<ScriptInfo>();
                DeserializeFromOldFormat(xml);
                
                Trace.WriteLine(ex.Message);                
            }
        }

        private static void AddDefaultScripts()
        {
            ScriptInfo fetchAfterCommitScript = new ScriptInfo();
            fetchAfterCommitScript.HotkeyCommandIdentifier = 9000;
            fetchAfterCommitScript.Name = "Fetch changes after commit";
            fetchAfterCommitScript.Command = "git";
            fetchAfterCommitScript.Arguments = "fetch";
            fetchAfterCommitScript.AskConfirmation = true;
            fetchAfterCommitScript.OnEvent = ScriptEvent.AfterCommit;
            fetchAfterCommitScript.AddToRevisionGridContextMenu = false;
            fetchAfterCommitScript.Enabled = false;
            Scripts.Add(fetchAfterCommitScript);

            ScriptInfo updateSubmodulesAfterPullScript = new ScriptInfo();
            updateSubmodulesAfterPullScript.HotkeyCommandIdentifier = 9001;
            updateSubmodulesAfterPullScript.Name = "Update submodules after pull";
            updateSubmodulesAfterPullScript.Command = "git";
            updateSubmodulesAfterPullScript.Arguments = "submodule update --init --recursive";
            updateSubmodulesAfterPullScript.AskConfirmation = true;
            updateSubmodulesAfterPullScript.OnEvent = ScriptEvent.AfterPull;
            updateSubmodulesAfterPullScript.AddToRevisionGridContextMenu = false;
            updateSubmodulesAfterPullScript.Enabled = false;
            Scripts.Add(updateSubmodulesAfterPullScript);

            ScriptInfo userMenuScript = new ScriptInfo();
            userMenuScript.HotkeyCommandIdentifier = 9002;
            userMenuScript.Name = "Example";
            userMenuScript.Command = "c:\\windows\\system32\\calc.exe";
            userMenuScript.Arguments = "";
            userMenuScript.AskConfirmation = false;
            userMenuScript.OnEvent = ScriptEvent.ShowInUserMenuBar;
            userMenuScript.AddToRevisionGridContextMenu = false;
            userMenuScript.Enabled = false;
            Scripts.Add(userMenuScript);

        }

        private static void DeserializeFromOldFormat(string inputString)
        {
            const string PARAM_SEPARATOR = "<_PARAM_SEPARATOR_>";
            const string SCRIPT_SEPARATOR = "<_SCRIPT_SEPARATOR_>";

            if (inputString.Contains(PARAM_SEPARATOR) || inputString.Contains(SCRIPT_SEPARATOR))
            {
                Scripts = new BindingList<ScriptInfo>();

                string[] scripts = inputString.Split(new string[] { SCRIPT_SEPARATOR }, StringSplitOptions.RemoveEmptyEntries);
                for (int i = 0; i < scripts.Length; i++)
                {
                    string[] parameters = scripts[i].Split(new string[] { PARAM_SEPARATOR }, StringSplitOptions.None);

                    ScriptInfo scriptInfo = new ScriptInfo();
                    scriptInfo.Name = parameters[0];
                    scriptInfo.Command = parameters[1];
                    scriptInfo.Arguments = parameters[2];
                    scriptInfo.AddToRevisionGridContextMenu = parameters[3].Equals("yes");
                    scriptInfo.Enabled = true;

                    Scripts.Add(scriptInfo);
                }
            }
        }
    }
}
=======
﻿using System;
using System.ComponentModel;
using System.Diagnostics;
using System.IO;
using System.Windows.Forms;
using System.Xml;
using System.Xml.Serialization;
using GitCommands;

namespace GitUI.Script
{
    public static class ScriptManager
    {
        private static BindingList<ScriptInfo> Scripts { get; set; }

        public static BindingList<ScriptInfo> GetScripts()
        {
            if (Scripts == null)
            {
                DeserializeFromXml(Settings.ownScripts);
            }

            return Scripts;
        }

        public static ScriptInfo GetScript(string key)
        {
            foreach (ScriptInfo script in GetScripts())
                if (script.Name.Equals(key, StringComparison.CurrentCultureIgnoreCase))
                    return script;

            return null;
        }

        public static void RunEventScripts(GitModule aModule, ScriptEvent scriptEvent)
        {
            foreach (ScriptInfo scriptInfo in GetScripts())
                if (scriptInfo.Enabled && scriptInfo.OnEvent == scriptEvent)
                {
                    if (scriptInfo.AskConfirmation)
                        if (MessageBox.Show(String.Format("Do you want to execute '{0}'?", scriptInfo.Name), "Script", MessageBoxButtons.YesNo, MessageBoxIcon.Question) == DialogResult.No)
                            continue;

                    ScriptRunner.RunScript(aModule, scriptInfo.Name, null);
                }
        }

        public static string SerializeIntoXml()
        {
            try
            {
                var sw = new StringWriter();
                var serializer = new XmlSerializer(typeof(BindingList<ScriptInfo>));
                serializer.Serialize(sw, Scripts);
                return sw.ToString();
            }
            catch
            {
                return null;
            }
        }

        public static void DeserializeFromXml(string xml)
        {
            //When there is nothing to deserialize, add default scripts
            if (string.IsNullOrEmpty(xml))
            {
                Scripts = new BindingList<ScriptInfo>();
                AddDefaultScripts();
                return;
            }

            try
            {
                var serializer = new XmlSerializer(typeof(BindingList<ScriptInfo>));
                using (var stringReader = new StringReader(xml))
                {
                    var xmlReader = new XmlTextReader(stringReader);
                    Scripts = serializer.Deserialize(xmlReader) as BindingList<ScriptInfo>;
                }
            }
            catch (Exception ex)
            {
                Scripts = new BindingList<ScriptInfo>();
                DeserializeFromOldFormat(xml);
                
                Trace.WriteLine(ex.Message);                
            }
        }

        private static void AddDefaultScripts()
        {
            ScriptInfo fetchAfterCommitScript = new ScriptInfo();
            fetchAfterCommitScript.HotkeyCommandIdentifier = 9000;
            fetchAfterCommitScript.Name = "Fetch changes after commit";
            fetchAfterCommitScript.Command = "git";
            fetchAfterCommitScript.Arguments = "fetch";
            fetchAfterCommitScript.AskConfirmation = true;
            fetchAfterCommitScript.OnEvent = ScriptEvent.AfterCommit;
            fetchAfterCommitScript.AddToRevisionGridContextMenu = false;
            fetchAfterCommitScript.Enabled = false;
            Scripts.Add(fetchAfterCommitScript);

            ScriptInfo updateSubmodulesAfterPullScript = new ScriptInfo();
            updateSubmodulesAfterPullScript.HotkeyCommandIdentifier = 9001;
            updateSubmodulesAfterPullScript.Name = "Update submodules after pull";
            updateSubmodulesAfterPullScript.Command = "git";
            updateSubmodulesAfterPullScript.Arguments = "submodule update --init --recursive";
            updateSubmodulesAfterPullScript.AskConfirmation = true;
            updateSubmodulesAfterPullScript.OnEvent = ScriptEvent.AfterPull;
            updateSubmodulesAfterPullScript.AddToRevisionGridContextMenu = false;
            updateSubmodulesAfterPullScript.Enabled = false;
            Scripts.Add(updateSubmodulesAfterPullScript);

            ScriptInfo userMenuScript = new ScriptInfo();
            userMenuScript.HotkeyCommandIdentifier = 9002;
            userMenuScript.Name = "Example";
            userMenuScript.Command = "c:\\windows\\system32\\calc.exe";
            userMenuScript.Arguments = "";
            userMenuScript.AskConfirmation = false;
            userMenuScript.OnEvent = ScriptEvent.ShowInUserMenuBar;
            userMenuScript.AddToRevisionGridContextMenu = false;
            userMenuScript.Enabled = false;
            Scripts.Add(userMenuScript);

        }

        private static void DeserializeFromOldFormat(string inputString)
        {
            const string PARAM_SEPARATOR = "<_PARAM_SEPARATOR_>";
            const string SCRIPT_SEPARATOR = "<_SCRIPT_SEPARATOR_>";

            if (inputString.Contains(PARAM_SEPARATOR) || inputString.Contains(SCRIPT_SEPARATOR))
            {
                Scripts = new BindingList<ScriptInfo>();

                string[] scripts = inputString.Split(new string[] { SCRIPT_SEPARATOR }, StringSplitOptions.RemoveEmptyEntries);
                for (int i = 0; i < scripts.Length; i++)
                {
                    string[] parameters = scripts[i].Split(new string[] { PARAM_SEPARATOR }, StringSplitOptions.None);

                    ScriptInfo scriptInfo = new ScriptInfo();
                    scriptInfo.Name = parameters[0];
                    scriptInfo.Command = parameters[1];
                    scriptInfo.Arguments = parameters[2];
                    scriptInfo.AddToRevisionGridContextMenu = parameters[3].Equals("yes");
                    scriptInfo.Enabled = true;

                    Scripts.Add(scriptInfo);
                }
            }
        }
    }
}
>>>>>>> e0bfbdce
<|MERGE_RESOLUTION|>--- conflicted
+++ resolved
@@ -1,4 +1,3 @@
-<<<<<<< HEAD
 ﻿using System;
 using System.ComponentModel;
 using System.Diagnostics;
@@ -152,160 +151,4 @@
             }
         }
     }
-}
-=======
-﻿using System;
-using System.ComponentModel;
-using System.Diagnostics;
-using System.IO;
-using System.Windows.Forms;
-using System.Xml;
-using System.Xml.Serialization;
-using GitCommands;
-
-namespace GitUI.Script
-{
-    public static class ScriptManager
-    {
-        private static BindingList<ScriptInfo> Scripts { get; set; }
-
-        public static BindingList<ScriptInfo> GetScripts()
-        {
-            if (Scripts == null)
-            {
-                DeserializeFromXml(Settings.ownScripts);
-            }
-
-            return Scripts;
-        }
-
-        public static ScriptInfo GetScript(string key)
-        {
-            foreach (ScriptInfo script in GetScripts())
-                if (script.Name.Equals(key, StringComparison.CurrentCultureIgnoreCase))
-                    return script;
-
-            return null;
-        }
-
-        public static void RunEventScripts(GitModule aModule, ScriptEvent scriptEvent)
-        {
-            foreach (ScriptInfo scriptInfo in GetScripts())
-                if (scriptInfo.Enabled && scriptInfo.OnEvent == scriptEvent)
-                {
-                    if (scriptInfo.AskConfirmation)
-                        if (MessageBox.Show(String.Format("Do you want to execute '{0}'?", scriptInfo.Name), "Script", MessageBoxButtons.YesNo, MessageBoxIcon.Question) == DialogResult.No)
-                            continue;
-
-                    ScriptRunner.RunScript(aModule, scriptInfo.Name, null);
-                }
-        }
-
-        public static string SerializeIntoXml()
-        {
-            try
-            {
-                var sw = new StringWriter();
-                var serializer = new XmlSerializer(typeof(BindingList<ScriptInfo>));
-                serializer.Serialize(sw, Scripts);
-                return sw.ToString();
-            }
-            catch
-            {
-                return null;
-            }
-        }
-
-        public static void DeserializeFromXml(string xml)
-        {
-            //When there is nothing to deserialize, add default scripts
-            if (string.IsNullOrEmpty(xml))
-            {
-                Scripts = new BindingList<ScriptInfo>();
-                AddDefaultScripts();
-                return;
-            }
-
-            try
-            {
-                var serializer = new XmlSerializer(typeof(BindingList<ScriptInfo>));
-                using (var stringReader = new StringReader(xml))
-                {
-                    var xmlReader = new XmlTextReader(stringReader);
-                    Scripts = serializer.Deserialize(xmlReader) as BindingList<ScriptInfo>;
-                }
-            }
-            catch (Exception ex)
-            {
-                Scripts = new BindingList<ScriptInfo>();
-                DeserializeFromOldFormat(xml);
-                
-                Trace.WriteLine(ex.Message);                
-            }
-        }
-
-        private static void AddDefaultScripts()
-        {
-            ScriptInfo fetchAfterCommitScript = new ScriptInfo();
-            fetchAfterCommitScript.HotkeyCommandIdentifier = 9000;
-            fetchAfterCommitScript.Name = "Fetch changes after commit";
-            fetchAfterCommitScript.Command = "git";
-            fetchAfterCommitScript.Arguments = "fetch";
-            fetchAfterCommitScript.AskConfirmation = true;
-            fetchAfterCommitScript.OnEvent = ScriptEvent.AfterCommit;
-            fetchAfterCommitScript.AddToRevisionGridContextMenu = false;
-            fetchAfterCommitScript.Enabled = false;
-            Scripts.Add(fetchAfterCommitScript);
-
-            ScriptInfo updateSubmodulesAfterPullScript = new ScriptInfo();
-            updateSubmodulesAfterPullScript.HotkeyCommandIdentifier = 9001;
-            updateSubmodulesAfterPullScript.Name = "Update submodules after pull";
-            updateSubmodulesAfterPullScript.Command = "git";
-            updateSubmodulesAfterPullScript.Arguments = "submodule update --init --recursive";
-            updateSubmodulesAfterPullScript.AskConfirmation = true;
-            updateSubmodulesAfterPullScript.OnEvent = ScriptEvent.AfterPull;
-            updateSubmodulesAfterPullScript.AddToRevisionGridContextMenu = false;
-            updateSubmodulesAfterPullScript.Enabled = false;
-            Scripts.Add(updateSubmodulesAfterPullScript);
-
-            ScriptInfo userMenuScript = new ScriptInfo();
-            userMenuScript.HotkeyCommandIdentifier = 9002;
-            userMenuScript.Name = "Example";
-            userMenuScript.Command = "c:\\windows\\system32\\calc.exe";
-            userMenuScript.Arguments = "";
-            userMenuScript.AskConfirmation = false;
-            userMenuScript.OnEvent = ScriptEvent.ShowInUserMenuBar;
-            userMenuScript.AddToRevisionGridContextMenu = false;
-            userMenuScript.Enabled = false;
-            Scripts.Add(userMenuScript);
-
-        }
-
-        private static void DeserializeFromOldFormat(string inputString)
-        {
-            const string PARAM_SEPARATOR = "<_PARAM_SEPARATOR_>";
-            const string SCRIPT_SEPARATOR = "<_SCRIPT_SEPARATOR_>";
-
-            if (inputString.Contains(PARAM_SEPARATOR) || inputString.Contains(SCRIPT_SEPARATOR))
-            {
-                Scripts = new BindingList<ScriptInfo>();
-
-                string[] scripts = inputString.Split(new string[] { SCRIPT_SEPARATOR }, StringSplitOptions.RemoveEmptyEntries);
-                for (int i = 0; i < scripts.Length; i++)
-                {
-                    string[] parameters = scripts[i].Split(new string[] { PARAM_SEPARATOR }, StringSplitOptions.None);
-
-                    ScriptInfo scriptInfo = new ScriptInfo();
-                    scriptInfo.Name = parameters[0];
-                    scriptInfo.Command = parameters[1];
-                    scriptInfo.Arguments = parameters[2];
-                    scriptInfo.AddToRevisionGridContextMenu = parameters[3].Equals("yes");
-                    scriptInfo.Enabled = true;
-
-                    Scripts.Add(scriptInfo);
-                }
-            }
-        }
-    }
-}
->>>>>>> e0bfbdce
+}